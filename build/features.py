# -*- coding: utf-8 -*-

import os
from . import util
from .mixxx import Feature
import SCons.Script as SCons
from . import depends

class OpenGLES(Feature):
    def description(self):
        return "OpenGL-ES >= 2.0 support [Experimental]"

    def enabled(self, build):
        build.flags['opengles'] = util.get_flags(build.env, 'opengles', 0)
        return int(build.flags['opengles'])

    def add_options(self, build, vars):
        vars.Add('opengles', 'Set to 1 to enable OpenGL-ES >= 2.0 support [Experimental]', 0)

    def configure(self, build, conf):
        if not self.enabled(build):
            return
        if build.flags['opengles']:
            build.env.Append(CPPDEFINES='__OPENGLES__')

    def sources(self, build):
        return []

class HSS1394(Feature):
    def description(self):
        return "HSS1394 MIDI device support"

    def enabled(self, build):
        if build.platform_is_windows or build.platform_is_osx:
            build.flags['hss1394'] = util.get_flags(build.env, 'hss1394', 1)
        else:
            build.flags['hss1394'] = util.get_flags(build.env, 'hss1394', 0)
        if int(build.flags['hss1394']):
            return True
        return False

    def add_options(self, build, vars):
        if build.platform_is_windows or build.platform_is_osx:
            vars.Add('hss1394',
                     'Set to 1 to enable HSS1394 MIDI device support.', 1)

    def configure(self, build, conf):
        if not self.enabled(build):
            return
        if build.platform_is_windows or build.platform_is_osx:
#            if not conf.CheckHeader('HSS1394/HSS1394.h'):  # WTF this gives tons of cmath errors on MSVC
#                raise Exception('Did not find HSS1394 development headers')
            if not conf.CheckLib(['libhss1394', 'hss1394']):
                raise Exception('Did not find HSS1394 development library')

        build.env.Append(CPPDEFINES='__HSS1394__')

        if build.platform_is_windows and build.static_dependencies:
            conf.CheckLib('user32')

    def sources(self, build):
        return ['src/controllers/midi/hss1394controller.cpp',
                'src/controllers/midi/hss1394enumerator.cpp']


class HID(Feature):
    INTERNAL_LINK = False
    HIDAPI_INTERNAL_PATH = 'lib/hidapi-0.8.0-rc1'

    def description(self):
        return "HID controller support"

    def enabled(self, build):
        build.flags['hid'] = util.get_flags(build.env, 'hid', 1)
        if int(build.flags['hid']):
            return True
        return False

    def add_options(self, build, vars):
        vars.Add('hid', 'Set to 1 to enable HID controller support.', 1)

    def configure(self, build, conf):
        if not self.enabled(build):
            return

        if build.platform_is_linux:
            # Try using system lib
            if not conf.CheckLib(['hidapi-libusb', 'libhidapi-libusb']):
                # No System Lib found
                self.INTERNAL_LINK = True
                build.env.ParseConfig(
                    'pkg-config libusb-1.0 --silence-errors --cflags --libs')
                if (not conf.CheckLib(['libusb-1.0', 'usb-1.0']) or
                        not conf.CheckHeader('libusb-1.0/libusb.h')):
                    raise Exception(
                           'Did not find the libusb 1.0 development library or its header file')
            else:
                build.env.ParseConfig('pkg-config hidapi-libusb --silence-errors --cflags --libs')


            # Optionally add libpthread and librt. Some distros need this.
            conf.CheckLib(['pthread', 'libpthread'])
            conf.CheckLib(['rt', 'librt'])

            # -pthread tells GCC to do the right thing regardless of system
            build.env.Append(CCFLAGS='-pthread')
            build.env.Append(LINKFLAGS='-pthread')

        else:
            self.INTERNAL_LINK = True
            if build.platform_is_windows and not conf.CheckLib(['setupapi', 'libsetupapi']):
                raise Exception('Did not find the setupapi library, exiting.')
            elif build.platform_is_osx:
                build.env.AppendUnique(FRAMEWORKS=['IOKit', 'CoreFoundation'])

        build.env.Append(CPPDEFINES='__HID__')
        if self.INTERNAL_LINK:
            build.env.Append(
                 CPPPATH=[os.path.join('#' + self.HIDAPI_INTERNAL_PATH, 'hidapi')])

    def sources(self, build):
        sources = ['src/controllers/hid/hidcontroller.cpp',
                   'src/controllers/hid/hidenumerator.cpp',
                   'src/controllers/hid/hidcontrollerpresetfilehandler.cpp']

        if self.INTERNAL_LINK:
            if build.platform_is_windows:
                # Requires setupapi.lib which is included by the above check for
                # setupapi.
                sources.append(
                    os.path.join(self.HIDAPI_INTERNAL_PATH, "windows/hid.c"))
            elif build.platform_is_linux:
                # hidapi compiles the libusb implementation by default on Linux
                sources.append(
                    os.path.join(self.HIDAPI_INTERNAL_PATH, 'libusb/hid.c'))
            elif build.platform_is_osx:
                sources.append(
                    os.path.join(self.HIDAPI_INTERNAL_PATH, 'mac/hid.c'))

        return sources


class Bulk(Feature):
    def description(self):
        return "USB Bulk controller support"

    def enabled(self, build):
        # For now only make Bulk default on Linux only. Turn on for all
        # platforms after the 1.11.0 release.
        is_default = 1 if build.platform_is_linux else 0
        build.flags['bulk'] = util.get_flags(build.env, 'bulk', is_default)
        if int(build.flags['bulk']):
            return True
        return False

    def add_options(self, build, vars):
        is_default = 1 if build.platform_is_linux else 0
        vars.Add('bulk',
                 'Set to 1 to enable USB Bulk controller support.', is_default)

    def configure(self, build, conf):
        if not self.enabled(build):
            return

        build.env.ParseConfig(
            'pkg-config libusb-1.0 --silence-errors --cflags --libs')
        if (not conf.CheckLib(['libusb-1.0', 'usb-1.0']) or
                not conf.CheckHeader('libusb-1.0/libusb.h')):
            raise Exception(
                'Did not find the libusb 1.0 development library or its header file, exiting!')

        build.env.Append(CPPDEFINES='__BULK__')

    def sources(self, build):
        sources = ['src/controllers/bulk/bulkcontroller.cpp',
                   'src/controllers/bulk/bulkenumerator.cpp']
        if not int(build.flags['hid']):
            sources.append(
                'controllers/hid/hidcontrollerpresetfilehandler.cpp')
        return sources


class Mad(Feature):
    def description(self):
        return "MAD MP3 Decoder"

    def default(self, build):
        return 0 if build.platform_is_osx else 1

    def enabled(self, build):
        build.flags['mad'] = util.get_flags(build.env, 'mad',
                                            self.default(build))
        if int(build.flags['mad']):
            return True
        return False

    def add_options(self, build, vars):
        vars.Add('mad', 'Set to 1 to enable MAD MP3 decoder support.',
                 self.default(build))

    def configure(self, build, conf):
        if not self.enabled(build):
            return
        if not conf.CheckLib(['libmad', 'mad']):
            raise Exception(
                'Did not find libmad.a, libmad.lib, or the libmad development header files - exiting!')
        if not conf.CheckLib(['libid3tag', 'id3tag', 'libid3tag-release']):
            raise Exception(
                'Did not find libid3tag.a, libid3tag.lib, or the libid3tag development header files - exiting!')
        build.env.Append(CPPDEFINES='__MAD__')

    def sources(self, build):
        return ['src/sources/soundsourcemp3.cpp']


class CoreAudio(Feature):

    def description(self):
        return "CoreAudio MP3/AAC Decoder"

    def default(self, build):
        return 1 if build.platform_is_osx else 0

    def enabled(self, build):
        build.flags['coreaudio'] = util.get_flags(
            build.env, 'coreaudio', self.default(build))
        if int(build.flags['coreaudio']):
            return True
        return False

    def add_options(self, build, vars):
        vars.Add(
            'coreaudio', 'Set to 1 to enable CoreAudio MP3/AAC decoder support.',
            self.default(build))

    def configure(self, build, conf):
        if not self.enabled(build):
            return

        if not build.platform_is_osx:
            raise Exception('CoreAudio is only supported on OS X!')

        build.env.Append(CPPPATH='#lib/apple/')
        build.env.AppendUnique(FRAMEWORKS=['AudioToolbox', 'CoreFoundation'])
        build.env.Append(CPPDEFINES='__COREAUDIO__')

    def sources(self, build):
        return ['src/sources/soundsourcecoreaudio.cpp',
                'src/sources/v1/legacyaudiosourceadapter.cpp',
                'lib/apple/CAStreamBasicDescription.cpp']


class MediaFoundation(Feature):
    FLAG = 'mediafoundation'

    def description(self):
        return "Media Foundation AAC Decoder Plugin"

    def enabled(self, build):
        build.flags[self.FLAG] = util.get_flags(build.env, self.FLAG, 0)
        if int(build.flags[self.FLAG]):
            return True
        return False

    def add_options(self, build, vars):
        if build.platform_is_windows:
            vars.Add(
                self.FLAG, "Set to 1 to enable the Media Foundation AAC decoder plugin (Windows Vista with KB2117917 or Windows 7 required)", 0)

    def configure(self, build, conf):
        if not self.enabled(build):
            return
        if not build.platform_is_windows:
            raise Exception("Media Foundation is only supported on Windows!")
        if not conf.CheckLib('Ole32'):
            raise Exception('Did not find Ole32.lib - exiting!')
        if not conf.CheckLib(['Mfuuid']):
            raise Exception('Did not find Mfuuid.lib - exiting!')
        if not conf.CheckLib(['Mfplat']):
            raise Exception('Did not find Mfplat.lib - exiting!')
        if not conf.CheckLib(['Mfreadwrite']):  # Only available on Windows 7 and up, or properly updated Vista
            raise Exception('Did not find Mfreadwrite.lib - exiting!')
        build.env.Append(CPPDEFINES='__MEDIAFOUNDATION__')

    def sources(self, build):
        return ['src/sources/soundsourcemediafoundation.cpp']


class VinylControl(Feature):
    def description(self):
        return "Vinyl Control"

    def enabled(self, build):
        build.flags['vinylcontrol'] = util.get_flags(build.env,
                                                     'vinylcontrol', 0)
        # Existence of the macappstore option forces vinylcontrol off due to
        # licensing issues.
        if 'macappstore' in build.flags and int(build.flags['macappstore']):
            return False
        if int(build.flags['vinylcontrol']):
            return True
        return False

    def add_options(self, build, vars):
        vars.Add('vinylcontrol', 'Set to 1 to enable vinyl control support', 1)

    def configure(self, build, conf):
        if not self.enabled(build):
            return
        build.env.Append(CPPDEFINES='__VINYLCONTROL__')
        build.env.Append(CPPPATH='#lib/xwax')

    def sources(self, build):
        sources = ['src/vinylcontrol/vinylcontrol.cpp',
                   'src/vinylcontrol/vinylcontrolxwax.cpp',
                   'src/preferences/dialog/dlgprefvinyl.cpp',
                   'src/vinylcontrol/vinylcontrolsignalwidget.cpp',
                   'src/vinylcontrol/vinylcontrolmanager.cpp',
                   'src/vinylcontrol/vinylcontrolprocessor.cpp',
                   'src/vinylcontrol/steadypitch.cpp',
                   'src/engine/vinylcontrolcontrol.cpp', ]
        if build.platform_is_windows:
            sources.append("lib/xwax/timecoder_win32.cpp")
            sources.append("lib/xwax/lut_win32.cpp")
        else:
            sources.append("lib/xwax/timecoder.c")
            sources.append("lib/xwax/lut.c")

        return sources

<<<<<<< HEAD
=======

class Vamp(Feature):
    INTERNAL_LINK = False
    INTERNAL_VAMP_PATH = 'lib/vamp'

    def description(self):
        return "Vamp Analyzer support"

    def enabled(self, build):
        build.flags['vamp'] = util.get_flags(build.env, 'vamp', 1)
        if int(build.flags['vamp']):
            return True
        return False

    def add_options(self, build, vars):
        vars.Add('vamp', 'Set to 1 to enable vamp analysers', 1)

    def configure(self, build, conf):
        if not self.enabled(build):
            return

        build.env.Append(CPPDEFINES='__VAMP__')
        build.env.Append(CPPDEFINES='kiss_fft_scalar=double')

        # If there is no system vamp-hostsdk is installed or if the version
        # of the installed vamp-hostsdk is less than the bundled version,
        # then we'll directly link the bundled vamp-hostsdk
        # Note: We're adding vamp-hostsdk to LIBS in sources(), so
        # don't add it now in order to prevent duplication.
        if not conf.CheckLib('vamp-hostsdk', autoadd=False) or not conf.CheckForPKG('vamp-plugin-sdk', '2.7.1'):
            self.INTERNAL_LINK = True
            build.env.Append(CPPPATH=['#' + self.INTERNAL_VAMP_PATH])

        # Needed on Linux at least. Maybe needed elsewhere?
        if build.platform_is_linux:
            # Optionally link libdl Required for some distros.
            # Note: We can't add dl to LIBS here because it needs to be added after vamp-hostsdk.
            # See: https://bugs.launchpad.net/mixxx/+bug/1804411
            conf.CheckLib(['dl', 'libdl'], autoadd=False)

        # FFTW3 support
        have_fftw3_h = conf.CheckHeader('fftw3.h')
        have_fftw3 = conf.CheckLib('fftw3', autoadd=False)
        if have_fftw3_h and have_fftw3 and build.platform_is_linux:
            build.env.Append(CPPDEFINES='HAVE_FFTW3')
            build.env.ParseConfig(
                'pkg-config fftw3 --silence-errors --cflags --libs')

    def sources(self, build):
        if self.INTERNAL_LINK:
            # Clone our main environment so we don't change any settings in the
            # Mixxx environment.
            env = build.env.Clone()
            vamp_dir = env.Dir(self.INTERNAL_VAMP_PATH)
            SCons.Export('env')
            SCons.Export('build')
            env.SConscript(env.File('SConscript', vamp_dir))

            build.env.Append(LIBPATH=self.INTERNAL_VAMP_PATH)

        # Add this here unconditionally because we're not adding it in configure().
        build.env.Append(LIBS=['vamp-hostsdk'])

        # Ubuntu requires dl to be specified after vamp-hostsdk.
        if build.platform_is_linux:
            build.env.Append(LIBS=['dl'])

        return ['src/analyzer/vamp/vampanalyzer.cpp',
                'src/analyzer/vamp/vamppluginadapter.cpp',
                'src/analyzer/analyzerbeats.cpp',
                'src/analyzer/analyzerkey.cpp',
                'src/preferences/dialog/dlgprefbeats.cpp',
                'src/preferences/dialog/dlgprefkey.cpp']


>>>>>>> 84ca00e6
class ModPlug(Feature):
    def description(self):
        return "Modplug module decoder plugin"

    def enabled(self, build):
        build.flags['modplug'] = util.get_flags(build.env, 'modplug', 0)
        if int(build.flags['modplug']):
            return True
        return False

    def add_options(self, build, vars):
        vars.Add('modplug',
                 'Set to 1 to enable libmodplug based module tracker support.', 0)

    def configure(self, build, conf):
        if not self.enabled(build):
            return

        build.env.Append(CPPDEFINES='__MODPLUG__')

        have_modplug_h = conf.CheckHeader('libmodplug/modplug.h')
        have_modplug = conf.CheckLib(['modplug', 'libmodplug'], autoadd=True)

        if not have_modplug_h:
            raise Exception('Could not find libmodplug development headers.')

        if not have_modplug:
            raise Exception('Could not find libmodplug shared library.')

    def sources(self, build):
        depends.Qt.uic(build)('src/preferences/dialog/dlgprefmodplugdlg.ui')
        return ['src/sources/soundsourcemodplug.cpp',
                'src/preferences/dialog/dlgprefmodplug.cpp']


class FAAD(Feature):
    def description(self):
        return "FAAD AAC audio file decoder plugin"

    def enabled(self, build):
        build.flags['faad'] = util.get_flags(build.env, 'faad', 0)
        if int(build.flags['faad']):
            return True
        return False

    def add_options(self, build, vars):
        vars.Add('faad',
                 'Set to 1 to enable building the FAAD AAC decoder plugin.', 0)

    def configure(self, build, conf):
        if not self.enabled(build):
            return

        build.env.Append(CPPDEFINES='__FAAD__')
        have_mp4v2_h = conf.CheckHeader('mp4v2/mp4v2.h')
        if have_mp4v2_h:
            build.env.Append(CPPDEFINES = '__MP4V2__')
        have_mp4 = conf.CheckLib(['mp4v2', 'libmp4v2', 'mp4'])

        if not have_mp4:
            raise Exception(
                'Could not find libmp4, libmp4v2 or the libmp4v2 development headers.')

        have_faad = conf.CheckLib(['faad', 'libfaad'])

        if not have_faad:
            raise Exception(
                'Could not find libfaad or the libfaad development headers.')

    def sources(self, build):
        return ['src/sources/soundsourcem4a.cpp']


class WavPack(Feature):
    def description(self):
        return "WavPack audio file support plugin"

    def enabled(self, build):
        build.flags['wv'] = util.get_flags(build.env, 'wv', 0)
        if int(build.flags['wv']):
            return True
        return False

    def add_options(self, build, vars):
        vars.Add('wv',
                 'Set to 1 to enable building the WavPack support plugin.', 0)

    def configure(self, build, conf):
        if not self.enabled(build):
            return

        build.env.Append(CPPDEFINES='__WV__')
        if not conf.CheckLib(['wavpack', 'wv']):
            raise Exception(
                'Could not find libwavpack, libwv or its development headers.')

    def sources(self, build):
        return ['src/sources/soundsourcewv.cpp']


class ColorDiagnostics(Feature):
    def description(self):
        return "Color Diagnostics"

    def enabled(self, build):
        build.flags['color'] = util.get_flags(build.env, 'color', 0)
        return bool(int(build.flags['color']))

    def add_options(self, build, vars):
        vars.Add('color', "Set to 1 to enable Clang color diagnostics.", 0)

    def configure(self, build, conf):
        if not self.enabled(build):
            return

        if not build.compiler_is_clang:
            raise Exception('Color diagnostics are only available using clang.')

        build.env.Append(CCFLAGS='-fcolor-diagnostics')


class Sanitizers(Feature):
    # Known sanitizers, their names, and their -fsanitize=foo argument.
    SANITIZERS = [('asan', 'AddressSanitizer', 'address'),
                  ('ubsan', 'UndefinedBehaviorSanitizer', 'undefined'),
                  ('tsan', 'ThreadSanitizer', 'thread')]
    def description(self):
        return "Clang Sanitizers (asan, ubsan, tsan, etc.)"

    def enabled(self, build):
        any_enabled = False
        for keyword, _, _ in Sanitizers.SANITIZERS:
            build.flags[keyword] = util.get_flags(build.env, keyword, 0)
            any_enabled = any_enabled or bool(int(build.flags[keyword]))
        return any_enabled

    def add_options(self, build, vars):
        for keyword, name, _ in Sanitizers.SANITIZERS:
            vars.Add(keyword, "Set to 1 to enable the Clang %s." % name, 0)

    def configure(self, build, conf):
        if not self.enabled(build):
            return

        if not build.compiler_is_clang:
            raise Exception('Sanitizers are only available when using clang.')

        sanitizers = []
        for keyword, _, fsanitize in Sanitizers.SANITIZERS:
            if bool(int(build.flags[keyword])):
                sanitizers.append(fsanitize)

        # The Optimize feature below checks whether we are enabled and prevents
        # -fomit-frame-pointer if any sanitizer is enabled.
        build.env.Append(CCFLAGS="-fsanitize=%s" % ','.join(sanitizers))
        build.env.Append(LINKFLAGS="-fsanitize=%s" % ','.join(sanitizers))


class PerfTools(Feature):
    def description(self):
        return "Google PerfTools"

    def enabled(self, build):
        build.flags['perftools'] = util.get_flags(build.env, 'perftools', 0)
        build.flags['perftools_profiler'] = util.get_flags(
            build.env, 'perftools_profiler', 0)
        if int(build.flags['perftools']):
            return True
        return False

    def add_options(self, build, vars):
        vars.Add(
            "perftools", "Set to 1 to enable linking against libtcmalloc and Google's performance tools. You must install libtcmalloc from google-perftools to use this option.", 0)
        vars.Add("perftools_profiler", "Set to 1 to enable linking against libprofiler, Google's CPU profiler. You must install libprofiler from google-perftools to use this option.", 0)

    def configure(self, build, conf):
        if not self.enabled(build):
            return

        if not conf.CheckLib('tcmalloc'):
            raise Exception('Could not find tcmalloc. Please install it or compile Mixxx with perftools=0.')

        if int(build.flags['perftools_profiler']) and not conf.CheckLib('profiler'):
            raise Exception('Could not find the google-perftools profiler. Please install it or compile Mixxx with perftools_profiler=0.')


class AsmLib(Feature):
    def description(self):
        return "Agner Fog\'s ASMLIB"

    def enabled(self, build):
        if build.build_is_debug:
            return False
        build.flags['asmlib'] = util.get_flags(build.env, 'asmlib', 0)
        if int(build.flags['asmlib']):
            return True
        return False

    def add_options(self, build, vars):
        vars.Add(
            'asmlib', 'Set to 1 to enable linking against Agner Fog\'s hand-optimized asmlib, found at http://www.agner.org/optimize/', 0)

    def configure(self, build, conf):
        if build.build_is_debug:
            self.status = "Disabled (due to debug build)"
            return
        if not self.enabled(build):
            return

        build.env.Append(LIBPATH='lib/asmlib')
        if build.platform_is_linux:
            #Use ASMLIB's functions instead of the compiler's
            build.env.Append(CCFLAGS='-fno-builtin')
            build.env.Prepend(LIBS='":libaelf%so.a"' % build.bitwidth)
        elif build.platform_is_osx:
            #Use ASMLIB's functions instead of the compiler's
            build.env.Append(CCFLAGS='-fno-builtin')
            build.env.Prepend(LIBS='":libamac%so.a"' % build.bitwidth)
        elif build.platform_is_windows:
            #Use ASMLIB's functions instead of the compiler's
            build.env.Append(CCFLAGS='/Oi-')
            build.env.Prepend(LIBS='libacof%so' % build.bitwidth)


class BuildTime(Feature):
    def description(self):
        return "Use __DATE__ and __TIME__"

    def enabled(self, build):
        build.flags['buildtime'] = util.get_flags(build.env, 'buildtime', 1)
        if int(build.flags['buildtime']):
            return True
        return False

    def add_options(self, build, vars):
        vars.Add(
            'buildtime', 'Set to 0 to disable build time (__DATE__ and __TIME__) usage.', 1)

    def configure(self, build, conf):
        # Distributions like openSUSE use tools (e. g. build-compare) to detect
        # whether a built binary differs from a former build to avoid unneeded
        # publishing of packages.
        # If __DATE__ and __TIME__ are used the built binary differs always but
        # the tools cannot detect the root and publish a new package although
        # the only change is caused by __DATE__ and __TIME__.
        # So let distributions disable __DATE__ and __TIME__ via buildtime=0.
        if not self.enabled(build):
            build.env.Append(CPPDEFINES='DISABLE_BUILDTIME')


class Verbose(Feature):
    def description(self):
        return "Verbose compilation output"

    def enabled(self, build):
        build.flags['verbose'] = util.get_flags(build.env, 'verbose', 1)
        if int(build.flags['verbose']):
            return True
        return False

    def add_options(self, build, vars):
        vars.Add('verbose', 'Compile files verbosely.', 1)

    def configure(self, build, conf):
        if not self.enabled(build):
            build.env['CCCOMSTR'] = '[CC] $SOURCE'
            build.env['CXXCOMSTR'] = '[CXX] $SOURCE'
            build.env['ASCOMSTR'] = '[AS] $SOURCE'
            build.env['ARCOMSTR'] = '[AR] $TARGET'
            build.env['RANLIBCOMSTR'] = '[RANLIB] $TARGET'
            build.env['LDMODULECOMSTR'] = '[LD] $TARGET'
            build.env['LINKCOMSTR'] = '[LD] $TARGET'

            build.env['QT5_LUPDATECOMSTR'] = '[LUPDATE] $SOURCE'
            build.env['QT5_LRELEASECOMSTR'] = '[LRELEASE] $SOURCE'
            build.env['QT5_QRCCOMSTR'] = '[QRC] $SOURCE'
            build.env['QT5_UICCOMSTR'] = '[UIC5] $SOURCE'
            build.env['QT5_MOCCOMSTR'] = '[MOC] $SOURCE'


class Profiling(Feature):
    def description(self):
        return "profiling (e.g. gprof) support"

    def enabled(self, build):
        build.flags['profiling'] = util.get_flags(build.env, 'profiling', 0)
        if int(build.flags['profiling']):
            if build.platform_is_linux or build.platform_is_osx or build.platform_is_bsd:
                return True
        return False

    def add_options(self, build, vars):
        if not build.platform_is_windows:
            vars.Add('profiling',
                     '(DEVELOPER) Set to 1 to enable profiling using gprof (Linux). Disables -fomit-frame-pointer.', 0)

    def configure(self, build, conf):
        if not self.enabled(build):
            return
        if build.platform_is_linux or build.platform_is_bsd:
            build.env.Append(CCFLAGS='-pg')
            build.env.Append(LINKFLAGS='-pg')


class TestSuite(Feature):
    def description(self):
        return "Mixxx Test Suite"

    def enabled(self, build):
        build.flags['test'] = (util.get_flags(build.env, 'test', 0) or
                               'test' in SCons.COMMAND_LINE_TARGETS or
                               'mixxx-test' in SCons.COMMAND_LINE_TARGETS)
        if int(build.flags['test']):
            return True
        return False

    def add_options(self, build, vars):
        vars.Add('test', 'Set to 1 to build Mixxx test fixtures.', 0)

    def configure(self, build, conf):
        if not self.enabled(build):
            return

    def sources(self, build):
        # Build the gtest library, but don't return any sources.

        # Clone our main environment so we don't change any settings in the
        # Mixxx environment
        test_env = build.env.Clone()

        # -pthread tells GCC to do the right thing regardless of system
        if build.toolchain_is_gnu:
            test_env.Append(CCFLAGS='-pthread')
            test_env.Append(LINKFLAGS='-pthread')

        test_env.Append(CPPPATH="#lib/gtest-1.7.0/include")
        gtest_dir = test_env.Dir("lib/gtest-1.7.0")

        env = test_env
        SCons.Export('env')
        SCons.Export('build')
        env.SConscript(env.File('SConscript', gtest_dir))

        # build and configure gmock
        test_env.Append(CPPPATH="#lib/gmock-1.7.0/include")
        gmock_dir = test_env.Dir("lib/gmock-1.7.0")
        env.SConscript(env.File('SConscript', gmock_dir))

        # Build the benchmark library
        test_env.Append(CPPPATH="#lib/benchmark/include")
        benchmark_dir = test_env.Dir("lib/benchmark")
        env.SConscript(env.File('SConscript', benchmark_dir))

        return []


class LiveBroadcasting(Feature):
    def description(self):
        return "Live Broadcasting Support"

    def enabled(self, build):
        build.flags['shoutcast'] = util.get_flags(build.env, 'shoutcast', 1)
        if int(build.flags['shoutcast']):
            return True
        return False

    def add_options(self, build, vars):
        vars.Add('shoutcast', 'Set to 1 to enable live broadcasting support', 1)

    def configure(self, build, conf):
        if not self.enabled(build):
            return

        libshout_found = conf.CheckLib(['libshout', 'shout'])
        build.env.Append(CPPDEFINES='__BROADCAST__')

        if not libshout_found:
            raise Exception('Could not find libshout or its development headers. Please install it or compile Mixxx without Shoutcast support using the shoutcast=0 flag.')

        if build.platform_is_windows and build.static_dependencies:
            conf.CheckLib('winmm')
            conf.CheckLib('ws2_32')
            conf.CheckLib('gdi32')

    def sources(self, build):
        depends.Qt.uic(build)('src/preferences/dialog/dlgprefbroadcastdlg.ui')
        return ['src/preferences/dialog/dlgprefbroadcast.cpp',
                'src/broadcast/broadcastmanager.cpp',
                'src/engine/sidechain/shoutconnection.cpp']


class Opus(Feature):
    def description(self):
        return "Opus (RFC 6716) support"

    def enabled(self, build):
        # Default Opus to on but only throw an error if it was explicitly
        # requested.
        if 'opus' in build.flags:
            return int(build.flags['opus']) > 0
        build.flags['opus'] = util.get_flags(build.env, 'opus', 1)
        if int(build.flags['opus']):
            return True
        return False

    def add_options(self, build, vars):
        vars.Add('opus', 'Set to 1 to enable Opus (RFC 6716) support \
                           (supported are Opus 1.0 and above and Opusfile 0.2 and above)', 1)

    def configure(self, build, conf):
        if not self.enabled(build):
            return

        # Only block the configure if opus was explicitly requested.
        explicit = 'opus' in SCons.ARGUMENTS

        # Support for Opus (RFC 6716)
        # More info http://http://www.opus-codec.org/
        if not conf.CheckLib(['opusfile', 'libopusfile']):
            if explicit:
                raise Exception('Could not find libopusfile.')
            else:
                build.flags['opus'] = 0
            return

        build.env.Append(CPPDEFINES='__OPUS__')

        if build.platform_is_linux or build.platform_is_bsd:
            build.env.ParseConfig('pkg-config opusfile opus --silence-errors --cflags --libs')

    def sources(self, build):
        return ['src/sources/soundsourceopus.cpp']


class FFMPEG(Feature):
    def description(self):
        return "FFmpeg/Avconv support"

    def enabled(self, build):
        build.flags['ffmpeg'] = util.get_flags(build.env, 'ffmpeg', 0)
        if int(build.flags['ffmpeg']):
            return True
        return False

    def add_options(self, build, vars):
        vars.Add('ffmpeg', 'Set to 1 to enable FFmpeg/Avconv support \
                           (supported FFmpeg 0.11-2.x and Avconv 0.8.x-11.x)', 0)

    def configure(self, build, conf):
        if not self.enabled(build):
            return

        # Supported version are FFmpeg 0.11-2.x and Avconv 0.8.x-11.x
        # FFmpeg is multimedia library that can be found http://ffmpeg.org/
        # Avconv is fork of FFmpeg that is used mainly in Debian and Ubuntu
        # that can be found http://libav.org
        if build.platform_is_linux or build.platform_is_osx \
                or build.platform_is_bsd:
            # Check for libavcodec, libavformat
            # I just randomly picked version numbers lower than mine for this
            if not conf.CheckForPKG('libavcodec', '53.35.0'):
                raise Exception('Missing libavcodec or it\'s too old! It can'
                                'be separated from main package so check your'
                                'operating system packages.')
            if not conf.CheckForPKG('libavformat', '53.21.0'):
                raise Exception('Missing libavformat  or it\'s too old!'
                                'It can be separated from main package so'
                                'check your operating system packages.')

            # Needed to build new FFmpeg
            build.env.Append(CCFLAGS='-D__STDC_CONSTANT_MACROS')
            build.env.Append(CCFLAGS='-D__STDC_LIMIT_MACROS')
            build.env.Append(CCFLAGS='-D__STDC_FORMAT_MACROS')

            # Grabs the libs and cflags for FFmpeg
            build.env.ParseConfig('pkg-config libavcodec --silence-errors \
                                  --cflags --libs')
            build.env.ParseConfig('pkg-config libavformat --silence-errors \
                                   --cflags --libs')
            build.env.ParseConfig('pkg-config libavutil --silence-errors \
                                   --cflags --libs')

            build.env.Append(CPPDEFINES='__FFMPEGFILE__')
            self.status = "Enabled"

        else:
            # aptitude install libavcodec-dev libavformat-dev liba52-0.7.4-dev
            # libdts-dev
            # Append some stuff to CFLAGS in Windows also
            build.env.Append(CCFLAGS='-D__STDC_CONSTANT_MACROS')
            build.env.Append(CCFLAGS='-D__STDC_LIMIT_MACROS')
            build.env.Append(CCFLAGS='-D__STDC_FORMAT_MACROS')

            build.env.Append(LIBS='avcodec')
            build.env.Append(LIBS='avformat')
            build.env.Append(LIBS='avutil')
            build.env.Append(LIBS='z')
            build.env.Append(LIBS='swresample')
            # build.env.Append(LIBS = 'a52')
            # build.env.Append(LIBS = 'dts')
            build.env.Append(LIBS='gsm')
            # build.env.Append(LIBS = 'dc1394_control')
            # build.env.Append(LIBS = 'dl')
            build.env.Append(LIBS='vorbisenc')
            # build.env.Append(LIBS = 'raw1394')
            build.env.Append(LIBS='vorbis')
            build.env.Append(LIBS='m')
            build.env.Append(LIBS='ogg')
            build.env.Append(CPPDEFINES='__FFMPEGFILE__')

        # Add new path for FFmpeg header files.
        # Non-crosscompiled builds need this too, don't they?
        if build.crosscompile and build.platform_is_windows \
                and build.toolchain_is_gnu:
            build.env.Append(CPPPATH=os.path.join(build.crosscompile_root,
                                                  'include', 'ffmpeg'))

    def sources(self, build):
        return ['src/sources/soundsourceffmpeg.cpp',
                'src/encoder/encoderffmpegresample.cpp',
                'src/encoder/encoderffmpegcore.cpp',
                'src/encoder/encoderffmpegmp3.cpp',
                'src/encoder/encoderffmpegvorbis.cpp']


class Optimize(Feature):
    LEVEL_OFF = 'off'
    LEVEL_PORTABLE = 'portable'
    LEVEL_NATIVE = 'native'
    LEVEL_LEGACY = 'legacy'
    LEVEL_FASTBUILD = 'fastbuild'
    LEVEL_DEFAULT = LEVEL_PORTABLE

    def description(self):
        return "Optimization and Tuning"

    @staticmethod
    def get_optimization_level(build):
        optimize_level = build.env.get('optimize', None)
        if optimize_level is None:
            optimize_level = SCons.ARGUMENTS.get('optimize',
                                                 Optimize.LEVEL_DEFAULT)

        try:
            optimize_integer = int(optimize_level)
            if optimize_integer == 0:
                optimize_level = Optimize.LEVEL_OFF
            elif optimize_integer == 1:
                # Level 1 was a legacy (compiler optimizations only) build.
                optimize_level = Optimize.LEVEL_LEGACY
            elif optimize_integer in xrange(2, 10):
                # Levels 2 through 9 map to portable.
                optimize_level = Optimize.LEVEL_PORTABLE
        except:
            pass

        # Support common aliases for off.
        if optimize_level in ('none', 'disable', 'disabled'):
            optimize_level = Optimize.LEVEL_OFF

        if optimize_level not in (Optimize.LEVEL_OFF, Optimize.LEVEL_PORTABLE,
                                  Optimize.LEVEL_NATIVE, Optimize.LEVEL_LEGACY,
                                  Optimize.LEVEL_FASTBUILD):
            raise Exception("optimize={} is not supported. "
                            "Use portable, native, legacy or off"
                            .format(optimize_level))
        return optimize_level

    def enabled(self, build):
        build.flags['optimize'] = Optimize.get_optimization_level(build)
        return build.flags['optimize'] != Optimize.LEVEL_OFF

    def add_options(self, build, vars):
        vars.Add(
            'optimize', 'Set to:\n' \
                        '  portable: sse2 CPU (>= Pentium 4)\n' \
                        '  fastbuild: portable, but without costly optimization steps\n' \
                        '  native: optimized for the CPU of this system\n' \
                        '  legacy: pure i386 code' \
                        '  off: no optimization' \
                        , Optimize.LEVEL_DEFAULT)

    def build_status(self, level, text=None):
        if text is None:
            return level
        return '%s: %s' % (level, text)

    def configure(self, build, conf):
        if not self.enabled(build):
            return

        optimize_level = build.flags['optimize']

        if optimize_level == Optimize.LEVEL_OFF:
            self.status = self.build_status(optimize_level, "no optimization")
            return

        if build.toolchain_is_msvs:
            fastbuild_enabled = optimize_level == Optimize.LEVEL_FASTBUILD

            # /GL : http://msdn.microsoft.com/en-us/library/0zza0de8.aspx
            # !!! /GL is incompatible with /ZI, which is set by mscvdebug
            build.env.Append(CCFLAGS='/GL-' if fastbuild_enabled else '/GL')

            # Use the fastest floating point math library
            # http://msdn.microsoft.com/en-us/library/e7s85ffb.aspx
            # http://msdn.microsoft.com/en-us/library/ms235601.aspx
            build.env.Append(CCFLAGS='/fp:fast')

            # Do link-time code generation (and don't show a progress indicator
            # -- this relies on ANSI control characters and tends to overwhelm
            # Jenkins logs) Should we turn on PGO ?
            # http://msdn.microsoft.com/en-us/library/xbf3tbeh.aspx
            build.env.Append(LINKFLAGS='/LTCG:OFF' if fastbuild_enabled else '/LTCG:NOSTATUS')

            # Suggested for unused code removal
            # http://msdn.microsoft.com/en-us/library/ms235601.aspx
            # http://msdn.microsoft.com/en-us/library/xsa71f43.aspx
            # http://msdn.microsoft.com/en-us/library/bxwfs976.aspx
            build.env.Append(CCFLAGS='/Gy')
            build.env.Append(LINKFLAGS='/OPT:REF')
            build.env.Append(LINKFLAGS='/OPT:ICF')

            # Don't worry about aligning code on 4KB boundaries
            # build.env.Append(LINKFLAGS = '/OPT:NOWIN98')
            # ALBERT: NOWIN98 is not supported in MSVC 2010.

            # http://msdn.microsoft.com/en-us/library/59a3b321.aspx
            # In general, you should pick /O2 over /Ox
            build.env.Append(CCFLAGS='/O2')

            if optimize_level == Optimize.LEVEL_PORTABLE or fastbuild_enabled:
                # fastbuild/portable-binary: sse2 CPU (>= Pentium 4)
                self.status = self.build_status(optimize_level,
                                                "sse2 CPU (>= Pentium 4)")
                # SSE and SSE2 are core instructions on x64
                # and consequently raise a warning message from compiler with this flag on x64.
                if not build.machine_is_64bit:
                    build.env.Append(CCFLAGS='/arch:SSE2')
                build.env.Append(CPPDEFINES=['__SSE__', '__SSE2__'])
            elif optimize_level == Optimize.LEVEL_NATIVE:
                self.status = self.build_status(
                    optimize_level, "tuned for this CPU (%s)" % build.machine)
                build.env.Append(CCFLAGS='/favor:' + build.machine)
            elif optimize_level == Optimize.LEVEL_LEGACY:
                self.status = self.build_status(optimize_level,
                                                "pure i386 code")
            else:
                # Not possible to reach this code if enabled is written
                # correctly.
                raise Exception("optimize={} is not supported. "
                                "Use portable, native, legacy or off"
                                .format(optimize_level))

            # SSE and SSE2 are core instructions on x64
            if build.machine_is_64bit:
                build.env.Append(CPPDEFINES=['__SSE__', '__SSE2__'])

        elif build.toolchain_is_gnu:
            # Portable is fast enough on GNU.
            if optimize_level == Optimize.LEVEL_FASTBUILD:
                optimize_level = Optimize.LEVEL_PORTABLE

            # Common flags to all optimizations.
            # -ffast-math will prevent a performance penalty by denormals
            # (floating point values almost Zero are treated as Zero)
            # unfortunately that work only on 64 bit CPUs or with sse2 enabled

            # the following optimisation flags makes the engine code ~3 times
            # faster, measured on a Atom CPU.
            build.env.Append(CCFLAGS='-O3')
            build.env.Append(CCFLAGS='-ffast-math')
            build.env.Append(CCFLAGS='-funroll-loops')

            # set -fomit-frame-pointer when we don't profile and are not using
            # Clang sanitizers.
            # Note: It is only included in -O on machines where it does not
            # interfere with debugging
            if not int(build.flags['profiling']) and not Sanitizers().enabled(build):
                build.env.Append(CCFLAGS='-fomit-frame-pointer')

            if optimize_level == Optimize.LEVEL_PORTABLE:
                # portable: sse2 CPU (>= Pentium 4)
                if build.architecture_is_x86:
                    self.status = self.build_status(optimize_level,
                                                    "sse2 CPU (>= Pentium 4)")
                    build.env.Append(CCFLAGS='-mtune=generic')
                    # -mtune=generic pick the most common, but compatible options.
                    # on arm platforms equivalent to -march=arch
                    if not build.machine_is_64bit:
                        # the sse flags are not set by default on 32 bit builds
                        # but are not supported on arm builds
                        build.env.Append(CCFLAGS='-msse2')
                        build.env.Append(CCFLAGS='-mfpmath=sse')
                    # TODO(rryan): macOS can use SSE3, and possibly SSE 4.1 once
                    # we require macOS 10.12.
                    # https://stackoverflow.com/questions/45917280/mac-osx-minumum-support-sse-version
                elif build.architecture_is_arm:
                    self.status = self.build_status(optimize_level)
                    build.env.Append(CCFLAGS='-mfloat-abi=hard')
                    build.env.Append(CCFLAGS='-mfpu=neon')
                else:
                    self.status = self.build_status(optimize_level)
                # this sets macros __SSE2_MATH__ __SSE_MATH__ __SSE2__ __SSE__
                # This should be our default build for distribution
                # It's a little sketchy, but turning on SSE2 will gain
                # 100% performance in our filter code and allows us to
                # turns on denormal zeroing.
                # We don't really support CPU's earlier than Pentium 4,
                # which is the class of CPUs this decision affects.
                # The downside of this is that we aren't truly
                # i386 compatible, so builds that claim 'i386' will crash.
                # -- rryan 2/2011
                # Note: SSE2 is a core part of x64 CPUs
            elif optimize_level == Optimize.LEVEL_NATIVE:
                self.status = self.build_status(
                    optimize_level, "tuned for this CPU (%s)" % build.machine)
                build.env.Append(CCFLAGS='-march=native')
                # http://en.chys.info/2010/04/what-exactly-marchnative-means/
                # Note: requires gcc >= 4.2.0
                # macros like __SSE2_MATH__ __SSE_MATH__ __SSE2__ __SSE__
                # are set automatically
                if build.architecture_is_x86 and not build.machine_is_64bit:
                    # For 32 bit builds using gcc < 5.0, the mfpmath=sse is
                    # not set by default (not supported on arm builds)
                    # If -msse is not implicitly set, it falls back to mfpmath=387
                    # and a compiler warning is issued (tested with gcc 4.8.4)
                    build.env.Append(CCFLAGS='-mfpmath=sse')
                elif build.architecture_is_arm:
                    self.status = self.build_status(optimize_level)
                    build.env.Append(CCFLAGS='-mfloat-abi=hard')
                    build.env.Append(CCFLAGS='-mfpu=neon')
            elif optimize_level == Optimize.LEVEL_LEGACY:
                if build.architecture_is_x86:
                    self.status = self.build_status(
                        optimize_level, "pure i386 code")
                    build.env.Append(CCFLAGS='-mtune=generic')
                    # -mtune=generic pick the most common, but compatible options.
                    # on arm platforms equivalent to -march=arch
                else:
                    self.status = self.build_status(optimize_level)
            else:
                # Not possible to reach this code if enabled is written
                # correctly.
                raise Exception("optimize={} is not supported. "
                                "Use portable, native, fastbuild, legacy or off"
                                .format(optimize_level))

            # what others do:
            # soundtouch uses just -O3 and -msse in Ubuntu Trusty
            # rubberband uses just -O2 in Ubuntu Trusty
            # fftw3 (used by rubberband) in Ubuntu Trusty
            # -O3 -fomit-frame-pointer -mtune=native -malign-double
            # -fstrict-aliasing -fno-schedule-insns -ffast-math


class MacAppStoreException(Feature):
    def description(self):
        return "Build for Mac App Store"

    def enabled(self, build):
        build.flags['macappstore'] = util.get_flags(build.env,
                                                    'macappstore', 0)
        if int(build.flags['macappstore']):
            # Existence of the macappstore option forces vinylcontrol off due to
            # licensing issues.
            build.flags['vinylcontrol'] = 0
            return True
        return False

    def add_options(self, build, vars):
        vars.Add('macappstore', 'Set to 1 to indicate the build is for the Mac App Store', 0)

    def configure(self, build, conf):
        if not self.enabled(build):
            return
        build.env.Append(CPPDEFINES='__MACAPPSTORE__')

class LocaleCompare(Feature):
    def description(self):
        return "Locale Aware Compare for SQLite"

    def default(self, build):
        return 1 if build.platform_is_linux else 0

    def enabled(self, build):
        build.flags['localecompare'] = util.get_flags(build.env, 'localecompare',
                                                      self.default(build))
        if int(build.flags['localecompare']):
            return True
        return False

    def add_options(self, build, vars):
        vars.Add('localecompare',
                 'Set to 1 to enable Locale Aware Compare support for SQLite.',
                 self.default(build))

    def configure(self, build, conf):
        if not self.enabled(build):
            return
        if int(util.get_flags(build.env, 'qt_sqlite_plugin', 0)):
            raise Exception('WARNING: localecompare is not compatible with the Qt SQLite plugin')
        if not conf.CheckLib(['sqlite3']):
            raise Exception('Missing libsqlite3 -- exiting!')
        build.env.Append(CPPDEFINES='__SQLITE3__')

class Lilv(Feature):
    def description(self):
        return "Lilv library for LV2 support"

    def enabled(self, build):
        build.flags['lilv'] = util.get_flags(build.env, 'lilv', 0)
        if int(build.flags['lilv']):
            return True
        return False

    def add_options(self, build, vars):
        default = 1
        # We do not have lilv set up in the Windows build server environment (yet)
        if build.platform_is_windows:
            default = 0
        vars.Add('lilv', 'Set to 1 to enable Lilv library for LV2 support', default)

    def configure(self, build, conf):
        if not self.enabled(build):
            return

        if build.platform_is_linux or build.platform_is_osx \
                or build.platform_is_bsd:
            # Check for liblilv-0
            if not conf.CheckLib('lilv-0'):
                raise Exception('Missing liblilv-0 (needs at least 0.5)')

            build.env.Append(CPPDEFINES='__LILV__')

    def sources(self, build):
        return ['src/effects/lv2/lv2backend.cpp',
                'src/effects/lv2/lv2effectprocessor.cpp',
                'src/effects/lv2/lv2manifest.cpp',
                'src/preferences/dialog/dlgpreflv2.cpp']

class Battery(Feature):
    def description(self):
        return "Battery meter support."

    def enabled(self, build):
        build.flags['battery'] = util.get_flags(build.env, 'battery', 1)
        if int(build.flags['battery']):
            return True
        return False

    def add_options(self, build, vars):
        vars.Add('battery',
                 'Set to 1 to enable battery meter support.')

    def configure(self, build, conf):
        if not self.enabled(build):
            return

        build.env.Append(CPPDEFINES='__BATTERY__')

    def sources(self, build):
        if build.platform_is_windows:
            return ["src/util/battery/batterywindows.cpp"]
        elif build.platform_is_osx:
            return ["src/util/battery/batterymac.cpp"]
        elif build.platform_is_linux:
            return ["src/util/battery/batterylinux.cpp"]
        else:
            raise Exception('Battery support is not implemented for the target platform.')

    def depends(self, build):
        return [depends.IOKit, depends.UPower]

class QtKeychain(Feature):
    def description(self):
        return "Secure credentials storage support for Live Broadcasting profiles"

    def enabled(self, build):
        build.flags['qtkeychain'] = util.get_flags(build.env, 'qtkeychain', 0)
        if int(build.flags['qtkeychain']):
            return True
        return False

    def add_options(self, build, vars):
        vars.Add('qtkeychain', 'Set to 1 to enable secure credentials storage support for Live Broadcasting profiles', 0)

    def configure(self, build, conf):
        if not self.enabled(build):
            return
        if not conf.CheckLib('qt5keychain'):
            raise Exception("Could not find qt5keychain.")
        build.env.Append(CPPDEFINES='__QTKEYCHAIN__')<|MERGE_RESOLUTION|>--- conflicted
+++ resolved
@@ -328,84 +328,7 @@
 
         return sources
 
-<<<<<<< HEAD
-=======
-
-class Vamp(Feature):
-    INTERNAL_LINK = False
-    INTERNAL_VAMP_PATH = 'lib/vamp'
-
-    def description(self):
-        return "Vamp Analyzer support"
-
-    def enabled(self, build):
-        build.flags['vamp'] = util.get_flags(build.env, 'vamp', 1)
-        if int(build.flags['vamp']):
-            return True
-        return False
-
-    def add_options(self, build, vars):
-        vars.Add('vamp', 'Set to 1 to enable vamp analysers', 1)
-
-    def configure(self, build, conf):
-        if not self.enabled(build):
-            return
-
-        build.env.Append(CPPDEFINES='__VAMP__')
-        build.env.Append(CPPDEFINES='kiss_fft_scalar=double')
-
-        # If there is no system vamp-hostsdk is installed or if the version
-        # of the installed vamp-hostsdk is less than the bundled version,
-        # then we'll directly link the bundled vamp-hostsdk
-        # Note: We're adding vamp-hostsdk to LIBS in sources(), so
-        # don't add it now in order to prevent duplication.
-        if not conf.CheckLib('vamp-hostsdk', autoadd=False) or not conf.CheckForPKG('vamp-plugin-sdk', '2.7.1'):
-            self.INTERNAL_LINK = True
-            build.env.Append(CPPPATH=['#' + self.INTERNAL_VAMP_PATH])
-
-        # Needed on Linux at least. Maybe needed elsewhere?
-        if build.platform_is_linux:
-            # Optionally link libdl Required for some distros.
-            # Note: We can't add dl to LIBS here because it needs to be added after vamp-hostsdk.
-            # See: https://bugs.launchpad.net/mixxx/+bug/1804411
-            conf.CheckLib(['dl', 'libdl'], autoadd=False)
-
-        # FFTW3 support
-        have_fftw3_h = conf.CheckHeader('fftw3.h')
-        have_fftw3 = conf.CheckLib('fftw3', autoadd=False)
-        if have_fftw3_h and have_fftw3 and build.platform_is_linux:
-            build.env.Append(CPPDEFINES='HAVE_FFTW3')
-            build.env.ParseConfig(
-                'pkg-config fftw3 --silence-errors --cflags --libs')
-
-    def sources(self, build):
-        if self.INTERNAL_LINK:
-            # Clone our main environment so we don't change any settings in the
-            # Mixxx environment.
-            env = build.env.Clone()
-            vamp_dir = env.Dir(self.INTERNAL_VAMP_PATH)
-            SCons.Export('env')
-            SCons.Export('build')
-            env.SConscript(env.File('SConscript', vamp_dir))
-
-            build.env.Append(LIBPATH=self.INTERNAL_VAMP_PATH)
-
-        # Add this here unconditionally because we're not adding it in configure().
-        build.env.Append(LIBS=['vamp-hostsdk'])
-
-        # Ubuntu requires dl to be specified after vamp-hostsdk.
-        if build.platform_is_linux:
-            build.env.Append(LIBS=['dl'])
-
-        return ['src/analyzer/vamp/vampanalyzer.cpp',
-                'src/analyzer/vamp/vamppluginadapter.cpp',
-                'src/analyzer/analyzerbeats.cpp',
-                'src/analyzer/analyzerkey.cpp',
-                'src/preferences/dialog/dlgprefbeats.cpp',
-                'src/preferences/dialog/dlgprefkey.cpp']
-
-
->>>>>>> 84ca00e6
+
 class ModPlug(Feature):
     def description(self):
         return "Modplug module decoder plugin"
