--- conflicted
+++ resolved
@@ -689,7 +689,6 @@
 
     def enabled(self, build):
         build.flags['shoutcast'] = util.get_flags(build.env, 'shoutcast', 1)
-        build.flags['shoutcast_internal'] = util.get_flags(build.env, 'shoutcast_internal', 0)
         if int(build.flags['shoutcast']):
             return True
         return False
@@ -703,13 +702,8 @@
 
         build.env.Append(CPPDEFINES='__BROADCAST__')
 
-<<<<<<< HEAD
-        if build.platform_is_linux and not int(build.flags['shoutcast_internal']):
-            # Check if system lib is lower 2.4.2 or 2.4.3 and not suffering bug
-=======
         if build.platform_is_linux:
             # Check if system lib is lower at least 2.4.4 and not suffering bug
->>>>>>> c4854663
             # https://bugs.launchpad.net/mixxx/+bug/1833225
             if not conf.CheckForPKG('shout', '2.4.4'):
                 self.INTERNAL_LINK = True
