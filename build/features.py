--- conflicted
+++ resolved
@@ -1252,7 +1252,6 @@
             raise Exception('Missing libsqlite3 -- exiting!')
         build.env.Append(CPPDEFINES='__SQLITE3__')
 
-<<<<<<< HEAD
 class Lilv(Feature):
     def description(self):
         return "Lilv library for LV2 support"
@@ -1260,31 +1259,16 @@
     def enabled(self, build):
         build.flags['lilv'] = util.get_flags(build.env, 'lilv', 0)
         if int(build.flags['lilv']):
-=======
-class Battery(Feature):
-    def description(self):
-        return "Battery meter support."
-
-    def enabled(self, build):
-        build.flags['battery'] = util.get_flags(build.env, 'battery', 1)
-        if int(build.flags['battery']):
->>>>>>> 6a6ab54f
-            return True
-        return False
-
-    def add_options(self, build, vars):
-<<<<<<< HEAD
+            return True
+        return False
+
+    def add_options(self, build, vars):
         vars.Add('lilv', 'Set to 1 to enable Lilv library for LV2 support', 1)
-=======
-        vars.Add('battery',
-                 'Set to 1 to enable battery meter support.')
->>>>>>> 6a6ab54f
-
-    def configure(self, build, conf):
-        if not self.enabled(build):
-            return
-
-<<<<<<< HEAD
+
+    def configure(self, build, conf):
+        if not self.enabled(build):
+            return
+
         if build.platform_is_linux or build.platform_is_osx \
                 or build.platform_is_bsd:
             # Check for liblilv-0
@@ -1299,7 +1283,25 @@
         return ['effects/lv2/lv2backend.cpp',
                 'effects/lv2/lv2effectprocessor.cpp',
                 'effects/lv2/lv2manifest.cpp']
-=======
+
+class Battery(Feature):
+    def description(self):
+        return "Battery meter support."
+
+    def enabled(self, build):
+        build.flags['battery'] = util.get_flags(build.env, 'battery', 1)
+        if int(build.flags['battery']):
+            return True
+        return False
+
+    def add_options(self, build, vars):
+        vars.Add('battery',
+                 'Set to 1 to enable battery meter support.')
+
+    def configure(self, build, conf):
+        if not self.enabled(build):
+            return
+
         build.env.Append(CPPDEFINES='__BATTERY__')
 
     def sources(self, build):
@@ -1313,5 +1315,4 @@
             raise Exception('Battery support is not implemented for the target platform.')
 
     def depends(self, build):
-        return [depends.IOKit, depends.UPower]
->>>>>>> 6a6ab54f
+        return [depends.IOKit, depends.UPower]