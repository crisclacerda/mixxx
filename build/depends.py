# -*- coding: utf-8 -*-

import os
from . import util
from .mixxx import Dependence, Feature
import SCons.Script as SCons


class PortAudio(Dependence):

    def configure(self, build, conf):
        if not conf.CheckLib('portaudio'):
            raise Exception(
                'Did not find libportaudio.a, portaudio.lib, or the PortAudio-v19 development header files.')
        elif build.platform_is_linux:
            build.env.ParseConfig('pkg-config portaudio-2.0 --silence-errors --cflags --libs')

        if build.platform_is_windows and build.static_dependencies:
            conf.CheckLib('advapi32')

    def sources(self, build):
<<<<<<< HEAD
        return ['src/soundio/sounddeviceportaudio.cpp']
=======
        return ['soundio/sounddeviceportaudio.cpp']
        
class OSXFilePathUrlBackport(Dependence):

    def configure(self, build, conf):
        return

    def sources(self, build):
    	if build.platform_is_osx:
        	return ['util/filepathurl.mm']
        return []
>>>>>>> 09c43409


class PortMIDI(Dependence):

    def configure(self, build, conf):
        # Check for PortTime
        libs = ['porttime', 'libporttime']
        headers = ['porttime.h']

        # Depending on the library configuration PortTime might be statically
        # linked with PortMidi. We treat either presence of the lib or the
        # header as success.
        if not conf.CheckLib(libs) and not conf.CheckHeader(headers):
            raise Exception("Did not find PortTime or its development headers.")

        # Check for PortMidi
        libs = ['portmidi', 'libportmidi']
        headers = ['portmidi.h']
        if build.platform_is_windows and build.static_dependencies:
            conf.CheckLib('advapi32')
        if build.platform_is_windows:
            # We have this special branch here because on Windows we might want
            # to link PortMidi statically which we don't want to do on other
            # platforms.
            # TODO(rryan): Remove this? Don't want to break anyone but the
            # static/dynamic choice should be made by the whether the .a is an
            # import library for a shared library or a static library.
            libs.append('portmidi_s')

        if not conf.CheckLib(libs) or not conf.CheckHeader(headers):
            raise Exception("Did not find PortMidi or its development headers.")

    def sources(self, build):
        return ['src/controllers/midi/portmidienumerator.cpp',
                'src/controllers/midi/portmidicontroller.cpp']


class OpenGL(Dependence):

    def configure(self, build, conf):
        if build.platform_is_osx:
            build.env.AppendUnique(FRAMEWORKS='OpenGL')

        # Check for OpenGL (it's messy to do it for all three platforms).
        if (not conf.CheckLib('GL') and
                not conf.CheckLib('opengl32') and
                not conf.CheckCHeader('OpenGL/gl.h') and
                not conf.CheckCHeader('GL/gl.h')):
            raise Exception('Did not find OpenGL development files')

        if (not conf.CheckLib('GLU') and
                not conf.CheckLib('glu32') and
                not conf.CheckCHeader('OpenGL/glu.h')):
            raise Exception('Did not find GLU development files')


class SecurityFramework(Dependence):
    """The iOS/OS X security framework is used to implement sandboxing."""
    def configure(self, build, conf):
        if not build.platform_is_osx:
            return
        build.env.Append(CPPPATH='/System/Library/Frameworks/Security.framework/Headers/')
        build.env.Append(LINKFLAGS='-framework Security')


class CoreServices(Dependence):
    def configure(self, build, conf):
        if not build.platform_is_osx:
            return
        build.env.Append(CPPPATH='/System/Library/Frameworks/CoreServices.framework/Headers/')
        build.env.Append(LINKFLAGS='-framework CoreServices')

class Foundation(Dependence):
    def configure(self, build, conf):
        if not build.platform_is_osx:
            return
        build.env.Append(CPPPATH='/System/Library/Frameworks/Foundation.framework/Headers/')
        build.env.Append(LINKFLAGS='-framework Foundation')

class IOKit(Dependence):
    """Used for battery measurements and controlling the screensaver on OS X and iOS."""
    def configure(self, build, conf):
        if not build.platform_is_osx:
            return
        build.env.Append(
            CPPPATH='/System/Library/Frameworks/IOKit.framework/Headers/')
        build.env.Append(LINKFLAGS='-framework IOKit')

class UPower(Dependence):
    """UPower is used to get battery measurements on Linux."""
    def configure(self, build, conf):
        if not build.platform_is_linux:
            return
        build.env.ParseConfig(
                'pkg-config upower-glib --silence-errors --cflags --libs')

class OggVorbis(Dependence):

    def configure(self, build, conf):
        libs = ['libvorbisfile', 'vorbisfile']
        if not conf.CheckLib(libs):
            Exception('Did not find libvorbisfile.a, libvorbisfile.lib, '
                      'or the libvorbisfile development headers.')

        libs = ['libvorbis', 'vorbis']
        if not conf.CheckLib(libs):
            raise Exception(
                'Did not find libvorbis.a, libvorbis.lib, or the libvorbis development headers.')

        libs = ['libogg', 'ogg']
        if not conf.CheckLib(libs):
            raise Exception(
                'Did not find libogg.a, libogg.lib, or the libogg development headers')

        # libvorbisenc only exists on Linux, OSX and mingw32 on Windows. On
        # Windows with MSVS it is included in vorbisfile.dll. libvorbis and
        # libogg are included from build.py so don't add here.
        if not build.platform_is_windows or build.toolchain_is_gnu:
            vorbisenc_found = conf.CheckLib(['libvorbisenc', 'vorbisenc'])
            if not vorbisenc_found:
                raise Exception(
                    'Did not find libvorbisenc.a, libvorbisenc.lib, or the libvorbisenc development headers.')

    def sources(self, build):
        return ['src/sources/soundsourceoggvorbis.cpp']

class SndFile(Dependence):

    def configure(self, build, conf):
        if not conf.CheckLib(['sndfile', 'libsndfile', 'libsndfile-1']):
            raise Exception(
                "Did not find libsndfile or it\'s development headers")
        build.env.Append(CPPDEFINES='__SNDFILE__')
        if conf.CheckDeclaration('SFC_SET_COMPRESSION_LEVEL', '#include "sndfile.h"'):
            build.env.Append(CPPDEFINES='SFC_SUPPORTS_SET_COMPRESSION_LEVEL')

        if build.platform_is_windows and build.static_dependencies:
            build.env.Append(CPPDEFINES='FLAC__NO_DLL')
            conf.CheckLib('g72x')

    def sources(self, build):
        return ['src/sources/soundsourcesndfile.cpp']


class FLAC(Dependence):
    def configure(self, build, conf):
        if not conf.CheckHeader('FLAC/stream_decoder.h'):
            raise Exception('Did not find libFLAC development headers')
        libs = ['libFLAC', 'FLAC']
        if not conf.CheckLib(libs):
            raise Exception('Did not find libFLAC development libraries')

        if build.platform_is_windows and build.static_dependencies:
            build.env.Append(CPPDEFINES='FLAC__NO_DLL')

    def sources(self, build):
        return ['src/sources/soundsourceflac.cpp',]


class Qt(Dependence):
    DEFAULT_QT5DIRS64 = {'linux': '/usr/lib/x86_64-linux-gnu/qt5',
                         'osx': '/Library/Frameworks',
                         'windows': 'C:\\qt\\5.11.1'}

    DEFAULT_QT5DIRS32 = {'linux': '/usr/lib/i386-linux-gnu/qt5',
                         'osx': '/Library/Frameworks',
                         'windows': 'C:\\qt\\5.11.1'}

    @staticmethod
    def uic(build):
        return build.env.Uic5

    @staticmethod
    def find_framework_libdir(qtdir):
        # Try pkg-config on Linux
        import sys
        if sys.platform.startswith('linux'):
            if any(os.access(os.path.join(path, 'pkg-config'), os.X_OK) for path in os.environ["PATH"].split(os.pathsep)):
                import subprocess
                try:
                    core = subprocess.Popen(["pkg-config", "--variable=libdir", "Qt5Core"], stdout = subprocess.PIPE).communicate()[0].rstrip().decode()
                finally:
                    if os.path.isdir(core):
                        return core

        for d in (os.path.join(qtdir, x) for x in ['', 'Frameworks', 'lib']):
            core = os.path.join(d, 'QtCore.framework')
            if os.path.isdir(core):
                return d
        return None

    @staticmethod
    def enabled_modules(build):
        qt_modules = [
            # Keep alphabetized.
            'QtConcurrent',
            'QtCore',
            'QtGui',
            'QtNetwork',
            'QtOpenGL',
            'QtScript',
            'QtScriptTools',
            'QtSql',
            'QtSvg',
            'QtTest',
            'QtWidgets',
            'QtXml',
        ]
        if build.platform_is_windows:
            qt_modules.extend([
                # Keep alphabetized.
                'QtAccessibilitySupport',
                'QtEventDispatcherSupport',
                'QtFontDatabaseSupport',
                'QtThemeSupport',
                'QtWindowsUIAutomationSupport',
            ])
        return qt_modules

    @staticmethod
    def enabled_imageformats(build):
        qt_imageformats = [
            # Keep alphabetized.
            'qdds',
            'qgif',
            'qicns',
            'qico',
            'qjp2',
            'qjpeg',
            'qmng',
            'qsvg',
            'qtga',
            'qtiff',
            'qwbmp',
            'qwebp',
        ]
        return qt_imageformats

    def satisfy(self):
        pass

    def configure(self, build, conf):
        qt_modules = Qt.enabled_modules(build)

        # Emit various Qt defines
        build.env.Append(CPPDEFINES=['QT_TABLET_SUPPORT'])

        if build.static_qt:
            build.env.Append(CPPDEFINES='QT_NODLL')
        else:
            build.env.Append(CPPDEFINES='QT_SHARED')

        # Set qt_sqlite_plugin flag if we should package the Qt SQLite plugin.
        build.flags['qt_sqlite_plugin'] = util.get_flags(
            build.env, 'qt_sqlite_plugin', 0)

        # Link in SQLite library if Qt is compiled statically
        if build.platform_is_windows and build.static_dependencies \
           and build.flags['qt_sqlite_plugin'] == 0 :
            conf.CheckLib('sqlite3');

        # Enable Qt include paths
        if build.platform_is_linux:
            if not conf.CheckForPKG('Qt5Core', '5.0'):
                raise Exception('Qt >= 5.0 not found')

            if not conf.CheckLib('Qt5X11Extras'):
                raise Exception('Could not find Qt5X11Extras or its development headers')

            qt_modules.extend(['QtDBus'])
            # This automatically converts QtXXX to Qt5XXX where appropriate.
            build.env.EnableQt5Modules(qt_modules, debug=False)

            if build.architecture_is_x86:
                # Note that -reduce-relocations is enabled by default in Qt5.
                # So we must build the Mixxx *executable* with position
                # independent code. -pie / -fPIE must not be used, and Clang
                # -flto must not be used when producing ELFs (i.e. on Linux).
                # http://lists.qt-project.org/pipermail/development/2012-January/001418.html
                # https://github.com/qt/qtbase/blob/c5307203f5c0b0e588cc93e70764c090dd4c2ce0/dist/changes-5.4.2#L37-L45
                # https://codereview.qt-project.org/#/c/111787/
                # https://gcc.gnu.org/bugzilla/show_bug.cgi?id=65886#c30
                build.env.Append(CCFLAGS='-fPIC')

        elif build.platform_is_bsd:
            build.env.Append(LIBS=qt_modules)
            include_paths = ['$QTDIR/include/%s' % module
                             for module in qt_modules]
            build.env.Append(CPPPATH=include_paths)
        elif build.platform_is_osx:
            qtdir = build.env['QTDIR']
            build.env.Append(
                LINKFLAGS=' '.join('-framework %s' % m for m in qt_modules)
            )
            framework_path = Qt.find_framework_libdir(qtdir)
            if not framework_path:
                raise Exception(
                    'Could not find frameworks in Qt directory: %s' % qtdir)
            # Necessary for raw includes of headers like #include <qobject.h>
            build.env.Append(CPPPATH=[os.path.join(framework_path, '%s.framework' % m, 'Headers')
                                      for m in qt_modules])
            # Framework path needs to be altered for CCFLAGS as well since a
            # header include of QtCore/QObject.h looks for a QtCore.framework on
            # the search path and a QObject.h in QtCore.framework/Headers.
            build.env.Append(CCFLAGS=['-F%s' % os.path.join(framework_path)])
            build.env.Append(LINKFLAGS=['-F%s' % os.path.join(framework_path)])

            # Copied verbatim from qt5.py.
            # TODO(rryan): Get our fixes merged upstream so we can use qt5.py for OS X.
            module_defines = {
                'QtScript'   : ['QT_SCRIPT_LIB'],
                'QtSvg'      : ['QT_SVG_LIB'],
                'QtSql'      : ['QT_SQL_LIB'],
                'QtXml'      : ['QT_XML_LIB'],
                'QtOpenGL'   : ['QT_OPENGL_LIB'],
                'QtGui'      : ['QT_GUI_LIB'],
                'QtNetwork'  : ['QT_NETWORK_LIB'],
                'QtCore'     : ['QT_CORE_LIB'],
                'QtWidgets'  : ['QT_WIDGETS_LIB'],
            }
            for module in qt_modules:
                build.env.AppendUnique(CPPDEFINES=module_defines.get(module, []))
            build.env["QT5_MOCCPPPATH"] = build.env["CPPPATH"]
        elif build.platform_is_windows:
            # This automatically converts QtCore to QtCore[45][d] where
            # appropriate.
            build.env.EnableQt5Modules(qt_modules,
                                       staticdeps=build.static_qt,
                                       debug=build.build_is_debug)

            if build.static_qt:
                # Pulled from qt-4.8.2-source\mkspecs\win32-msvc2010\qmake.conf
                # QtCore
                build.env.Append(LIBS = 'kernel32')
                build.env.Append(LIBS = 'user32') # QtGui, QtOpenGL, libHSS1394
                build.env.Append(LIBS = 'shell32')
                build.env.Append(LIBS = 'uuid')
                build.env.Append(LIBS = 'ole32') # QtGui,
                build.env.Append(LIBS = 'advapi32') # QtGui, portaudio, portmidi
                build.env.Append(LIBS = 'ws2_32')   # QtGui, QtNetwork, libshout
                # QtGui
                build.env.Append(LIBS = 'gdi32') #QtOpenGL, libshout
                build.env.Append(LIBS = 'comdlg32')
                build.env.Append(LIBS = 'oleaut32')
                build.env.Append(LIBS = 'imm32')
                build.env.Append(LIBS = 'winmm')
                build.env.Append(LIBS = 'winspool')
                # QtOpenGL
                build.env.Append(LIBS = 'glu32')
                build.env.Append(LIBS = 'opengl32')

                # QtNetwork openssl-linked
                build.env.Append(LIBS = 'crypt32')

                # New libraries required by Qt5.
                build.env.Append(LIBS = 'dwmapi')  # qtwindows
                build.env.Append(LIBS = 'iphlpapi')  # qt5network
                build.env.Append(LIBS = 'libEGL')  # qt5opengl
                build.env.Append(LIBS = 'libGLESv2')  # qt5opengl
                build.env.Append(LIBS = 'mpr')  # qt5core
                build.env.Append(LIBS = 'netapi32')  # qt5core
                build.env.Append(LIBS = 'userenv')  # qt5core
                build.env.Append(LIBS = 'uxtheme')  # ?
                build.env.Append(LIBS = 'version')  # ?
                build.env.Append(LIBS = 'wtsapi32') # ?

                build.env.Append(LIBS = 'qtfreetype')
                build.env.Append(LIBS = 'qtharfbuzz')
                build.env.Append(LIBS = 'qtlibpng')
                build.env.Append(LIBS = 'qtpcre2')

                # NOTE(rryan): If you are adding a plugin here, you must also
                # update src/mixxxapplication.cpp to define a Q_IMPORT_PLUGIN
                # for it. Not all imageformats plugins are built as .libs when
                # building Qt statically on Windows. Check the build environment
                # to see exactly what's available as a standalone .lib vs linked
                # into Qt .libs by default.

                # iconengines plugins
                build.env.Append(LIBPATH=[
                    os.path.join(build.env['QTDIR'],'plugins/iconengines')])
                build.env.Append(LIBS = 'qsvgicon')

                # imageformats plugins
                build.env.Append(LIBPATH=[
                    os.path.join(build.env['QTDIR'],'plugins/imageformats')])
                build.env.Append(LIBS = 'qico')
                build.env.Append(LIBS = 'qsvg')
                build.env.Append(LIBS = 'qtga')
                build.env.Append(LIBS = 'qgif')
                build.env.Append(LIBS = 'qjpeg')

                # platform plugins (new in Qt5 for Windows)
                build.env.Append(LIBPATH=[
                    os.path.join(build.env['QTDIR'],'plugins/platforms')])
                build.env.Append(LIBS = 'qwindows')

                # styles (new in Qt5 for Windows)
                build.env.Append(LIBPATH=[
                    os.path.join(build.env['QTDIR'],'plugins/styles')])
                build.env.Append(LIBS = 'qwindowsvistastyle')

                # sqldrivers (new in Qt5? or did we just start enabling them)
                build.env.Append(LIBPATH=[
                    os.path.join(build.env['QTDIR'],'plugins/sqldrivers')])
                build.env.Append(LIBS = 'qsqlite')

        # Set the rpath for linux/bsd/macOS.
        if not build.platform_is_windows:
            qtdir = build.env['QTDIR']
            libdir_path = Qt.find_framework_libdir(qtdir)
            if os.path.isdir(libdir_path):
                build.env.Append(LINKFLAGS=['-Wl,-rpath,%s' % libdir_path])
                build.env.Append(LINKFLAGS="-L" + libdir_path)

        # Mixxx requires C++11 support. Windows enables C++11 features by
        # default but Clang/GCC require a flag.
        if not build.platform_is_windows:
            build.env.Append(CXXFLAGS='-std=c++11')


class TestHeaders(Dependence):
    def configure(self, build, conf):
        build.env.Append(CPPPATH="#lib/gtest-1.7.0/include")

class FidLib(Dependence):
    def sources(self, build):
        symbol = None
        if build.platform_is_windows:
            if build.toolchain_is_msvs:
                symbol = 'T_MSVC'
            elif build.crosscompile:
                # Not sure why, but fidlib won't build with mingw32msvc and
                # T_MINGW
                symbol = 'T_LINUX'
            elif build.toolchain_is_gnu:
                symbol = 'T_MINGW'
        else:
            symbol = 'T_LINUX'

        return [build.env.StaticObject('lib/fidlib/fidlib.c',
                                       CPPDEFINES=symbol)]

    def configure(self, build, conf):
        build.env.Append(CPPPATH='#lib/fidlib/')


class ReplayGain(Dependence):

    def sources(self, build):
        return ["lib/replaygain/replaygain.cpp"]

    def configure(self, build, conf):
        build.env.Append(CPPPATH="#lib/replaygain")


class Ebur128Mit(Dependence):
    INTERNAL_PATH = 'lib/libebur128'
    INTERNAL_LINK = False

    def sources(self, build):
        if self.INTERNAL_LINK:
            return ['%s/ebur128/ebur128.c' % self.INTERNAL_PATH]

    def configure(self, build, conf, env=None):
        if env is None:
            env = build.env
        if not conf.CheckLib(['ebur128', 'libebur128']):
            self.INTERNAL_LINK = True;
            env.Append(CPPPATH=['#%s/ebur128' % self.INTERNAL_PATH])
            if not conf.CheckHeader('sys/queue.h'):
                env.Append(CPPPATH=['#%s/ebur128/queue' % self.INTERNAL_PATH])


class SoundTouch(Dependence):
    SOUNDTOUCH_INTERNAL_PATH = 'lib/soundtouch'
    INTERNAL_LINK = True

    def sources(self, build):
        if self.INTERNAL_LINK:
            env = build.env.Clone()
            soundtouch_dir = env.Dir(self.SOUNDTOUCH_INTERNAL_PATH)
            SCons.Export('env')
            SCons.Export('build')
            env.SConscript(env.File('SConscript', soundtouch_dir))

            build.env.Append(LIBPATH=self.SOUNDTOUCH_INTERNAL_PATH)
            build.env.Append(LIBS=['soundtouch'])
        return ['src/engine/bufferscalers/enginebufferscalest.cpp']

    def configure(self, build, conf, env=None):
        if env is None:
            env = build.env

        if build.platform_is_linux:
            # Try using system lib
            if conf.CheckForPKG('soundtouch', '2.0.0'):
                # System Lib found
                if not conf.CheckLib(['SoundTouch']):
                    raise Exception(
                        "Could not find libSoundTouch or its development headers.")
                build.env.ParseConfig('pkg-config soundtouch --silence-errors --cflags --libs')
                self.INTERNAL_LINK = False

        if self.INTERNAL_LINK:
            env.Append(CPPPATH=['#' + self.SOUNDTOUCH_INTERNAL_PATH])

            # Prevents circular import.
            from .features import Optimize

            # If we do not want optimizations then disable them.
            optimize = (build.flags['optimize'] if 'optimize' in build.flags
                        else Optimize.get_optimization_level(build))
            if optimize == Optimize.LEVEL_OFF:
                env.Append(CPPDEFINES='SOUNDTOUCH_DISABLE_X86_OPTIMIZATIONS')

class RubberBand(Dependence):
    def sources(self, build):
        sources = ['src/engine/bufferscalers/enginebufferscalerubberband.cpp', ]
        return sources

    def configure(self, build, conf, env=None):
        if env is None:
            env = build.env
        if not conf.CheckLib(['rubberband', 'librubberband']):
            raise Exception(
                "Could not find librubberband or its development headers.")


class QueenMaryDsp(Dependence):
    def sources(self, build):
        return [
            #"#lib/qm-dsp/base/KaiserWindow.cpp",
            "#lib/qm-dsp/base/Pitch.cpp",
            #"#lib/qm-dsp/base/SincWindow.cpp",
            "#lib/qm-dsp/dsp/chromagram/CQprecalc.cpp",
            "#lib/qm-dsp/dsp/chromagram/Chromagram.cpp",
            "#lib/qm-dsp/dsp/chromagram/ConstantQ.cpp",
            "#lib/qm-dsp/dsp/keydetection/GetKeyMode.cpp",
            #"#lib/qm-dsp/dsp/mfcc/MFCC.cpp",
            "#lib/qm-dsp/dsp/onsets/DetectionFunction.cpp",
            "#lib/qm-dsp/dsp/onsets/PeakPicking.cpp",
            "#lib/qm-dsp/dsp/phasevocoder/PhaseVocoder.cpp",
            "#lib/qm-dsp/dsp/rateconversion/Decimator.cpp",
            #"#lib/qm-dsp/dsp/rateconversion/DecimatorB.cpp",
            #"#lib/qm-dsp/dsp/rateconversion/Resampler.cpp",
            #"#lib/qm-dsp/dsp/rhythm/BeatSpectrum.cpp",
            #"#lib/qm-dsp/dsp/segmentation/ClusterMeltSegmenter.cpp",
            #"#lib/qm-dsp/dsp/segmentation/Segmenter.cpp",
            #"#lib/qm-dsp/dsp/segmentation/cluster_melt.c",
            #"#lib/qm-dsp/dsp/segmentation/cluster_segmenter.c",
            "#lib/qm-dsp/dsp/signalconditioning/DFProcess.cpp",
            "#lib/qm-dsp/dsp/signalconditioning/FiltFilt.cpp",
            "#lib/qm-dsp/dsp/signalconditioning/Filter.cpp",
            "#lib/qm-dsp/dsp/signalconditioning/Framer.cpp",
            "#lib/qm-dsp/dsp/tempotracking/DownBeat.cpp",
            "#lib/qm-dsp/dsp/tempotracking/TempoTrack.cpp",
            "#lib/qm-dsp/dsp/tempotracking/TempoTrackV2.cpp",
            "#lib/qm-dsp/dsp/tonal/ChangeDetectionFunction.cpp",
            "#lib/qm-dsp/dsp/tonal/TCSgram.cpp",
            "#lib/qm-dsp/dsp/tonal/TonalEstimator.cpp",
            "#lib/qm-dsp/dsp/transforms/FFT.cpp",
            #"#lib/qm-dsp/dsp/wavelet/Wavelet.cpp",
            "#lib/qm-dsp/ext/kissfft/kiss_fft.c",
            "#lib/qm-dsp/ext/kissfft/kiss_fftr.c",
            #"#lib/qm-dsp/hmm/hmm.c",
            "#lib/qm-dsp/maths/Correlation.cpp",
            #"#lib/qm-dsp/maths/CosineDistance.cpp",
            "#lib/qm-dsp/maths/KLDivergence.cpp",
            "#lib/qm-dsp/maths/MathUtilities.cpp",
            #"#lib/qm-dsp/maths/pca/pca.c",
            #"#lib/qm-dsp/thread/Thread.cpp"
        ]

    def configure(self, build, conf):
        build.env.Append(CPPPATH="#lib/qm-dsp")
        build.env.Append(CPPPATH="#lib/qm-dsp/include")
        build.env.Append(CPPDEFINES='kiss_fft_scalar=double')
        if not build.platform_is_windows:
            build.env.Append(CPPDEFINES='USE_PTHREADS')


class TagLib(Dependence):
    def configure(self, build, conf):
        libs = ['tag']
        if not conf.CheckLib(libs):
            raise Exception(
                "Could not find libtag or its development headers.")

        # Karmic seems to have an issue with mp4tag.h where they don't include
        # the files correctly. Adding this folder to the include path should fix
        # it, though might cause issues. This is safe to remove once we
        # deprecate Karmic support. rryan 2/2011
        build.env.Append(CPPPATH='/usr/include/taglib/')

        if build.platform_is_windows and build.static_dependencies:
            build.env.Append(CPPDEFINES='TAGLIB_STATIC')


class Chromaprint(Dependence):
    def configure(self, build, conf):
        if not conf.CheckLib(['chromaprint', 'libchromaprint', 'chromaprint_p', 'libchromaprint_p']):
            raise Exception(
                "Could not find libchromaprint or its development headers.")
        if build.platform_is_windows and build.static_dependencies:
            build.env.Append(CPPDEFINES='CHROMAPRINT_NODLL')

            # On Windows, we link chromaprint with FFTW3.
            if not conf.CheckLib(['fftw', 'libfftw', 'fftw3', 'libfftw3', 'libfftw-3.3']):
                raise Exception(
                    "Could not find fftw3 or its development headers.")


class ProtoBuf(Dependence):
    def configure(self, build, conf):
        libs = ['libprotobuf-lite', 'protobuf-lite', 'libprotobuf', 'protobuf']
        if build.platform_is_windows:
            if not build.static_dependencies:
                build.env.Append(CPPDEFINES='PROTOBUF_USE_DLLS')
        # SCons is supposed to check this for us by calling 'exists' in build/protoc.py.
        protoc_binary = build.env['PROTOC']
        if build.env.WhereIs(protoc_binary) is None:
            raise Exception("Can't locate '%s' the protobuf compiler." % protoc_binary)
        if not conf.CheckLib(libs):
            raise Exception(
                "Could not find libprotobuf or its development headers.")

class FpClassify(Dependence):

    def enabled(self, build):
        return build.toolchain_is_gnu

    # This is a wrapper around the fpclassify function that prevents inlining
    # It is compiled without optimization and allows to use these function
    # from -ffast-math optimized objects
    def sources(self, build):
        # add this file without fast-math flag
        env = build.env.Clone()
        if '-ffast-math' in env['CCFLAGS']:
                env['CCFLAGS'].remove('-ffast-math')
        return env.Object('src/util/fpclassify.cpp')

class QtScriptByteArray(Dependence):
    def configure(self, build, conf):
        build.env.Append(CPPPATH='#lib/qtscript-bytearray')

    def sources(self, build):
        return ['lib/qtscript-bytearray/bytearrayclass.cpp',
                'lib/qtscript-bytearray/bytearrayprototype.cpp']

class PortAudioRingBuffer(Dependence):
    def configure(self, build, conf):
        build.env.Append(CPPPATH='#lib/portaudio')

    def sources(self, build):
        return ['lib/portaudio/pa_ringbuffer.c']

class Reverb(Dependence):
    def configure(self, build, conf):
        build.env.Append(CPPPATH='#lib/reverb')

    def sources(self, build):
        return ['lib/reverb/Reverb.cc']

class LAME(Dependence):
    def configure(self, build, conf):
        if not conf.CheckLib(['libmp3lame', 'libmp3lame-static']):
            raise Exception("Could not find libmp3lame.")

class MixxxCore(Feature):

    def description(self):
        return "Mixxx Core Features"

    def enabled(self, build):
        return True

    def sources(self, build):
        sources = ["src/control/control.cpp",
                   "src/control/controlaudiotaperpot.cpp",
                   "src/control/controlbehavior.cpp",
                   "src/control/controleffectknob.cpp",
                   "src/control/controlindicator.cpp",
                   "src/control/controllinpotmeter.cpp",
                   "src/control/controllogpotmeter.cpp",
                   "src/control/controlmodel.cpp",
                   "src/control/controlobject.cpp",
                   "src/control/controlobjectscript.cpp",
                   "src/control/controlpotmeter.cpp",
                   "src/control/controlproxy.cpp",
                   "src/control/controlpushbutton.cpp",
                   "src/control/controlttrotary.cpp",
                   "src/control/controlencoder.cpp",

                   "src/controllers/dlgcontrollerlearning.cpp",
                   "src/controllers/dlgprefcontroller.cpp",
                   "src/controllers/dlgprefcontrollers.cpp",
                   "src/dialog/dlgabout.cpp",
                   "src/dialog/dlgdevelopertools.cpp",

                   "src/preferences/configobject.cpp",
                   "src/preferences/dialog/dlgprefautodj.cpp",
                   "src/preferences/dialog/dlgprefdeck.cpp",
                   "src/preferences/dialog/dlgprefcrossfader.cpp",
                   "src/preferences/dialog/dlgprefeffects.cpp",
                   "src/preferences/dialog/dlgprefeq.cpp",
                   "src/preferences/dialog/dlgpreferences.cpp",
                   "src/preferences/dialog/dlgprefinterface.cpp",
                   "src/preferences/dialog/dlgpreflibrary.cpp",
                   "src/preferences/dialog/dlgprefnovinyl.cpp",
                   "src/preferences/dialog/dlgprefrecord.cpp",
                   "src/preferences/dialog/dlgprefreplaygain.cpp",
                   "src/preferences/dialog/dlgprefsound.cpp",
                   "src/preferences/dialog/dlgprefsounditem.cpp",
                   "src/preferences/dialog/dlgprefwaveform.cpp",
                   "src/preferences/dialog/dlgprefbeats.cpp",
                   "src/preferences/dialog/dlgprefkey.cpp",
                   "src/preferences/settingsmanager.cpp",
                   "src/preferences/replaygainsettings.cpp",
                   "src/preferences/broadcastsettings.cpp",
                   "src/preferences/broadcastsettings_legacy.cpp",
                   "src/preferences/broadcastsettingsmodel.cpp",
                   "src/preferences/effectsettingsmodel.cpp",
                   "src/preferences/broadcastprofile.cpp",
                   "src/preferences/upgrade.cpp",
                   "src/preferences/dlgpreferencepage.cpp",

                   "src/effects/effectmanifest.cpp",
                   "src/effects/effectmanifestparameter.cpp",

                   "src/effects/effectchain.cpp",
                   "src/effects/effect.cpp",
                   "src/effects/effectparameter.cpp",

                   "src/effects/effectrack.cpp",
                   "src/effects/effectchainslot.cpp",
                   "src/effects/effectslot.cpp",
                   "src/effects/effectparameterslotbase.cpp",
                   "src/effects/effectparameterslot.cpp",
                   "src/effects/effectbuttonparameterslot.cpp",
                   "src/effects/effectsmanager.cpp",
                   "src/effects/effectchainmanager.cpp",
                   "src/effects/effectsbackend.cpp",

                   "src/effects/builtin/builtinbackend.cpp",
                   "src/effects/builtin/bitcrushereffect.cpp",
                   "src/effects/builtin/balanceeffect.cpp",
                   "src/effects/builtin/linkwitzriley8eqeffect.cpp",
                   "src/effects/builtin/bessel4lvmixeqeffect.cpp",
                   "src/effects/builtin/bessel8lvmixeqeffect.cpp",
                   "src/effects/builtin/threebandbiquadeqeffect.cpp",
                   "src/effects/builtin/biquadfullkilleqeffect.cpp",
                   "src/effects/builtin/loudnesscontoureffect.cpp",
                   "src/effects/builtin/graphiceqeffect.cpp",
                   "src/effects/builtin/parametriceqeffect.cpp",
                   "src/effects/builtin/flangereffect.cpp",
                   "src/effects/builtin/filtereffect.cpp",
                   "src/effects/builtin/moogladder4filtereffect.cpp",
                   "src/effects/builtin/reverbeffect.cpp",
                   "src/effects/builtin/echoeffect.cpp",
                   "src/effects/builtin/autopaneffect.cpp",
                   "src/effects/builtin/phasereffect.cpp",
                   "src/effects/builtin/metronomeeffect.cpp",
                   "src/effects/builtin/tremoloeffect.cpp",

                   "src/engine/effects/engineeffectsmanager.cpp",
                   "src/engine/effects/engineeffectrack.cpp",
                   "src/engine/effects/engineeffectchain.cpp",
                   "src/engine/effects/engineeffect.cpp",

                   "src/engine/sync/basesyncablelistener.cpp",
                   "src/engine/sync/enginesync.cpp",
                   "src/engine/sync/synccontrol.cpp",
                   "src/engine/sync/internalclock.cpp",

                   "src/engine/engineworker.cpp",
                   "src/engine/engineworkerscheduler.cpp",
                   "src/engine/enginebuffer.cpp",
                   "src/engine/bufferscalers/enginebufferscale.cpp",
                   "src/engine/bufferscalers/enginebufferscalelinear.cpp",
                   "src/engine/channels/engineaux.cpp",
                   "src/engine/channels/enginechannel.cpp",
                   "src/engine/channels/enginedeck.cpp",
                   "src/engine/channels/enginemicrophone.cpp",
                   "src/engine/filters/enginefilterbiquad1.cpp",
                   "src/engine/filters/enginefiltermoogladder4.cpp",
                   "src/engine/filters/enginefilterbessel4.cpp",
                   "src/engine/filters/enginefilterbessel8.cpp",
                   "src/engine/filters/enginefilterbutterworth4.cpp",
                   "src/engine/filters/enginefilterbutterworth8.cpp",
                   "src/engine/filters/enginefilterlinkwitzriley2.cpp",
                   "src/engine/filters/enginefilterlinkwitzriley4.cpp",
                   "src/engine/filters/enginefilterlinkwitzriley8.cpp",
                   "src/engine/filters/enginefilter.cpp",
                   "src/engine/engineobject.cpp",
                   "src/engine/enginepregain.cpp",
                   "src/engine/enginemaster.cpp",
                   "src/engine/enginedelay.cpp",
                   "src/engine/enginevumeter.cpp",
                   "src/engine/enginesidechaincompressor.cpp",
                   "src/engine/sidechain/enginesidechain.cpp",
                   "src/engine/sidechain/networkoutputstreamworker.cpp",
                   "src/engine/sidechain/networkinputstreamworker.cpp",
                   "src/engine/enginexfader.cpp",
                   "src/engine/channelmixer_autogen.cpp",
                   "src/engine/positionscratchcontroller.cpp",
                   "src/engine/controls/bpmcontrol.cpp",
                   "src/engine/controls/clockcontrol.cpp",
                   "src/engine/controls/cuecontrol.cpp",
                   "src/engine/controls/enginecontrol.cpp",
                   "src/engine/controls/keycontrol.cpp",
                   "src/engine/controls/loopingcontrol.cpp",
                   "src/engine/controls/quantizecontrol.cpp",
                   "src/engine/controls/ratecontrol.cpp",
                   "src/engine/readaheadmanager.cpp",
                   "src/engine/enginetalkoverducking.cpp",
                   "src/engine/cachingreader/cachingreader.cpp",
                   "src/engine/cachingreader/cachingreaderchunk.cpp",
                   "src/engine/cachingreader/cachingreaderworker.cpp",

                   "src/analyzer/trackanalysisscheduler.cpp",
                   "src/analyzer/analyzerthread.cpp",
                   "src/analyzer/analyzerwaveform.cpp",
                   "src/analyzer/analyzergain.cpp",
                   "src/analyzer/analyzerbeats.cpp",
                   "src/analyzer/analyzerkey.cpp",
                   "src/analyzer/analyzerebur128.cpp",
                   "src/analyzer/plugins/analyzersoundtouchbeats.cpp",
                   "src/analyzer/plugins/analyzerqueenmarybeats.cpp",
                   "src/analyzer/plugins/analyzerqueenmarykey.cpp",

                   "src/controllers/controller.cpp",
                   "src/controllers/controllerdebug.cpp",
                   "src/controllers/controllerengine.cpp",
                   "src/controllers/controllerenumerator.cpp",
                   "src/controllers/controllerlearningeventfilter.cpp",
                   "src/controllers/controllermanager.cpp",
                   "src/controllers/controllerpresetfilehandler.cpp",
                   "src/controllers/controllerpresetinfo.cpp",
                   "src/controllers/controllerpresetinfoenumerator.cpp",
                   "src/controllers/controlpickermenu.cpp",
                   "src/controllers/controllermappingtablemodel.cpp",
                   "src/controllers/controllerinputmappingtablemodel.cpp",
                   "src/controllers/controlleroutputmappingtablemodel.cpp",
                   "src/controllers/delegates/controldelegate.cpp",
                   "src/controllers/delegates/midichanneldelegate.cpp",
                   "src/controllers/delegates/midiopcodedelegate.cpp",
                   "src/controllers/delegates/midibytedelegate.cpp",
                   "src/controllers/delegates/midioptionsdelegate.cpp",
                   "src/controllers/learningutils.cpp",
                   "src/controllers/midi/midimessage.cpp",
                   "src/controllers/midi/midiutils.cpp",
                   "src/controllers/midi/midicontroller.cpp",
                   "src/controllers/midi/midicontrollerpresetfilehandler.cpp",
                   "src/controllers/midi/midienumerator.cpp",
                   "src/controllers/midi/midioutputhandler.cpp",
                   "src/controllers/softtakeover.cpp",
                   "src/controllers/keyboard/keyboardeventfilter.cpp",
                   "src/controllers/colorjsproxy.cpp",

                   "src/main.cpp",
                   "src/mixxx.cpp",
                   "src/mixxxapplication.cpp",
                   "src/errordialoghandler.cpp",

                   "src/sources/audiosource.cpp",
                   "src/sources/audiosourcestereoproxy.cpp",
                   "src/sources/metadatasourcetaglib.cpp",
                   "src/sources/soundsource.cpp",
                   "src/sources/soundsourceproviderregistry.cpp",
                   "src/sources/soundsourceproxy.cpp",

                   "src/widget/controlwidgetconnection.cpp",
                   "src/widget/wbasewidget.cpp",
                   "src/widget/wwidget.cpp",
                   "src/widget/wwidgetgroup.cpp",
                   "src/widget/wwidgetstack.cpp",
                   "src/widget/wsizeawarestack.cpp",
                   "src/widget/wlabel.cpp",
                   "src/widget/wtracktext.cpp",
                   "src/widget/wnumber.cpp",
                   "src/widget/wbeatspinbox.cpp",
                   "src/widget/wnumberdb.cpp",
                   "src/widget/wnumberpos.cpp",
                   "src/widget/wnumberrate.cpp",
                   "src/widget/wknob.cpp",
                   "src/widget/wknobcomposed.cpp",
                   "src/widget/wdisplay.cpp",
                   "src/widget/wvumeter.cpp",
                   "src/widget/wpushbutton.cpp",
                   "src/widget/weffectpushbutton.cpp",
                   "src/widget/wslidercomposed.cpp",
                   "src/widget/wstatuslight.cpp",
                   "src/widget/woverview.cpp",
                   "src/widget/woverviewlmh.cpp",
                   "src/widget/woverviewhsv.cpp",
                   "src/widget/woverviewrgb.cpp",
                   "src/widget/wspinny.cpp",
                   "src/widget/wskincolor.cpp",
                   "src/widget/wsearchlineedit.cpp",
                   "src/widget/wpixmapstore.cpp",
                   "src/widget/paintable.cpp",
                   "src/widget/wimagestore.cpp",
                   "src/widget/hexspinbox.cpp",
                   "src/widget/wtrackproperty.cpp",
                   "src/widget/wstarrating.cpp",
                   "src/widget/weffectchain.cpp",
                   "src/widget/weffect.cpp",
                   "src/widget/weffectselector.cpp",
                   "src/widget/weffectparameter.cpp",
                   "src/widget/weffectparameterknob.cpp",
                   "src/widget/weffectparameterknobcomposed.cpp",
                   "src/widget/weffectbuttonparameter.cpp",
                   "src/widget/weffectparameterbase.cpp",
                   "src/widget/wtime.cpp",
                   "src/widget/wrecordingduration.cpp",
                   "src/widget/wkey.cpp",
                   "src/widget/wbattery.cpp",
                   "src/widget/wcombobox.cpp",
                   "src/widget/wsplitter.cpp",
                   "src/widget/wcoverart.cpp",
                   "src/widget/wcoverartlabel.cpp",
                   "src/widget/wcoverartmenu.cpp",
                   "src/widget/wsingletoncontainer.cpp",
                   "src/widget/wmainmenubar.cpp",

                   "src/musicbrainz/network.cpp",
                   "src/musicbrainz/tagfetcher.cpp",
                   "src/musicbrainz/gzip.cpp",
                   "src/musicbrainz/crc.c",
                   "src/musicbrainz/acoustidclient.cpp",
                   "src/musicbrainz/chromaprinter.cpp",
                   "src/musicbrainz/musicbrainzclient.cpp",

                   "src/widget/wtracktableview.cpp",
                   "src/widget/wtracktableviewheader.cpp",
                   "src/widget/wlibrarysidebar.cpp",
                   "src/widget/wlibrary.cpp",
                   "src/widget/wlibrarytableview.cpp",
                   "src/widget/wanalysislibrarytableview.cpp",
                   "src/widget/wlibrarytextbrowser.cpp",

                   "src/database/mixxxdb.cpp",
                   "src/database/schemamanager.cpp",

                   "src/library/trackcollection.cpp",
                   "src/library/basesqltablemodel.cpp",
                   "src/library/basetrackcache.cpp",
                   "src/library/columncache.cpp",
                   "src/library/librarytablemodel.cpp",
                   "src/library/searchquery.cpp",
                   "src/library/searchqueryparser.cpp",
                   "src/library/analysislibrarytablemodel.cpp",
                   "src/library/missingtablemodel.cpp",
                   "src/library/hiddentablemodel.cpp",
                   "src/library/proxytrackmodel.cpp",
                   "src/library/coverart.cpp",
                   "src/library/coverartcache.cpp",
                   "src/library/coverartutils.cpp",

                   "src/library/crate/cratestorage.cpp",
                   "src/library/crate/cratefeature.cpp",
                   "src/library/crate/cratefeaturehelper.cpp",
                   "src/library/crate/cratetablemodel.cpp",

                   "src/library/playlisttablemodel.cpp",
                   "src/library/libraryfeature.cpp",
                   "src/library/analysisfeature.cpp",
                   "src/library/autodj/autodjfeature.cpp",
                   "src/library/autodj/autodjprocessor.cpp",
                   "src/library/dao/directorydao.cpp",
                   "src/library/mixxxlibraryfeature.cpp",
                   "src/library/baseplaylistfeature.cpp",
                   "src/library/playlistfeature.cpp",
                   "src/library/setlogfeature.cpp",
                   "src/library/autodj/dlgautodj.cpp",
                   "src/library/dlganalysis.cpp",
                   "src/library/dlgcoverartfullsize.cpp",
                   "src/library/dlghidden.cpp",
                   "src/library/dlgmissing.cpp",
                   "src/library/dlgtagfetcher.cpp",
                   "src/library/dlgtrackinfo.cpp",
                   "src/library/dlgtrackmetadataexport.cpp",

                   "src/library/browse/browsetablemodel.cpp",
                   "src/library/browse/browsethread.cpp",
                   "src/library/browse/browsefeature.cpp",
                   "src/library/browse/foldertreemodel.cpp",

                   "src/library/export/trackexportdlg.cpp",
                   "src/library/export/trackexportwizard.cpp",
                   "src/library/export/trackexportworker.cpp",

                   "src/library/recording/recordingfeature.cpp",
                   "src/library/recording/dlgrecording.cpp",
                   "src/recording/recordingmanager.cpp",
                   "src/engine/sidechain/enginerecord.cpp",

                   # External Library Features
                   "src/library/baseexternallibraryfeature.cpp",
                   "src/library/baseexternaltrackmodel.cpp",
                   "src/library/baseexternalplaylistmodel.cpp",
                   "src/library/rhythmbox/rhythmboxfeature.cpp",

                   "src/library/banshee/bansheefeature.cpp",
                   "src/library/banshee/bansheeplaylistmodel.cpp",
                   "src/library/banshee/bansheedbconnection.cpp",

                   "src/library/itunes/itunesfeature.cpp",
                   "src/library/traktor/traktorfeature.cpp",

                   "src/library/sidebarmodel.cpp",
                   "src/library/library.cpp",

                   "src/library/scanner/libraryscanner.cpp",
                   "src/library/scanner/libraryscannerdlg.cpp",
                   "src/library/scanner/scannertask.cpp",
                   "src/library/scanner/importfilestask.cpp",
                   "src/library/scanner/recursivescandirectorytask.cpp",

                   "src/library/dao/cuedao.cpp",
                   "src/library/dao/cue.cpp",
                   "src/library/dao/trackdao.cpp",
                   "src/library/dao/playlistdao.cpp",
                   "src/library/dao/libraryhashdao.cpp",
                   "src/library/dao/settingsdao.cpp",
                   "src/library/dao/analysisdao.cpp",
                   "src/library/dao/autodjcratesdao.cpp",

                   "src/library/librarycontrol.cpp",
                   "src/library/songdownloader.cpp",
                   "src/library/starrating.cpp",
                   "src/library/stardelegate.cpp",
                   "src/library/stareditor.cpp",
                   "src/library/bpmdelegate.cpp",
                   "src/library/previewbuttondelegate.cpp",
                   "src/library/coverartdelegate.cpp",
                   "src/library/locationdelegate.cpp",
                   "src/library/tableitemdelegate.cpp",

                   "src/library/treeitemmodel.cpp",
                   "src/library/treeitem.cpp",

                   "src/library/parser.cpp",
                   "src/library/parserpls.cpp",
                   "src/library/parserm3u.cpp",
                   "src/library/parsercsv.cpp",

                   "src/widget/wwaveformviewer.cpp",

                   "src/waveform/sharedglcontext.cpp",
                   "src/waveform/waveform.cpp",
                   "src/waveform/waveformfactory.cpp",
                   "src/waveform/waveformwidgetfactory.cpp",
                   "src/waveform/vsyncthread.cpp",
                   "src/waveform/guitick.cpp",
                   "src/waveform/visualsmanager.cpp",
                   "src/waveform/visualplayposition.cpp",
                   "src/waveform/renderers/waveformwidgetrenderer.cpp",
                   "src/waveform/renderers/waveformrendererabstract.cpp",
                   "src/waveform/renderers/waveformrenderbackground.cpp",
                   "src/waveform/renderers/waveformrendermark.cpp",
                   "src/waveform/renderers/waveformrendermarkrange.cpp",
                   "src/waveform/renderers/waveformrenderbeat.cpp",
                   "src/waveform/renderers/waveformrendererendoftrack.cpp",
                   "src/waveform/renderers/waveformrendererpreroll.cpp",

                   "src/waveform/renderers/waveformrendererfilteredsignal.cpp",
                   "src/waveform/renderers/waveformrendererhsv.cpp",
                   "src/waveform/renderers/waveformrendererrgb.cpp",
                   "src/waveform/renderers/qtwaveformrendererfilteredsignal.cpp",
                   "src/waveform/renderers/qtwaveformrenderersimplesignal.cpp",

                   "src/waveform/renderers/waveformsignalcolors.cpp",

                   "src/waveform/renderers/waveformrenderersignalbase.cpp",
                   "src/waveform/renderers/waveformmark.cpp",
                   "src/waveform/renderers/waveformmarkproperties.cpp",
                   "src/waveform/renderers/waveformmarkset.cpp",
                   "src/waveform/renderers/waveformmarkrange.cpp",
                   "src/waveform/renderers/glwaveformrenderersimplesignal.cpp",
                   "src/waveform/renderers/glwaveformrendererrgb.cpp",
                   "src/waveform/renderers/glwaveformrendererfilteredsignal.cpp",
                   "src/waveform/renderers/glslwaveformrenderersignal.cpp",
                   "src/waveform/renderers/glvsynctestrenderer.cpp",

                   "src/waveform/widgets/waveformwidgetabstract.cpp",
                   "src/waveform/widgets/emptywaveformwidget.cpp",
                   "src/waveform/widgets/softwarewaveformwidget.cpp",
                   "src/waveform/widgets/hsvwaveformwidget.cpp",
                   "src/waveform/widgets/rgbwaveformwidget.cpp",
                   "src/waveform/widgets/qtwaveformwidget.cpp",
                   "src/waveform/widgets/qtsimplewaveformwidget.cpp",
                   "src/waveform/widgets/glwaveformwidget.cpp",
                   "src/waveform/widgets/glsimplewaveformwidget.cpp",
                   "src/waveform/widgets/glvsynctestwidget.cpp",

                   "src/waveform/widgets/glslwaveformwidget.cpp",

                   "src/waveform/widgets/glrgbwaveformwidget.cpp",

                   "src/skin/imginvert.cpp",
                   "src/skin/imgloader.cpp",
                   "src/skin/imgcolor.cpp",
                   "src/skin/skinloader.cpp",
                   "src/skin/legacyskinparser.cpp",
                   "src/skin/colorschemeparser.cpp",
                   "src/skin/tooltips.cpp",
                   "src/skin/skincontext.cpp",
                   "src/skin/svgparser.cpp",
                   "src/skin/pixmapsource.cpp",
                   "src/skin/launchimage.cpp",

                   "src/track/beatfactory.cpp",
                   "src/track/beatgrid.cpp",
                   "src/track/beatmap.cpp",
                   "src/track/beatutils.cpp",
                   "src/track/beats.cpp",
                   "src/track/bpm.cpp",
                   "src/track/keyfactory.cpp",
                   "src/track/keys.cpp",
                   "src/track/keyutils.cpp",
                   "src/track/playcounter.cpp",
                   "src/track/replaygain.cpp",
                   "src/track/track.cpp",
                   "src/track/globaltrackcache.cpp",
                   "src/track/trackmetadata.cpp",
                   "src/track/trackmetadatataglib.cpp",
                   "src/track/tracknumbers.cpp",
                   "src/track/albuminfo.cpp",
                   "src/track/trackinfo.cpp",
                   "src/track/trackrecord.cpp",
                   "src/track/trackref.cpp",

                   "src/mixer/auxiliary.cpp",
                   "src/mixer/baseplayer.cpp",
                   "src/mixer/basetrackplayer.cpp",
                   "src/mixer/deck.cpp",
                   "src/mixer/microphone.cpp",
                   "src/mixer/playerinfo.cpp",
                   "src/mixer/playermanager.cpp",
                   "src/mixer/previewdeck.cpp",
                   "src/mixer/sampler.cpp",
                   "src/mixer/samplerbank.cpp",

                   "src/soundio/sounddevice.cpp",
                   "src/soundio/sounddevicenetwork.cpp",
                   "src/engine/sidechain/enginenetworkstream.cpp",
                   "src/soundio/soundmanager.cpp",
                   "src/soundio/soundmanagerconfig.cpp",
                   "src/soundio/soundmanagerutil.cpp",

                   "src/encoder/encoder.cpp",
                   "src/encoder/encoderbroadcastsettings.cpp",
                   "src/encoder/encoderflacsettings.cpp",
                   "src/encoder/encodermp3.cpp",
                   "src/encoder/encodermp3settings.cpp",
                   "src/encoder/encodersndfileflac.cpp",
                   "src/encoder/encodervorbis.cpp",
                   "src/encoder/encodervorbissettings.cpp",
                   "src/encoder/encoderwave.cpp",
                   "src/encoder/encoderwavesettings.cpp",
                   'src/encoder/encoderopussettings.cpp',

                   "src/util/sleepableqthread.cpp",
                   "src/util/statsmanager.cpp",
                   "src/util/stat.cpp",
                   "src/util/statmodel.cpp",
                   "src/util/duration.cpp",
                   "src/util/time.cpp",
                   "src/util/timer.cpp",
                   "src/util/performancetimer.cpp",
                   "src/util/threadcputimer.cpp",
                   "src/util/version.cpp",
                   "src/util/rlimit.cpp",
                   "src/util/battery/battery.cpp",
                   "src/util/valuetransformer.cpp",
                   "src/util/sandbox.cpp",
                   "src/util/file.cpp",
                   "src/util/mac.cpp",
                   "src/util/task.cpp",
                   "src/util/experiment.cpp",
                   "src/util/xml.cpp",
                   "src/util/tapfilter.cpp",
                   "src/util/movinginterquartilemean.cpp",
                   "src/util/console.cpp",
                   "src/util/color/color.cpp",
                   "src/util/db/dbconnection.cpp",
                   "src/util/db/dbconnectionpool.cpp",
                   "src/util/db/dbconnectionpooler.cpp",
                   "src/util/db/dbconnectionpooled.cpp",
                   "src/util/db/dbid.cpp",
                   "src/util/db/fwdsqlquery.cpp",
                   "src/util/db/fwdsqlqueryselectresult.cpp",
                   "src/util/db/sqllikewildcardescaper.cpp",
                   "src/util/db/sqlqueryfinisher.cpp",
                   "src/util/db/sqlstringformatter.cpp",
                   "src/util/db/sqltransaction.cpp",
                   "src/util/sample.cpp",
                   "src/util/samplebuffer.cpp",
                   "src/util/readaheadsamplebuffer.cpp",
                   "src/util/rotary.cpp",
                   "src/util/logger.cpp",
                   "src/util/logging.cpp",
                   "src/util/cmdlineargs.cpp",
                   "src/util/audiosignal.cpp",
                   "src/util/widgethider.cpp",
                   "src/util/autohidpi.cpp",
                   "src/util/screensaver.cpp",
                   "src/util/indexrange.cpp",
                   "src/util/desktophelper.cpp",
                   "src/util/widgetrendertimer.cpp",
                   "src/util/workerthread.cpp",
                   "src/util/workerthreadscheduler.cpp",
                   "src/util/color/predefinedcolor.cpp"
                   ]

        proto_args = {
            'PROTOCPROTOPATH': ['src'],
            'PROTOCPYTHONOUTDIR': '',  # set to None to not generate python
            'PROTOCOUTDIR': os.path.join(build.build_dir, 'src'),
            'PROTOCCPPOUTFLAGS': '',
            #'PROTOCCPPOUTFLAGS': "dllexport_decl=PROTOCONFIG_EXPORT:"
        }
        proto_sources = SCons.Glob('src/proto/*.proto')
        proto_objects = [build.env.Protoc([], proto_source, **proto_args)[0]
                         for proto_source in proto_sources]
        sources.extend(proto_objects)

        # Uic these guys (they're moc'd automatically after this) - Generates
        # the code for the QT UI forms.
        ui_files = [
            'src/controllers/dlgcontrollerlearning.ui',
            'src/controllers/dlgprefcontrollerdlg.ui',
            'src/controllers/dlgprefcontrollersdlg.ui',
            'src/dialog/dlgaboutdlg.ui',
            'src/dialog/dlgdevelopertoolsdlg.ui',
            'src/library/autodj/dlgautodj.ui',
            'src/library/dlganalysis.ui',
            'src/library/dlgcoverartfullsize.ui',
            'src/library/dlghidden.ui',
            'src/library/dlgmissing.ui',
            'src/library/dlgtagfetcher.ui',
            'src/library/dlgtrackinfo.ui',
            'src/library/export/dlgtrackexport.ui',
            'src/library/recording/dlgrecording.ui',
            'src/preferences/dialog/dlgprefautodjdlg.ui',
            'src/preferences/dialog/dlgprefbeatsdlg.ui',
            'src/preferences/dialog/dlgprefdeckdlg.ui',
            'src/preferences/dialog/dlgprefcrossfaderdlg.ui',
            'src/preferences/dialog/dlgpreflv2dlg.ui',
            'src/preferences/dialog/dlgprefeffectsdlg.ui',
            'src/preferences/dialog/dlgprefeqdlg.ui',
            'src/preferences/dialog/dlgpreferencesdlg.ui',
            'src/preferences/dialog/dlgprefinterfacedlg.ui',
            'src/preferences/dialog/dlgprefkeydlg.ui',
            'src/preferences/dialog/dlgpreflibrarydlg.ui',
            'src/preferences/dialog/dlgprefnovinyldlg.ui',
            'src/preferences/dialog/dlgprefrecorddlg.ui',
            'src/preferences/dialog/dlgprefreplaygaindlg.ui',
            'src/preferences/dialog/dlgprefsounddlg.ui',
            'src/preferences/dialog/dlgprefsounditem.ui',
            'src/preferences/dialog/dlgprefvinyldlg.ui',
            'src/preferences/dialog/dlgprefwaveformdlg.ui',
        ]
        map(Qt.uic(build), ui_files)

        if build.platform_is_windows:
            # Add Windows resource file with icons and such
            # force manifest file creation, apparently not necessary for all
            # people but necessary for this committers handicapped windows
            # installation -- bkgood
            if build.toolchain_is_msvs:
                build.env.Append(LINKFLAGS="/MANIFEST")
        elif build.platform_is_osx:
            # Need extra room for code signing (App Store)
            build.env.Append(LINKFLAGS="-Wl,-headerpad,ffff")
            build.env.Append(LINKFLAGS="-Wl,-headerpad_max_install_names")

        return sources

    def configure(self, build, conf):
        # Evaluate this define. There are a lot of different things around the
        # codebase that use different defines. (AMD64, x86_64, x86, i386, i686,
        # EM64T). We need to unify them together.
        if not build.machine == 'alpha':
            build.env.Append(CPPDEFINES=build.machine)

        # TODO(rryan): Quick hack to get the build number in title bar. Clean up
        # later.
        if int(SCons.ARGUMENTS.get('build_number_in_title_bar', 0)):
            build.env.Append(CPPDEFINES='MIXXX_BUILD_NUMBER_IN_TITLE_BAR')

        if build.build_is_debug:
            build.env.Append(CPPDEFINES='MIXXX_BUILD_DEBUG')
        elif build.build_is_release:
            build.env.Append(CPPDEFINES='MIXXX_BUILD_RELEASE')
            # Disable assert.h assertions in release mode. Some libraries use
            # this as a signal for when to enable code that should be disabled
            # in release mode.
            build.env.Append(CPPDEFINES='NDEBUG')

            # In a release build we want to disable all Q_ASSERTs in Qt headers
            # that we include. We can't define QT_NO_DEBUG because that would
            # mean turning off QDebug output. qt_noop() is what Qt defined
            # Q_ASSERT to be when QT_NO_DEBUG is defined in Qt 5.9 and earlier.
            # Now it is defined as static_cast<void>(false&&(x)) to support use
            # in constexpr functions. We still use qt_noop on Windows since we
            # can't specify static_cast<void>(false&&(x)) in a commandline
            # macro definition, but it seems VS 2015 isn't bothered by the use
            # qt_noop here, so we can keep it.
            if build.platform_is_windows:
                build.env.Append(CPPDEFINES="'Q_ASSERT(x)=qt_noop()'")
            else:
                build.env.Append(CPPDEFINES="'Q_ASSERT(x)=static_cast<void>(false&&(x))'")

        if int(SCons.ARGUMENTS.get('debug_assertions_fatal', 0)):
            build.env.Append(CPPDEFINES='MIXXX_DEBUG_ASSERTIONS_FATAL')

        if build.toolchain_is_gnu:
            # Default GNU Options
            build.env.Append(CCFLAGS='-pipe')
            build.env.Append(CCFLAGS='-Wall')
            if build.compiler_is_clang:
                # Quiet down Clang warnings about inconsistent use of override
                # keyword until Qt fixes qt_metacall.
                build.env.Append(CCFLAGS='-Wno-inconsistent-missing-override')

                # Do not warn about use of the deprecated 'register' keyword
                # since it produces noise from libraries we depend on using it.
                build.env.Append(CCFLAGS='-Wno-deprecated-register')

                # Warn about implicit fallthrough.
                build.env.Append(CCFLAGS='-Wimplicit-fallthrough')

                # Enable thread-safety analysis.
                # http://clang.llvm.org/docs/ThreadSafetyAnalysis.html
                build.env.Append(CCFLAGS='-Wthread-safety')
            build.env.Append(CCFLAGS='-Wextra')

            # Always generate debugging info.
            build.env.Append(CCFLAGS='-g')
        elif build.toolchain_is_msvs:
            # Validate the specified winlib directory exists
            mixxx_lib_path = build.winlib_path
            if not os.path.exists(mixxx_lib_path):
                raise Exception("Winlib path does not exist! Please specify your winlib directory"
                                "path by running 'scons winlib=[path]'")
                Script.Exit(1)

            # Set include and library paths to work with this
            build.env.Append(CPPPATH=[mixxx_lib_path,
                                      os.path.join(mixxx_lib_path, 'include')])
            build.env.Append(LIBPATH=[mixxx_lib_path, os.path.join(mixxx_lib_path, 'lib')])

            # Find executables (e.g. protoc) in the winlib path
            build.env.AppendENVPath('PATH', mixxx_lib_path)
            build.env.AppendENVPath('PATH', os.path.join(mixxx_lib_path, 'bin'))

            # Valid values of /MACHINE are: {ARM|EBC|X64|X86}
            # http://msdn.microsoft.com/en-us/library/5wy54dk2.aspx
            if build.architecture_is_x86:
                if build.machine_is_64bit:
                    build.env.Append(LINKFLAGS='/MACHINE:X64')
                else:
                    build.env.Append(LINKFLAGS='/MACHINE:X86')
            elif build.architecture_is_arm:
                build.env.Append(LINKFLAGS='/MACHINE:ARM')
            else:
                raise Exception('Invalid machine type for Windows build.')

            # Build with multiple processes. TODO(XXX) make this configurable.
            # http://msdn.microsoft.com/en-us/library/bb385193.aspx
            build.env.Append(CCFLAGS='/MP')

            # Generate debugging information for compilation units and
            # executables linked if we are creating a debug build or bundling
            # PDBs is enabled.  Having PDB files for our releases is helpful for
            # debugging, but increases link times and memory usage
            # significantly.
            if build.build_is_debug or build.bundle_pdbs:
                build.env.Append(LINKFLAGS='/DEBUG')
                build.env.Append(CCFLAGS='/Zi /Fd${TARGET}.pdb')

            if build.build_is_debug:
                # Important: We always build Mixxx with the Multi-Threaded DLL
                # runtime because Mixxx loads DLLs at runtime. Since this is a
                # debug build, use the debug version of the MD runtime.
                build.env.Append(CCFLAGS='/MDd')
            else:
                # Important: We always build Mixxx with the Multi-Threaded DLL
                # runtime because Mixxx loads DLLs at runtime.
                build.env.Append(CCFLAGS='/MD')

        if build.platform_is_windows:
            build.env.Append(CPPDEFINES='__WINDOWS__')
            # Restrict ATL to XP-compatible SDK functions.
            # TODO(rryan): Remove once we ditch XP support.
            build.env.Append(CPPDEFINES='_ATL_XP_TARGETING')
            build.env.Append(
                CPPDEFINES='_ATL_MIN_CRT')  # Helps prevent duplicate symbols
            # Need this on Windows until we have UTF16 support in Mixxx
            # use stl min max defines
            # http://connect.microsoft.com/VisualStudio/feedback/details/553420/std-cpp-max-and-std-cpp-min-not-available-in-visual-c-2010
            build.env.Append(CPPDEFINES='NOMINMAX')
            build.env.Append(CPPDEFINES='UNICODE')
            build.env.Append(
                CPPDEFINES='WIN%s' % build.bitwidth)  # WIN32 or WIN64
            # Tobias: Don't remove this line
            # I used the Windows API in foldertreemodel.cpp
            # to quickly test if a folder has subfolders
            build.env.Append(LIBS='shell32')

            # Causes the cmath headers to declare M_PI and friends.
            # http://msdn.microsoft.com/en-us/library/4hwaceh6.aspx
            # We could define this in our headers but then include order
            # matters since headers we don't control may include cmath first.
            build.env.Append(CPPDEFINES='_USE_MATH_DEFINES')

        elif build.platform_is_linux:
            build.env.Append(CPPDEFINES='__LINUX__')

            # Check for pkg-config >= 0.15.0
            if not conf.CheckForPKGConfig('0.15.0'):
                raise Exception('pkg-config >= 0.15.0 not found.')

            if not conf.CheckLib(['X11', 'libX11']):
                raise Exception(
                    "Could not find libX11 or its development headers.")

        elif build.platform_is_osx:
            # Stuff you may have compiled by hand
            if os.path.isdir('/usr/local/include'):
                build.env.Append(LIBPATH=['/usr/local/lib'])
                # Use -isystem instead of -I to avoid compiler warnings from
                # system libraries. This cuts down on Mixxx's compilation output
                # significantly when using Homebrew installed to /usr/local.
                build.env.Append(CCFLAGS=['-isystem', '/usr/local/include'])

        elif build.platform_is_bsd:
            build.env.Append(CPPDEFINES='__BSD__')
            build.env.Append(CPPPATH=['/usr/include',
                                      '/usr/local/include',
                                      '/usr/X11R6/include/'])
            build.env.Append(LIBPATH=['/usr/lib/',
                                      '/usr/local/lib',
                                      '/usr/X11R6/lib'])
            build.env.Append(LIBS='pthread')
            # why do we need to do this on OpenBSD and not on Linux?  if we
            # don't then CheckLib("vorbisfile") fails
            build.env.Append(LIBS=['ogg', 'vorbis'])

        # Define for things that would like to special case UNIX (Linux or BSD)
        if build.platform_is_bsd or build.platform_is_linux:
            build.env.Append(CPPDEFINES='__UNIX__')

        # Add the src/ directory to the include path
        build.env.Append(CPPPATH=['src'])

        # Set up flags for config/track listing files
        # SETTINGS_PATH not needed for windows and MacOSX because we now use QDesktopServices::storageLocation(QDesktopServices::DataLocation)
        if build.platform_is_linux or \
                build.platform_is_bsd:
            mixxx_files = [
                # TODO(XXX) Trailing slash not needed anymore as we switches from String::append
                # to QDir::filePath elsewhere in the code. This is candidate for removal.
                ('SETTINGS_PATH', '.mixxx/'),
                ('SETTINGS_FILE', 'mixxx.cfg')]
        elif build.platform_is_osx:
            mixxx_files = [
                ('SETTINGS_FILE', 'mixxx.cfg')]
        elif build.platform_is_windows:
            mixxx_files = [
                ('SETTINGS_FILE', 'mixxx.cfg')]

        # Escape the filenames so they don't end up getting screwed up in the
        # shell.
        mixxx_files = [(k, r'\"%s\"' % v) for k, v in mixxx_files]
        build.env.Append(CPPDEFINES=mixxx_files)

        # Say where to find resources on Unix. TODO(XXX) replace this with a
        # RESOURCE_PATH that covers Win and OSX too:
        if build.platform_is_linux or build.platform_is_bsd:
            prefix = SCons.ARGUMENTS.get('prefix', '/usr/local')
            share_path = os.path.join (prefix, build.env.get(
                'SHAREDIR', default='share'), 'mixxx')
            build.env.Append(
                CPPDEFINES=('UNIX_SHARE_PATH', r'\"%s\"' % share_path))
            lib_path = os.path.join(prefix, build.env.get(
                'LIBDIR', default='lib'), 'mixxx')
            build.env.Append(
                CPPDEFINES=('UNIX_LIB_PATH', r'\"%s\"' % lib_path))

    def depends(self, build):
        return [SoundTouch, ReplayGain, Ebur128Mit, PortAudio, PortMIDI, Qt, TestHeaders,
                FidLib, SndFile, FLAC, OggVorbis, OpenGL, TagLib, ProtoBuf,
<<<<<<< HEAD
                Chromaprint, RubberBand, SecurityFramework, CoreServices, IOKit,
                QtScriptByteArray, Reverb, FpClassify, PortAudioRingBuffer, LAME,
                QueenMaryDsp]
=======
                Chromaprint, RubberBand, SecurityFramework, CoreServices, Foundation, IOKit,
                QtScriptByteArray, Reverb, FpClassify, PortAudioRingBuffer, OSXFilePathUrlBackport]
>>>>>>> 09c43409

    def post_dependency_check_configure(self, build, conf):
        """Sets up additional things in the Environment that must happen
        after the Configure checks run."""
        if build.platform_is_windows:
            if build.toolchain_is_msvs:
                if not build.static_dependencies or build.build_is_debug:
                    build.env.Append(LINKFLAGS=['/nodefaultlib:LIBCMT.lib',
                                                '/nodefaultlib:LIBCMTd.lib'])

                build.env.Append(LINKFLAGS='/entry:mainCRTStartup')
                # Makes the program not launch a shell first. 6.01 declares the
                # minimum version to be Windows 7.
                # https://docs.microsoft.com/en-us/dotnet/csharp/language-reference/compiler-options/subsystemversion-compiler-option
                build.env.Append(LINKFLAGS='/subsystem:windows,6.01')
                # Force MSVS to generate a manifest (MSVC2010)
                build.env.Append(LINKFLAGS='/manifest')
            elif build.toolchain_is_gnu:
                # Makes the program not launch a shell first
                build.env.Append(LINKFLAGS='--subsystem,windows')
                build.env.Append(LINKFLAGS='-mwindows')<|MERGE_RESOLUTION|>--- conflicted
+++ resolved
@@ -19,21 +19,18 @@
             conf.CheckLib('advapi32')
 
     def sources(self, build):
-<<<<<<< HEAD
         return ['src/soundio/sounddeviceportaudio.cpp']
-=======
-        return ['soundio/sounddeviceportaudio.cpp']
-        
+
+
 class OSXFilePathUrlBackport(Dependence):
 
     def configure(self, build, conf):
         return
 
     def sources(self, build):
-    	if build.platform_is_osx:
-        	return ['util/filepathurl.mm']
+        if build.platform_is_osx:
+            return ['src/util/filepathurl.mm']
         return []
->>>>>>> 09c43409
 
 
 class PortMIDI(Dependence):
@@ -1530,14 +1527,9 @@
     def depends(self, build):
         return [SoundTouch, ReplayGain, Ebur128Mit, PortAudio, PortMIDI, Qt, TestHeaders,
                 FidLib, SndFile, FLAC, OggVorbis, OpenGL, TagLib, ProtoBuf,
-<<<<<<< HEAD
                 Chromaprint, RubberBand, SecurityFramework, CoreServices, IOKit,
                 QtScriptByteArray, Reverb, FpClassify, PortAudioRingBuffer, LAME,
-                QueenMaryDsp]
-=======
-                Chromaprint, RubberBand, SecurityFramework, CoreServices, Foundation, IOKit,
-                QtScriptByteArray, Reverb, FpClassify, PortAudioRingBuffer, OSXFilePathUrlBackport]
->>>>>>> 09c43409
+                QueenMaryDsp, OSXFilePathUrlBackport]
 
     def post_dependency_check_configure(self, build, conf):
         """Sets up additional things in the Environment that must happen
