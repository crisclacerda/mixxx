# -*- coding: utf-8 -*-

import os
from . import util
from .mixxx import Dependence, Feature
import SCons.Script as SCons


class PortAudio(Dependence):

    def configure(self, build, conf):
        if not conf.CheckLib('portaudio'):
            raise Exception(
                'Did not find libportaudio.a, portaudio.lib, or the PortAudio-v19 development header files.')
        elif build.platform_is_linux:
            build.env.ParseConfig('pkg-config portaudio-2.0 --silence-errors --cflags --libs')

        if build.platform_is_windows and build.static_dependencies:
            conf.CheckLib('advapi32')

    def sources(self, build):
        return ['src/soundio/sounddeviceportaudio.cpp']


class PortMIDI(Dependence):

    def configure(self, build, conf):
        # Check for PortTime
        libs = ['porttime', 'libporttime']
        headers = ['porttime.h']

        # Depending on the library configuration PortTime might be statically
        # linked with PortMidi. We treat either presence of the lib or the
        # header as success.
        if not conf.CheckLib(libs) and not conf.CheckHeader(headers):
            raise Exception("Did not find PortTime or its development headers.")

        # Check for PortMidi
        libs = ['portmidi', 'libportmidi']
        headers = ['portmidi.h']
        if build.platform_is_windows and build.static_dependencies:
            conf.CheckLib('advapi32')
        if build.platform_is_windows:
            # We have this special branch here because on Windows we might want
            # to link PortMidi statically which we don't want to do on other
            # platforms.
            # TODO(rryan): Remove this? Don't want to break anyone but the
            # static/dynamic choice should be made by the whether the .a is an
            # import library for a shared library or a static library.
            libs.append('portmidi_s')

        if not conf.CheckLib(libs) or not conf.CheckHeader(headers):
            raise Exception("Did not find PortMidi or its development headers.")

    def sources(self, build):
        return ['src/controllers/midi/portmidienumerator.cpp',
                'src/controllers/midi/portmidicontroller.cpp']


class OpenGL(Dependence):

    def configure(self, build, conf):
        if build.platform_is_osx:
            build.env.AppendUnique(FRAMEWORKS='OpenGL')

        # Check for OpenGL (it's messy to do it for all three platforms).
        if (not conf.CheckLib('GL') and
                not conf.CheckLib('opengl32') and
                not conf.CheckCHeader('OpenGL/gl.h') and
                not conf.CheckCHeader('GL/gl.h')):
            raise Exception('Did not find OpenGL development files')

        if (not conf.CheckLib('GLU') and
                not conf.CheckLib('glu32') and
                not conf.CheckCHeader('OpenGL/glu.h')):
            raise Exception('Did not find GLU development files')


class SecurityFramework(Dependence):
    """The iOS/OS X security framework is used to implement sandboxing."""
    def configure(self, build, conf):
        if not build.platform_is_osx:
            return
        build.env.Append(CPPPATH='/System/Library/Frameworks/Security.framework/Headers/')
        build.env.Append(LINKFLAGS='-framework Security')


class CoreServices(Dependence):
    def configure(self, build, conf):
        if not build.platform_is_osx:
            return
        build.env.Append(CPPPATH='/System/Library/Frameworks/CoreServices.framework/Headers/')
        build.env.Append(LINKFLAGS='-framework CoreServices')

class IOKit(Dependence):
    """Used for battery measurements and controlling the screensaver on OS X and iOS."""
    def configure(self, build, conf):
        if not build.platform_is_osx:
            return
        build.env.Append(
            CPPPATH='/System/Library/Frameworks/IOKit.framework/Headers/')
        build.env.Append(LINKFLAGS='-framework IOKit')

class UPower(Dependence):
    """UPower is used to get battery measurements on Linux."""
    def configure(self, build, conf):
        if not build.platform_is_linux:
            return
        build.env.ParseConfig(
                'pkg-config upower-glib --silence-errors --cflags --libs')

class OggVorbis(Dependence):

    def configure(self, build, conf):
        libs = ['libvorbisfile', 'vorbisfile']
        if not conf.CheckLib(libs):
            Exception('Did not find libvorbisfile.a, libvorbisfile.lib, '
                      'or the libvorbisfile development headers.')

        libs = ['libvorbis', 'vorbis']
        if not conf.CheckLib(libs):
            raise Exception(
                'Did not find libvorbis.a, libvorbis.lib, or the libvorbis development headers.')

        libs = ['libogg', 'ogg']
        if not conf.CheckLib(libs):
            raise Exception(
                'Did not find libogg.a, libogg.lib, or the libogg development headers')

        # libvorbisenc only exists on Linux, OSX and mingw32 on Windows. On
        # Windows with MSVS it is included in vorbisfile.dll. libvorbis and
        # libogg are included from build.py so don't add here.
        if not build.platform_is_windows or build.toolchain_is_gnu:
            vorbisenc_found = conf.CheckLib(['libvorbisenc', 'vorbisenc'])
            if not vorbisenc_found:
                raise Exception(
                    'Did not find libvorbisenc.a, libvorbisenc.lib, or the libvorbisenc development headers.')

    def sources(self, build):
        return ['src/sources/soundsourceoggvorbis.cpp']

class SndFile(Dependence):

    def configure(self, build, conf):
        if not conf.CheckLib(['sndfile', 'libsndfile', 'libsndfile-1']):
            raise Exception(
                "Did not find libsndfile or it\'s development headers")
        build.env.Append(CPPDEFINES='__SNDFILE__')
        if conf.CheckDeclaration('SFC_SET_COMPRESSION_LEVEL', '#include "sndfile.h"'):
            build.env.Append(CPPDEFINES='SFC_SUPPORTS_SET_COMPRESSION_LEVEL')

        if build.platform_is_windows and build.static_dependencies:
            build.env.Append(CPPDEFINES='FLAC__NO_DLL')
            conf.CheckLib('g72x')

    def sources(self, build):
        return ['src/sources/soundsourcesndfile.cpp']


class FLAC(Dependence):
    def configure(self, build, conf):
        if not conf.CheckHeader('FLAC/stream_decoder.h'):
            raise Exception('Did not find libFLAC development headers')
        libs = ['libFLAC', 'FLAC']
        if not conf.CheckLib(libs):
            raise Exception('Did not find libFLAC development libraries')

        if build.platform_is_windows and build.static_dependencies:
            build.env.Append(CPPDEFINES='FLAC__NO_DLL')

    def sources(self, build):
        return ['src/sources/soundsourceflac.cpp',]


class Qt(Dependence):
    DEFAULT_QT5DIRS64 = {'linux': '/usr/lib/x86_64-linux-gnu/qt5',
                         'osx': '/Library/Frameworks',
                         'windows': 'C:\\qt\\5.11.1'}

    DEFAULT_QT5DIRS32 = {'linux': '/usr/lib/i386-linux-gnu/qt5',
                         'osx': '/Library/Frameworks',
                         'windows': 'C:\\qt\\5.11.1'}

    @staticmethod
    def uic(build):
        return build.env.Uic5

    @staticmethod
    def find_framework_libdir(qtdir):
        # Try pkg-config on Linux
        import sys
        if sys.platform.startswith('linux'):
            if any(os.access(os.path.join(path, 'pkg-config'), os.X_OK) for path in os.environ["PATH"].split(os.pathsep)):
                import subprocess
                try:
                    core = subprocess.Popen(["pkg-config", "--variable=libdir", "Qt5Core"], stdout = subprocess.PIPE).communicate()[0].rstrip().decode()
                finally:
                    if os.path.isdir(core):
                        return core

        for d in (os.path.join(qtdir, x) for x in ['', 'Frameworks', 'lib']):
            core = os.path.join(d, 'QtCore.framework')
            if os.path.isdir(core):
                return d
        return None

    @staticmethod
    def enabled_modules(build):
        qt_modules = [
            # Keep alphabetized.
            'QtConcurrent',
            'QtCore',
            'QtGui',
            'QtNetwork',
            'QtOpenGL',
            'QtScript',
            'QtScriptTools',
            'QtSql',
            'QtSvg',
            'QtTest',
            'QtWidgets',
            'QtXml',
        ]
        if build.platform_is_windows:
            qt_modules.extend([
                # Keep alphabetized.
                'QtAccessibilitySupport',
                'QtEventDispatcherSupport',
                'QtFontDatabaseSupport',
                'QtThemeSupport',
                'QtWindowsUIAutomationSupport',
            ])
        return qt_modules

    @staticmethod
    def enabled_imageformats(build):
        qt_imageformats = [
            # Keep alphabetized.
            'qdds',
            'qgif',
            'qicns',
            'qico',
            'qjp2',
            'qjpeg',
            'qmng',
            'qsvg',
            'qtga',
            'qtiff',
            'qwbmp',
            'qwebp',
        ]
        return qt_imageformats

    def satisfy(self):
        pass

    def configure(self, build, conf):
        qt_modules = Qt.enabled_modules(build)

        # Emit various Qt defines
        build.env.Append(CPPDEFINES=['QT_TABLET_SUPPORT'])

        if build.static_qt:
            build.env.Append(CPPDEFINES='QT_NODLL')
        else:
            build.env.Append(CPPDEFINES='QT_SHARED')

        # Set qt_sqlite_plugin flag if we should package the Qt SQLite plugin.
        build.flags['qt_sqlite_plugin'] = util.get_flags(
            build.env, 'qt_sqlite_plugin', 0)

        # Link in SQLite library if Qt is compiled statically
        if build.platform_is_windows and build.static_dependencies \
           and build.flags['qt_sqlite_plugin'] == 0 :
            conf.CheckLib('sqlite3');

        # Enable Qt include paths
        if build.platform_is_linux:
            if not conf.CheckForPKG('Qt5Core', '5.0'):
                raise Exception('Qt >= 5.0 not found')

            if not conf.CheckLib('Qt5X11Extras'):
                raise Exception('Could not find Qt5X11Extras or its development headers')

            qt_modules.extend(['QtDBus'])
            # This automatically converts QtXXX to Qt5XXX where appropriate.
            build.env.EnableQt5Modules(qt_modules, debug=False)

            if build.architecture_is_x86:
                # Note that -reduce-relocations is enabled by default in Qt5.
                # So we must build the Mixxx *executable* with position
                # independent code. -pie / -fPIE must not be used, and Clang
                # -flto must not be used when producing ELFs (i.e. on Linux).
                # http://lists.qt-project.org/pipermail/development/2012-January/001418.html
                # https://github.com/qt/qtbase/blob/c5307203f5c0b0e588cc93e70764c090dd4c2ce0/dist/changes-5.4.2#L37-L45
                # https://codereview.qt-project.org/#/c/111787/
                # https://gcc.gnu.org/bugzilla/show_bug.cgi?id=65886#c30
                build.env.Append(CCFLAGS='-fPIC')

        elif build.platform_is_bsd:
            build.env.Append(LIBS=qt_modules)
            include_paths = ['$QTDIR/include/%s' % module
                             for module in qt_modules]
            build.env.Append(CPPPATH=include_paths)
        elif build.platform_is_osx:
            qtdir = build.env['QTDIR']
            build.env.Append(
                LINKFLAGS=' '.join('-framework %s' % m for m in qt_modules)
            )
            framework_path = Qt.find_framework_libdir(qtdir)
            if not framework_path:
                raise Exception(
                    'Could not find frameworks in Qt directory: %s' % qtdir)
            # Necessary for raw includes of headers like #include <qobject.h>
            build.env.Append(CPPPATH=[os.path.join(framework_path, '%s.framework' % m, 'Headers')
                                      for m in qt_modules])
            # Framework path needs to be altered for CCFLAGS as well since a
            # header include of QtCore/QObject.h looks for a QtCore.framework on
            # the search path and a QObject.h in QtCore.framework/Headers.
            build.env.Append(CCFLAGS=['-F%s' % os.path.join(framework_path)])
            build.env.Append(LINKFLAGS=['-F%s' % os.path.join(framework_path)])

            # Copied verbatim from qt5.py.
            # TODO(rryan): Get our fixes merged upstream so we can use qt5.py for OS X.
            module_defines = {
                'QtScript'   : ['QT_SCRIPT_LIB'],
                'QtSvg'      : ['QT_SVG_LIB'],
                'QtSql'      : ['QT_SQL_LIB'],
                'QtXml'      : ['QT_XML_LIB'],
                'QtOpenGL'   : ['QT_OPENGL_LIB'],
                'QtGui'      : ['QT_GUI_LIB'],
                'QtNetwork'  : ['QT_NETWORK_LIB'],
                'QtCore'     : ['QT_CORE_LIB'],
                'QtWidgets'  : ['QT_WIDGETS_LIB'],
            }
            for module in qt_modules:
                build.env.AppendUnique(CPPDEFINES=module_defines.get(module, []))
            build.env["QT5_MOCCPPPATH"] = build.env["CPPPATH"]
        elif build.platform_is_windows:
            # This automatically converts QtCore to QtCore[45][d] where
            # appropriate.
            build.env.EnableQt5Modules(qt_modules,
                                       staticdeps=build.static_qt,
                                       debug=build.build_is_debug)

            if build.static_qt:
                # Pulled from qt-4.8.2-source\mkspecs\win32-msvc2010\qmake.conf
                # QtCore
                build.env.Append(LIBS = 'kernel32')
                build.env.Append(LIBS = 'user32') # QtGui, QtOpenGL, libHSS1394
                build.env.Append(LIBS = 'shell32')
                build.env.Append(LIBS = 'uuid')
                build.env.Append(LIBS = 'ole32') # QtGui,
                build.env.Append(LIBS = 'advapi32') # QtGui, portaudio, portmidi
                build.env.Append(LIBS = 'ws2_32')   # QtGui, QtNetwork, libshout
                # QtGui
                build.env.Append(LIBS = 'gdi32') #QtOpenGL, libshout
                build.env.Append(LIBS = 'comdlg32')
                build.env.Append(LIBS = 'oleaut32')
                build.env.Append(LIBS = 'imm32')
                build.env.Append(LIBS = 'winmm')
                build.env.Append(LIBS = 'winspool')
                # QtOpenGL
                build.env.Append(LIBS = 'glu32')
                build.env.Append(LIBS = 'opengl32')

                # QtNetwork openssl-linked
                build.env.Append(LIBS = 'crypt32')

                # New libraries required by Qt5.
                build.env.Append(LIBS = 'dwmapi')  # qtwindows
                build.env.Append(LIBS = 'iphlpapi')  # qt5network
                build.env.Append(LIBS = 'libEGL')  # qt5opengl
                build.env.Append(LIBS = 'libGLESv2')  # qt5opengl
                build.env.Append(LIBS = 'mpr')  # qt5core
                build.env.Append(LIBS = 'netapi32')  # qt5core
                build.env.Append(LIBS = 'userenv')  # qt5core
                build.env.Append(LIBS = 'uxtheme')  # ?
                build.env.Append(LIBS = 'version')  # ?
                build.env.Append(LIBS = 'wtsapi32') # ?

                build.env.Append(LIBS = 'qtfreetype')
                build.env.Append(LIBS = 'qtharfbuzz')
                build.env.Append(LIBS = 'qtlibpng')
                build.env.Append(LIBS = 'qtpcre2')

                # NOTE(rryan): If you are adding a plugin here, you must also
                # update src/mixxxapplication.cpp to define a Q_IMPORT_PLUGIN
                # for it. Not all imageformats plugins are built as .libs when
                # building Qt statically on Windows. Check the build environment
                # to see exactly what's available as a standalone .lib vs linked
                # into Qt .libs by default.

                # iconengines plugins
                build.env.Append(LIBPATH=[
                    os.path.join(build.env['QTDIR'],'plugins/iconengines')])
                build.env.Append(LIBS = 'qsvgicon')

                # imageformats plugins
                build.env.Append(LIBPATH=[
                    os.path.join(build.env['QTDIR'],'plugins/imageformats')])
                build.env.Append(LIBS = 'qico')
                build.env.Append(LIBS = 'qsvg')
                build.env.Append(LIBS = 'qtga')
                build.env.Append(LIBS = 'qgif')
                build.env.Append(LIBS = 'qjpeg')

                # platform plugins (new in Qt5 for Windows)
                build.env.Append(LIBPATH=[
                    os.path.join(build.env['QTDIR'],'plugins/platforms')])
                build.env.Append(LIBS = 'qwindows')

                # styles (new in Qt5 for Windows)
                build.env.Append(LIBPATH=[
                    os.path.join(build.env['QTDIR'],'plugins/styles')])
                build.env.Append(LIBS = 'qwindowsvistastyle')

                # sqldrivers (new in Qt5? or did we just start enabling them)
                build.env.Append(LIBPATH=[
                    os.path.join(build.env['QTDIR'],'plugins/sqldrivers')])
                build.env.Append(LIBS = 'qsqlite')

        # Set the rpath for linux/bsd/macOS.
        if not build.platform_is_windows:
            qtdir = build.env['QTDIR']
            libdir_path = Qt.find_framework_libdir(qtdir)
            if os.path.isdir(libdir_path):
                build.env.Append(LINKFLAGS=['-Wl,-rpath,%s' % libdir_path])
                build.env.Append(LINKFLAGS="-L" + libdir_path)

        # Mixxx requires C++11 support. Windows enables C++11 features by
        # default but Clang/GCC require a flag.
        if not build.platform_is_windows:
            build.env.Append(CXXFLAGS='-std=c++11')


class TestHeaders(Dependence):
    def configure(self, build, conf):
        build.env.Append(CPPPATH="#lib/gtest-1.7.0/include")

class FidLib(Dependence):
    def sources(self, build):
        symbol = None
        if build.platform_is_windows:
            if build.toolchain_is_msvs:
                symbol = 'T_MSVC'
            elif build.crosscompile:
                # Not sure why, but fidlib won't build with mingw32msvc and
                # T_MINGW
                symbol = 'T_LINUX'
            elif build.toolchain_is_gnu:
                symbol = 'T_MINGW'
        else:
            symbol = 'T_LINUX'

        return [build.env.StaticObject('lib/fidlib/fidlib.c',
                                       CPPDEFINES=symbol)]

    def configure(self, build, conf):
        build.env.Append(CPPPATH='#lib/fidlib/')


class ReplayGain(Dependence):

    def sources(self, build):
        return ["lib/replaygain/replaygain.cpp"]

    def configure(self, build, conf):
        build.env.Append(CPPPATH="#lib/replaygain")


class Ebur128Mit(Dependence):
    INTERNAL_PATH = 'lib/libebur128'
    INTERNAL_LINK = False

    def sources(self, build):
        if self.INTERNAL_LINK:
            return ['%s/ebur128/ebur128.c' % self.INTERNAL_PATH]

    def configure(self, build, conf, env=None):
        if env is None:
            env = build.env
        if not conf.CheckLib(['ebur128', 'libebur128']):
            self.INTERNAL_LINK = True;
            env.Append(CPPPATH=['#%s/ebur128' % self.INTERNAL_PATH])
            if not conf.CheckHeader('sys/queue.h'):
                env.Append(CPPPATH=['#%s/ebur128/queue' % self.INTERNAL_PATH])


class SoundTouch(Dependence):
    SOUNDTOUCH_INTERNAL_PATH = 'lib/soundtouch'
    INTERNAL_LINK = True

    def sources(self, build):
        if self.INTERNAL_LINK:
            env = build.env.Clone()
            soundtouch_dir = env.Dir(self.SOUNDTOUCH_INTERNAL_PATH)
            SCons.Export('env')
            SCons.Export('build')
            env.SConscript(env.File('SConscript', soundtouch_dir))

            build.env.Append(LIBPATH=self.SOUNDTOUCH_INTERNAL_PATH)
            build.env.Append(LIBS=['soundtouch'])
        return ['src/engine/bufferscalers/enginebufferscalest.cpp']

    def configure(self, build, conf, env=None):
        if env is None:
            env = build.env

        if build.platform_is_linux:
            # Try using system lib
            if conf.CheckForPKG('soundtouch', '2.0.0'):
                # System Lib found
                if not conf.CheckLib(['SoundTouch']):
                    raise Exception(
                        "Could not find libSoundTouch or its development headers.")
                build.env.ParseConfig('pkg-config soundtouch --silence-errors --cflags --libs')
                self.INTERNAL_LINK = False

        if self.INTERNAL_LINK:
            env.Append(CPPPATH=['#' + self.SOUNDTOUCH_INTERNAL_PATH])

            # Prevents circular import.
            from .features import Optimize

            # If we do not want optimizations then disable them.
            optimize = (build.flags['optimize'] if 'optimize' in build.flags
                        else Optimize.get_optimization_level(build))
            if optimize == Optimize.LEVEL_OFF:
                env.Append(CPPDEFINES='SOUNDTOUCH_DISABLE_X86_OPTIMIZATIONS')

class RubberBand(Dependence):
    def sources(self, build):
        sources = ['src/engine/bufferscalers/enginebufferscalerubberband.cpp', ]
        return sources

    def configure(self, build, conf, env=None):
        if env is None:
            env = build.env
        if not conf.CheckLib(['rubberband', 'librubberband']):
            raise Exception(
                "Could not find librubberband or its development headers.")


class QueenMaryDsp(Dependence):
    def sources(self, build):
        return [
            #"#lib/qm-dsp/base/KaiserWindow.cpp",
            "#lib/qm-dsp/base/Pitch.cpp",
            #"#lib/qm-dsp/base/SincWindow.cpp",
            "#lib/qm-dsp/dsp/chromagram/CQprecalc.cpp",
            "#lib/qm-dsp/dsp/chromagram/Chromagram.cpp",
            "#lib/qm-dsp/dsp/chromagram/ConstantQ.cpp",
            "#lib/qm-dsp/dsp/keydetection/GetKeyMode.cpp",
            #"#lib/qm-dsp/dsp/mfcc/MFCC.cpp",
            "#lib/qm-dsp/dsp/onsets/DetectionFunction.cpp",
            "#lib/qm-dsp/dsp/onsets/PeakPicking.cpp",
            "#lib/qm-dsp/dsp/phasevocoder/PhaseVocoder.cpp",
            "#lib/qm-dsp/dsp/rateconversion/Decimator.cpp",
            #"#lib/qm-dsp/dsp/rateconversion/DecimatorB.cpp",
            #"#lib/qm-dsp/dsp/rateconversion/Resampler.cpp",
            #"#lib/qm-dsp/dsp/rhythm/BeatSpectrum.cpp",
            #"#lib/qm-dsp/dsp/segmentation/ClusterMeltSegmenter.cpp",
            #"#lib/qm-dsp/dsp/segmentation/Segmenter.cpp",
            #"#lib/qm-dsp/dsp/segmentation/cluster_melt.c",
            #"#lib/qm-dsp/dsp/segmentation/cluster_segmenter.c",
            "#lib/qm-dsp/dsp/signalconditioning/DFProcess.cpp",
            "#lib/qm-dsp/dsp/signalconditioning/FiltFilt.cpp",
            "#lib/qm-dsp/dsp/signalconditioning/Filter.cpp",
            "#lib/qm-dsp/dsp/signalconditioning/Framer.cpp",
            "#lib/qm-dsp/dsp/tempotracking/DownBeat.cpp",
            "#lib/qm-dsp/dsp/tempotracking/TempoTrack.cpp",
            "#lib/qm-dsp/dsp/tempotracking/TempoTrackV2.cpp",
            "#lib/qm-dsp/dsp/tonal/ChangeDetectionFunction.cpp",
            "#lib/qm-dsp/dsp/tonal/TCSgram.cpp",
            "#lib/qm-dsp/dsp/tonal/TonalEstimator.cpp",
            "#lib/qm-dsp/dsp/transforms/FFT.cpp",
            #"#lib/qm-dsp/dsp/wavelet/Wavelet.cpp",
            "#lib/qm-dsp/ext/kissfft/kiss_fft.c",
            "#lib/qm-dsp/ext/kissfft/kiss_fftr.c",
            #"#lib/qm-dsp/hmm/hmm.c",
            "#lib/qm-dsp/maths/Correlation.cpp",
            #"#lib/qm-dsp/maths/CosineDistance.cpp",
            "#lib/qm-dsp/maths/KLDivergence.cpp",
            "#lib/qm-dsp/maths/MathUtilities.cpp",
            #"#lib/qm-dsp/maths/pca/pca.c",
            #"#lib/qm-dsp/thread/Thread.cpp"
        ]

    def configure(self, build, conf):
        build.env.Append(CPPPATH="#lib/qm-dsp")
        build.env.Append(CPPPATH="#lib/qm-dsp/include")
        build.env.Append(CPPDEFINES='kiss_fft_scalar=double')
        if not build.platform_is_windows:
            build.env.Append(CPPDEFINES='USE_PTHREADS')


class TagLib(Dependence):
    def configure(self, build, conf):
        libs = ['tag']
        if not conf.CheckLib(libs):
            raise Exception(
                "Could not find libtag or its development headers.")

        # Karmic seems to have an issue with mp4tag.h where they don't include
        # the files correctly. Adding this folder to the include path should fix
        # it, though might cause issues. This is safe to remove once we
        # deprecate Karmic support. rryan 2/2011
        build.env.Append(CPPPATH='/usr/include/taglib/')

        if build.platform_is_windows and build.static_dependencies:
            build.env.Append(CPPDEFINES='TAGLIB_STATIC')


class Chromaprint(Dependence):
    def configure(self, build, conf):
        if not conf.CheckLib(['chromaprint', 'libchromaprint', 'chromaprint_p', 'libchromaprint_p']):
            raise Exception(
                "Could not find libchromaprint or its development headers.")
        if build.platform_is_windows and build.static_dependencies:
            build.env.Append(CPPDEFINES='CHROMAPRINT_NODLL')

            # On Windows, we link chromaprint with FFTW3.
            if not conf.CheckLib(['fftw', 'libfftw', 'fftw3', 'libfftw3', 'libfftw-3.3']):
                raise Exception(
                    "Could not find fftw3 or its development headers.")


class ProtoBuf(Dependence):
    def configure(self, build, conf):
        libs = ['libprotobuf-lite', 'protobuf-lite', 'libprotobuf', 'protobuf']
        if build.platform_is_windows:
            if not build.static_dependencies:
                build.env.Append(CPPDEFINES='PROTOBUF_USE_DLLS')
        # SCons is supposed to check this for us by calling 'exists' in build/protoc.py.
        protoc_binary = build.env['PROTOC']
        if build.env.WhereIs(protoc_binary) is None:
            raise Exception("Can't locate '%s' the protobuf compiler." % protoc_binary)
        if not conf.CheckLib(libs):
            raise Exception(
                "Could not find libprotobuf or its development headers.")

class FpClassify(Dependence):

    def enabled(self, build):
        return build.toolchain_is_gnu

    # This is a wrapper around the fpclassify function that prevents inlining
    # It is compiled without optimization and allows to use these function
    # from -ffast-math optimized objects
    def sources(self, build):
        # add this file without fast-math flag
        env = build.env.Clone()
        if '-ffast-math' in env['CCFLAGS']:
                env['CCFLAGS'].remove('-ffast-math')
        return env.Object('src/util/fpclassify.cpp')

class QtScriptByteArray(Dependence):
    def configure(self, build, conf):
        build.env.Append(CPPPATH='#lib/qtscript-bytearray')

    def sources(self, build):
        return ['lib/qtscript-bytearray/bytearrayclass.cpp',
                'lib/qtscript-bytearray/bytearrayprototype.cpp']

class PortAudioRingBuffer(Dependence):
    def configure(self, build, conf):
        build.env.Append(CPPPATH='#lib/portaudio')

    def sources(self, build):
        return ['lib/portaudio/pa_ringbuffer.c']

class Reverb(Dependence):
    def configure(self, build, conf):
        build.env.Append(CPPPATH='#lib/reverb')

    def sources(self, build):
        return ['lib/reverb/Reverb.cc']

class LAME(Dependence):
    def configure(self, build, conf):
        if not conf.CheckLib(['libmp3lame', 'libmp3lame-static']):
            raise Exception("Could not find libmp3lame.")

class MixxxCore(Feature):

    def description(self):
        return "Mixxx Core Features"

    def enabled(self, build):
        return True

    def sources(self, build):
        sources = ["src/control/control.cpp",
                   "src/control/controlaudiotaperpot.cpp",
                   "src/control/controlbehavior.cpp",
                   "src/control/controleffectknob.cpp",
                   "src/control/controlindicator.cpp",
                   "src/control/controllinpotmeter.cpp",
                   "src/control/controllogpotmeter.cpp",
                   "src/control/controlmodel.cpp",
                   "src/control/controlobject.cpp",
                   "src/control/controlobjectscript.cpp",
                   "src/control/controlpotmeter.cpp",
                   "src/control/controlproxy.cpp",
                   "src/control/controlpushbutton.cpp",
                   "src/control/controlttrotary.cpp",
                   "src/control/controlencoder.cpp",

                   "src/controllers/dlgcontrollerlearning.cpp",
                   "src/controllers/dlgprefcontroller.cpp",
                   "src/controllers/dlgprefcontrollers.cpp",
                   "src/dialog/dlgabout.cpp",
                   "src/dialog/dlgdevelopertools.cpp",

                   "src/preferences/configobject.cpp",
                   "src/preferences/dialog/dlgprefautodj.cpp",
                   "src/preferences/dialog/dlgprefdeck.cpp",
                   "src/preferences/dialog/dlgprefcrossfader.cpp",
                   "src/preferences/dialog/dlgprefeffects.cpp",
                   "src/preferences/dialog/dlgprefeq.cpp",
                   "src/preferences/dialog/dlgpreferences.cpp",
                   "src/preferences/dialog/dlgprefinterface.cpp",
                   "src/preferences/dialog/dlgpreflibrary.cpp",
                   "src/preferences/dialog/dlgprefnovinyl.cpp",
                   "src/preferences/dialog/dlgprefrecord.cpp",
                   "src/preferences/dialog/dlgprefreplaygain.cpp",
                   "src/preferences/dialog/dlgprefsound.cpp",
                   "src/preferences/dialog/dlgprefsounditem.cpp",
                   "src/preferences/dialog/dlgprefwaveform.cpp",
                   "src/preferences/dialog/dlgprefbeats.cpp",
                   "src/preferences/dialog/dlgprefkey.cpp",
                   "src/preferences/settingsmanager.cpp",
                   "src/preferences/replaygainsettings.cpp",
                   "src/preferences/broadcastsettings.cpp",
                   "src/preferences/broadcastsettings_legacy.cpp",
                   "src/preferences/broadcastsettingsmodel.cpp",
                   "src/preferences/effectsettingsmodel.cpp",
                   "src/preferences/broadcastprofile.cpp",
                   "src/preferences/upgrade.cpp",
                   "src/preferences/dlgpreferencepage.cpp",

                   "src/effects/effectmanifest.cpp",
                   "src/effects/effectmanifestparameter.cpp",

                   "src/effects/effectchain.cpp",
                   "src/effects/effect.cpp",
                   "src/effects/effectparameter.cpp",

                   "src/effects/effectrack.cpp",
                   "src/effects/effectchainslot.cpp",
                   "src/effects/effectslot.cpp",
                   "src/effects/effectparameterslotbase.cpp",
                   "src/effects/effectparameterslot.cpp",
                   "src/effects/effectbuttonparameterslot.cpp",
                   "src/effects/effectsmanager.cpp",
                   "src/effects/effectchainmanager.cpp",
                   "src/effects/effectsbackend.cpp",

                   "src/effects/builtin/builtinbackend.cpp",
                   "src/effects/builtin/bitcrushereffect.cpp",
                   "src/effects/builtin/balanceeffect.cpp",
                   "src/effects/builtin/linkwitzriley8eqeffect.cpp",
                   "src/effects/builtin/bessel4lvmixeqeffect.cpp",
                   "src/effects/builtin/bessel8lvmixeqeffect.cpp",
                   "src/effects/builtin/threebandbiquadeqeffect.cpp",
                   "src/effects/builtin/biquadfullkilleqeffect.cpp",
                   "src/effects/builtin/loudnesscontoureffect.cpp",
                   "src/effects/builtin/graphiceqeffect.cpp",
                   "src/effects/builtin/parametriceqeffect.cpp",
                   "src/effects/builtin/flangereffect.cpp",
                   "src/effects/builtin/filtereffect.cpp",
                   "src/effects/builtin/moogladder4filtereffect.cpp",
                   "src/effects/builtin/reverbeffect.cpp",
                   "src/effects/builtin/echoeffect.cpp",
                   "src/effects/builtin/autopaneffect.cpp",
                   "src/effects/builtin/phasereffect.cpp",
                   "src/effects/builtin/metronomeeffect.cpp",
                   "src/effects/builtin/tremoloeffect.cpp",

                   "src/engine/effects/engineeffectsmanager.cpp",
                   "src/engine/effects/engineeffectrack.cpp",
                   "src/engine/effects/engineeffectchain.cpp",
                   "src/engine/effects/engineeffect.cpp",

                   "src/engine/sync/basesyncablelistener.cpp",
                   "src/engine/sync/enginesync.cpp",
                   "src/engine/sync/synccontrol.cpp",
                   "src/engine/sync/internalclock.cpp",

                   "src/engine/engineworker.cpp",
                   "src/engine/engineworkerscheduler.cpp",
                   "src/engine/enginebuffer.cpp",
                   "src/engine/bufferscalers/enginebufferscale.cpp",
                   "src/engine/bufferscalers/enginebufferscalelinear.cpp",
                   "src/engine/channels/engineaux.cpp",
                   "src/engine/channels/enginechannel.cpp",
                   "src/engine/channels/enginedeck.cpp",
                   "src/engine/channels/enginemicrophone.cpp",
                   "src/engine/filters/enginefilterbiquad1.cpp",
                   "src/engine/filters/enginefiltermoogladder4.cpp",
                   "src/engine/filters/enginefilterbessel4.cpp",
                   "src/engine/filters/enginefilterbessel8.cpp",
                   "src/engine/filters/enginefilterbutterworth4.cpp",
                   "src/engine/filters/enginefilterbutterworth8.cpp",
                   "src/engine/filters/enginefilterlinkwitzriley2.cpp",
                   "src/engine/filters/enginefilterlinkwitzriley4.cpp",
                   "src/engine/filters/enginefilterlinkwitzriley8.cpp",
                   "src/engine/filters/enginefilter.cpp",
                   "src/engine/engineobject.cpp",
                   "src/engine/enginepregain.cpp",
                   "src/engine/enginemaster.cpp",
                   "src/engine/enginedelay.cpp",
                   "src/engine/enginevumeter.cpp",
                   "src/engine/enginesidechaincompressor.cpp",
                   "src/engine/sidechain/enginesidechain.cpp",
                   "src/engine/sidechain/networkoutputstreamworker.cpp",
                   "src/engine/sidechain/networkinputstreamworker.cpp",
                   "src/engine/enginexfader.cpp",
                   "src/engine/channelmixer_autogen.cpp",
                   "src/engine/positionscratchcontroller.cpp",
                   "src/engine/controls/bpmcontrol.cpp",
                   "src/engine/controls/clockcontrol.cpp",
                   "src/engine/controls/cuecontrol.cpp",
                   "src/engine/controls/enginecontrol.cpp",
                   "src/engine/controls/keycontrol.cpp",
                   "src/engine/controls/loopingcontrol.cpp",
                   "src/engine/controls/quantizecontrol.cpp",
                   "src/engine/controls/ratecontrol.cpp",
                   "src/engine/readaheadmanager.cpp",
                   "src/engine/enginetalkoverducking.cpp",
                   "src/engine/cachingreader/cachingreader.cpp",
                   "src/engine/cachingreader/cachingreaderchunk.cpp",
                   "src/engine/cachingreader/cachingreaderworker.cpp",

                   "src/analyzer/trackanalysisscheduler.cpp",
                   "src/analyzer/analyzerthread.cpp",
                   "src/analyzer/analyzerwaveform.cpp",
                   "src/analyzer/analyzergain.cpp",
                   "src/analyzer/analyzerbeats.cpp",
                   "src/analyzer/analyzerkey.cpp",
                   "src/analyzer/analyzerebur128.cpp",
                   "src/analyzer/plugins/analyzersoundtouchbeats.cpp",
                   "src/analyzer/plugins/analyzerqueenmarybeats.cpp",
                   "src/analyzer/plugins/analyzerqueenmarykey.cpp",

                   "src/controllers/controller.cpp",
                   "src/controllers/controllerdebug.cpp",
                   "src/controllers/controllerengine.cpp",
                   "src/controllers/controllerenumerator.cpp",
                   "src/controllers/controllerlearningeventfilter.cpp",
                   "src/controllers/controllermanager.cpp",
                   "src/controllers/controllerpresetfilehandler.cpp",
                   "src/controllers/controllerpresetinfo.cpp",
                   "src/controllers/controllerpresetinfoenumerator.cpp",
                   "src/controllers/controlpickermenu.cpp",
                   "src/controllers/controllermappingtablemodel.cpp",
                   "src/controllers/controllerinputmappingtablemodel.cpp",
                   "src/controllers/controlleroutputmappingtablemodel.cpp",
                   "src/controllers/delegates/controldelegate.cpp",
                   "src/controllers/delegates/midichanneldelegate.cpp",
                   "src/controllers/delegates/midiopcodedelegate.cpp",
                   "src/controllers/delegates/midibytedelegate.cpp",
                   "src/controllers/delegates/midioptionsdelegate.cpp",
                   "src/controllers/learningutils.cpp",
                   "src/controllers/midi/midimessage.cpp",
                   "src/controllers/midi/midiutils.cpp",
                   "src/controllers/midi/midicontroller.cpp",
                   "src/controllers/midi/midicontrollerpresetfilehandler.cpp",
                   "src/controllers/midi/midienumerator.cpp",
                   "src/controllers/midi/midioutputhandler.cpp",
                   "src/controllers/softtakeover.cpp",
                   "src/controllers/keyboard/keyboardeventfilter.cpp",
<<<<<<< HEAD
                   "src/controllers/keyboard/keyboardcontroller.cpp",
                   "src/controllers/keyboard/keyboardcontrollerpreset.cpp",
                   "src/controllers/keyboard/keyboardcontrollerpresetfilehandler.cpp",
                   "src/controllers/keyboard/keyboardshortcutsupdater.cpp",
                   "src/controllers/keyboard/layoututils.cpp",
                   "src/controllers/keyboard/layouts.cpp",
=======
                   "src/controllers/colorjsproxy.cpp",
>>>>>>> 15e11e24

                   "src/main.cpp",
                   "src/mixxx.cpp",
                   "src/mixxxapplication.cpp",
                   "src/errordialoghandler.cpp",

                   "src/sources/audiosource.cpp",
                   "src/sources/audiosourcestereoproxy.cpp",
                   "src/sources/metadatasourcetaglib.cpp",
                   "src/sources/soundsource.cpp",
                   "src/sources/soundsourceproviderregistry.cpp",
                   "src/sources/soundsourceproxy.cpp",

                   "src/widget/controlwidgetconnection.cpp",
                   "src/widget/wbasewidget.cpp",
                   "src/widget/wwidget.cpp",
                   "src/widget/wwidgetgroup.cpp",
                   "src/widget/wwidgetstack.cpp",
                   "src/widget/wsizeawarestack.cpp",
                   "src/widget/wlabel.cpp",
                   "src/widget/wtracktext.cpp",
                   "src/widget/wnumber.cpp",
                   "src/widget/wbeatspinbox.cpp",
                   "src/widget/wnumberdb.cpp",
                   "src/widget/wnumberpos.cpp",
                   "src/widget/wnumberrate.cpp",
                   "src/widget/wknob.cpp",
                   "src/widget/wknobcomposed.cpp",
                   "src/widget/wdisplay.cpp",
                   "src/widget/wvumeter.cpp",
                   "src/widget/wpushbutton.cpp",
                   "src/widget/weffectpushbutton.cpp",
                   "src/widget/wslidercomposed.cpp",
                   "src/widget/wstatuslight.cpp",
                   "src/widget/woverview.cpp",
                   "src/widget/woverviewlmh.cpp",
                   "src/widget/woverviewhsv.cpp",
                   "src/widget/woverviewrgb.cpp",
                   "src/widget/wspinny.cpp",
                   "src/widget/wskincolor.cpp",
                   "src/widget/wsearchlineedit.cpp",
                   "src/widget/wpixmapstore.cpp",
                   "src/widget/paintable.cpp",
                   "src/widget/wimagestore.cpp",
                   "src/widget/hexspinbox.cpp",
                   "src/widget/wtrackproperty.cpp",
                   "src/widget/wstarrating.cpp",
                   "src/widget/weffectchain.cpp",
                   "src/widget/weffect.cpp",
                   "src/widget/weffectselector.cpp",
                   "src/widget/weffectparameter.cpp",
                   "src/widget/weffectparameterknob.cpp",
                   "src/widget/weffectparameterknobcomposed.cpp",
                   "src/widget/weffectbuttonparameter.cpp",
                   "src/widget/weffectparameterbase.cpp",
                   "src/widget/wtime.cpp",
                   "src/widget/wrecordingduration.cpp",
                   "src/widget/wkey.cpp",
                   "src/widget/wbattery.cpp",
                   "src/widget/wcombobox.cpp",
                   "src/widget/wsplitter.cpp",
                   "src/widget/wcoverart.cpp",
                   "src/widget/wcoverartlabel.cpp",
                   "src/widget/wcoverartmenu.cpp",
                   "src/widget/wsingletoncontainer.cpp",
                   "src/widget/wmainmenubar.cpp",

                   "src/musicbrainz/network.cpp",
                   "src/musicbrainz/tagfetcher.cpp",
                   "src/musicbrainz/gzip.cpp",
                   "src/musicbrainz/crc.c",
                   "src/musicbrainz/acoustidclient.cpp",
                   "src/musicbrainz/chromaprinter.cpp",
                   "src/musicbrainz/musicbrainzclient.cpp",

                   "src/widget/wtracktableview.cpp",
                   "src/widget/wtracktableviewheader.cpp",
                   "src/widget/wlibrarysidebar.cpp",
                   "src/widget/wlibrary.cpp",
                   "src/widget/wlibrarytableview.cpp",
                   "src/widget/wanalysislibrarytableview.cpp",
                   "src/widget/wlibrarytextbrowser.cpp",

                   "src/database/mixxxdb.cpp",
                   "src/database/schemamanager.cpp",

                   "src/library/trackcollection.cpp",
                   "src/library/basesqltablemodel.cpp",
                   "src/library/basetrackcache.cpp",
                   "src/library/columncache.cpp",
                   "src/library/librarytablemodel.cpp",
                   "src/library/searchquery.cpp",
                   "src/library/searchqueryparser.cpp",
                   "src/library/analysislibrarytablemodel.cpp",
                   "src/library/missingtablemodel.cpp",
                   "src/library/hiddentablemodel.cpp",
                   "src/library/proxytrackmodel.cpp",
                   "src/library/coverart.cpp",
                   "src/library/coverartcache.cpp",
                   "src/library/coverartutils.cpp",

                   "src/library/crate/cratestorage.cpp",
                   "src/library/crate/cratefeature.cpp",
                   "src/library/crate/cratefeaturehelper.cpp",
                   "src/library/crate/cratetablemodel.cpp",

                   "src/library/playlisttablemodel.cpp",
                   "src/library/libraryfeature.cpp",
                   "src/library/analysisfeature.cpp",
                   "src/library/autodj/autodjfeature.cpp",
                   "src/library/autodj/autodjprocessor.cpp",
                   "src/library/dao/directorydao.cpp",
                   "src/library/mixxxlibraryfeature.cpp",
                   "src/library/baseplaylistfeature.cpp",
                   "src/library/playlistfeature.cpp",
                   "src/library/setlogfeature.cpp",
                   "src/library/autodj/dlgautodj.cpp",
                   "src/library/dlganalysis.cpp",
                   "src/library/dlgcoverartfullsize.cpp",
                   "src/library/dlghidden.cpp",
                   "src/library/dlgmissing.cpp",
                   "src/library/dlgtagfetcher.cpp",
                   "src/library/dlgtrackinfo.cpp",
                   "src/library/dlgtrackmetadataexport.cpp",

                   "src/library/browse/browsetablemodel.cpp",
                   "src/library/browse/browsethread.cpp",
                   "src/library/browse/browsefeature.cpp",
                   "src/library/browse/foldertreemodel.cpp",

                   "src/library/export/trackexportdlg.cpp",
                   "src/library/export/trackexportwizard.cpp",
                   "src/library/export/trackexportworker.cpp",

                   "src/library/recording/recordingfeature.cpp",
                   "src/library/recording/dlgrecording.cpp",
                   "src/recording/recordingmanager.cpp",
                   "src/engine/sidechain/enginerecord.cpp",

                   # External Library Features
                   "src/library/baseexternallibraryfeature.cpp",
                   "src/library/baseexternaltrackmodel.cpp",
                   "src/library/baseexternalplaylistmodel.cpp",
                   "src/library/rhythmbox/rhythmboxfeature.cpp",

                   "src/library/banshee/bansheefeature.cpp",
                   "src/library/banshee/bansheeplaylistmodel.cpp",
                   "src/library/banshee/bansheedbconnection.cpp",

                   "src/library/itunes/itunesfeature.cpp",
                   "src/library/traktor/traktorfeature.cpp",

                   "src/library/sidebarmodel.cpp",
                   "src/library/library.cpp",

                   "src/library/scanner/libraryscanner.cpp",
                   "src/library/scanner/libraryscannerdlg.cpp",
                   "src/library/scanner/scannertask.cpp",
                   "src/library/scanner/importfilestask.cpp",
                   "src/library/scanner/recursivescandirectorytask.cpp",

                   "src/library/dao/cuedao.cpp",
                   "src/library/dao/cue.cpp",
                   "src/library/dao/trackdao.cpp",
                   "src/library/dao/playlistdao.cpp",
                   "src/library/dao/libraryhashdao.cpp",
                   "src/library/dao/settingsdao.cpp",
                   "src/library/dao/analysisdao.cpp",
                   "src/library/dao/autodjcratesdao.cpp",

                   "src/library/librarycontrol.cpp",
                   "src/library/songdownloader.cpp",
                   "src/library/starrating.cpp",
                   "src/library/stardelegate.cpp",
                   "src/library/stareditor.cpp",
                   "src/library/bpmdelegate.cpp",
                   "src/library/previewbuttondelegate.cpp",
                   "src/library/coverartdelegate.cpp",
                   "src/library/locationdelegate.cpp",
                   "src/library/tableitemdelegate.cpp",

                   "src/library/treeitemmodel.cpp",
                   "src/library/treeitem.cpp",

                   "src/library/parser.cpp",
                   "src/library/parserpls.cpp",
                   "src/library/parserm3u.cpp",
                   "src/library/parsercsv.cpp",

                   "src/widget/wwaveformviewer.cpp",

                   "src/waveform/sharedglcontext.cpp",
                   "src/waveform/waveform.cpp",
                   "src/waveform/waveformfactory.cpp",
                   "src/waveform/waveformwidgetfactory.cpp",
                   "src/waveform/vsyncthread.cpp",
                   "src/waveform/guitick.cpp",
                   "src/waveform/visualsmanager.cpp",
                   "src/waveform/visualplayposition.cpp",
                   "src/waveform/renderers/waveformwidgetrenderer.cpp",
                   "src/waveform/renderers/waveformrendererabstract.cpp",
                   "src/waveform/renderers/waveformrenderbackground.cpp",
                   "src/waveform/renderers/waveformrendermark.cpp",
                   "src/waveform/renderers/waveformrendermarkrange.cpp",
                   "src/waveform/renderers/waveformrenderbeat.cpp",
                   "src/waveform/renderers/waveformrendererendoftrack.cpp",
                   "src/waveform/renderers/waveformrendererpreroll.cpp",

                   "src/waveform/renderers/waveformrendererfilteredsignal.cpp",
                   "src/waveform/renderers/waveformrendererhsv.cpp",
                   "src/waveform/renderers/waveformrendererrgb.cpp",
                   "src/waveform/renderers/qtwaveformrendererfilteredsignal.cpp",
                   "src/waveform/renderers/qtwaveformrenderersimplesignal.cpp",

                   "src/waveform/renderers/waveformsignalcolors.cpp",

                   "src/waveform/renderers/waveformrenderersignalbase.cpp",
                   "src/waveform/renderers/waveformmark.cpp",
                   "src/waveform/renderers/waveformmarkproperties.cpp",
                   "src/waveform/renderers/waveformmarkset.cpp",
                   "src/waveform/renderers/waveformmarkrange.cpp",
                   "src/waveform/renderers/glwaveformrenderersimplesignal.cpp",
                   "src/waveform/renderers/glwaveformrendererrgb.cpp",
                   "src/waveform/renderers/glwaveformrendererfilteredsignal.cpp",
                   "src/waveform/renderers/glslwaveformrenderersignal.cpp",
                   "src/waveform/renderers/glvsynctestrenderer.cpp",

                   "src/waveform/widgets/waveformwidgetabstract.cpp",
                   "src/waveform/widgets/emptywaveformwidget.cpp",
                   "src/waveform/widgets/softwarewaveformwidget.cpp",
                   "src/waveform/widgets/hsvwaveformwidget.cpp",
                   "src/waveform/widgets/rgbwaveformwidget.cpp",
                   "src/waveform/widgets/qtwaveformwidget.cpp",
                   "src/waveform/widgets/qtsimplewaveformwidget.cpp",
                   "src/waveform/widgets/glwaveformwidget.cpp",
                   "src/waveform/widgets/glsimplewaveformwidget.cpp",
                   "src/waveform/widgets/glvsynctestwidget.cpp",

                   "src/waveform/widgets/glslwaveformwidget.cpp",

                   "src/waveform/widgets/glrgbwaveformwidget.cpp",

                   "src/skin/imginvert.cpp",
                   "src/skin/imgloader.cpp",
                   "src/skin/imgcolor.cpp",
                   "src/skin/skinloader.cpp",
                   "src/skin/legacyskinparser.cpp",
                   "src/skin/colorschemeparser.cpp",
                   "src/skin/tooltips.cpp",
                   "src/skin/skincontext.cpp",
                   "src/skin/svgparser.cpp",
                   "src/skin/pixmapsource.cpp",
                   "src/skin/launchimage.cpp",
                   "src/skin/tooltipupdater.cpp",

                   "src/track/beatfactory.cpp",
                   "src/track/beatgrid.cpp",
                   "src/track/beatmap.cpp",
                   "src/track/beatutils.cpp",
                   "src/track/beats.cpp",
                   "src/track/bpm.cpp",
                   "src/track/keyfactory.cpp",
                   "src/track/keys.cpp",
                   "src/track/keyutils.cpp",
                   "src/track/playcounter.cpp",
                   "src/track/replaygain.cpp",
                   "src/track/track.cpp",
                   "src/track/globaltrackcache.cpp",
                   "src/track/trackmetadata.cpp",
                   "src/track/trackmetadatataglib.cpp",
                   "src/track/tracknumbers.cpp",
                   "src/track/albuminfo.cpp",
                   "src/track/trackinfo.cpp",
                   "src/track/trackrecord.cpp",
                   "src/track/trackref.cpp",

                   "src/mixer/auxiliary.cpp",
                   "src/mixer/baseplayer.cpp",
                   "src/mixer/basetrackplayer.cpp",
                   "src/mixer/deck.cpp",
                   "src/mixer/microphone.cpp",
                   "src/mixer/playerinfo.cpp",
                   "src/mixer/playermanager.cpp",
                   "src/mixer/previewdeck.cpp",
                   "src/mixer/sampler.cpp",
                   "src/mixer/samplerbank.cpp",

                   "src/soundio/sounddevice.cpp",
                   "src/soundio/sounddevicenetwork.cpp",
                   "src/engine/sidechain/enginenetworkstream.cpp",
                   "src/soundio/soundmanager.cpp",
                   "src/soundio/soundmanagerconfig.cpp",
                   "src/soundio/soundmanagerutil.cpp",

                   "src/encoder/encoder.cpp",
                   "src/encoder/encoderbroadcastsettings.cpp",
                   "src/encoder/encoderflacsettings.cpp",
                   "src/encoder/encodermp3.cpp",
                   "src/encoder/encodermp3settings.cpp",
                   "src/encoder/encodersndfileflac.cpp",
                   "src/encoder/encodervorbis.cpp",
                   "src/encoder/encodervorbissettings.cpp",
                   "src/encoder/encoderwave.cpp",
                   "src/encoder/encoderwavesettings.cpp",
                   'src/encoder/encoderopussettings.cpp',

                   "src/util/sleepableqthread.cpp",
                   "src/util/statsmanager.cpp",
                   "src/util/stat.cpp",
                   "src/util/statmodel.cpp",
                   "src/util/duration.cpp",
                   "src/util/time.cpp",
                   "src/util/timer.cpp",
                   "src/util/performancetimer.cpp",
                   "src/util/threadcputimer.cpp",
                   "src/util/version.cpp",
                   "src/util/rlimit.cpp",
                   "src/util/battery/battery.cpp",
                   "src/util/valuetransformer.cpp",
                   "src/util/sandbox.cpp",
                   "src/util/file.cpp",
                   "src/util/mac.cpp",
                   "src/util/task.cpp",
                   "src/util/experiment.cpp",
                   "src/util/xml.cpp",
                   "src/util/tapfilter.cpp",
                   "src/util/movinginterquartilemean.cpp",
                   "src/util/console.cpp",
                   "src/util/db/dbconnection.cpp",
                   "src/util/db/dbconnectionpool.cpp",
                   "src/util/db/dbconnectionpooler.cpp",
                   "src/util/db/dbconnectionpooled.cpp",
                   "src/util/db/dbid.cpp",
                   "src/util/db/fwdsqlquery.cpp",
                   "src/util/db/fwdsqlqueryselectresult.cpp",
                   "src/util/db/sqllikewildcardescaper.cpp",
                   "src/util/db/sqlqueryfinisher.cpp",
                   "src/util/db/sqlstringformatter.cpp",
                   "src/util/db/sqltransaction.cpp",
                   "src/util/sample.cpp",
                   "src/util/samplebuffer.cpp",
                   "src/util/readaheadsamplebuffer.cpp",
                   "src/util/rotary.cpp",
                   "src/util/logger.cpp",
                   "src/util/logging.cpp",
                   "src/util/cmdlineargs.cpp",
                   "src/util/audiosignal.cpp",
                   "src/util/widgethider.cpp",
                   "src/util/autohidpi.cpp",
                   "src/util/screensaver.cpp",
                   "src/util/indexrange.cpp",
                   "src/util/desktophelper.cpp",
                   "src/util/widgetrendertimer.cpp",
                   "src/util/workerthread.cpp",
                   "src/util/workerthreadscheduler.cpp",
                   "src/util/color/predefinedcolor.cpp"
                   ]

        proto_args = {
            'PROTOCPROTOPATH': ['src'],
            'PROTOCPYTHONOUTDIR': '',  # set to None to not generate python
            'PROTOCOUTDIR': os.path.join(build.build_dir, 'src'),
            'PROTOCCPPOUTFLAGS': '',
            #'PROTOCCPPOUTFLAGS': "dllexport_decl=PROTOCONFIG_EXPORT:"
        }
        proto_sources = SCons.Glob('src/proto/*.proto')
        proto_objects = [build.env.Protoc([], proto_source, **proto_args)[0]
                         for proto_source in proto_sources]
        sources.extend(proto_objects)

        # Uic these guys (they're moc'd automatically after this) - Generates
        # the code for the QT UI forms.
        ui_files = [
            'src/controllers/dlgcontrollerlearning.ui',
            'src/controllers/dlgprefcontrollerdlg.ui',
            'src/controllers/dlgprefcontrollersdlg.ui',
            'src/dialog/dlgaboutdlg.ui',
            'src/dialog/dlgdevelopertoolsdlg.ui',
            'src/library/autodj/dlgautodj.ui',
            'src/library/dlganalysis.ui',
            'src/library/dlgcoverartfullsize.ui',
            'src/library/dlghidden.ui',
            'src/library/dlgmissing.ui',
            'src/library/dlgtagfetcher.ui',
            'src/library/dlgtrackinfo.ui',
            'src/library/export/dlgtrackexport.ui',
            'src/library/recording/dlgrecording.ui',
            'src/preferences/dialog/dlgprefautodjdlg.ui',
            'src/preferences/dialog/dlgprefbeatsdlg.ui',
            'src/preferences/dialog/dlgprefdeckdlg.ui',
            'src/preferences/dialog/dlgprefcrossfaderdlg.ui',
            'src/preferences/dialog/dlgpreflv2dlg.ui',
            'src/preferences/dialog/dlgprefeffectsdlg.ui',
            'src/preferences/dialog/dlgprefeqdlg.ui',
            'src/preferences/dialog/dlgpreferencesdlg.ui',
            'src/preferences/dialog/dlgprefinterfacedlg.ui',
            'src/preferences/dialog/dlgprefkeydlg.ui',
            'src/preferences/dialog/dlgpreflibrarydlg.ui',
            'src/preferences/dialog/dlgprefnovinyldlg.ui',
            'src/preferences/dialog/dlgprefrecorddlg.ui',
            'src/preferences/dialog/dlgprefreplaygaindlg.ui',
            'src/preferences/dialog/dlgprefsounddlg.ui',
            'src/preferences/dialog/dlgprefsounditem.ui',
            'src/preferences/dialog/dlgprefvinyldlg.ui',
            'src/preferences/dialog/dlgprefwaveformdlg.ui',
        ]
        map(Qt.uic(build), ui_files)

        if build.platform_is_windows:
            # Add Windows resource file with icons and such
            # force manifest file creation, apparently not necessary for all
            # people but necessary for this committers handicapped windows
            # installation -- bkgood
            if build.toolchain_is_msvs:
                build.env.Append(LINKFLAGS="/MANIFEST")
        elif build.platform_is_osx:
            # Need extra room for code signing (App Store)
            build.env.Append(LINKFLAGS="-Wl,-headerpad,ffff")
            build.env.Append(LINKFLAGS="-Wl,-headerpad_max_install_names")

        return sources

    def configure(self, build, conf):
        # Evaluate this define. There are a lot of different things around the
        # codebase that use different defines. (AMD64, x86_64, x86, i386, i686,
        # EM64T). We need to unify them together.
        if not build.machine == 'alpha':
            build.env.Append(CPPDEFINES=build.machine)

        # TODO(rryan): Quick hack to get the build number in title bar. Clean up
        # later.
        if int(SCons.ARGUMENTS.get('build_number_in_title_bar', 0)):
            build.env.Append(CPPDEFINES='MIXXX_BUILD_NUMBER_IN_TITLE_BAR')

        if build.build_is_debug:
            build.env.Append(CPPDEFINES='MIXXX_BUILD_DEBUG')
        elif build.build_is_release:
            build.env.Append(CPPDEFINES='MIXXX_BUILD_RELEASE')
            # Disable assert.h assertions in release mode. Some libraries use
            # this as a signal for when to enable code that should be disabled
            # in release mode.
            build.env.Append(CPPDEFINES='NDEBUG')

            # In a release build we want to disable all Q_ASSERTs in Qt headers
            # that we include. We can't define QT_NO_DEBUG because that would
            # mean turning off QDebug output. qt_noop() is what Qt defined
            # Q_ASSERT to be when QT_NO_DEBUG is defined in Qt 5.9 and earlier.
            # Now it is defined as static_cast<void>(false&&(x)) to support use
            # in constexpr functions. We still use qt_noop on Windows since we
            # can't specify static_cast<void>(false&&(x)) in a commandline
            # macro definition, but it seems VS 2015 isn't bothered by the use
            # qt_noop here, so we can keep it.
            if build.platform_is_windows:
                build.env.Append(CPPDEFINES="'Q_ASSERT(x)=qt_noop()'")
            else:
                build.env.Append(CPPDEFINES="'Q_ASSERT(x)=static_cast<void>(false&&(x))'")

        if int(SCons.ARGUMENTS.get('debug_assertions_fatal', 0)):
            build.env.Append(CPPDEFINES='MIXXX_DEBUG_ASSERTIONS_FATAL')

        if build.toolchain_is_gnu:
            # Default GNU Options
            build.env.Append(CCFLAGS='-pipe')
            build.env.Append(CCFLAGS='-Wall')
            if build.compiler_is_clang:
                # Quiet down Clang warnings about inconsistent use of override
                # keyword until Qt fixes qt_metacall.
                build.env.Append(CCFLAGS='-Wno-inconsistent-missing-override')

                # Do not warn about use of the deprecated 'register' keyword
                # since it produces noise from libraries we depend on using it.
                build.env.Append(CCFLAGS='-Wno-deprecated-register')

                # Warn about implicit fallthrough.
                build.env.Append(CCFLAGS='-Wimplicit-fallthrough')

                # Enable thread-safety analysis.
                # http://clang.llvm.org/docs/ThreadSafetyAnalysis.html
                build.env.Append(CCFLAGS='-Wthread-safety')
            build.env.Append(CCFLAGS='-Wextra')

            # Always generate debugging info.
            build.env.Append(CCFLAGS='-g')
        elif build.toolchain_is_msvs:
            # Validate the specified winlib directory exists
            mixxx_lib_path = build.winlib_path
            if not os.path.exists(mixxx_lib_path):
                raise Exception("Winlib path does not exist! Please specify your winlib directory"
                                "path by running 'scons winlib=[path]'")
                Script.Exit(1)

            # Set include and library paths to work with this
            build.env.Append(CPPPATH=[mixxx_lib_path,
                                      os.path.join(mixxx_lib_path, 'include')])
            build.env.Append(LIBPATH=[mixxx_lib_path, os.path.join(mixxx_lib_path, 'lib')])

            # Find executables (e.g. protoc) in the winlib path
            build.env.AppendENVPath('PATH', mixxx_lib_path)
            build.env.AppendENVPath('PATH', os.path.join(mixxx_lib_path, 'bin'))

            # Valid values of /MACHINE are: {ARM|EBC|X64|X86}
            # http://msdn.microsoft.com/en-us/library/5wy54dk2.aspx
            if build.architecture_is_x86:
                if build.machine_is_64bit:
                    build.env.Append(LINKFLAGS='/MACHINE:X64')
                else:
                    build.env.Append(LINKFLAGS='/MACHINE:X86')
            elif build.architecture_is_arm:
                build.env.Append(LINKFLAGS='/MACHINE:ARM')
            else:
                raise Exception('Invalid machine type for Windows build.')

            # Build with multiple processes. TODO(XXX) make this configurable.
            # http://msdn.microsoft.com/en-us/library/bb385193.aspx
            build.env.Append(CCFLAGS='/MP')

            # Generate debugging information for compilation units and
            # executables linked if we are creating a debug build or bundling
            # PDBs is enabled.  Having PDB files for our releases is helpful for
            # debugging, but increases link times and memory usage
            # significantly.
            if build.build_is_debug or build.bundle_pdbs:
                build.env.Append(LINKFLAGS='/DEBUG')
                build.env.Append(CCFLAGS='/Zi /Fd${TARGET}.pdb')

            if build.build_is_debug:
                # Important: We always build Mixxx with the Multi-Threaded DLL
                # runtime because Mixxx loads DLLs at runtime. Since this is a
                # debug build, use the debug version of the MD runtime.
                build.env.Append(CCFLAGS='/MDd')
            else:
                # Important: We always build Mixxx with the Multi-Threaded DLL
                # runtime because Mixxx loads DLLs at runtime.
                build.env.Append(CCFLAGS='/MD')

        if build.platform_is_windows:
            build.env.Append(CPPDEFINES='__WINDOWS__')
            # Restrict ATL to XP-compatible SDK functions.
            # TODO(rryan): Remove once we ditch XP support.
            build.env.Append(CPPDEFINES='_ATL_XP_TARGETING')
            build.env.Append(
                CPPDEFINES='_ATL_MIN_CRT')  # Helps prevent duplicate symbols
            # Need this on Windows until we have UTF16 support in Mixxx
            # use stl min max defines
            # http://connect.microsoft.com/VisualStudio/feedback/details/553420/std-cpp-max-and-std-cpp-min-not-available-in-visual-c-2010
            build.env.Append(CPPDEFINES='NOMINMAX')
            build.env.Append(CPPDEFINES='UNICODE')
            build.env.Append(
                CPPDEFINES='WIN%s' % build.bitwidth)  # WIN32 or WIN64
            # Tobias: Don't remove this line
            # I used the Windows API in foldertreemodel.cpp
            # to quickly test if a folder has subfolders
            build.env.Append(LIBS='shell32')

            # Causes the cmath headers to declare M_PI and friends.
            # http://msdn.microsoft.com/en-us/library/4hwaceh6.aspx
            # We could define this in our headers but then include order
            # matters since headers we don't control may include cmath first.
            build.env.Append(CPPDEFINES='_USE_MATH_DEFINES')

        elif build.platform_is_linux:
            build.env.Append(CPPDEFINES='__LINUX__')

            # Check for pkg-config >= 0.15.0
            if not conf.CheckForPKGConfig('0.15.0'):
                raise Exception('pkg-config >= 0.15.0 not found.')

            if not conf.CheckLib(['X11', 'libX11']):
                raise Exception(
                    "Could not find libX11 or its development headers.")

        elif build.platform_is_osx:
            # Stuff you may have compiled by hand
            if os.path.isdir('/usr/local/include'):
                build.env.Append(LIBPATH=['/usr/local/lib'])
                # Use -isystem instead of -I to avoid compiler warnings from
                # system libraries. This cuts down on Mixxx's compilation output
                # significantly when using Homebrew installed to /usr/local.
                build.env.Append(CCFLAGS=['-isystem', '/usr/local/include'])

        elif build.platform_is_bsd:
            build.env.Append(CPPDEFINES='__BSD__')
            build.env.Append(CPPPATH=['/usr/include',
                                      '/usr/local/include',
                                      '/usr/X11R6/include/'])
            build.env.Append(LIBPATH=['/usr/lib/',
                                      '/usr/local/lib',
                                      '/usr/X11R6/lib'])
            build.env.Append(LIBS='pthread')
            # why do we need to do this on OpenBSD and not on Linux?  if we
            # don't then CheckLib("vorbisfile") fails
            build.env.Append(LIBS=['ogg', 'vorbis'])

        # Define for things that would like to special case UNIX (Linux or BSD)
        if build.platform_is_bsd or build.platform_is_linux:
            build.env.Append(CPPDEFINES='__UNIX__')

        # Add the src/ directory to the include path
        build.env.Append(CPPPATH=['src'])

        # Set up flags for config/track listing files
        # SETTINGS_PATH not needed for windows and MacOSX because we now use QDesktopServices::storageLocation(QDesktopServices::DataLocation)
        if build.platform_is_linux or \
                build.platform_is_bsd:
            mixxx_files = [
                # TODO(XXX) Trailing slash not needed anymore as we switches from String::append
                # to QDir::filePath elsewhere in the code. This is candidate for removal.
                ('SETTINGS_PATH', '.mixxx/'),
                ('SETTINGS_FILE', 'mixxx.cfg')]
        elif build.platform_is_osx:
            mixxx_files = [
                ('SETTINGS_FILE', 'mixxx.cfg')]
        elif build.platform_is_windows:
            mixxx_files = [
                ('SETTINGS_FILE', 'mixxx.cfg')]

        # Escape the filenames so they don't end up getting screwed up in the
        # shell.
        mixxx_files = [(k, r'\"%s\"' % v) for k, v in mixxx_files]
        build.env.Append(CPPDEFINES=mixxx_files)

        # Say where to find resources on Unix. TODO(XXX) replace this with a
        # RESOURCE_PATH that covers Win and OSX too:
        if build.platform_is_linux or build.platform_is_bsd:
            prefix = SCons.ARGUMENTS.get('prefix', '/usr/local')
            share_path = os.path.join (prefix, build.env.get(
                'SHAREDIR', default='share'), 'mixxx')
            build.env.Append(
                CPPDEFINES=('UNIX_SHARE_PATH', r'\"%s\"' % share_path))
            lib_path = os.path.join(prefix, build.env.get(
                'LIBDIR', default='lib'), 'mixxx')
            build.env.Append(
                CPPDEFINES=('UNIX_LIB_PATH', r'\"%s\"' % lib_path))

    def depends(self, build):
        return [SoundTouch, ReplayGain, Ebur128Mit, PortAudio, PortMIDI, Qt, TestHeaders,
                FidLib, SndFile, FLAC, OggVorbis, OpenGL, TagLib, ProtoBuf,
                Chromaprint, RubberBand, SecurityFramework, CoreServices, IOKit,
                QtScriptByteArray, Reverb, FpClassify, PortAudioRingBuffer, LAME,
                QueenMaryDsp]

    def post_dependency_check_configure(self, build, conf):
        """Sets up additional things in the Environment that must happen
        after the Configure checks run."""
        if build.platform_is_windows:
            if build.toolchain_is_msvs:
                if not build.static_dependencies or build.build_is_debug:
                    build.env.Append(LINKFLAGS=['/nodefaultlib:LIBCMT.lib',
                                                '/nodefaultlib:LIBCMTd.lib'])

                build.env.Append(LINKFLAGS='/entry:mainCRTStartup')
                # Makes the program not launch a shell first. 6.01 declares the
                # minimum version to be Windows 7.
                # https://docs.microsoft.com/en-us/dotnet/csharp/language-reference/compiler-options/subsystemversion-compiler-option
                build.env.Append(LINKFLAGS='/subsystem:windows,6.01')
                # Force MSVS to generate a manifest (MSVC2010)
                build.env.Append(LINKFLAGS='/manifest')
            elif build.toolchain_is_gnu:
                # Makes the program not launch a shell first
                build.env.Append(LINKFLAGS='--subsystem,windows')
                build.env.Append(LINKFLAGS='-mwindows')<|MERGE_RESOLUTION|>--- conflicted
+++ resolved
@@ -871,16 +871,13 @@
                    "src/controllers/midi/midioutputhandler.cpp",
                    "src/controllers/softtakeover.cpp",
                    "src/controllers/keyboard/keyboardeventfilter.cpp",
-<<<<<<< HEAD
                    "src/controllers/keyboard/keyboardcontroller.cpp",
                    "src/controllers/keyboard/keyboardcontrollerpreset.cpp",
                    "src/controllers/keyboard/keyboardcontrollerpresetfilehandler.cpp",
                    "src/controllers/keyboard/keyboardshortcutsupdater.cpp",
                    "src/controllers/keyboard/layoututils.cpp",
                    "src/controllers/keyboard/layouts.cpp",
-=======
                    "src/controllers/colorjsproxy.cpp",
->>>>>>> 15e11e24
 
                    "src/main.cpp",
                    "src/mixxx.cpp",
