# -*- coding: utf-8 -*-

import os
import subprocess

from . import util
from .mixxx import Dependence, Feature
import SCons.Script as SCons


class PortAudio(Dependence):

    def configure(self, build, conf):
        if not conf.CheckLib('portaudio'):
            raise Exception(
                'Did not find libportaudio.a, portaudio.lib, or the PortAudio-v19 development header files.')
        elif build.platform_is_linux:
            build.env.ParseConfig('pkg-config portaudio-2.0 --silence-errors --cflags --libs')

        if build.platform_is_windows and build.static_dependencies:
            conf.CheckLib('advapi32')

    def sources(self, build):
        return ['src/soundio/sounddeviceportaudio.cpp']


class PortMIDI(Dependence):

    def configure(self, build, conf):
        # Check for PortTime
        libs = ['porttime', 'libporttime']
        headers = ['porttime.h']

        # Depending on the library configuration PortTime might be statically
        # linked with PortMidi. We treat either presence of the lib or the
        # header as success.
        if not conf.CheckLib(libs) and not conf.CheckHeader(headers):
            raise Exception("Did not find PortTime or its development headers.")

        # Check for PortMidi
        libs = ['portmidi', 'libportmidi']
        headers = ['portmidi.h']
        if build.platform_is_windows and build.static_dependencies:
            conf.CheckLib('advapi32')
        if build.platform_is_windows:
            # We have this special branch here because on Windows we might want
            # to link PortMidi statically which we don't want to do on other
            # platforms.
            # TODO(rryan): Remove this? Don't want to break anyone but the
            # static/dynamic choice should be made by the whether the .a is an
            # import library for a shared library or a static library.
            libs.append('portmidi_s')

        if not conf.CheckLib(libs) or not conf.CheckHeader(headers):
            raise Exception("Did not find PortMidi or its development headers.")

    def sources(self, build):
        return ['src/controllers/midi/portmidienumerator.cpp',
                'src/controllers/midi/portmidicontroller.cpp']


class OpenGL(Dependence):

    def configure(self, build, conf):
        if build.platform_is_osx:
            build.env.AppendUnique(FRAMEWORKS='OpenGL')

        # Check for OpenGL (it's messy to do it for all three platforms).
        if (not conf.CheckLib('GL') and
                not conf.CheckLib('opengl32') and
                not conf.CheckCHeader('OpenGL/gl.h') and
                not conf.CheckCHeader('GL/gl.h')):
            raise Exception('Did not find OpenGL development files')

        if (not conf.CheckLib('GLU') and
                not conf.CheckLib('glu32') and
                not conf.CheckCHeader('OpenGL/glu.h')):
            raise Exception('Did not find GLU development files')


class SecurityFramework(Dependence):
    """The iOS/OS X security framework is used to implement sandboxing."""
    def configure(self, build, conf):
        if not build.platform_is_osx:
            return
        build.env.Append(CPPPATH='/System/Library/Frameworks/Security.framework/Headers/')
        build.env.Append(LINKFLAGS='-framework Security')


class CoreServices(Dependence):
    def configure(self, build, conf):
        if not build.platform_is_osx:
            return
        build.env.Append(CPPPATH='/System/Library/Frameworks/CoreServices.framework/Headers/')
        build.env.Append(LINKFLAGS='-framework CoreServices')

class Foundation(Dependence):
    def configure(self, build, conf):
        if not build.platform_is_osx:
            return
        build.env.Append(CPPPATH='/System/Library/Frameworks/Foundation.framework/Headers/')
        build.env.Append(LINKFLAGS='-framework Foundation')

class IOKit(Dependence):
    """Used for battery measurements and controlling the screensaver on OS X and iOS."""
    def configure(self, build, conf):
        if not build.platform_is_osx:
            return
        build.env.Append(
            CPPPATH='/System/Library/Frameworks/IOKit.framework/Headers/')
        build.env.Append(LINKFLAGS='-framework IOKit')

class UPower(Dependence):
    """UPower is used to get battery measurements on Linux and BSD."""
    def configure(self, build, conf):
        if not build.platform_is_linux and not build.platform_is_bsd:
            return
        build.env.ParseConfig(
                'pkg-config upower-glib --silence-errors --cflags --libs')

class OggVorbis(Dependence):

    def configure(self, build, conf):
        libs = ['libvorbisfile', 'vorbisfile']
        if not conf.CheckLib(libs):
            Exception('Did not find libvorbisfile.a, libvorbisfile.lib, '
                      'or the libvorbisfile development headers.')

        libs = ['libvorbis', 'vorbis']
        if not conf.CheckLib(libs):
            raise Exception(
                'Did not find libvorbis.a, libvorbis.lib, or the libvorbis development headers.')

        libs = ['libogg', 'ogg']
        if not conf.CheckLib(libs):
            raise Exception(
                'Did not find libogg.a, libogg.lib, or the libogg development headers')

        # libvorbisenc only exists on Linux, OSX and mingw32 on Windows. On
        # Windows with MSVS it is included in vorbisfile.dll. libvorbis and
        # libogg are included from build.py so don't add here.
        if not build.platform_is_windows or build.toolchain_is_gnu:
            vorbisenc_found = conf.CheckLib(['libvorbisenc', 'vorbisenc'])
            if not vorbisenc_found:
                raise Exception(
                    'Did not find libvorbisenc.a, libvorbisenc.lib, or the libvorbisenc development headers.')

    def sources(self, build):
        return ['src/sources/soundsourceoggvorbis.cpp']

class SndFile(Dependence):

    def configure(self, build, conf):
        if not conf.CheckLib(['sndfile', 'libsndfile', 'libsndfile-1']):
            raise Exception(
                "Did not find libsndfile or it\'s development headers")
        build.env.Append(CPPDEFINES='__SNDFILE__')
        if conf.CheckDeclaration('SFC_SET_COMPRESSION_LEVEL', '#include "sndfile.h"'):
            build.env.Append(CPPDEFINES='SFC_SUPPORTS_SET_COMPRESSION_LEVEL')

        if build.platform_is_windows and build.static_dependencies:
            build.env.Append(CPPDEFINES='FLAC__NO_DLL')
            conf.CheckLib('g72x')

    def sources(self, build):
        return ['src/sources/soundsourcesndfile.cpp']


class FLAC(Dependence):
    def configure(self, build, conf):
        if not conf.CheckHeader('FLAC/stream_decoder.h'):
            raise Exception('Did not find libFLAC development headers')
        libs = ['libFLAC', 'FLAC']
        if not conf.CheckLib(libs):
            raise Exception('Did not find libFLAC development libraries')

        if build.platform_is_windows and build.static_dependencies:
            build.env.Append(CPPDEFINES='FLAC__NO_DLL')

    def sources(self, build):
        return ['src/sources/soundsourceflac.cpp',]


class Qt(Dependence):
    DEFAULT_QT5DIRS64 = {'linux': '/usr/lib/x86_64-linux-gnu/qt5',
                         'bsd': '/usr/local/lib/qt5',
                         'osx': '/Library/Frameworks',
                         'windows': 'C:\\qt\\5.11.1'}

    DEFAULT_QT5DIRS32 = {'linux': '/usr/lib/i386-linux-gnu/qt5',
                         'bsd': '/usr/local/lib/qt5',
                         'osx': '/Library/Frameworks',
                         'windows': 'C:\\qt\\5.11.1'}

    @staticmethod
    def uic(build):
        return build.env.Uic5

    @staticmethod
    def find_framework_libdir(qtdir):
        # Try pkg-config on Linux
        pkg_config_cmd = ['pkg-config', '--variable=libdir', 'Qt5Core']
        try:
            output = subprocess.check_output(pkg_config_cmd)
        except OSError:
            # pkg-config is not installed
            pass
        except subprocess.CalledProcessError:
            # pkg-config failed to find Qt5Core
            pass
        else:
            core = output.decode('utf-8').rstrip()
            if os.path.isdir(core):
                return core

        for d in (os.path.join(qtdir, x) for x in ['', 'Frameworks', 'lib']):
            core = os.path.join(d, 'QtCore.framework')
            if os.path.isdir(core):
                return d
        return None

    @staticmethod
    def enabled_modules(build):
        qt_modules = [
            # Keep alphabetized.
            'QtConcurrent',
            'QtCore',
            'QtGui',
            'QtNetwork',
            'QtOpenGL',
            'QtQml', # Needed for QJSEngine
            'QtScript',
            'QtScriptTools',
            'QtSql',
            'QtSvg',
            'QtTest',
            'QtWidgets',
            'QtXml',
        ]
        if build.platform_is_windows:
            qt_modules.extend([
                # Keep alphabetized.
                'QtAccessibilitySupport',
                'QtEventDispatcherSupport',
                'QtFontDatabaseSupport',
                'QtThemeSupport',
                'QtWindowsUIAutomationSupport',
            ])
        return qt_modules

    @staticmethod
    def enabled_imageformats(build):
        qt_imageformats = [
            # Keep alphabetized.
            'qdds',
            'qgif',
            'qicns',
            'qico',
            'qjp2',
            'qjpeg',
            'qmng',
            'qsvg',
            'qtga',
            'qtiff',
            'qwbmp',
            'qwebp',
        ]
        return qt_imageformats

    def satisfy(self):
        pass

    def configure(self, build, conf):
        qt_modules = Qt.enabled_modules(build)

        # Emit various Qt defines
        build.env.Append(CPPDEFINES=['QT_TABLET_SUPPORT'])

        if build.static_qt:
            build.env.Append(CPPDEFINES='QT_NODLL')
        else:
            build.env.Append(CPPDEFINES='QT_SHARED')

        # Set qt_sqlite_plugin flag if we should package the Qt SQLite plugin.
        build.flags['qt_sqlite_plugin'] = util.get_flags(
            build.env, 'qt_sqlite_plugin', 0)

        # Link in SQLite library if Qt is compiled statically
        if build.platform_is_windows and build.static_dependencies \
           and build.flags['qt_sqlite_plugin'] == 0 :
            conf.CheckLib('sqlite3');

        # Enable Qt include paths
        if build.platform_is_linux or build.platform_is_bsd:
            if not conf.CheckForPKG('Qt5Core', '5.0'):
                raise Exception('Qt >= 5.0 not found')

            if not conf.CheckLib('Qt5X11Extras'):
                raise Exception('Could not find Qt5X11Extras or its development headers')

            qt_modules.extend(['QtDBus'])
            # This automatically converts QtXXX to Qt5XXX where appropriate.
            build.env.EnableQt5Modules(qt_modules, debug=False)

            if build.architecture_is_x86:
                # Note that -reduce-relocations is enabled by default in Qt5.
                # So we must build the Mixxx *executable* with position
                # independent code. -pie / -fPIE must not be used, and Clang
                # -flto must not be used when producing ELFs (i.e. on Linux).
                # http://lists.qt-project.org/pipermail/development/2012-January/001418.html
                # https://github.com/qt/qtbase/blob/c5307203f5c0b0e588cc93e70764c090dd4c2ce0/dist/changes-5.4.2#L37-L45
                # https://codereview.qt-project.org/#/c/111787/
                # https://gcc.gnu.org/bugzilla/show_bug.cgi?id=65886#c30
                build.env.Append(CCFLAGS='-fPIC')

        elif build.platform_is_osx:
            qtdir = build.env['QTDIR']
            build.env.Append(
                LINKFLAGS=' '.join('-framework %s' % m for m in qt_modules)
            )
            framework_path = Qt.find_framework_libdir(qtdir)
            if not framework_path:
                raise Exception(
                    'Could not find frameworks in Qt directory: %s' % qtdir)
            # Necessary for raw includes of headers like #include <qobject.h>
            build.env.Append(CPPPATH=[os.path.join(framework_path, '%s.framework' % m, 'Headers')
                                      for m in qt_modules])
            # Framework path needs to be altered for CCFLAGS as well since a
            # header include of QtCore/QObject.h looks for a QtCore.framework on
            # the search path and a QObject.h in QtCore.framework/Headers.
            build.env.Append(CCFLAGS=['-F%s' % os.path.join(framework_path)])
            build.env.Append(LINKFLAGS=['-F%s' % os.path.join(framework_path)])

            # Copied verbatim from qt5.py.
            # TODO(rryan): Get our fixes merged upstream so we can use qt5.py for OS X.
            module_defines = {
                'QtScript'   : ['QT_SCRIPT_LIB'],
                'QtSvg'      : ['QT_SVG_LIB'],
                'QtSql'      : ['QT_SQL_LIB'],
                'QtXml'      : ['QT_XML_LIB'],
                'QtOpenGL'   : ['QT_OPENGL_LIB'],
                'QtGui'      : ['QT_GUI_LIB'],
                'QtNetwork'  : ['QT_NETWORK_LIB'],
                'QtCore'     : ['QT_CORE_LIB'],
                'QtWidgets'  : ['QT_WIDGETS_LIB'],
            }
            for module in qt_modules:
                build.env.AppendUnique(CPPDEFINES=module_defines.get(module, []))
            build.env["QT5_MOCCPPPATH"] = build.env["CPPPATH"]
        elif build.platform_is_windows:
            # This automatically converts QtCore to QtCore[45][d] where
            # appropriate.
            build.env.EnableQt5Modules(qt_modules,
                                       staticdeps=build.static_qt,
                                       debug=build.build_is_debug)

            if build.static_qt:
                # Pulled from qt-4.8.2-source\mkspecs\win32-msvc2010\qmake.conf
                # QtCore
                build.env.Append(LIBS = 'kernel32')
                build.env.Append(LIBS = 'user32') # QtGui, QtOpenGL, libHSS1394
                build.env.Append(LIBS = 'shell32')
                build.env.Append(LIBS = 'uuid')
                build.env.Append(LIBS = 'ole32') # QtGui,
                build.env.Append(LIBS = 'advapi32') # QtGui, portaudio, portmidi
                build.env.Append(LIBS = 'ws2_32')   # QtGui, QtNetwork, libshout
                # QtGui
                build.env.Append(LIBS = 'gdi32') #QtOpenGL, libshout
                build.env.Append(LIBS = 'comdlg32')
                build.env.Append(LIBS = 'oleaut32')
                build.env.Append(LIBS = 'imm32')
                build.env.Append(LIBS = 'winmm')
                build.env.Append(LIBS = 'winspool')
                # QtOpenGL
                build.env.Append(LIBS = 'glu32')
                build.env.Append(LIBS = 'opengl32')

                # QtNetwork openssl-linked
                build.env.Append(LIBS = 'crypt32')

                # New libraries required by Qt5.
                build.env.Append(LIBS = 'dwmapi')  # qtwindows
                build.env.Append(LIBS = 'iphlpapi')  # qt5network
                build.env.Append(LIBS = 'libEGL')  # qt5opengl
                build.env.Append(LIBS = 'libGLESv2')  # qt5opengl
                build.env.Append(LIBS = 'mpr')  # qt5core
                build.env.Append(LIBS = 'netapi32')  # qt5core
                build.env.Append(LIBS = 'userenv')  # qt5core
                build.env.Append(LIBS = 'uxtheme')  # ?
                build.env.Append(LIBS = 'version')  # ?
                build.env.Append(LIBS = 'wtsapi32') # ?

                build.env.Append(LIBS = 'qtfreetype')
                build.env.Append(LIBS = 'qtharfbuzz')
                build.env.Append(LIBS = 'qtlibpng')
                build.env.Append(LIBS = 'qtpcre2')

                # NOTE(rryan): If you are adding a plugin here, you must also
                # update src/mixxxapplication.cpp to define a Q_IMPORT_PLUGIN
                # for it. Not all imageformats plugins are built as .libs when
                # building Qt statically on Windows. Check the build environment
                # to see exactly what's available as a standalone .lib vs linked
                # into Qt .libs by default.

                # iconengines plugins
                build.env.Append(LIBPATH=[
                    os.path.join(build.env['QTDIR'],'plugins/iconengines')])
                build.env.Append(LIBS = 'qsvgicon')

                # imageformats plugins
                build.env.Append(LIBPATH=[
                    os.path.join(build.env['QTDIR'],'plugins/imageformats')])
                build.env.Append(LIBS = 'qico')
                build.env.Append(LIBS = 'qsvg')
                build.env.Append(LIBS = 'qtga')
                build.env.Append(LIBS = 'qgif')
                build.env.Append(LIBS = 'qjpeg')

                # platform plugins (new in Qt5 for Windows)
                build.env.Append(LIBPATH=[
                    os.path.join(build.env['QTDIR'],'plugins/platforms')])
                build.env.Append(LIBS = 'qwindows')

                # styles (new in Qt5 for Windows)
                build.env.Append(LIBPATH=[
                    os.path.join(build.env['QTDIR'],'plugins/styles')])
                build.env.Append(LIBS = 'qwindowsvistastyle')

                # sqldrivers (new in Qt5? or did we just start enabling them)
                build.env.Append(LIBPATH=[
                    os.path.join(build.env['QTDIR'],'plugins/sqldrivers')])
                build.env.Append(LIBS = 'qsqlite')

        # Set the rpath for linux/bsd/macOS.
        if not build.platform_is_windows:
            qtdir = build.env['QTDIR']
            libdir_path = Qt.find_framework_libdir(qtdir)
            if os.path.isdir(libdir_path):
                build.env.Append(LINKFLAGS=['-Wl,-rpath,%s' % libdir_path])
                build.env.Append(LINKFLAGS="-L" + libdir_path)

        # Mixxx requires C++14 support
        if build.platform_is_windows:
            # MSVC
            build.env.Append(CXXFLAGS='/std:c++14')
        else:
            # GCC/Clang
            build.env.Append(CXXFLAGS='-std=c++14')


class TestHeaders(Dependence):
    def configure(self, build, conf):
        build.env.Append(CPPPATH="#lib/gtest-1.7.0/include")

class FidLib(Dependence):
    def sources(self, build):
        symbol = None
        if build.platform_is_windows:
            if build.toolchain_is_msvs:
                symbol = 'T_MSVC'
            elif build.crosscompile:
                # Not sure why, but fidlib won't build with mingw32msvc and
                # T_MINGW
                symbol = 'T_LINUX'
            elif build.toolchain_is_gnu:
                symbol = 'T_MINGW'
        else:
            symbol = 'T_LINUX'

        return [build.env.StaticObject('lib/fidlib/fidlib.c',
                                       CPPDEFINES=symbol)]

    def configure(self, build, conf):
        build.env.Append(CPPPATH='#lib/fidlib/')


class ReplayGain(Dependence):

    def sources(self, build):
        return ["lib/replaygain/replaygain.cpp"]

    def configure(self, build, conf):
        build.env.Append(CPPPATH="#lib/replaygain")


class Ebur128Mit(Dependence):
    INTERNAL_PATH = 'lib/libebur128'
    INTERNAL_LINK = False

    def sources(self, build):
        if self.INTERNAL_LINK:
            return ['%s/ebur128/ebur128.c' % self.INTERNAL_PATH]

    def configure(self, build, conf, env=None):
        if env is None:
            env = build.env
        if not conf.CheckLib(['ebur128', 'libebur128']):
            self.INTERNAL_LINK = True;
            env.Append(CPPPATH=['#%s/ebur128' % self.INTERNAL_PATH])
            import sys
            if not conf.CheckHeader('sys/queue.h') or sys.platform.startswith('openbsd'):
                # OpenBSD's queue.h lacks the STAILQ_* macros
                env.Append(CPPPATH=['#%s/ebur128/queue' % self.INTERNAL_PATH])


class SoundTouch(Dependence):
    SOUNDTOUCH_INTERNAL_PATH = 'lib/soundtouch'
    INTERNAL_LINK = True

    def sources(self, build):
        if self.INTERNAL_LINK:
            env = build.env.Clone()
            soundtouch_dir = env.Dir(self.SOUNDTOUCH_INTERNAL_PATH)
            SCons.Export('env')
            SCons.Export('build')
            env.SConscript(env.File('SConscript', soundtouch_dir))

            build.env.Append(LIBPATH=self.SOUNDTOUCH_INTERNAL_PATH)
            build.env.Append(LIBS=['soundtouch'])
        return ['src/engine/bufferscalers/enginebufferscalest.cpp']

    def configure(self, build, conf, env=None):
        if env is None:
            env = build.env

        if build.platform_is_linux or build.platform_is_bsd:
            # Try using system lib
            if conf.CheckForPKG('soundtouch', '2.0.0'):
                # System Lib found
                if not conf.CheckLib(['SoundTouch']):
                    raise Exception(
                        "Could not find libSoundTouch or its development headers.")
                build.env.ParseConfig('pkg-config soundtouch --silence-errors --cflags --libs')
                self.INTERNAL_LINK = False

        if self.INTERNAL_LINK:
            env.Append(CPPPATH=['#' + self.SOUNDTOUCH_INTERNAL_PATH])

            # Prevents circular import.
            from .features import Optimize

            # If we do not want optimizations then disable them.
            optimize = (build.flags['optimize'] if 'optimize' in build.flags
                        else Optimize.get_optimization_level(build))
            if optimize == Optimize.LEVEL_OFF:
                env.Append(CPPDEFINES='SOUNDTOUCH_DISABLE_X86_OPTIMIZATIONS')

class RubberBand(Dependence):
    def sources(self, build):
        sources = ['src/engine/bufferscalers/enginebufferscalerubberband.cpp', ]
        return sources

    def configure(self, build, conf, env=None):
        if env is None:
            env = build.env
        if not conf.CheckLib(['rubberband', 'librubberband']):
            raise Exception(
                "Could not find librubberband or its development headers.")


class QueenMaryDsp(Dependence):
    def sources(self, build):
        return [
            #"#lib/qm-dsp/base/KaiserWindow.cpp",
            "#lib/qm-dsp/base/Pitch.cpp",
            #"#lib/qm-dsp/base/SincWindow.cpp",
            "#lib/qm-dsp/dsp/chromagram/Chromagram.cpp",
            "#lib/qm-dsp/dsp/chromagram/ConstantQ.cpp",
            "#lib/qm-dsp/dsp/keydetection/GetKeyMode.cpp",
            #"#lib/qm-dsp/dsp/mfcc/MFCC.cpp",
            "#lib/qm-dsp/dsp/onsets/DetectionFunction.cpp",
            "#lib/qm-dsp/dsp/onsets/PeakPicking.cpp",
            "#lib/qm-dsp/dsp/phasevocoder/PhaseVocoder.cpp",
            "#lib/qm-dsp/dsp/rateconversion/Decimator.cpp",
            #"#lib/qm-dsp/dsp/rateconversion/DecimatorB.cpp",
            #"#lib/qm-dsp/dsp/rateconversion/Resampler.cpp",
            #"#lib/qm-dsp/dsp/rhythm/BeatSpectrum.cpp",
            #"#lib/qm-dsp/dsp/segmentation/ClusterMeltSegmenter.cpp",
            #"#lib/qm-dsp/dsp/segmentation/Segmenter.cpp",
            #"#lib/qm-dsp/dsp/segmentation/cluster_melt.c",
            #"#lib/qm-dsp/dsp/segmentation/cluster_segmenter.c",
            "#lib/qm-dsp/dsp/signalconditioning/DFProcess.cpp",
            "#lib/qm-dsp/dsp/signalconditioning/FiltFilt.cpp",
            "#lib/qm-dsp/dsp/signalconditioning/Filter.cpp",
            "#lib/qm-dsp/dsp/signalconditioning/Framer.cpp",
            "#lib/qm-dsp/dsp/tempotracking/DownBeat.cpp",
            "#lib/qm-dsp/dsp/tempotracking/TempoTrack.cpp",
            "#lib/qm-dsp/dsp/tempotracking/TempoTrackV2.cpp",
            "#lib/qm-dsp/dsp/tonal/ChangeDetectionFunction.cpp",
            "#lib/qm-dsp/dsp/tonal/TCSgram.cpp",
            "#lib/qm-dsp/dsp/tonal/TonalEstimator.cpp",
            "#lib/qm-dsp/dsp/transforms/FFT.cpp",
            #"#lib/qm-dsp/dsp/wavelet/Wavelet.cpp",
            "#lib/qm-dsp/ext/kissfft/kiss_fft.c",
            "#lib/qm-dsp/ext/kissfft/tools/kiss_fftr.c",
            #"#lib/qm-dsp/hmm/hmm.c",
            "#lib/qm-dsp/maths/Correlation.cpp",
            #"#lib/qm-dsp/maths/CosineDistance.cpp",
            "#lib/qm-dsp/maths/KLDivergence.cpp",
            "#lib/qm-dsp/maths/MathUtilities.cpp",
            #"#lib/qm-dsp/maths/pca/pca.c",
            #"#lib/qm-dsp/thread/Thread.cpp"
        ]

    def configure(self, build, conf):
        build.env.Append(CPPPATH="#lib/qm-dsp")
        build.env.Append(CPPPATH="#lib/qm-dsp/include")
        build.env.Append(CPPDEFINES='kiss_fft_scalar=double')
        if not build.platform_is_windows:
            build.env.Append(CPPDEFINES='USE_PTHREADS')


class TagLib(Dependence):
    def configure(self, build, conf):
        libs = ['tag']
        if not conf.CheckLib(libs):
            raise Exception(
                "Could not find libtag or its development headers.")

        # Karmic seems to have an issue with mp4tag.h where they don't include
        # the files correctly. Adding this folder to the include path should fix
        # it, though might cause issues. This is safe to remove once we
        # deprecate Karmic support. rryan 2/2011
        build.env.Append(CPPPATH='/usr/include/taglib/')

        if build.platform_is_windows and build.static_dependencies:
            build.env.Append(CPPDEFINES='TAGLIB_STATIC')


class Chromaprint(Dependence):
    def configure(self, build, conf):
        if not conf.CheckLib(['chromaprint', 'libchromaprint', 'chromaprint_p', 'libchromaprint_p']):
            raise Exception(
                "Could not find libchromaprint or its development headers.")
        if build.platform_is_windows and build.static_dependencies:
            build.env.Append(CPPDEFINES='CHROMAPRINT_NODLL')

            # On Windows, we link chromaprint with FFTW3.
            if not conf.CheckLib(['fftw', 'libfftw', 'fftw3', 'libfftw3', 'libfftw-3.3']):
                raise Exception(
                    "Could not find fftw3 or its development headers.")


class ProtoBuf(Dependence):
    def configure(self, build, conf):
        libs = ['libprotobuf-lite', 'protobuf-lite', 'libprotobuf', 'protobuf']
        if build.platform_is_windows:
            if not build.static_dependencies:
                build.env.Append(CPPDEFINES='PROTOBUF_USE_DLLS')
        # SCons is supposed to check this for us by calling 'exists' in build/protoc.py.
        protoc_binary = build.env['PROTOC']
        if build.env.WhereIs(protoc_binary) is None:
            raise Exception("Can't locate '%s' the protobuf compiler." % protoc_binary)
        if not conf.CheckLib(libs):
            raise Exception(
                "Could not find libprotobuf or its development headers.")

class FpClassify(Dependence):

    def enabled(self, build):
        return build.toolchain_is_gnu

    # This is a wrapper around the fpclassify function that prevents inlining
    # It is compiled without optimization and allows to use these function
    # from -ffast-math optimized objects
    def sources(self, build):
        # add this file without fast-math flag
        env = build.env.Clone()
        if '-ffast-math' in env['CCFLAGS']:
                env['CCFLAGS'].remove('-ffast-math')
        return env.Object('src/util/fpclassify.cpp')

class PortAudioRingBuffer(Dependence):
    def configure(self, build, conf):
        build.env.Append(CPPPATH='#lib/portaudio')

    def sources(self, build):
        return ['lib/portaudio/pa_ringbuffer.c']

class Reverb(Dependence):
    def configure(self, build, conf):
        build.env.Append(CPPPATH='#lib/reverb')

    def sources(self, build):
        return ['lib/reverb/Reverb.cc']

class LAME(Dependence):
    def configure(self, build, conf):
        if not conf.CheckLib(['libmp3lame', 'libmp3lame-static']):
            raise Exception("Could not find libmp3lame.")

class MixxxCore(Feature):

    def description(self):
        return "Mixxx Core Features"

    def enabled(self, build):
        return True

    def sources(self, build):
        sources = ["src/control/control.cpp",
                   "src/control/controlaudiotaperpot.cpp",
                   "src/control/controlbehavior.cpp",
                   "src/control/controleffectknob.cpp",
                   "src/control/controlindicator.cpp",
                   "src/control/controllinpotmeter.cpp",
                   "src/control/controllogpotmeter.cpp",
                   "src/control/controlmodel.cpp",
                   "src/control/controlobject.cpp",
                   "src/control/controlobjectscript.cpp",
                   "src/control/controlpotmeter.cpp",
                   "src/control/controlproxy.cpp",
                   "src/control/controlpushbutton.cpp",
                   "src/control/controlttrotary.cpp",
                   "src/control/controlencoder.cpp",

                   "src/controllers/dlgcontrollerlearning.cpp",
                   "src/controllers/dlgprefcontroller.cpp",
                   "src/controllers/dlgprefcontrollers.cpp",
                   "src/dialog/dlgabout.cpp",
                   "src/dialog/dlgdevelopertools.cpp",

                   "src/preferences/configobject.cpp",
                   "src/preferences/dialog/dlgprefautodj.cpp",
                   "src/preferences/dialog/dlgprefdeck.cpp",
                   "src/preferences/dialog/dlgprefcrossfader.cpp",
                   "src/preferences/dialog/dlgprefeffects.cpp",
                   "src/preferences/dialog/dlgprefeq.cpp",
                   "src/preferences/dialog/dlgpreferences.cpp",
                   "src/preferences/dialog/dlgprefinterface.cpp",
                   "src/preferences/dialog/dlgpreflibrary.cpp",
                   "src/preferences/dialog/dlgprefnovinyl.cpp",
                   "src/preferences/dialog/dlgprefrecord.cpp",
                   "src/preferences/dialog/dlgprefreplaygain.cpp",
                   "src/preferences/dialog/dlgprefsound.cpp",
                   "src/preferences/dialog/dlgprefsounditem.cpp",
                   "src/preferences/dialog/dlgprefwaveform.cpp",
                   "src/preferences/dialog/dlgprefbeats.cpp",
                   "src/preferences/dialog/dlgprefkey.cpp",
                   "src/preferences/settingsmanager.cpp",
                   "src/preferences/replaygainsettings.cpp",
                   "src/preferences/broadcastsettings.cpp",
                   "src/preferences/broadcastsettings_legacy.cpp",
                   "src/preferences/broadcastsettingsmodel.cpp",
                   "src/preferences/effectsettingsmodel.cpp",
                   "src/preferences/broadcastprofile.cpp",
                   "src/preferences/upgrade.cpp",
                   "src/preferences/dlgpreferencepage.cpp",

                   "src/effects/effectmanifest.cpp",
                   "src/effects/effectmanifestparameter.cpp",

                   "src/effects/effectchain.cpp",
                   "src/effects/effect.cpp",
                   "src/effects/effectparameter.cpp",

                   "src/effects/effectrack.cpp",
                   "src/effects/effectchainslot.cpp",
                   "src/effects/effectslot.cpp",
                   "src/effects/effectparameterslotbase.cpp",
                   "src/effects/effectparameterslot.cpp",
                   "src/effects/effectbuttonparameterslot.cpp",
                   "src/effects/effectsmanager.cpp",
                   "src/effects/effectchainmanager.cpp",
                   "src/effects/effectsbackend.cpp",

                   "src/effects/builtin/builtinbackend.cpp",
                   "src/effects/builtin/bitcrushereffect.cpp",
                   "src/effects/builtin/balanceeffect.cpp",
                   "src/effects/builtin/linkwitzriley8eqeffect.cpp",
                   "src/effects/builtin/bessel4lvmixeqeffect.cpp",
                   "src/effects/builtin/bessel8lvmixeqeffect.cpp",
                   "src/effects/builtin/threebandbiquadeqeffect.cpp",
                   "src/effects/builtin/biquadfullkilleqeffect.cpp",
                   "src/effects/builtin/loudnesscontoureffect.cpp",
                   "src/effects/builtin/graphiceqeffect.cpp",
                   "src/effects/builtin/parametriceqeffect.cpp",
                   "src/effects/builtin/flangereffect.cpp",
                   "src/effects/builtin/filtereffect.cpp",
                   "src/effects/builtin/moogladder4filtereffect.cpp",
                   "src/effects/builtin/reverbeffect.cpp",
                   "src/effects/builtin/echoeffect.cpp",
                   "src/effects/builtin/autopaneffect.cpp",
                   "src/effects/builtin/phasereffect.cpp",
                   "src/effects/builtin/metronomeeffect.cpp",
                   "src/effects/builtin/tremoloeffect.cpp",

                   "src/engine/effects/engineeffectsmanager.cpp",
                   "src/engine/effects/engineeffectrack.cpp",
                   "src/engine/effects/engineeffectchain.cpp",
                   "src/engine/effects/engineeffect.cpp",

                   "src/engine/sync/basesyncablelistener.cpp",
                   "src/engine/sync/enginesync.cpp",
                   "src/engine/sync/synccontrol.cpp",
                   "src/engine/sync/internalclock.cpp",

                   "src/engine/engineworker.cpp",
                   "src/engine/engineworkerscheduler.cpp",
                   "src/engine/enginebuffer.cpp",
                   "src/engine/bufferscalers/enginebufferscale.cpp",
                   "src/engine/bufferscalers/enginebufferscalelinear.cpp",
                   "src/engine/channels/engineaux.cpp",
                   "src/engine/channels/enginechannel.cpp",
                   "src/engine/channels/enginedeck.cpp",
                   "src/engine/channels/enginemicrophone.cpp",
                   "src/engine/filters/enginefilterbiquad1.cpp",
                   "src/engine/filters/enginefiltermoogladder4.cpp",
                   "src/engine/filters/enginefilterbessel4.cpp",
                   "src/engine/filters/enginefilterbessel8.cpp",
                   "src/engine/filters/enginefilterbutterworth4.cpp",
                   "src/engine/filters/enginefilterbutterworth8.cpp",
                   "src/engine/filters/enginefilterlinkwitzriley2.cpp",
                   "src/engine/filters/enginefilterlinkwitzriley4.cpp",
                   "src/engine/filters/enginefilterlinkwitzriley8.cpp",
                   "src/engine/filters/enginefilter.cpp",
                   "src/engine/engineobject.cpp",
                   "src/engine/enginepregain.cpp",
                   "src/engine/enginemaster.cpp",
                   "src/engine/enginedelay.cpp",
                   "src/engine/enginevumeter.cpp",
                   "src/engine/enginesidechaincompressor.cpp",
                   "src/engine/sidechain/enginesidechain.cpp",
                   "src/engine/sidechain/networkoutputstreamworker.cpp",
                   "src/engine/sidechain/networkinputstreamworker.cpp",
                   "src/engine/enginexfader.cpp",
                   "src/engine/channelmixer_autogen.cpp",
                   "src/engine/positionscratchcontroller.cpp",
                   "src/engine/controls/bpmcontrol.cpp",
                   "src/engine/controls/clockcontrol.cpp",
                   "src/engine/controls/cuecontrol.cpp",
                   "src/engine/controls/enginecontrol.cpp",
                   "src/engine/controls/keycontrol.cpp",
                   "src/engine/controls/loopingcontrol.cpp",
                   "src/engine/controls/quantizecontrol.cpp",
                   "src/engine/controls/ratecontrol.cpp",
                   "src/engine/readaheadmanager.cpp",
                   "src/engine/enginetalkoverducking.cpp",
                   "src/engine/cachingreader/cachingreader.cpp",
                   "src/engine/cachingreader/cachingreaderchunk.cpp",
                   "src/engine/cachingreader/cachingreaderworker.cpp",

                   "src/analyzer/trackanalysisscheduler.cpp",
                   "src/analyzer/analyzerthread.cpp",
                   "src/analyzer/analyzerwaveform.cpp",
                   "src/analyzer/analyzergain.cpp",
                   "src/analyzer/analyzerbeats.cpp",
                   "src/analyzer/analyzerkey.cpp",
                   "src/analyzer/analyzerebur128.cpp",
                   "src/analyzer/analyzersilence.cpp",
                   "src/analyzer/plugins/analyzersoundtouchbeats.cpp",
                   "src/analyzer/plugins/analyzerqueenmarybeats.cpp",
                   "src/analyzer/plugins/analyzerqueenmarykey.cpp",
                   "src/analyzer/plugins/buffering_utils.cpp",

                   "src/controllers/controller.cpp",
                   "src/controllers/controllerdebug.cpp",
                   "src/controllers/controllerenumerator.cpp",
                   "src/controllers/controllerlearningeventfilter.cpp",
                   "src/controllers/controllermanager.cpp",
                   "src/controllers/controllerpresetfilehandler.cpp",
                   "src/controllers/controllerpresetinfo.cpp",
                   "src/controllers/controllerpresetinfoenumerator.cpp",
                   "src/controllers/controlpickermenu.cpp",
                   "src/controllers/controllermappingtablemodel.cpp",
                   "src/controllers/controllerinputmappingtablemodel.cpp",
                   "src/controllers/controlleroutputmappingtablemodel.cpp",
                   "src/controllers/delegates/controldelegate.cpp",
                   "src/controllers/delegates/midichanneldelegate.cpp",
                   "src/controllers/delegates/midiopcodedelegate.cpp",
                   "src/controllers/delegates/midibytedelegate.cpp",
                   "src/controllers/delegates/midioptionsdelegate.cpp",
                   "src/controllers/learningutils.cpp",
                   "src/controllers/engine/controllerengine.cpp",
                   "src/controllers/engine/controllerenginejsproxy.cpp",
                   "src/controllers/engine/colorjsproxy.cpp",
                   "src/controllers/midi/midimessage.cpp",
                   "src/controllers/midi/midiutils.cpp",
                   "src/controllers/midi/midicontroller.cpp",
                   "src/controllers/midi/midicontrollerpresetfilehandler.cpp",
                   "src/controllers/midi/midienumerator.cpp",
                   "src/controllers/midi/midioutputhandler.cpp",
                   "src/controllers/softtakeover.cpp",
                   "src/controllers/keyboard/keyboardeventfilter.cpp",

                   "src/main.cpp",
                   "src/mixxx.cpp",
                   "src/mixxxapplication.cpp",
                   "src/errordialoghandler.cpp",

                   "src/sources/audiosource.cpp",
                   "src/sources/audiosourcestereoproxy.cpp",
                   "src/sources/metadatasourcetaglib.cpp",
                   "src/sources/soundsource.cpp",
                   "src/sources/soundsourceproviderregistry.cpp",
                   "src/sources/soundsourceproxy.cpp",

                   "src/widget/colormenu.cpp",
                   "src/widget/controlwidgetconnection.cpp",
                   "src/widget/cuemenu.cpp",
                   "src/widget/wbasewidget.cpp",
                   "src/widget/wwidget.cpp",
                   "src/widget/wwidgetgroup.cpp",
                   "src/widget/wwidgetstack.cpp",
                   "src/widget/wsizeawarestack.cpp",
                   "src/widget/wlabel.cpp",
                   "src/widget/wtracktext.cpp",
                   "src/widget/wnumber.cpp",
                   "src/widget/wbeatspinbox.cpp",
                   "src/widget/wnumberdb.cpp",
                   "src/widget/wnumberpos.cpp",
                   "src/widget/wnumberrate.cpp",
                   "src/widget/wknob.cpp",
                   "src/widget/wknobcomposed.cpp",
                   "src/widget/wdisplay.cpp",
                   "src/widget/wvumeter.cpp",
                   "src/widget/wpushbutton.cpp",
                   "src/widget/weffectpushbutton.cpp",
                   "src/widget/wslidercomposed.cpp",
                   "src/widget/wstatuslight.cpp",
                   "src/widget/woverview.cpp",
                   "src/widget/woverviewlmh.cpp",
                   "src/widget/woverviewhsv.cpp",
                   "src/widget/woverviewrgb.cpp",
                   "src/widget/wspinny.cpp",
                   "src/widget/wskincolor.cpp",
                   "src/widget/wsearchlineedit.cpp",
                   "src/widget/wpixmapstore.cpp",
                   "src/widget/paintable.cpp",
                   "src/widget/wimagestore.cpp",
                   "src/widget/hexspinbox.cpp",
                   "src/widget/wtrackproperty.cpp",
                   "src/widget/wstarrating.cpp",
                   "src/widget/weffectchain.cpp",
                   "src/widget/weffect.cpp",
                   "src/widget/weffectselector.cpp",
                   "src/widget/weffectparameter.cpp",
                   "src/widget/weffectparameterknob.cpp",
                   "src/widget/weffectparameterknobcomposed.cpp",
                   "src/widget/weffectbuttonparameter.cpp",
                   "src/widget/weffectparameterbase.cpp",
                   "src/widget/wtime.cpp",
                   "src/widget/wrecordingduration.cpp",
                   "src/widget/wkey.cpp",
                   "src/widget/wbattery.cpp",
                   "src/widget/wcombobox.cpp",
                   "src/widget/wsplitter.cpp",
                   "src/widget/wcoverart.cpp",
                   "src/widget/wcoverartlabel.cpp",
                   "src/widget/wcoverartmenu.cpp",
                   "src/widget/wsingletoncontainer.cpp",
                   "src/widget/wmainmenubar.cpp",

                   "src/musicbrainz/network.cpp",
                   "src/musicbrainz/tagfetcher.cpp",
                   "src/musicbrainz/gzip.cpp",
                   "src/musicbrainz/crc.c",
                   "src/musicbrainz/acoustidclient.cpp",
                   "src/musicbrainz/chromaprinter.cpp",
                   "src/musicbrainz/musicbrainzclient.cpp",

                   "src/widget/wtracktableview.cpp",
                   "src/widget/wtracktableviewheader.cpp",
                   "src/widget/wlibrarysidebar.cpp",
                   "src/widget/wlibrary.cpp",
                   "src/widget/wlibrarytableview.cpp",
                   "src/widget/wanalysislibrarytableview.cpp",
                   "src/widget/wlibrarytextbrowser.cpp",

                   "src/database/mixxxdb.cpp",
                   "src/database/schemamanager.cpp",

                   "src/library/trackcollection.cpp",
                   "src/library/externaltrackcollection.cpp",
                   "src/library/basesqltablemodel.cpp",
                   "src/library/basetrackcache.cpp",
                   "src/library/columncache.cpp",
                   "src/library/librarytablemodel.cpp",
                   "src/library/searchquery.cpp",
                   "src/library/searchqueryparser.cpp",
                   "src/library/analysislibrarytablemodel.cpp",
                   "src/library/missingtablemodel.cpp",
                   "src/library/hiddentablemodel.cpp",
                   "src/library/proxytrackmodel.cpp",
                   "src/library/coverart.cpp",
                   "src/library/coverartcache.cpp",
                   "src/library/coverartutils.cpp",

                   "src/library/crate/cratestorage.cpp",
                   "src/library/crate/cratefeature.cpp",
                   "src/library/crate/cratefeaturehelper.cpp",
                   "src/library/crate/cratetablemodel.cpp",

                   "src/library/playlisttablemodel.cpp",
                   "src/library/libraryfeature.cpp",
                   "src/library/analysisfeature.cpp",
                   "src/library/autodj/autodjfeature.cpp",
                   "src/library/autodj/autodjprocessor.cpp",
                   "src/library/dao/directorydao.cpp",
                   "src/library/mixxxlibraryfeature.cpp",
                   "src/library/baseplaylistfeature.cpp",
                   "src/library/playlistfeature.cpp",
                   "src/library/setlogfeature.cpp",
                   "src/library/autodj/dlgautodj.cpp",
                   "src/library/dlganalysis.cpp",
                   "src/library/dlgcoverartfullsize.cpp",
                   "src/library/dlghidden.cpp",
                   "src/library/dlgmissing.cpp",
                   "src/library/dlgtagfetcher.cpp",
                   "src/library/dlgtrackinfo.cpp",
                   "src/library/dlgtrackmetadataexport.cpp",

                   "src/library/browse/browsetablemodel.cpp",
                   "src/library/browse/browsethread.cpp",
                   "src/library/browse/browsefeature.cpp",
                   "src/library/browse/foldertreemodel.cpp",

                   "src/library/export/trackexportdlg.cpp",
                   "src/library/export/trackexportwizard.cpp",
                   "src/library/export/trackexportworker.cpp",

                   "src/library/recording/recordingfeature.cpp",
                   "src/library/recording/dlgrecording.cpp",
                   "src/recording/recordingmanager.cpp",
                   "src/engine/sidechain/enginerecord.cpp",

                   # External Library Features
                   "src/library/baseexternallibraryfeature.cpp",
                   "src/library/baseexternaltrackmodel.cpp",
                   "src/library/baseexternalplaylistmodel.cpp",
                   "src/library/rhythmbox/rhythmboxfeature.cpp",

                   "src/library/banshee/bansheefeature.cpp",
                   "src/library/banshee/bansheeplaylistmodel.cpp",
                   "src/library/banshee/bansheedbconnection.cpp",

                   "src/library/itunes/itunesfeature.cpp",
                   "src/library/traktor/traktorfeature.cpp",

                   "src/library/sidebarmodel.cpp",
                   "src/library/library.cpp",

                   "src/library/scanner/libraryscanner.cpp",
                   "src/library/scanner/libraryscannerdlg.cpp",
                   "src/library/scanner/scannertask.cpp",
                   "src/library/scanner/importfilestask.cpp",
                   "src/library/scanner/recursivescandirectorytask.cpp",

                   "src/library/dao/cuedao.cpp",
                   "src/library/dao/trackdao.cpp",
                   "src/library/dao/playlistdao.cpp",
                   "src/library/dao/libraryhashdao.cpp",
                   "src/library/dao/settingsdao.cpp",
                   "src/library/dao/analysisdao.cpp",
                   "src/library/dao/autodjcratesdao.cpp",

                   "src/library/librarycontrol.cpp",
                   "src/library/songdownloader.cpp",
                   "src/library/starrating.cpp",
                   "src/library/stardelegate.cpp",
                   "src/library/stareditor.cpp",
                   "src/library/bpmdelegate.cpp",
                   "src/library/previewbuttondelegate.cpp",
                   "src/library/coverartdelegate.cpp",
                   "src/library/locationdelegate.cpp",
                   "src/library/tableitemdelegate.cpp",

                   "src/library/treeitemmodel.cpp",
                   "src/library/treeitem.cpp",

                   "src/library/parser.cpp",
                   "src/library/parserpls.cpp",
                   "src/library/parserm3u.cpp",
                   "src/library/parsercsv.cpp",

                   "src/widget/wwaveformviewer.cpp",

                   "src/waveform/sharedglcontext.cpp",
                   "src/waveform/waveform.cpp",
                   "src/waveform/waveformfactory.cpp",
                   "src/waveform/waveformwidgetfactory.cpp",
                   "src/waveform/vsyncthread.cpp",
                   "src/waveform/guitick.cpp",
                   "src/waveform/visualsmanager.cpp",
                   "src/waveform/visualplayposition.cpp",
                   "src/waveform/renderers/waveformwidgetrenderer.cpp",
                   "src/waveform/renderers/waveformrendererabstract.cpp",
                   "src/waveform/renderers/waveformrenderbackground.cpp",
                   "src/waveform/renderers/waveformrendermark.cpp",
                   "src/waveform/renderers/waveformrendermarkrange.cpp",
                   "src/waveform/renderers/waveformrenderbeat.cpp",
                   "src/waveform/renderers/waveformrendererendoftrack.cpp",
                   "src/waveform/renderers/waveformrendererpreroll.cpp",

                   "src/waveform/renderers/waveformrendererfilteredsignal.cpp",
                   "src/waveform/renderers/waveformrendererhsv.cpp",
                   "src/waveform/renderers/waveformrendererrgb.cpp",
                   "src/waveform/renderers/qtwaveformrendererfilteredsignal.cpp",
                   "src/waveform/renderers/qtwaveformrenderersimplesignal.cpp",
                   "src/waveform/renderers/qtvsynctestrenderer.cpp",

                   "src/waveform/renderers/waveformsignalcolors.cpp",

                   "src/waveform/renderers/waveformrenderersignalbase.cpp",
                   "src/waveform/renderers/waveformmark.cpp",
                   "src/waveform/renderers/waveformmarkset.cpp",
                   "src/waveform/renderers/waveformmarkrange.cpp",
                   "src/waveform/renderers/glwaveformrenderersimplesignal.cpp",
                   "src/waveform/renderers/glwaveformrendererrgb.cpp",
                   "src/waveform/renderers/glwaveformrendererfilteredsignal.cpp",
                   "src/waveform/renderers/glslwaveformrenderersignal.cpp",
                   "src/waveform/renderers/glvsynctestrenderer.cpp",

                   "src/waveform/waveformmarklabel.cpp",
                   "src/waveform/widgets/waveformwidgetabstract.cpp",
                   "src/waveform/widgets/emptywaveformwidget.cpp",
                   "src/waveform/widgets/softwarewaveformwidget.cpp",
                   "src/waveform/widgets/hsvwaveformwidget.cpp",
                   "src/waveform/widgets/rgbwaveformwidget.cpp",
                   "src/waveform/widgets/qthsvwaveformwidget.cpp",
                   "src/waveform/widgets/qtrgbwaveformwidget.cpp",
                   "src/waveform/widgets/qtwaveformwidget.cpp",
                   "src/waveform/widgets/qtsimplewaveformwidget.cpp",
                   "src/waveform/widgets/qtvsynctestwidget.cpp",
                   "src/waveform/widgets/glwaveformwidget.cpp",
                   "src/waveform/widgets/glsimplewaveformwidget.cpp",
                   "src/waveform/widgets/glvsynctestwidget.cpp",

                   "src/waveform/widgets/glslwaveformwidget.cpp",

                   "src/waveform/widgets/glrgbwaveformwidget.cpp",

                   "src/skin/imginvert.cpp",
                   "src/skin/imgloader.cpp",
                   "src/skin/imgcolor.cpp",
                   "src/skin/skinloader.cpp",
                   "src/skin/legacyskinparser.cpp",
                   "src/skin/colorschemeparser.cpp",
                   "src/skin/tooltips.cpp",
                   "src/skin/skincontext.cpp",
                   "src/skin/svgparser.cpp",
                   "src/skin/pixmapsource.cpp",
                   "src/skin/launchimage.cpp",

                   "src/track/beatfactory.cpp",
                   "src/track/beatgrid.cpp",
                   "src/track/beatmap.cpp",
                   "src/track/beatutils.cpp",
                   "src/track/beats.cpp",
                   "src/track/bpm.cpp",
                   "src/track/cue.cpp",
                   "src/track/keyfactory.cpp",
                   "src/track/keys.cpp",
                   "src/track/keyutils.cpp",
                   "src/track/playcounter.cpp",
                   "src/track/replaygain.cpp",
                   "src/track/track.cpp",
                   "src/track/globaltrackcache.cpp",
                   "src/track/trackfile.cpp",
                   "src/track/trackmetadata.cpp",
                   "src/track/trackmetadatataglib.cpp",
                   "src/track/tracknumbers.cpp",
                   "src/track/albuminfo.cpp",
                   "src/track/trackinfo.cpp",
                   "src/track/trackrecord.cpp",
                   "src/track/trackref.cpp",

                   "src/mixer/auxiliary.cpp",
                   "src/mixer/baseplayer.cpp",
                   "src/mixer/basetrackplayer.cpp",
                   "src/mixer/deck.cpp",
                   "src/mixer/microphone.cpp",
                   "src/mixer/playerinfo.cpp",
                   "src/mixer/playermanager.cpp",
                   "src/mixer/previewdeck.cpp",
                   "src/mixer/sampler.cpp",
                   "src/mixer/samplerbank.cpp",

                   "src/soundio/sounddevice.cpp",
                   "src/soundio/sounddevicenetwork.cpp",
                   "src/engine/sidechain/enginenetworkstream.cpp",
                   "src/soundio/soundmanager.cpp",
                   "src/soundio/soundmanagerconfig.cpp",
                   "src/soundio/soundmanagerutil.cpp",

                   "src/encoder/encoder.cpp",
                   "src/encoder/encoderbroadcastsettings.cpp",
                   "src/encoder/encoderflacsettings.cpp",
                   "src/encoder/encodermp3.cpp",
                   "src/encoder/encodermp3settings.cpp",
                   "src/encoder/encodersndfileflac.cpp",
                   "src/encoder/encodervorbis.cpp",
                   "src/encoder/encodervorbissettings.cpp",
                   "src/encoder/encoderwave.cpp",
                   "src/encoder/encoderwavesettings.cpp",
                   'src/encoder/encoderopussettings.cpp',

                   "src/util/sleepableqthread.cpp",
                   "src/util/statsmanager.cpp",
                   "src/util/stat.cpp",
                   "src/util/statmodel.cpp",
                   "src/util/dnd.cpp",
                   "src/util/duration.cpp",
                   "src/util/time.cpp",
                   "src/util/timer.cpp",
                   "src/util/performancetimer.cpp",
                   "src/util/threadcputimer.cpp",
                   "src/util/version.cpp",
                   "src/util/rlimit.cpp",
                   "src/util/battery/battery.cpp",
                   "src/util/valuetransformer.cpp",
                   "src/util/sandbox.cpp",
                   "src/util/file.cpp",
                   "src/util/mac.cpp",
                   "src/util/task.cpp",
                   "src/util/experiment.cpp",
                   "src/util/xml.cpp",
                   "src/util/tapfilter.cpp",
                   "src/util/movinginterquartilemean.cpp",
                   "src/util/console.cpp",
                   "src/util/color/color.cpp",
                   "src/util/db/dbconnection.cpp",
                   "src/util/db/dbconnectionpool.cpp",
                   "src/util/db/dbconnectionpooler.cpp",
                   "src/util/db/dbconnectionpooled.cpp",
                   "src/util/db/dbid.cpp",
                   "src/util/db/fwdsqlquery.cpp",
                   "src/util/db/fwdsqlqueryselectresult.cpp",
                   "src/util/db/sqllikewildcardescaper.cpp",
                   "src/util/db/sqlqueryfinisher.cpp",
                   "src/util/db/sqlstringformatter.cpp",
                   "src/util/db/sqltransaction.cpp",
                   "src/util/sample.cpp",
                   "src/util/samplebuffer.cpp",
                   "src/util/readaheadsamplebuffer.cpp",
                   "src/util/rotary.cpp",
                   "src/util/logger.cpp",
                   "src/util/logging.cpp",
                   "src/util/cmdlineargs.cpp",
                   "src/util/audiosignal.cpp",
                   "src/util/widgethider.cpp",
                   "src/util/autohidpi.cpp",
                   "src/util/screensaver.cpp",
                   "src/util/indexrange.cpp",
                   "src/util/desktophelper.cpp",
                   "src/util/widgetrendertimer.cpp",
                   "src/util/workerthread.cpp",
                   "src/util/workerthreadscheduler.cpp",
                   "src/util/color/predefinedcolor.cpp"
                   ]

        proto_args = {
            'PROTOCPROTOPATH': ['src'],
            'PROTOCPYTHONOUTDIR': '',  # set to None to not generate python
            'PROTOCOUTDIR': os.path.join(build.build_dir, 'src'),
            'PROTOCCPPOUTFLAGS': '',
            #'PROTOCCPPOUTFLAGS': "dllexport_decl=PROTOCONFIG_EXPORT:"
        }
        proto_sources = SCons.Glob('src/proto/*.proto')
        proto_objects = [build.env.Protoc([], proto_source, **proto_args)[0]
                         for proto_source in proto_sources]
        sources.extend(proto_objects)

        # Uic these guys (they're moc'd automatically after this) - Generates
        # the code for the QT UI forms.
        ui_files = [
            'src/controllers/dlgcontrollerlearning.ui',
            'src/controllers/dlgprefcontrollerdlg.ui',
            'src/controllers/dlgprefcontrollersdlg.ui',
            'src/dialog/dlgaboutdlg.ui',
            'src/dialog/dlgdevelopertoolsdlg.ui',
            'src/library/autodj/dlgautodj.ui',
            'src/library/dlganalysis.ui',
            'src/library/dlgcoverartfullsize.ui',
            'src/library/dlghidden.ui',
            'src/library/dlgmissing.ui',
            'src/library/dlgtagfetcher.ui',
            'src/library/dlgtrackinfo.ui',
            'src/library/export/dlgtrackexport.ui',
            'src/library/recording/dlgrecording.ui',
            'src/preferences/dialog/dlgprefautodjdlg.ui',
            'src/preferences/dialog/dlgprefbeatsdlg.ui',
            'src/preferences/dialog/dlgprefdeckdlg.ui',
            'src/preferences/dialog/dlgprefcrossfaderdlg.ui',
            'src/preferences/dialog/dlgpreflv2dlg.ui',
            'src/preferences/dialog/dlgprefeffectsdlg.ui',
            'src/preferences/dialog/dlgprefeqdlg.ui',
            'src/preferences/dialog/dlgpreferencesdlg.ui',
            'src/preferences/dialog/dlgprefinterfacedlg.ui',
            'src/preferences/dialog/dlgprefkeydlg.ui',
            'src/preferences/dialog/dlgpreflibrarydlg.ui',
            'src/preferences/dialog/dlgprefnovinyldlg.ui',
            'src/preferences/dialog/dlgprefrecorddlg.ui',
            'src/preferences/dialog/dlgprefreplaygaindlg.ui',
            'src/preferences/dialog/dlgprefsounddlg.ui',
            'src/preferences/dialog/dlgprefsounditem.ui',
            'src/preferences/dialog/dlgprefvinyldlg.ui',
            'src/preferences/dialog/dlgprefwaveformdlg.ui',
        ]

        # In Python 3.x, map() returns a "map object" (instead of a list),
        # which is evaluated on-demand rather than at once. To invoke uic
        # for all *.ui files at once, we need to cast it to a list here.
        list(map(Qt.uic(build), ui_files))

        if build.platform_is_windows:
            # Add Windows resource file with icons and such
            # force manifest file creation, apparently not necessary for all
            # people but necessary for this committers handicapped windows
            # installation -- bkgood
            if build.toolchain_is_msvs:
                build.env.Append(LINKFLAGS="/MANIFEST")
        elif build.platform_is_osx:
            # Need extra room for code signing (App Store)
            build.env.Append(LINKFLAGS="-Wl,-headerpad,ffff")
            build.env.Append(LINKFLAGS="-Wl,-headerpad_max_install_names")

        return sources

    def configure(self, build, conf):
        # Evaluate this define. There are a lot of different things around the
        # codebase that use different defines. (AMD64, x86_64, x86, i386, i686,
        # EM64T). We need to unify them together.
        if not build.machine == 'alpha':
            build.env.Append(CPPDEFINES=build.machine)

        # TODO(rryan): Quick hack to get the build number in title bar. Clean up
        # later.
        if int(SCons.ARGUMENTS.get('build_number_in_title_bar', 0)):
            build.env.Append(CPPDEFINES='MIXXX_BUILD_NUMBER_IN_TITLE_BAR')

        if build.build_is_debug:
            build.env.Append(CPPDEFINES='MIXXX_BUILD_DEBUG')
        elif build.build_is_release:
            build.env.Append(CPPDEFINES='MIXXX_BUILD_RELEASE')
            # Disable assert.h assertions in release mode. Some libraries use
            # this as a signal for when to enable code that should be disabled
            # in release mode.
            build.env.Append(CPPDEFINES='NDEBUG')

            # In a release build we want to disable all Q_ASSERTs in Qt headers
            # that we include. We can't define QT_NO_DEBUG because that would
            # mean turning off QDebug output. qt_noop() is what Qt defined
            # Q_ASSERT to be when QT_NO_DEBUG is defined in Qt 5.9 and earlier.
            # Now it is defined as static_cast<void>(false&&(x)) to support use
            # in constexpr functions. We still use qt_noop on Windows since we
            # can't specify static_cast<void>(false&&(x)) in a commandline
            # macro definition, but it seems VS 2015 isn't bothered by the use
            # qt_noop here, so we can keep it.
            if build.platform_is_windows:
                build.env.Append(CPPDEFINES="'Q_ASSERT(x)=qt_noop()'")
            else:
                build.env.Append(CPPDEFINES="'Q_ASSERT(x)=static_cast<void>(false&&(x))'")

        if int(SCons.ARGUMENTS.get('debug_assertions_fatal', 0)):
            build.env.Append(CPPDEFINES='MIXXX_DEBUG_ASSERTIONS_FATAL')

        if build.toolchain_is_gnu:
            # Default GNU Options
            build.env.Append(CCFLAGS='-pipe')
            build.env.Append(CCFLAGS='-Wall')
            build.env.Append(CCFLAGS='-Wextra')

            if build.compiler_is_gcc and build.gcc_major_version >= 9:
                # Avoid many warnings from GCC 9 about implicitly defined copy assignment
                # operators that are deprecated for classes with a user-provided copy
                # constructor. This affects both Qt 5.12 and Mixxx.
                build.env.Append(CXXFLAGS='-Wno-deprecated-copy')

            if build.compiler_is_clang:
                # Quiet down Clang warnings about inconsistent use of override
                # keyword until Qt fixes qt_metacall.
                build.env.Append(CCFLAGS='-Wno-inconsistent-missing-override')

                # Do not warn about use of the deprecated 'register' keyword
                # since it produces noise from libraries we depend on using it.
                build.env.Append(CCFLAGS='-Wno-deprecated-register')

                # Warn about implicit fallthrough.
                build.env.Append(CCFLAGS='-Wimplicit-fallthrough')

                # Enable thread-safety analysis.
                # http://clang.llvm.org/docs/ThreadSafetyAnalysis.html
                build.env.Append(CCFLAGS='-Wthread-safety')

            # Always generate debugging info.
            build.env.Append(CCFLAGS='-g')
        elif build.toolchain_is_msvs:
            # Validate the specified winlib directory exists
            mixxx_lib_path = build.winlib_path
            if not os.path.exists(mixxx_lib_path):
                raise Exception("Winlib path does not exist! Please specify your winlib directory"
                                "path by running 'scons winlib=[path]'")
                Script.Exit(1)

            # Set include and library paths to work with this
            build.env.Append(CPPPATH=[mixxx_lib_path,
                                      os.path.join(mixxx_lib_path, 'include')])
            build.env.Append(LIBPATH=[mixxx_lib_path, os.path.join(mixxx_lib_path, 'lib')])

            # Find executables (e.g. protoc) in the winlib path
            build.env.AppendENVPath('PATH', mixxx_lib_path)
            build.env.AppendENVPath('PATH', os.path.join(mixxx_lib_path, 'bin'))

            # Valid values of /MACHINE are: {ARM|EBC|X64|X86}
            # http://msdn.microsoft.com/en-us/library/5wy54dk2.aspx
            if build.architecture_is_x86:
                if build.machine_is_64bit:
                    build.env.Append(LINKFLAGS='/MACHINE:X64')
                else:
                    build.env.Append(LINKFLAGS='/MACHINE:X86')
            elif build.architecture_is_arm:
                build.env.Append(LINKFLAGS='/MACHINE:ARM')
            else:
                raise Exception('Invalid machine type for Windows build.')

            # Build with multiple processes. TODO(XXX) make this configurable.
            # http://msdn.microsoft.com/en-us/library/bb385193.aspx
            build.env.Append(CCFLAGS='/MP')

            # Generate debugging information for compilation units and
            # executables linked if we are creating a debug build or bundling
            # PDBs is enabled.  Having PDB files for our releases is helpful for
            # debugging, but increases link times and memory usage
            # significantly.
            if build.build_is_debug or build.bundle_pdbs:
                build.env.Append(LINKFLAGS='/DEBUG')
                build.env.Append(CCFLAGS='/Zi /Fd${TARGET}.pdb')

            if build.build_is_debug:
                # Important: We always build Mixxx with the Multi-Threaded DLL
                # runtime because Mixxx loads DLLs at runtime. Since this is a
                # debug build, use the debug version of the MD runtime.
                build.env.Append(CCFLAGS='/MDd')
            else:
                # Important: We always build Mixxx with the Multi-Threaded DLL
                # runtime because Mixxx loads DLLs at runtime.
                build.env.Append(CCFLAGS='/MD')

        if build.platform_is_windows:
            build.env.Append(CPPDEFINES='__WINDOWS__')
            # Restrict ATL to XP-compatible SDK functions.
            # TODO(rryan): Remove once we ditch XP support.
            build.env.Append(CPPDEFINES='_ATL_XP_TARGETING')
            build.env.Append(
                CPPDEFINES='_ATL_MIN_CRT')  # Helps prevent duplicate symbols
            # Need this on Windows until we have UTF16 support in Mixxx
            # use stl min max defines
            # http://connect.microsoft.com/VisualStudio/feedback/details/553420/std-cpp-max-and-std-cpp-min-not-available-in-visual-c-2010
            build.env.Append(CPPDEFINES='NOMINMAX')
            build.env.Append(CPPDEFINES='UNICODE')
            build.env.Append(
                CPPDEFINES='WIN%s' % build.bitwidth)  # WIN32 or WIN64
            # Tobias: Don't remove this line
            # I used the Windows API in foldertreemodel.cpp
            # to quickly test if a folder has subfolders
            build.env.Append(LIBS='shell32')

            # Causes the cmath headers to declare M_PI and friends.
            # http://msdn.microsoft.com/en-us/library/4hwaceh6.aspx
            # We could define this in our headers but then include order
            # matters since headers we don't control may include cmath first.
            build.env.Append(CPPDEFINES='_USE_MATH_DEFINES')

        elif build.platform_is_linux:
            build.env.Append(CPPDEFINES='__LINUX__')

            # Check for pkg-config >= 0.15.0
            if not conf.CheckForPKGConfig('0.15.0'):
                raise Exception('pkg-config >= 0.15.0 not found.')

            if not conf.CheckLib(['X11', 'libX11']):
                raise Exception(
                    "Could not find libX11 or its development headers.")

        elif build.platform_is_osx:
            # Stuff you may have compiled by hand
            if os.path.isdir('/usr/local/include'):
                build.env.Append(LIBPATH=['/usr/local/lib'])
                # Use -isystem instead of -I to avoid compiler warnings from
                # system libraries. This cuts down on Mixxx's compilation output
                # significantly when using Homebrew installed to /usr/local.
                build.env.Append(CCFLAGS=['-isystem', '/usr/local/include'])

        elif build.platform_is_bsd:
            build.env.Append(CPPDEFINES='__BSD__')
            build.env.Append(CPPPATH=['/usr/include',
                                      '/usr/local/include',
                                      '/usr/X11R6/include/'])
            build.env.Append(LIBPATH=['/usr/lib/',
                                      '/usr/local/lib',
                                      '/usr/X11R6/lib'])
            build.env.Append(LIBS='pthread')

        # Define for things that would like to special case UNIX (Linux or BSD)
        if build.platform_is_bsd or build.platform_is_linux:
            build.env.Append(CPPDEFINES='__UNIX__')

        # Add the src/ directory to the include path
        build.env.Append(CPPPATH=['src'])

        # Set up flags for config/track listing files
        # SETTINGS_PATH not needed for windows and MacOSX because we now use QDesktopServices::storageLocation(QDesktopServices::DataLocation)
        if build.platform_is_linux or \
                build.platform_is_bsd:
            mixxx_files = [
                # TODO(XXX) Trailing slash not needed anymore as we switches from String::append
                # to QDir::filePath elsewhere in the code. This is candidate for removal.
                ('SETTINGS_PATH', '.mixxx/'),
                ('SETTINGS_FILE', 'mixxx.cfg')]
        elif build.platform_is_osx:
            mixxx_files = [
                ('SETTINGS_FILE', 'mixxx.cfg')]
        elif build.platform_is_windows:
            mixxx_files = [
                ('SETTINGS_FILE', 'mixxx.cfg')]

        # Escape the filenames so they don't end up getting screwed up in the
        # shell.
        mixxx_files = [(k, r'\"%s\"' % v) for k, v in mixxx_files]
        build.env.Append(CPPDEFINES=mixxx_files)

        # Say where to find resources on Unix. TODO(XXX) replace this with a
        # RESOURCE_PATH that covers Win and OSX too:
        if build.platform_is_linux or build.platform_is_bsd:
            prefix = SCons.ARGUMENTS.get('prefix', '/usr/local')
            share_path = os.path.join (prefix, build.env.get(
                'SHAREDIR', default='share'), 'mixxx')
            build.env.Append(
                CPPDEFINES=('UNIX_SHARE_PATH', r'\"%s\"' % share_path))
            lib_path = os.path.join(prefix, build.env.get(
                'LIBDIR', default='lib'), 'mixxx')
            build.env.Append(
                CPPDEFINES=('UNIX_LIB_PATH', r'\"%s\"' % lib_path))

    def depends(self, build):
        return [SoundTouch, ReplayGain, Ebur128Mit, PortAudio, PortMIDI, Qt, TestHeaders,
                FidLib, SndFile, FLAC, OggVorbis, OpenGL, TagLib, ProtoBuf,
                Chromaprint, RubberBand, SecurityFramework, CoreServices, IOKit,
<<<<<<< HEAD
                Reverb, FpClassify, PortAudioRingBuffer, LAME,
                QueenMaryDsp, OSXFilePathUrlBackport]
=======
                QtScriptByteArray, Reverb, FpClassify, PortAudioRingBuffer, LAME,
                QueenMaryDsp]
>>>>>>> 3c1bdfaa

    def post_dependency_check_configure(self, build, conf):
        """Sets up additional things in the Environment that must happen
        after the Configure checks run."""
        if build.platform_is_windows:
            if build.toolchain_is_msvs:
                if not build.static_dependencies or build.build_is_debug:
                    build.env.Append(LINKFLAGS=['/nodefaultlib:LIBCMT.lib',
                                                '/nodefaultlib:LIBCMTd.lib'])

                build.env.Append(LINKFLAGS='/entry:mainCRTStartup')
                # Makes the program not launch a shell first. 6.01 declares the
                # minimum version to be Windows 7.
                # https://docs.microsoft.com/en-us/dotnet/csharp/language-reference/compiler-options/subsystemversion-compiler-option
                build.env.Append(LINKFLAGS='/subsystem:windows,6.01')
                # Force MSVS to generate a manifest (MSVC2010)
                build.env.Append(LINKFLAGS='/manifest')
            elif build.toolchain_is_gnu:
                # Makes the program not launch a shell first
                build.env.Append(LINKFLAGS='--subsystem,windows')
                build.env.Append(LINKFLAGS='-mwindows')<|MERGE_RESOLUTION|>--- conflicted
+++ resolved
@@ -1537,13 +1537,8 @@
         return [SoundTouch, ReplayGain, Ebur128Mit, PortAudio, PortMIDI, Qt, TestHeaders,
                 FidLib, SndFile, FLAC, OggVorbis, OpenGL, TagLib, ProtoBuf,
                 Chromaprint, RubberBand, SecurityFramework, CoreServices, IOKit,
-<<<<<<< HEAD
                 Reverb, FpClassify, PortAudioRingBuffer, LAME,
-                QueenMaryDsp, OSXFilePathUrlBackport]
-=======
-                QtScriptByteArray, Reverb, FpClassify, PortAudioRingBuffer, LAME,
                 QueenMaryDsp]
->>>>>>> 3c1bdfaa
 
     def post_dependency_check_configure(self, build, conf):
         """Sets up additional things in the Environment that must happen
