# -*- coding: utf-8 -*-

import os
import util
from mixxx import Dependence, Feature
import SCons.Script as SCons


class PortAudio(Dependence):

    def configure(self, build, conf):
        if not conf.CheckLib('portaudio'):
            raise Exception(
                'Did not find libportaudio.a, portaudio.lib, or the PortAudio-v19 development header files.')

        # Turn on PortAudio support in Mixxx
        build.env.Append(CPPDEFINES='__PORTAUDIO__')

        if build.platform_is_windows and build.static_dependencies:
            conf.CheckLib('advapi32')

    def sources(self, build):
        return ['soundio/sounddeviceportaudio.cpp']


class PortMIDI(Dependence):

    def configure(self, build, conf):
        # Check for PortTime
        libs = ['porttime', 'libporttime']
        headers = ['porttime.h']

        # Depending on the library configuration PortTime might be statically
        # linked with PortMidi. We treat either presence of the lib or the
        # header as success.
        if not conf.CheckLib(libs) and not conf.CheckHeader(headers):
            raise Exception("Did not find PortTime or its development headers.")

        # Check for PortMidi
        libs = ['portmidi', 'libportmidi']
        headers = ['portmidi.h']
        if build.platform_is_windows and build.static_dependencies:
            conf.CheckLib('advapi32')
        if build.platform_is_windows:
            # We have this special branch here because on Windows we might want
            # to link PortMidi statically which we don't want to do on other
            # platforms.
            # TODO(rryan): Remove this? Don't want to break anyone but the
            # static/dynamic choice should be made by the whether the .a is an
            # import library for a shared library or a static library.
            libs.append('portmidi_s')

        if not conf.CheckLib(libs) or not conf.CheckHeader(headers):
            raise Exception("Did not find PortMidi or its development headers.")

    def sources(self, build):
        return ['controllers/midi/portmidienumerator.cpp', 'controllers/midi/portmidicontroller.cpp']


class OpenGL(Dependence):

    def configure(self, build, conf):
        if build.platform_is_osx:
            build.env.AppendUnique(FRAMEWORKS='OpenGL')

        # Check for OpenGL (it's messy to do it for all three platforms).
        if (not conf.CheckLib('GL') and
                not conf.CheckLib('opengl32') and
                not conf.CheckCHeader('OpenGL/gl.h') and
                not conf.CheckCHeader('GL/gl.h')):
            raise Exception('Did not find OpenGL development files')

        if (not conf.CheckLib('GLU') and
                not conf.CheckLib('glu32') and
                not conf.CheckCHeader('OpenGL/glu.h')):
            raise Exception('Did not find GLU development files')


class SecurityFramework(Dependence):
    """The iOS/OS X security framework is used to implement sandboxing."""
    def configure(self, build, conf):
        if not build.platform_is_osx:
            return
        build.env.Append(CPPPATH='/System/Library/Frameworks/Security.framework/Headers/')
        build.env.Append(LINKFLAGS='-framework Security')


class CoreServices(Dependence):
    def configure(self, build, conf):
        if not build.platform_is_osx:
            return
        build.env.Append(CPPPATH='/System/Library/Frameworks/CoreServices.framework/Headers/')
        build.env.Append(LINKFLAGS='-framework CoreServices')

class IOKit(Dependence):
    """IOKit is used to get battery measurements on OS X and iOS."""
    def configure(self, build, conf):
        if not build.platform_is_osx:
            return
        build.env.Append(
            CPPPATH='/Library/Frameworks/IOKit.framework/Headers/')
        build.env.Append(LINKFLAGS='-framework IOKit')

class UPower(Dependence):
    """UPower is used to get battery measurements on Linux."""
    def configure(self, build, conf):
        if not build.platform_is_linux:
            return
        build.env.ParseConfig(
                'pkg-config upower-glib --silence-errors --cflags --libs')

class OggVorbis(Dependence):

    def configure(self, build, conf):
#        if build.platform_is_windows and build.machine_is_64bit:
            # For some reason this has to be checked this way on win64,
            # otherwise it looks for the dll lib which will cause a conflict
            # later
#            if not conf.CheckLib('vorbisfile_static'):
#                raise Exception('Did not find vorbisfile_static.lib or the libvorbisfile development headers.')
#        else:
        libs = ['libvorbisfile', 'vorbisfile']
        if not conf.CheckLib(libs):
            Exception('Did not find libvorbisfile.a, libvorbisfile.lib, '
                      'or the libvorbisfile development headers.')

        libs = ['libvorbis', 'vorbis']
        if not conf.CheckLib(libs):
            raise Exception(
                'Did not find libvorbis.a, libvorbis.lib, or the libvorbis development headers.')

        libs = ['libogg', 'ogg']
        if not conf.CheckLib(libs):
            raise Exception(
                'Did not find libogg.a, libogg.lib, or the libogg development headers')

        # libvorbisenc only exists on Linux, OSX and mingw32 on Windows. On
        # Windows with MSVS it is included in vorbisfile.dll. libvorbis and
        # libogg are included from build.py so don't add here.
        if not build.platform_is_windows or build.toolchain_is_gnu:
            vorbisenc_found = conf.CheckLib(['libvorbisenc', 'vorbisenc'])
            if not vorbisenc_found:
                raise Exception(
                    'Did not find libvorbisenc.a, libvorbisenc.lib, or the libvorbisenc development headers.')

    def sources(self, build):
        return ['sources/soundsourceoggvorbis.cpp']

class SndFile(Dependence):

    def configure(self, build, conf):
        # if not conf.CheckLibWithHeader(['sndfile', 'libsndfile', 'libsndfile-1'], 'sndfile.h', 'C'):
        # TODO: check for debug version on Windows when one is available
        if not conf.CheckLib(['sndfile', 'libsndfile', 'libsndfile-1']):
            raise Exception(
                "Did not find libsndfile or it\'s development headers")
        build.env.Append(CPPDEFINES='__SNDFILE__')

        if build.platform_is_windows and build.static_dependencies:
            build.env.Append(CPPDEFINES='FLAC__NO_DLL')
            conf.CheckLib('g72x')

    def sources(self, build):
        return ['sources/soundsourcesndfile.cpp']


class FLAC(Dependence):
    def configure(self, build, conf):
        if not conf.CheckHeader('FLAC/stream_decoder.h'):
            raise Exception('Did not find libFLAC development headers')
        libs = ['libFLAC', 'FLAC']
        if not conf.CheckLib(libs):
            raise Exception('Did not find libFLAC development libraries')

        if build.platform_is_windows and build.static_dependencies:
            build.env.Append(CPPDEFINES='FLAC__NO_DLL')

    def sources(self, build):
        return ['sources/soundsourceflac.cpp',]


class Qt(Dependence):
    DEFAULT_QT4DIRS = {'linux': '/usr/share/qt4',
                       'bsd': '/usr/local/lib/qt4',
                       'osx': '/Library/Frameworks',
                       'windows': 'C:\\qt\\4.6.0'}

    DEFAULT_QT5DIRS64 = {'linux': '/usr/lib/x86_64-linux-gnu/qt5',
                         'osx': '/Library/Frameworks',
                         'windows': 'C:\\qt\\5.0.1'}

    DEFAULT_QT5DIRS32 = {'linux': '/usr/lib/i386-linux-gnu/qt5',
                         'osx': '/Library/Frameworks',
                         'windows': 'C:\\qt\\5.0.1'}

    @staticmethod
    def qt5_enabled(build):
        return int(util.get_flags(build.env, 'qt5', 0))

    @staticmethod
    def uic(build):
        qt5 = Qt.qt5_enabled(build)
        return build.env.Uic5 if qt5 else build.env.Uic4

    @staticmethod
    def find_framework_libdir(qtdir, qt5):
        # Try pkg-config on Linux
        import sys
        if sys.platform.startswith('linux'):
            if any(os.access(os.path.join(path, 'pkg-config'), os.X_OK) for path in os.environ["PATH"].split(os.pathsep)):
                import subprocess
                try:
                    if qt5:
                        core = subprocess.Popen(["pkg-config", "--variable=libdir", "Qt5Core"], stdout = subprocess.PIPE).communicate()[0].rstrip()
                    else:
                        core = subprocess.Popen(["pkg-config", "--variable=libdir", "QtCore"], stdout = subprocess.PIPE).communicate()[0].rstrip()
                finally:
                    if os.path.isdir(core):
                        return core

        for d in (os.path.join(qtdir, x) for x in ['', 'Frameworks', 'lib']):
            core = os.path.join(d, 'QtCore.framework')
            if os.path.isdir(core):
                return d
        return None

    @staticmethod
    def enabled_modules(build):
        qt5 = Qt.qt5_enabled(build)
        qt_modules = [
            'QtCore', 'QtGui', 'QtOpenGL', 'QtXml', 'QtSvg',
            'QtSql', 'QtScript', 'QtNetwork',
            'QtTest', 'QtScriptTools'
        ]
        if qt5:
            qt_modules.extend(['QtWidgets', 'QtConcurrent'])
        return qt_modules

    @staticmethod
    def enabled_imageformats(build):
        qt5 = Qt.qt5_enabled(build)
        qt_imageformats = [
            'qgif', 'qico', 'qjpeg',  'qmng', 'qtga', 'qtiff', 'qsvg'
        ]
        if qt5:
            qt_imageformats.extend(['qdds', 'qicns', 'qjp2', 'qwbmp', 'qwebp'])
        return qt_imageformats

    def satisfy(self):
        pass

    def configure(self, build, conf):
        qt_modules = Qt.enabled_modules(build)

        qt5 = Qt.qt5_enabled(build)
        # Emit various Qt defines
        build.env.Append(CPPDEFINES=['QT_TABLET_SUPPORT'])

        if build.static_qt:
            build.env.Append(CPPDEFINES='QT_NODLL')
        else:
            build.env.Append(CPPDEFINES='QT_SHARED')

        if qt5:
            # Enable qt4 support.
            build.env.Append(CPPDEFINES='QT_DISABLE_DEPRECATED_BEFORE')

        # Set qt_sqlite_plugin flag if we should package the Qt SQLite plugin.
        build.flags['qt_sqlite_plugin'] = util.get_flags(
            build.env, 'qt_sqlite_plugin', 0)

        # Link in SQLite library if Qt is compiled statically
        if build.platform_is_windows and build.static_dependencies \
           and build.flags['qt_sqlite_plugin'] == 0 :
            conf.CheckLib('sqlite3');

        # Enable Qt include paths
        if build.platform_is_linux:
            if qt5 and not conf.CheckForPKG('Qt5Core', '5.0'):
                raise Exception('Qt >= 5.0 not found')
            elif not qt5 and not conf.CheckForPKG('QtCore', '4.6'):
                raise Exception('QT >= 4.6 not found')
            
            qt_modules.extend(['QtDBus'])
            # This automatically converts QtXXX to Qt5XXX where appropriate.
            if qt5:
                build.env.EnableQt5Modules(qt_modules, debug=False)
            else:
                build.env.EnableQt4Modules(qt_modules, debug=False)

            if qt5:
                # Note that -reduce-relocations is enabled by default in Qt5.
                # So we must build the code with position independent code
                build.env.Append(CCFLAGS='-fPIC')

        elif build.platform_is_bsd:
            build.env.Append(LIBS=qt_modules)
            include_paths = ['$QTDIR/include/%s' % module
                             for module in qt_modules]
            build.env.Append(CPPPATH=include_paths)
        elif build.platform_is_osx:
            qtdir = build.env['QTDIR']
            build.env.Append(
                LINKFLAGS=' '.join('-framework %s' % m for m in qt_modules)
            )
            framework_path = Qt.find_framework_libdir(qtdir, qt5)
            if not framework_path:
                raise Exception(
                    'Could not find frameworks in Qt directory: %s' % qtdir)
            # Necessary for raw includes of headers like #include <qobject.h>
            build.env.Append(CPPPATH=[os.path.join(framework_path, '%s.framework' % m, 'Headers')
                                      for m in qt_modules])
            # Framework path needs to be altered for CCFLAGS as well since a
            # header include of QtCore/QObject.h looks for a QtCore.framework on
            # the search path and a QObject.h in QtCore.framework/Headers.
            build.env.Append(CCFLAGS=['-F%s' % os.path.join(framework_path)])
            build.env.Append(LINKFLAGS=['-F%s' % os.path.join(framework_path)])

            # Copied verbatim from qt4.py and qt5.py.
            # TODO(rryan): Get our fixes merged upstream so we can use qt4.py
            # and qt5.py for OS X.
            qt4_module_defines = {
                'QtScript'   : ['QT_SCRIPT_LIB'],
                'QtSvg'      : ['QT_SVG_LIB'],
                'Qt3Support' : ['QT_QT3SUPPORT_LIB','QT3_SUPPORT'],
                'QtSql'      : ['QT_SQL_LIB'],
                'QtXml'      : ['QT_XML_LIB'],
                'QtOpenGL'   : ['QT_OPENGL_LIB'],
                'QtGui'      : ['QT_GUI_LIB'],
                'QtNetwork'  : ['QT_NETWORK_LIB'],
                'QtCore'     : ['QT_CORE_LIB'],
            }
            qt5_module_defines = {
                'QtScript'   : ['QT_SCRIPT_LIB'],
                'QtSvg'      : ['QT_SVG_LIB'],
                'QtSql'      : ['QT_SQL_LIB'],
                'QtXml'      : ['QT_XML_LIB'],
                'QtOpenGL'   : ['QT_OPENGL_LIB'],
                'QtGui'      : ['QT_GUI_LIB'],
                'QtNetwork'  : ['QT_NETWORK_LIB'],
                'QtCore'     : ['QT_CORE_LIB'],
                'QtWidgets'  : ['QT_WIDGETS_LIB'],
            }

            module_defines = qt5_module_defines if qt5 else qt4_module_defines
            for module in qt_modules:
                build.env.AppendUnique(CPPDEFINES=module_defines.get(module, []))

            if qt5:
                build.env["QT5_MOCCPPPATH"] = build.env["CPPPATH"]
            else:
                build.env["QT4_MOCCPPPATH"] = build.env["CPPPATH"]
        elif build.platform_is_windows:
            # This automatically converts QtCore to QtCore[45][d] where
            # appropriate.
            if qt5:
                build.env.EnableQt5Modules(qt_modules,
                                           staticdeps=build.static_qt,
                                           debug=build.build_is_debug)
            else:
                build.env.EnableQt4Modules(qt_modules,
                                           staticdeps=build.static_qt,
                                           debug=build.build_is_debug)

            if build.static_qt:
                # Pulled from qt-4.8.2-source\mkspecs\win32-msvc2010\qmake.conf
                # QtCore
                build.env.Append(LIBS = 'kernel32')
                build.env.Append(LIBS = 'user32') # QtGui, QtOpenGL, libHSS1394
                build.env.Append(LIBS = 'shell32')
                build.env.Append(LIBS = 'uuid')
                build.env.Append(LIBS = 'ole32') # QtGui,
                build.env.Append(LIBS = 'advapi32') # QtGui, portaudio, portmidi
                build.env.Append(LIBS = 'ws2_32')   # QtGui, QtNetwork, libshout
                # QtGui
                build.env.Append(LIBS = 'gdi32') #QtOpenGL, libshout
                build.env.Append(LIBS = 'comdlg32')
                build.env.Append(LIBS = 'oleaut32')
                build.env.Append(LIBS = 'imm32')
                build.env.Append(LIBS = 'winmm')
                build.env.Append(LIBS = 'winspool')
                # QtOpenGL
                build.env.Append(LIBS = 'glu32')
                build.env.Append(LIBS = 'opengl32')

                # QtNetwork openssl-linked
                build.env.Append(LIBS = 'crypt32')

                # NOTE(rryan): If you are adding a plugin here, you must also
                # update src/mixxxapplication.cpp to define a Q_IMPORT_PLUGIN
                # for it. Not all imageformats plugins are built as .libs when
                # building Qt statically on Windows. Check the build environment
                # to see exactly what's available as a standalone .lib vs linked
                # into Qt .libs by default.

                # iconengines plugins
                build.env.Append(LIBPATH=[
                    os.path.join(build.env['QTDIR'],'plugins/iconengines')])
                build.env.Append(LIBS = 'qsvgicon')

                # imageformats plugins
                build.env.Append(LIBPATH=[
                    os.path.join(build.env['QTDIR'],'plugins/imageformats')])
                build.env.Append(LIBS = 'qico')
                build.env.Append(LIBS = 'qsvg')
                build.env.Append(LIBS = 'qtga')

                # accessibility plugins
                build.env.Append(LIBPATH=[
                    os.path.join(build.env['QTDIR'],'plugins/accessible')])
                build.env.Append(LIBS = 'qtaccessiblewidgets')


        # Set the rpath for linux/bsd/osx.
        # This is not supported on OS X before the 10.5 SDK.
        using_104_sdk = (str(build.env["CCFLAGS"]).find("10.4") >= 0)
        compiling_on_104 = False
        if build.platform_is_osx:
            compiling_on_104 = (
                os.popen('sw_vers').readlines()[1].find('10.4') >= 0)
        if not build.platform_is_windows and not (using_104_sdk or compiling_on_104):
            qtdir = build.env['QTDIR']
            framework_path = Qt.find_framework_libdir(qtdir, qt5)
            if os.path.isdir(framework_path):
                build.env.Append(LINKFLAGS="-Wl,-rpath," + framework_path)
                build.env.Append(LINKFLAGS="-L" + framework_path)

        # Mixxx requires C++11 support. Windows enables C++11 features by
        # default but Clang/GCC require a flag.
        if not build.platform_is_windows:
            build.env.Append(CXXFLAGS='-std=c++11')


class TestHeaders(Dependence):
    def configure(self, build, conf):
        build.env.Append(CPPPATH="#lib/gtest-1.7.0/include")

class FidLib(Dependence):

    def sources(self, build):
        symbol = None
        if build.platform_is_windows:
            if build.toolchain_is_msvs:
                symbol = 'T_MSVC'
            elif build.crosscompile:
                # Not sure why, but fidlib won't build with mingw32msvc and
                # T_MINGW
                symbol = 'T_LINUX'
            elif build.toolchain_is_gnu:
                symbol = 'T_MINGW'
        else:
            symbol = 'T_LINUX'

        return [build.env.StaticObject('#lib/fidlib-0.9.10/fidlib.c',
                                       CPPDEFINES=symbol)]

    def configure(self, build, conf):
        build.env.Append(CPPPATH='#lib/fidlib-0.9.10/')


class ReplayGain(Dependence):

    def sources(self, build):
        return ["#lib/replaygain/replaygain.cpp"]

    def configure(self, build, conf):
        build.env.Append(CPPPATH="#lib/replaygain")


class Ebur128Mit(Dependence):
    INTERNAL_PATH = '#lib/libebur128-1.1.0'
    INTERNAL_LINK = False

    def sources(self, build):
        if self.INTERNAL_LINK:
            return ['%s/ebur128/ebur128.c' % self.INTERNAL_PATH]

    def configure(self, build, conf, env=None):
        if env is None:
            env = build.env
        if not conf.CheckLib(['ebur128', 'libebur128']):
            self.INTERNAL_LINK = True;
            env.Append(CPPPATH=['%s/ebur128' % self.INTERNAL_PATH])
            #env.Append(CPPDEFINES='USE_SPEEX_RESAMPLER') # Required for unused EBUR128_MODE_TRUE_PEAK
            if not conf.CheckHeader('sys/queue.h'):
                env.Append(CPPPATH=['%s/ebur128/queue' % self.INTERNAL_PATH])


class SoundTouch(Dependence):
    SOUNDTOUCH_INTERNAL_PATH = '#lib/soundtouch-1.9.2'
    INTERNAL_LINK = True

    def sources(self, build):
        if self.INTERNAL_LINK:
            return ['engine/enginebufferscalest.cpp',
                    '%s/AAFilter.cpp' % self.SOUNDTOUCH_INTERNAL_PATH,
                    '%s/BPMDetect.cpp' % self.SOUNDTOUCH_INTERNAL_PATH,
                    '%s/FIFOSampleBuffer.cpp' % self.SOUNDTOUCH_INTERNAL_PATH,
                    '%s/FIRFilter.cpp' % self.SOUNDTOUCH_INTERNAL_PATH,
                    '%s/InterpolateCubic.cpp' % self.SOUNDTOUCH_INTERNAL_PATH,
                    '%s/InterpolateLinear.cpp' % self.SOUNDTOUCH_INTERNAL_PATH,
                    '%s/InterpolateShannon.cpp' % self.SOUNDTOUCH_INTERNAL_PATH,
                    '%s/PeakFinder.cpp' % self.SOUNDTOUCH_INTERNAL_PATH,
                    '%s/RateTransposer.cpp' % self.SOUNDTOUCH_INTERNAL_PATH,
                    '%s/SoundTouch.cpp' % self.SOUNDTOUCH_INTERNAL_PATH,
                    '%s/TDStretch.cpp' % self.SOUNDTOUCH_INTERNAL_PATH,
                    # SoundTouch CPU optimizations are only for x86
                    # architectures. SoundTouch automatically ignores these files
                    # when it is not being built for an architecture that supports
                    # them.
                    '%s/cpu_detect_x86.cpp' % self.SOUNDTOUCH_INTERNAL_PATH,
                    '%s/mmx_optimized.cpp' % self.SOUNDTOUCH_INTERNAL_PATH,
                    '%s/sse_optimized.cpp' % self.SOUNDTOUCH_INTERNAL_PATH]
        else:
            return ['engine/enginebufferscalest.cpp']

    def configure(self, build, conf, env=None):
        if env is None:
            env = build.env

        if build.platform_is_linux:
            # Try using system lib
            if conf.CheckForPKG('soundtouch', '1.8.0'):
                # System Lib found
                build.env.ParseConfig('pkg-config soundtouch --silence-errors \
                                      --cflags --libs')
                self.INTERNAL_LINK = False

        if self.INTERNAL_LINK:
            env.Append(CPPPATH=[self.SOUNDTOUCH_INTERNAL_PATH])

            # Prevents circular import.
            from features import Optimize

            # If we do not want optimizations then disable them.
            optimize = (build.flags['optimize'] if 'optimize' in build.flags
                        else Optimize.get_optimization_level(build))
            if optimize == Optimize.LEVEL_OFF:
                env.Append(CPPDEFINES='SOUNDTOUCH_DISABLE_X86_OPTIMIZATIONS')

class RubberBand(Dependence):
    def sources(self, build):
        sources = ['engine/enginebufferscalerubberband.cpp', ]
        return sources

    def configure(self, build, conf, env=None):
        if env is None:
            env = build.env
        if not conf.CheckLib(['rubberband', 'librubberband']):
            raise Exception(
                "Could not find librubberband or its development headers.")


class TagLib(Dependence):
    def configure(self, build, conf):
        libs = ['tag']
        if not conf.CheckLib(libs):
            raise Exception(
                "Could not find libtag or its development headers.")

        # Karmic seems to have an issue with mp4tag.h where they don't include
        # the files correctly. Adding this folder ot the include path should fix
        # it, though might cause issues. This is safe to remove once we
        # deprecate Karmic support. rryan 2/2011
        build.env.Append(CPPPATH='/usr/include/taglib/')

        if build.platform_is_windows and build.static_dependencies:
            build.env.Append(CPPDEFINES='TAGLIB_STATIC')


class Chromaprint(Dependence):
    def configure(self, build, conf):
        if not conf.CheckLib(['chromaprint', 'libchromaprint', 'chromaprint_p', 'libchromaprint_p']):
            raise Exception(
                "Could not find libchromaprint or its development headers.")
        if build.platform_is_windows and build.static_dependencies:
            build.env.Append(CPPDEFINES='CHROMAPRINT_NODLL')

            # On Windows, we link chromaprint with FFTW3.
            if not conf.CheckLib(['fftw', 'libfftw', 'fftw3', 'libfftw3', 'libfftw-3.3']):
                raise Exception(
                    "Could not find fftw3 or its development headers.")


class ProtoBuf(Dependence):
    def configure(self, build, conf):
        libs = ['libprotobuf-lite', 'protobuf-lite', 'libprotobuf', 'protobuf']
        if build.platform_is_windows:
            if not build.static_dependencies:
                build.env.Append(CPPDEFINES='PROTOBUF_USE_DLLS')
        if not conf.CheckLib(libs):
            raise Exception(
                "Could not find libprotobuf or its development headers.")

class FpClassify(Dependence):

    def enabled(self, build):
        return build.toolchain_is_gnu

    # This is a wrapper arround the fpclassify function that pevents inlining
    # It is compiled without optimization and allows to use these function
    # from -ffast-math optimized objects
    def sources(self, build):
        # add this file without fast-math flag
        env = build.env.Clone()
        if '-ffast-math' in env['CCFLAGS']:
                env['CCFLAGS'].remove('-ffast-math')
        return env.Object('util/fpclassify.cpp')

class QtScriptByteArray(Dependence):
    def configure(self, build, conf):
        build.env.Append(CPPPATH='#lib/qtscript-bytearray')

    def sources(self, build):
        return ['#lib/qtscript-bytearray/bytearrayclass.cpp',
                '#lib/qtscript-bytearray/bytearrayprototype.cpp']

class PortAudioRingBuffer(Dependence):
    def configure(self, build, conf):
        build.env.Append(CPPPATH='#lib/portaudio')

    def sources(self, build):
        return ['#lib/portaudio/pa_ringbuffer.c']

class Reverb(Dependence):
    def configure(self, build, conf):
        build.env.Append(CPPPATH='#lib/reverb')

    def sources(self, build):
        return ['#lib/reverb/Reverb.cc']


class MixxxCore(Feature):

    def description(self):
        return "Mixxx Core Features"

    def enabled(self, build):
        return True

    def sources(self, build):
        sources = ["control/control.cpp",
                   "control/controlaudiotaperpot.cpp",
                   "control/controlbehavior.cpp",
                   "control/controleffectknob.cpp",
                   "control/controlindicator.cpp",
                   "control/controllinpotmeter.cpp",
                   "control/controllogpotmeter.cpp",
                   "control/controlmodel.cpp",
                   "control/controlobject.cpp",
                   "control/controlobjectscript.cpp",
                   "control/controlpotmeter.cpp",
                   "control/controlproxy.cpp",
                   "control/controlpushbutton.cpp",
                   "control/controlttrotary.cpp",

                   "controllers/dlgcontrollerlearning.cpp",
                   "controllers/dlgprefcontroller.cpp",
                   "controllers/dlgprefcontrollers.cpp",
                   "dialog/dlgabout.cpp",
                   "dialog/dlgdevelopertools.cpp",

                   "preferences/configobject.cpp",
                   "preferences/dialog/dlgprefautodj.cpp",
                   "preferences/dialog/dlgprefcontrols.cpp",
                   "preferences/dialog/dlgprefcrossfader.cpp",
                   "preferences/dialog/dlgprefeffects.cpp",
                   "preferences/dialog/dlgprefeq.cpp",
                   "preferences/dialog/dlgpreferences.cpp",
                   "preferences/dialog/dlgpreflibrary.cpp",
                   "preferences/dialog/dlgprefnovinyl.cpp",
                   "preferences/dialog/dlgprefrecord.cpp",
                   "preferences/dialog/dlgprefreplaygain.cpp",
                   "preferences/dialog/dlgprefsound.cpp",
                   "preferences/dialog/dlgprefsounditem.cpp",
                   "preferences/dialog/dlgprefwaveform.cpp",
                   "preferences/settingsmanager.cpp",
                   "preferences/replaygainsettings.cpp",
                   "preferences/broadcastsettings.cpp",
                   "preferences/upgrade.cpp",
                   "preferences/dlgpreferencepage.cpp",


                   "effects/effectmanifest.cpp",
                   "effects/effectmanifestparameter.cpp",

                   "effects/effectchain.cpp",
                   "effects/effect.cpp",
                   "effects/effectparameter.cpp",

                   "effects/effectrack.cpp",
                   "effects/effectchainslot.cpp",
                   "effects/effectslot.cpp",
                   "effects/effectparameterslotbase.cpp",
                   "effects/effectparameterslot.cpp",
                   "effects/effectbuttonparameterslot.cpp",

                   "effects/effectsmanager.cpp",
                   "effects/effectchainmanager.cpp",
                   "effects/effectsbackend.cpp",

                   "effects/native/nativebackend.cpp",
                   "effects/native/bitcrushereffect.cpp",
                   "effects/native/linkwitzriley8eqeffect.cpp",
                   "effects/native/bessel4lvmixeqeffect.cpp",
                   "effects/native/bessel8lvmixeqeffect.cpp",
                   "effects/native/threebandbiquadeqeffect.cpp",
                   "effects/native/biquadfullkilleqeffect.cpp",
                   "effects/native/loudnesscontoureffect.cpp",
                   "effects/native/graphiceqeffect.cpp",
                   "effects/native/flangereffect.cpp",
                   "effects/native/filtereffect.cpp",
                   "effects/native/moogladder4filtereffect.cpp",
                   "effects/native/reverbeffect.cpp",
                   "effects/native/echoeffect.cpp",
                   "effects/native/autopaneffect.cpp",
                   "effects/native/phasereffect.cpp",

                   "engine/effects/engineeffectsmanager.cpp",
                   "engine/effects/engineeffectrack.cpp",
                   "engine/effects/engineeffectchain.cpp",
                   "engine/effects/engineeffect.cpp",

                   "engine/sync/basesyncablelistener.cpp",
                   "engine/sync/enginesync.cpp",
                   "engine/sync/synccontrol.cpp",
                   "engine/sync/internalclock.cpp",

                   "engine/engineworker.cpp",
                   "engine/engineworkerscheduler.cpp",
                   "engine/enginebuffer.cpp",
                   "engine/enginebufferscale.cpp",
                   "engine/enginebufferscalelinear.cpp",
                   "engine/enginefilterbiquad1.cpp",
                   "engine/enginefiltermoogladder4.cpp",
                   "engine/enginefilterbessel4.cpp",
                   "engine/enginefilterbessel8.cpp",
                   "engine/enginefilterbutterworth4.cpp",
                   "engine/enginefilterbutterworth8.cpp",
                   "engine/enginefilterlinkwitzriley4.cpp",
                   "engine/enginefilterlinkwitzriley8.cpp",
                   "engine/enginefilter.cpp",
                   "engine/engineobject.cpp",
                   "engine/enginepregain.cpp",
                   "engine/enginechannel.cpp",
                   "engine/enginemaster.cpp",
                   "engine/enginedelay.cpp",
                   "engine/enginevumeter.cpp",
                   "engine/enginesidechaincompressor.cpp",
                   "engine/sidechain/enginesidechain.cpp",
                   "engine/sidechain/networkstreamworker.cpp",
                   "engine/enginexfader.cpp",
                   "engine/enginemicrophone.cpp",
                   "engine/enginedeck.cpp",
                   "engine/engineaux.cpp",
                   "engine/channelmixer_autogen.cpp",

                   "engine/enginecontrol.cpp",
                   "engine/ratecontrol.cpp",
                   "engine/positionscratchcontroller.cpp",
                   "engine/loopingcontrol.cpp",
                   "engine/bpmcontrol.cpp",
                   "engine/keycontrol.cpp",
                   "engine/cuecontrol.cpp",
                   "engine/quantizecontrol.cpp",
                   "engine/clockcontrol.cpp",
                   "engine/readaheadmanager.cpp",
                   "engine/enginetalkoverducking.cpp",
                   "engine/cachingreader.cpp",
                   "engine/cachingreaderchunk.cpp",
                   "engine/cachingreaderworker.cpp",

                   "analyzer/analyzerqueue.cpp",
                   "analyzer/analyzerwaveform.cpp",
                   "analyzer/analyzergain.cpp",
                   "analyzer/analyzerebur128.cpp",

                   "controllers/controller.cpp",
                   "controllers/controllerengine.cpp",
                   "controllers/controllerenumerator.cpp",
                   "controllers/controllerlearningeventfilter.cpp",
                   "controllers/controllermanager.cpp",
                   "controllers/controllerpresetfilehandler.cpp",
                   "controllers/controllerpresetinfo.cpp",
                   "controllers/controllerpresetinfoenumerator.cpp",
                   "controllers/controlpickermenu.cpp",
                   "controllers/controllermappingtablemodel.cpp",
                   "controllers/controllerinputmappingtablemodel.cpp",
                   "controllers/controlleroutputmappingtablemodel.cpp",
                   "controllers/delegates/controldelegate.cpp",
                   "controllers/delegates/midichanneldelegate.cpp",
                   "controllers/delegates/midiopcodedelegate.cpp",
                   "controllers/delegates/midibytedelegate.cpp",
                   "controllers/delegates/midioptionsdelegate.cpp",
                   "controllers/learningutils.cpp",
                   "controllers/midi/midimessage.cpp",
                   "controllers/midi/midiutils.cpp",
                   "controllers/midi/midicontroller.cpp",
                   "controllers/midi/midicontrollerpresetfilehandler.cpp",
                   "controllers/midi/midienumerator.cpp",
                   "controllers/midi/midioutputhandler.cpp",
                   "controllers/softtakeover.cpp",
                   "controllers/keyboard/keyboardeventfilter.cpp",

                   "main.cpp",
                   "mixxx.cpp",
                   "mixxxapplication.cpp",
                   "errordialoghandler.cpp",

                   "sources/audiosource.cpp",
                   "sources/soundsource.cpp",
                   "sources/soundsourceplugin.cpp",
                   "sources/soundsourcepluginlibrary.cpp",
                   "sources/soundsourceproviderregistry.cpp",
                   "sources/soundsourceproxy.cpp",

                   "widget/controlwidgetconnection.cpp",
                   "widget/wbasewidget.cpp",
                   "widget/wwidget.cpp",
                   "widget/wwidgetgroup.cpp",
                   "widget/wwidgetstack.cpp",
                   "widget/wsizeawarestack.cpp",
                   "widget/wlabel.cpp",
                   "widget/wtracktext.cpp",
                   "widget/wnumber.cpp",
                   "widget/wnumberdb.cpp",
                   "widget/wnumberpos.cpp",
                   "widget/wnumberrate.cpp",
                   "widget/wknob.cpp",
                   "widget/wknobcomposed.cpp",
                   "widget/wdisplay.cpp",
                   "widget/wvumeter.cpp",
                   "widget/wpushbutton.cpp",
                   "widget/weffectpushbutton.cpp",
                   "widget/wslidercomposed.cpp",
                   "widget/wstatuslight.cpp",
                   "widget/woverview.cpp",
                   "widget/woverviewlmh.cpp",
                   "widget/woverviewhsv.cpp",
                   "widget/woverviewrgb.cpp",
                   "widget/wspinny.cpp",
                   "widget/wskincolor.cpp",
                   "widget/wsearchlineedit.cpp",
                   "widget/wpixmapstore.cpp",
                   "widget/wimagestore.cpp",
                   "widget/hexspinbox.cpp",
                   "widget/wtrackproperty.cpp",
                   "widget/wstarrating.cpp",
                   "widget/weffectchain.cpp",
                   "widget/weffect.cpp",
                   "widget/weffectselector.cpp",
                   "widget/weffectparameter.cpp",
                   "widget/weffectbuttonparameter.cpp",
                   "widget/weffectparameterbase.cpp",
                   "widget/wtime.cpp",
                   "widget/wrecordingduration.cpp",
                   "widget/wkey.cpp",
                   "widget/wbattery.cpp",
                   "widget/wcombobox.cpp",
                   "widget/wsplitter.cpp",
                   "widget/wcoverart.cpp",
                   "widget/wcoverartlabel.cpp",
                   "widget/wcoverartmenu.cpp",
                   "widget/wsingletoncontainer.cpp",
                   "widget/wmainmenubar.cpp",

                   "musicbrainz/network.cpp",
                   "musicbrainz/tagfetcher.cpp",
                   "musicbrainz/gzip.cpp",
                   "musicbrainz/crc.c",
                   "musicbrainz/acoustidclient.cpp",
                   "musicbrainz/chromaprinter.cpp",
                   "musicbrainz/musicbrainzclient.cpp",

                   "widget/wtracktableview.cpp",
                   "widget/wtracktableviewheader.cpp",
                   "widget/wlibrarysidebar.cpp",
                   "widget/wlibrary.cpp",
                   "widget/wlibrarytableview.cpp",
                   "widget/wanalysislibrarytableview.cpp",
                   "widget/wlibrarytextbrowser.cpp",
                   "library/trackcollection.cpp",
                   "library/basesqltablemodel.cpp",
                   "library/basetrackcache.cpp",
                   "library/columncache.cpp",
                   "library/librarytablemodel.cpp",
                   "library/searchquery.cpp",
                   "library/searchqueryparser.cpp",
                   "library/analysislibrarytablemodel.cpp",
                   "library/missingtablemodel.cpp",
                   "library/hiddentablemodel.cpp",
                   "library/proxytrackmodel.cpp",
                   "library/coverart.cpp",
                   "library/coverartcache.cpp",
                   "library/coverartutils.cpp",

                   "library/crate/cratestorage.cpp",
                   "library/crate/cratefeature.cpp",
                   "library/crate/cratefeaturehelper.cpp",
                   "library/crate/cratetablemodel.cpp",

                   "library/playlisttablemodel.cpp",
                   "library/libraryfeature.cpp",
                   "library/analysisfeature.cpp",
                   "library/autodj/autodjfeature.cpp",
                   "library/autodj/autodjprocessor.cpp",
                   "library/dao/directorydao.cpp",
                   "library/mixxxlibraryfeature.cpp",
                   "library/baseplaylistfeature.cpp",
                   "library/playlistfeature.cpp",
                   "library/setlogfeature.cpp",
                   "library/autodj/dlgautodj.cpp",
                   "library/dlganalysis.cpp",
                   "library/dlgcoverartfullsize.cpp",
                   "library/dlghidden.cpp",
                   "library/dlgmissing.cpp",
                   "library/dlgtagfetcher.cpp",
                   "library/dlgtrackinfo.cpp",

                   "library/browse/browsetablemodel.cpp",
                   "library/browse/browsethread.cpp",
                   "library/browse/browsefeature.cpp",
                   "library/browse/foldertreemodel.cpp",

                   "library/export/trackexportdlg.cpp",
                   "library/export/trackexportwizard.cpp",
                   "library/export/trackexportworker.cpp",

                   "library/recording/recordingfeature.cpp",
                   "library/recording/dlgrecording.cpp",
                   "recording/recordingmanager.cpp",
                   "engine/sidechain/enginerecord.cpp",

                   # External Library Features
                   "library/baseexternallibraryfeature.cpp",
                   "library/baseexternaltrackmodel.cpp",
                   "library/baseexternalplaylistmodel.cpp",
                   "library/rhythmbox/rhythmboxfeature.cpp",

                   "library/banshee/bansheefeature.cpp",
                   "library/banshee/bansheeplaylistmodel.cpp",
                   "library/banshee/bansheedbconnection.cpp",

                   "library/itunes/itunesfeature.cpp",
                   "library/traktor/traktorfeature.cpp",

                   "library/sidebarmodel.cpp",
                   "library/library.cpp",

                   "library/scanner/libraryscanner.cpp",
                   "library/scanner/libraryscannerdlg.cpp",
                   "library/scanner/scannertask.cpp",
                   "library/scanner/importfilestask.cpp",
                   "library/scanner/recursivescandirectorytask.cpp",

                   "library/dao/cuedao.cpp",
                   "library/dao/cue.cpp",
                   "library/dao/trackdao.cpp",
                   "library/dao/playlistdao.cpp",
                   "library/dao/libraryhashdao.cpp",
                   "library/dao/settingsdao.cpp",
                   "library/dao/analysisdao.cpp",
                   "library/dao/autodjcratesdao.cpp",

                   "library/librarycontrol.cpp",
                   "library/schemamanager.cpp",
                   "library/songdownloader.cpp",
                   "library/starrating.cpp",
                   "library/stardelegate.cpp",
                   "library/stareditor.cpp",
                   "library/bpmdelegate.cpp",
                   "library/previewbuttondelegate.cpp",
                   "library/coverartdelegate.cpp",

                   "library/treeitemmodel.cpp",
                   "library/treeitem.cpp",

                   "library/parser.cpp",
                   "library/parserpls.cpp",
                   "library/parserm3u.cpp",
                   "library/parsercsv.cpp",

                   "widget/wwaveformviewer.cpp",

                   "waveform/sharedglcontext.cpp",
                   "waveform/waveform.cpp",
                   "waveform/waveformfactory.cpp",
                   "waveform/waveformwidgetfactory.cpp",
                   "waveform/vsyncthread.cpp",
                   "waveform/guitick.cpp",
                   "waveform/visualplayposition.cpp",
                   "waveform/renderers/waveformwidgetrenderer.cpp",
                   "waveform/renderers/waveformrendererabstract.cpp",
                   "waveform/renderers/waveformrenderbackground.cpp",
                   "waveform/renderers/waveformrendermark.cpp",
                   "waveform/renderers/waveformrendermarkrange.cpp",
                   "waveform/renderers/waveformrenderbeat.cpp",
                   "waveform/renderers/waveformrendererendoftrack.cpp",
                   "waveform/renderers/waveformrendererpreroll.cpp",

                   "waveform/renderers/waveformrendererfilteredsignal.cpp",
                   "waveform/renderers/waveformrendererhsv.cpp",
                   "waveform/renderers/waveformrendererrgb.cpp",
                   "waveform/renderers/qtwaveformrendererfilteredsignal.cpp",
                   "waveform/renderers/qtwaveformrenderersimplesignal.cpp",

                   "waveform/renderers/waveformsignalcolors.cpp",

                   "waveform/renderers/waveformrenderersignalbase.cpp",
                   "waveform/renderers/waveformmark.cpp",
                   "waveform/renderers/waveformmarkproperties.cpp",
                   "waveform/renderers/waveformmarkset.cpp",
                   "waveform/renderers/waveformmarkrange.cpp",
                   "waveform/renderers/glwaveformrenderersimplesignal.cpp",
                   "waveform/renderers/glwaveformrendererrgb.cpp",
                   "waveform/renderers/glwaveformrendererfilteredsignal.cpp",
                   "waveform/renderers/glslwaveformrenderersignal.cpp",
                   "waveform/renderers/glvsynctestrenderer.cpp",

                   "waveform/widgets/waveformwidgetabstract.cpp",
                   "waveform/widgets/emptywaveformwidget.cpp",
                   "waveform/widgets/softwarewaveformwidget.cpp",
                   "waveform/widgets/hsvwaveformwidget.cpp",
                   "waveform/widgets/rgbwaveformwidget.cpp",
                   "waveform/widgets/qtwaveformwidget.cpp",
                   "waveform/widgets/qtsimplewaveformwidget.cpp",
                   "waveform/widgets/glwaveformwidget.cpp",
                   "waveform/widgets/glsimplewaveformwidget.cpp",
                   "waveform/widgets/glvsynctestwidget.cpp",

                   "waveform/widgets/glslwaveformwidget.cpp",

                   "waveform/widgets/glrgbwaveformwidget.cpp",

                   "skin/imginvert.cpp",
                   "skin/imgloader.cpp",
                   "skin/imgcolor.cpp",
                   "skin/skinloader.cpp",
                   "skin/legacyskinparser.cpp",
                   "skin/colorschemeparser.cpp",
                   "skin/tooltips.cpp",
                   "skin/skincontext.cpp",
                   "skin/svgparser.cpp",
                   "skin/pixmapsource.cpp",
                   "skin/launchimage.cpp",

                   "track/beatfactory.cpp",
                   "track/beatgrid.cpp",
                   "track/beatmap.cpp",
                   "track/beatutils.cpp",
                   "track/bpm.cpp",
                   "track/keyfactory.cpp",
                   "track/keys.cpp",
                   "track/keyutils.cpp",
                   "track/playcounter.cpp",
                   "track/replaygain.cpp",
                   "track/track.cpp",
                   "track/trackmetadata.cpp",
                   "track/trackmetadatataglib.cpp",
                   "track/tracknumbers.cpp",

                   "mixer/auxiliary.cpp",
                   "mixer/baseplayer.cpp",
                   "mixer/basetrackplayer.cpp",
                   "mixer/deck.cpp",
                   "mixer/microphone.cpp",
                   "mixer/playerinfo.cpp",
                   "mixer/playermanager.cpp",
                   "mixer/previewdeck.cpp",
                   "mixer/sampler.cpp",
                   "mixer/samplerbank.cpp",

                   "soundio/sounddevice.cpp",
                   "soundio/sounddevicenetwork.cpp",
                   "engine/sidechain/enginenetworkstream.cpp",
                   "soundio/soundmanager.cpp",
                   "soundio/soundmanagerconfig.cpp",
                   "soundio/soundmanagerutil.cpp",

                   "encoder/encoder.cpp",
                   "encoder/encodermp3.cpp",
                   "encoder/encodervorbis.cpp",

                   "util/sleepableqthread.cpp",
                   "util/statsmanager.cpp",
                   "util/stat.cpp",
                   "util/statmodel.cpp",
                   "util/duration.cpp",
                   "util/time.cpp",
                   "util/timer.cpp",
                   "util/performancetimer.cpp",
                   "util/threadcputimer.cpp",
                   "util/version.cpp",
                   "util/rlimit.cpp",
                   "util/battery/battery.cpp",
                   "util/valuetransformer.cpp",
                   "util/sandbox.cpp",
                   "util/file.cpp",
                   "util/mac.cpp",
                   "util/task.cpp",
                   "util/experiment.cpp",
                   "util/xml.cpp",
                   "util/tapfilter.cpp",
                   "util/movinginterquartilemean.cpp",
                   "util/console.cpp",
                   "util/db/dbconnection.cpp",
                   "util/db/dbid.cpp",
                   "util/db/fwdsqlquery.cpp",
                   "util/db/fwdsqlqueryselectresult.cpp",
                   "util/db/sqllikewildcardescaper.cpp",
                   "util/db/sqlqueryfinisher.cpp",
                   "util/db/sqlstringformatter.cpp",
                   "util/db/sqltransaction.cpp",
                   "util/sample.cpp",
                   "util/samplebuffer.cpp",
                   "util/singularsamplebuffer.cpp",
                   "util/circularsamplebuffer.cpp",
                   "util/rotary.cpp",
                   "util/logging.cpp",
                   "util/cmdlineargs.cpp",
                   "util/audiosignal.cpp",
<<<<<<< HEAD
                   "util/screensaver.cpp",
=======
                   "util/autohidpi.cpp",
>>>>>>> 8a78c886

                   '#res/mixxx.qrc'
                   ]

        proto_args = {
            'PROTOCPROTOPATH': ['src'],
            'PROTOCPYTHONOUTDIR': '',  # set to None to not generate python
            'PROTOCOUTDIR': build.build_dir,
            'PROTOCCPPOUTFLAGS': '',
            #'PROTOCCPPOUTFLAGS': "dllexport_decl=PROTOCONFIG_EXPORT:"
        }
        proto_sources = SCons.Glob('proto/*.proto')
        proto_objects = [build.env.Protoc([], proto_source, **proto_args)[0]
                         for proto_source in proto_sources]
        sources.extend(proto_objects)

        # Uic these guys (they're moc'd automatically after this) - Generates
        # the code for the QT UI forms.
        ui_files = [
            'controllers/dlgcontrollerlearning.ui',
            'controllers/dlgprefcontrollerdlg.ui',
            'controllers/dlgprefcontrollersdlg.ui',
            'dialog/dlgaboutdlg.ui',
            'dialog/dlgdevelopertoolsdlg.ui',
            'library/autodj/dlgautodj.ui',
            'library/dlganalysis.ui',
            'library/dlgcoverartfullsize.ui',
            'library/dlghidden.ui',
            'library/dlgmissing.ui',
            'library/dlgtagfetcher.ui',
            'library/dlgtrackinfo.ui',
            'library/export/dlgtrackexport.ui',
            'library/recording/dlgrecording.ui',
            'preferences/dialog/dlgprefautodjdlg.ui',
            'preferences/dialog/dlgprefbeatsdlg.ui',
            'preferences/dialog/dlgprefcontrolsdlg.ui',
            'preferences/dialog/dlgprefcrossfaderdlg.ui',
            'preferences/dialog/dlgprefeffectsdlg.ui',
            'preferences/dialog/dlgprefeqdlg.ui',
            'preferences/dialog/dlgpreferencesdlg.ui',
            'preferences/dialog/dlgprefkeydlg.ui',
            'preferences/dialog/dlgpreflibrarydlg.ui',
            'preferences/dialog/dlgprefnovinyldlg.ui',
            'preferences/dialog/dlgprefrecorddlg.ui',
            'preferences/dialog/dlgprefreplaygaindlg.ui',
            'preferences/dialog/dlgprefsounddlg.ui',
            'preferences/dialog/dlgprefsounditem.ui',
            'preferences/dialog/dlgprefvinyldlg.ui',
            'preferences/dialog/dlgprefwaveformdlg.ui',
        ]
        map(Qt.uic(build), ui_files)

        if build.platform_is_windows:
            # Add Windows resource file with icons and such
            # force manifest file creation, apparently not necessary for all
            # people but necessary for this committers handicapped windows
            # installation -- bkgood
            if build.toolchain_is_msvs:
                build.env.Append(LINKFLAGS="/MANIFEST")
        elif build.platform_is_osx:
            # Need extra room for code signing (App Store)
            build.env.Append(LINKFLAGS="-Wl,-headerpad,ffff")
            build.env.Append(LINKFLAGS="-Wl,-headerpad_max_install_names")

        return sources

    def configure(self, build, conf):
        # Evaluate this define. There are a lot of different things around the
        # codebase that use different defines. (AMD64, x86_64, x86, i386, i686,
        # EM64T). We need to unify them together.
        if not build.machine == 'alpha':
            build.env.Append(CPPDEFINES=build.machine)

        # TODO(rryan): Quick hack to get the build number in title bar. Clean up
        # later.
        if int(SCons.ARGUMENTS.get('build_number_in_title_bar', 0)):
            build.env.Append(CPPDEFINES='MIXXX_BUILD_NUMBER_IN_TITLE_BAR')

        if build.build_is_debug:
            build.env.Append(CPPDEFINES='MIXXX_BUILD_DEBUG')
        elif build.build_is_release:
            build.env.Append(CPPDEFINES='MIXXX_BUILD_RELEASE')
            # Disable assert.h assertions in release mode. Some libraries use
            # this as a signal for when to enable code that should be disabled
            # in release mode.
            build.env.Append(CPPDEFINES='NDEBUG')

            # In a release build we want to disable all Q_ASSERTs in Qt headers
            # that we include. We can't define QT_NO_DEBUG because that would
            # mean turning off QDebug output. qt_noop() is what Qt defines
            # Q_ASSERT to be when QT_NO_DEBUG is defined.
            build.env.Append(CPPDEFINES="'Q_ASSERT(x)=qt_noop()'")

        if int(SCons.ARGUMENTS.get('debug_assertions_fatal', 0)):
            build.env.Append(CPPDEFINES='MIXXX_DEBUG_ASSERTIONS_FATAL')

        if build.toolchain_is_gnu:
            # Default GNU Options
            build.env.Append(CCFLAGS='-pipe')
            build.env.Append(CCFLAGS='-Wall')
            if build.compiler_is_clang:
                # Quiet down Clang warnings about inconsistent use of override
                # keyword until Qt fixes qt_metacall.
                build.env.Append(CCFLAGS='-Wno-inconsistent-missing-override')

                # Do not warn about use of the deprecated 'register' keyword
                # since it produces noise from libraries we depend on using it.
                build.env.Append(CCFLAGS='-Wno-deprecated-register')

                # Warn about implicit fallthrough.
                build.env.Append(CCFLAGS='-Wimplicit-fallthrough')

                # Enable thread-safety analysis.
                # http://clang.llvm.org/docs/ThreadSafetyAnalysis.html
                build.env.Append(CCFLAGS='-Wthread-safety')
            build.env.Append(CCFLAGS='-Wextra')

            # Always generate debugging info.
            build.env.Append(CCFLAGS='-g')
        elif build.toolchain_is_msvs:
            # Validate the specified winlib directory exists
            mixxx_lib_path = build.winlib_path
            if not os.path.exists(mixxx_lib_path):
                raise Exception("Winlib path does not exist! Please specify your winlib directory"
                                "path by running 'scons winlib=[path]'")
                Script.Exit(1)

            # Set include and library paths to work with this
            build.env.Append(CPPPATH=[mixxx_lib_path,
                                      os.path.join(mixxx_lib_path, 'include')])
            build.env.Append(LIBPATH=[mixxx_lib_path, os.path.join(mixxx_lib_path, 'lib')])

            # Find executables (e.g. protoc) in the winlib path
            build.env.AppendENVPath('PATH', mixxx_lib_path)
            build.env.AppendENVPath('PATH', os.path.join(mixxx_lib_path, 'bin'))

            # Valid values of /MACHINE are: {ARM|EBC|X64|X86}
            # http://msdn.microsoft.com/en-us/library/5wy54dk2.aspx
            if build.architecture_is_x86:
                if build.machine_is_64bit:
                    build.env.Append(LINKFLAGS='/MACHINE:X64')
                else:
                    build.env.Append(LINKFLAGS='/MACHINE:X86')
            elif build.architecture_is_arm:
                build.env.Append(LINKFLAGS='/MACHINE:ARM')
            else:
                raise Exception('Invalid machine type for Windows build.')

            # Build with multiple processes. TODO(XXX) make this configurable.
            # http://msdn.microsoft.com/en-us/library/bb385193.aspx
            build.env.Append(CCFLAGS='/MP')

            # Generate debugging information for compilation units and
            # executables linked regardless of whether we are creating a debug
            # build. Having PDB files for our releases is helpful for debugging.
            build.env.Append(LINKFLAGS='/DEBUG')
            build.env.Append(CCFLAGS='/Zi /Fd${TARGET}.pdb')

            if build.build_is_debug:
                # Important: We always build Mixxx with the Multi-Threaded DLL
                # runtime because Mixxx loads DLLs at runtime. Since this is a
                # debug build, use the debug version of the MD runtime.
                build.env.Append(CCFLAGS='/MDd')
            else:
                # Important: We always build Mixxx with the Multi-Threaded DLL
                # runtime because Mixxx loads DLLs at runtime.
                build.env.Append(CCFLAGS='/MD')

        if build.platform_is_windows:
            build.env.Append(CPPDEFINES='__WINDOWS__')
            # Restrict ATL to XP-compatible SDK functions.
            # TODO(rryan): Remove once we ditch XP support.
            build.env.Append(CPPDEFINES='_ATL_XP_TARGETING')
            build.env.Append(
                CPPDEFINES='_ATL_MIN_CRT')  # Helps prevent duplicate symbols
            # Need this on Windows until we have UTF16 support in Mixxx
            # use stl min max defines
            # http://connect.microsoft.com/VisualStudio/feedback/details/553420/std-cpp-max-and-std-cpp-min-not-available-in-visual-c-2010
            build.env.Append(CPPDEFINES='NOMINMAX')
            build.env.Append(CPPDEFINES='UNICODE')
            build.env.Append(
                CPPDEFINES='WIN%s' % build.bitwidth)  # WIN32 or WIN64
            # Tobias: Don't remove this line
            # I used the Windows API in foldertreemodel.cpp
            # to quickly test if a folder has subfolders
            build.env.Append(LIBS='shell32')

            # Causes the cmath headers to declare M_PI and friends.
            # http://msdn.microsoft.com/en-us/library/4hwaceh6.aspx
            # We could define this in our headers but then include order
            # matters since headers we don't control may include cmath first.
            build.env.Append(CPPDEFINES='_USE_MATH_DEFINES')

        elif build.platform_is_linux:
            build.env.Append(CPPDEFINES='__LINUX__')

            # Check for pkg-config >= 0.15.0
            if not conf.CheckForPKGConfig('0.15.0'):
                raise Exception('pkg-config >= 0.15.0 not found.')

            if not conf.CheckLib(['X11', 'libX11']):
                raise Exception(
                    "Could not find libX11 or its development headers.")

        elif build.platform_is_osx:
            # Stuff you may have compiled by hand
            if os.path.isdir('/usr/local/include'):
                build.env.Append(LIBPATH=['/usr/local/lib'])
                build.env.Append(CPPPATH=['/usr/local/include'])

            # Non-standard libpaths for fink and certain (most?) darwin ports
            if os.path.isdir('/sw/include'):
                build.env.Append(LIBPATH=['/sw/lib'])
                build.env.Append(CPPPATH=['/sw/include'])

            # Non-standard libpaths for darwin ports
            if os.path.isdir('/opt/local/include'):
                build.env.Append(LIBPATH=['/opt/local/lib'])
                build.env.Append(CPPPATH=['/opt/local/include'])

        elif build.platform_is_bsd:
            build.env.Append(CPPDEFINES='__BSD__')
            build.env.Append(CPPPATH=['/usr/include',
                                      '/usr/local/include',
                                      '/usr/X11R6/include/'])
            build.env.Append(LIBPATH=['/usr/lib/',
                                      '/usr/local/lib',
                                      '/usr/X11R6/lib'])
            build.env.Append(LIBS='pthread')
            # why do we need to do this on OpenBSD and not on Linux?  if we
            # don't then CheckLib("vorbisfile") fails
            build.env.Append(LIBS=['ogg', 'vorbis'])

        # Define for things that would like to special case UNIX (Linux or BSD)
        if build.platform_is_bsd or build.platform_is_linux:
            build.env.Append(CPPDEFINES='__UNIX__')

        # Add the src/ directory to the include path
        build.env.Append(CPPPATH=['.'])

        # Set up flags for config/track listing files
        # SETTINGS_PATH not needed for windows and MacOSX because we now use QDesktopServices::storageLocation(QDesktopServices::DataLocation)
        if build.platform_is_linux or \
                build.platform_is_bsd:
            mixxx_files = [
                # TODO(XXX) Trailing slash not needed anymore as we switches from String::append
                # to QDir::filePath elsewhere in the code. This is candidate for removal.
                ('SETTINGS_PATH', '.mixxx/'),
                ('SETTINGS_FILE', 'mixxx.cfg')]
        elif build.platform_is_osx:
            mixxx_files = [
                ('SETTINGS_FILE', 'mixxx.cfg')]
        elif build.platform_is_windows:
            mixxx_files = [
                ('SETTINGS_FILE', 'mixxx.cfg')]

        # Escape the filenames so they don't end up getting screwed up in the
        # shell.
        mixxx_files = [(k, r'\"%s\"' % v) for k, v in mixxx_files]
        build.env.Append(CPPDEFINES=mixxx_files)

        # Say where to find resources on Unix. TODO(XXX) replace this with a
        # RESOURCE_PATH that covers Win and OSX too:
        if build.platform_is_linux or build.platform_is_bsd:
            prefix = SCons.ARGUMENTS.get('prefix', '/usr/local')
            share_path = os.path.join (prefix, build.env.get(
                'SHAREDIR', default='share'), 'mixxx')
            build.env.Append(
                CPPDEFINES=('UNIX_SHARE_PATH', r'\"%s\"' % share_path))
            lib_path = os.path.join(prefix, build.env.get(
                'LIBDIR', default='lib'), 'mixxx')
            build.env.Append(
                CPPDEFINES=('UNIX_LIB_PATH', r'\"%s\"' % lib_path))

    def depends(self, build):
        return [SoundTouch, ReplayGain, Ebur128Mit, PortAudio, PortMIDI, Qt, TestHeaders,
                FidLib, SndFile, FLAC, OggVorbis, OpenGL, TagLib, ProtoBuf,
                Chromaprint, RubberBand, SecurityFramework, CoreServices,
                QtScriptByteArray, Reverb, FpClassify, PortAudioRingBuffer]

    def post_dependency_check_configure(self, build, conf):
        """Sets up additional things in the Environment that must happen
        after the Configure checks run."""
        if build.platform_is_windows:
            if build.toolchain_is_msvs:
                if not build.static_dependencies or build.build_is_debug:
                    build.env.Append(LINKFLAGS=['/nodefaultlib:LIBCMT.lib',
                                                '/nodefaultlib:LIBCMTd.lib'])

                build.env.Append(LINKFLAGS='/entry:mainCRTStartup')
                # Declare that we are using the v120_xp toolset.
                # http://blogs.msdn.com/b/vcblog/archive/2012/10/08/windows-xp-targeting-with-c-in-visual-studio-2012.aspx
                build.env.Append(CPPDEFINES='_USING_V110_SDK71_')
                # Makes the program not launch a shell first.
                # Minimum platform version 5.01 for XP x86 and 5.02 for XP x64.
                if build.machine_is_64bit:
                    build.env.Append(LINKFLAGS='/subsystem:windows,5.02')
                else:
                    build.env.Append(LINKFLAGS='/subsystem:windows,5.01')
                # Force MSVS to generate a manifest (MSVC2010)
                build.env.Append(LINKFLAGS='/manifest')
            elif build.toolchain_is_gnu:
                # Makes the program not launch a shell first
                build.env.Append(LINKFLAGS='--subsystem,windows')
                build.env.Append(LINKFLAGS='-mwindows')<|MERGE_RESOLUTION|>--- conflicted
+++ resolved
@@ -307,825 +307,822 @@
             if not framework_path:
                 raise Exception(
                     'Could not find frameworks in Qt directory: %s' % qtdir)
-            # Necessary for raw includes of headers like #include <qobject.h>
-            build.env.Append(CPPPATH=[os.path.join(framework_path, '%s.framework' % m, 'Headers')
-                                      for m in qt_modules])
-            # Framework path needs to be altered for CCFLAGS as well since a
-            # header include of QtCore/QObject.h looks for a QtCore.framework on
-            # the search path and a QObject.h in QtCore.framework/Headers.
-            build.env.Append(CCFLAGS=['-F%s' % os.path.join(framework_path)])
-            build.env.Append(LINKFLAGS=['-F%s' % os.path.join(framework_path)])
-
-            # Copied verbatim from qt4.py and qt5.py.
-            # TODO(rryan): Get our fixes merged upstream so we can use qt4.py
-            # and qt5.py for OS X.
-            qt4_module_defines = {
-                'QtScript'   : ['QT_SCRIPT_LIB'],
-                'QtSvg'      : ['QT_SVG_LIB'],
-                'Qt3Support' : ['QT_QT3SUPPORT_LIB','QT3_SUPPORT'],
-                'QtSql'      : ['QT_SQL_LIB'],
-                'QtXml'      : ['QT_XML_LIB'],
-                'QtOpenGL'   : ['QT_OPENGL_LIB'],
-                'QtGui'      : ['QT_GUI_LIB'],
-                'QtNetwork'  : ['QT_NETWORK_LIB'],
-                'QtCore'     : ['QT_CORE_LIB'],
-            }
-            qt5_module_defines = {
-                'QtScript'   : ['QT_SCRIPT_LIB'],
-                'QtSvg'      : ['QT_SVG_LIB'],
-                'QtSql'      : ['QT_SQL_LIB'],
-                'QtXml'      : ['QT_XML_LIB'],
-                'QtOpenGL'   : ['QT_OPENGL_LIB'],
-                'QtGui'      : ['QT_GUI_LIB'],
-                'QtNetwork'  : ['QT_NETWORK_LIB'],
-                'QtCore'     : ['QT_CORE_LIB'],
-                'QtWidgets'  : ['QT_WIDGETS_LIB'],
-            }
-
-            module_defines = qt5_module_defines if qt5 else qt4_module_defines
-            for module in qt_modules:
-                build.env.AppendUnique(CPPDEFINES=module_defines.get(module, []))
-
-            if qt5:
-                build.env["QT5_MOCCPPPATH"] = build.env["CPPPATH"]
-            else:
-                build.env["QT4_MOCCPPPATH"] = build.env["CPPPATH"]
-        elif build.platform_is_windows:
-            # This automatically converts QtCore to QtCore[45][d] where
-            # appropriate.
-            if qt5:
-                build.env.EnableQt5Modules(qt_modules,
-                                           staticdeps=build.static_qt,
-                                           debug=build.build_is_debug)
-            else:
-                build.env.EnableQt4Modules(qt_modules,
-                                           staticdeps=build.static_qt,
-                                           debug=build.build_is_debug)
-
-            if build.static_qt:
-                # Pulled from qt-4.8.2-source\mkspecs\win32-msvc2010\qmake.conf
-                # QtCore
-                build.env.Append(LIBS = 'kernel32')
-                build.env.Append(LIBS = 'user32') # QtGui, QtOpenGL, libHSS1394
-                build.env.Append(LIBS = 'shell32')
-                build.env.Append(LIBS = 'uuid')
-                build.env.Append(LIBS = 'ole32') # QtGui,
-                build.env.Append(LIBS = 'advapi32') # QtGui, portaudio, portmidi
-                build.env.Append(LIBS = 'ws2_32')   # QtGui, QtNetwork, libshout
-                # QtGui
-                build.env.Append(LIBS = 'gdi32') #QtOpenGL, libshout
-                build.env.Append(LIBS = 'comdlg32')
-                build.env.Append(LIBS = 'oleaut32')
-                build.env.Append(LIBS = 'imm32')
-                build.env.Append(LIBS = 'winmm')
-                build.env.Append(LIBS = 'winspool')
-                # QtOpenGL
-                build.env.Append(LIBS = 'glu32')
-                build.env.Append(LIBS = 'opengl32')
-
-                # QtNetwork openssl-linked
-                build.env.Append(LIBS = 'crypt32')
-
-                # NOTE(rryan): If you are adding a plugin here, you must also
-                # update src/mixxxapplication.cpp to define a Q_IMPORT_PLUGIN
-                # for it. Not all imageformats plugins are built as .libs when
-                # building Qt statically on Windows. Check the build environment
-                # to see exactly what's available as a standalone .lib vs linked
-                # into Qt .libs by default.
-
-                # iconengines plugins
-                build.env.Append(LIBPATH=[
-                    os.path.join(build.env['QTDIR'],'plugins/iconengines')])
-                build.env.Append(LIBS = 'qsvgicon')
-
-                # imageformats plugins
-                build.env.Append(LIBPATH=[
-                    os.path.join(build.env['QTDIR'],'plugins/imageformats')])
-                build.env.Append(LIBS = 'qico')
-                build.env.Append(LIBS = 'qsvg')
-                build.env.Append(LIBS = 'qtga')
-
-                # accessibility plugins
-                build.env.Append(LIBPATH=[
-                    os.path.join(build.env['QTDIR'],'plugins/accessible')])
-                build.env.Append(LIBS = 'qtaccessiblewidgets')
-
-
-        # Set the rpath for linux/bsd/osx.
-        # This is not supported on OS X before the 10.5 SDK.
-        using_104_sdk = (str(build.env["CCFLAGS"]).find("10.4") >= 0)
-        compiling_on_104 = False
-        if build.platform_is_osx:
-            compiling_on_104 = (
-                os.popen('sw_vers').readlines()[1].find('10.4') >= 0)
-        if not build.platform_is_windows and not (using_104_sdk or compiling_on_104):
-            qtdir = build.env['QTDIR']
-            framework_path = Qt.find_framework_libdir(qtdir, qt5)
-            if os.path.isdir(framework_path):
-                build.env.Append(LINKFLAGS="-Wl,-rpath," + framework_path)
-                build.env.Append(LINKFLAGS="-L" + framework_path)
-
-        # Mixxx requires C++11 support. Windows enables C++11 features by
-        # default but Clang/GCC require a flag.
-        if not build.platform_is_windows:
-            build.env.Append(CXXFLAGS='-std=c++11')
+        # Necessary for raw includes of headers like #include <qobject.h>
+        build.env.Append(CPPPATH=[os.path.join(framework_path, '%s.framework' % m, 'Headers')
+                                  for m in qt_modules])
+        # Framework path needs to be altered for CCFLAGS as well since a
+        # header include of QtCore/QObject.h looks for a QtCore.framework on
+        # the search path and a QObject.h in QtCore.framework/Headers.
+        build.env.Append(CCFLAGS=['-F%s' % os.path.join(framework_path)])
+        build.env.Append(LINKFLAGS=['-F%s' % os.path.join(framework_path)])
+
+        # Copied verbatim from qt4.py and qt5.py.
+        # TODO(rryan): Get our fixes merged upstream so we can use qt4.py
+        # and qt5.py for OS X.
+        qt4_module_defines = {
+            'QtScript'   : ['QT_SCRIPT_LIB'],
+            'QtSvg'      : ['QT_SVG_LIB'],
+            'Qt3Support' : ['QT_QT3SUPPORT_LIB','QT3_SUPPORT'],
+            'QtSql'      : ['QT_SQL_LIB'],
+            'QtXml'      : ['QT_XML_LIB'],
+            'QtOpenGL'   : ['QT_OPENGL_LIB'],
+            'QtGui'      : ['QT_GUI_LIB'],
+            'QtNetwork'  : ['QT_NETWORK_LIB'],
+            'QtCore'     : ['QT_CORE_LIB'],
+        }
+        qt5_module_defines = {
+            'QtScript'   : ['QT_SCRIPT_LIB'],
+            'QtSvg'      : ['QT_SVG_LIB'],
+            'QtSql'      : ['QT_SQL_LIB'],
+            'QtXml'      : ['QT_XML_LIB'],
+            'QtOpenGL'   : ['QT_OPENGL_LIB'],
+            'QtGui'      : ['QT_GUI_LIB'],
+            'QtNetwork'  : ['QT_NETWORK_LIB'],
+            'QtCore'     : ['QT_CORE_LIB'],
+            'QtWidgets'  : ['QT_WIDGETS_LIB'],
+        }
+
+        module_defines = qt5_module_defines if qt5 else qt4_module_defines
+        for module in qt_modules:
+            build.env.AppendUnique(CPPDEFINES=module_defines.get(module, []))
+
+        if qt5:
+            build.env["QT5_MOCCPPPATH"] = build.env["CPPPATH"]
+        else:
+            build.env["QT4_MOCCPPPATH"] = build.env["CPPPATH"]
+    elif build.platform_is_windows:
+        # This automatically converts QtCore to QtCore[45][d] where
+        # appropriate.
+        if qt5:
+            build.env.EnableQt5Modules(qt_modules,
+                                       staticdeps=build.static_qt,
+                                       debug=build.build_is_debug)
+        else:
+            build.env.EnableQt4Modules(qt_modules,
+                                       staticdeps=build.static_qt,
+                                       debug=build.build_is_debug)
+
+        if build.static_qt:
+            # Pulled from qt-4.8.2-source\mkspecs\win32-msvc2010\qmake.conf
+            # QtCore
+            build.env.Append(LIBS = 'kernel32')
+            build.env.Append(LIBS = 'user32') # QtGui, QtOpenGL, libHSS1394
+            build.env.Append(LIBS = 'shell32')
+            build.env.Append(LIBS = 'uuid')
+            build.env.Append(LIBS = 'ole32') # QtGui,
+            build.env.Append(LIBS = 'advapi32') # QtGui, portaudio, portmidi
+            build.env.Append(LIBS = 'ws2_32')   # QtGui, QtNetwork, libshout
+            # QtGui
+            build.env.Append(LIBS = 'gdi32') #QtOpenGL, libshout
+            build.env.Append(LIBS = 'comdlg32')
+            build.env.Append(LIBS = 'oleaut32')
+            build.env.Append(LIBS = 'imm32')
+            build.env.Append(LIBS = 'winmm')
+            build.env.Append(LIBS = 'winspool')
+            # QtOpenGL
+            build.env.Append(LIBS = 'glu32')
+            build.env.Append(LIBS = 'opengl32')
+
+            # QtNetwork openssl-linked
+            build.env.Append(LIBS = 'crypt32')
+
+            # NOTE(rryan): If you are adding a plugin here, you must also
+            # update src/mixxxapplication.cpp to define a Q_IMPORT_PLUGIN
+            # for it. Not all imageformats plugins are built as .libs when
+            # building Qt statically on Windows. Check the build environment
+            # to see exactly what's available as a standalone .lib vs linked
+            # into Qt .libs by default.
+
+            # iconengines plugins
+            build.env.Append(LIBPATH=[
+                os.path.join(build.env['QTDIR'],'plugins/iconengines')])
+            build.env.Append(LIBS = 'qsvgicon')
+
+            # imageformats plugins
+            build.env.Append(LIBPATH=[
+                os.path.join(build.env['QTDIR'],'plugins/imageformats')])
+            build.env.Append(LIBS = 'qico')
+            build.env.Append(LIBS = 'qsvg')
+            build.env.Append(LIBS = 'qtga')
+
+            # accessibility plugins
+            build.env.Append(LIBPATH=[
+                os.path.join(build.env['QTDIR'],'plugins/accessible')])
+            build.env.Append(LIBS = 'qtaccessiblewidgets')
+
+
+    # Set the rpath for linux/bsd/osx.
+    # This is not supported on OS X before the 10.5 SDK.
+    using_104_sdk = (str(build.env["CCFLAGS"]).find("10.4") >= 0)
+    compiling_on_104 = False
+    if build.platform_is_osx:
+        compiling_on_104 = (
+            os.popen('sw_vers').readlines()[1].find('10.4') >= 0)
+    if not build.platform_is_windows and not (using_104_sdk or compiling_on_104):
+        qtdir = build.env['QTDIR']
+        framework_path = Qt.find_framework_libdir(qtdir, qt5)
+        if os.path.isdir(framework_path):
+            build.env.Append(LINKFLAGS="-Wl,-rpath," + framework_path)
+            build.env.Append(LINKFLAGS="-L" + framework_path)
+
+    # Mixxx requires C++11 support. Windows enables C++11 features by
+    # default but Clang/GCC require a flag.
+    if not build.platform_is_windows:
+        build.env.Append(CXXFLAGS='-std=c++11')
 
 
 class TestHeaders(Dependence):
-    def configure(self, build, conf):
-        build.env.Append(CPPPATH="#lib/gtest-1.7.0/include")
+def configure(self, build, conf):
+    build.env.Append(CPPPATH="#lib/gtest-1.7.0/include")
 
 class FidLib(Dependence):
 
-    def sources(self, build):
-        symbol = None
-        if build.platform_is_windows:
-            if build.toolchain_is_msvs:
-                symbol = 'T_MSVC'
-            elif build.crosscompile:
-                # Not sure why, but fidlib won't build with mingw32msvc and
-                # T_MINGW
-                symbol = 'T_LINUX'
-            elif build.toolchain_is_gnu:
-                symbol = 'T_MINGW'
-        else:
+def sources(self, build):
+    symbol = None
+    if build.platform_is_windows:
+        if build.toolchain_is_msvs:
+            symbol = 'T_MSVC'
+        elif build.crosscompile:
+            # Not sure why, but fidlib won't build with mingw32msvc and
+            # T_MINGW
             symbol = 'T_LINUX'
-
-        return [build.env.StaticObject('#lib/fidlib-0.9.10/fidlib.c',
-                                       CPPDEFINES=symbol)]
-
-    def configure(self, build, conf):
-        build.env.Append(CPPPATH='#lib/fidlib-0.9.10/')
+        elif build.toolchain_is_gnu:
+            symbol = 'T_MINGW'
+    else:
+        symbol = 'T_LINUX'
+
+    return [build.env.StaticObject('#lib/fidlib-0.9.10/fidlib.c',
+                                   CPPDEFINES=symbol)]
+
+def configure(self, build, conf):
+    build.env.Append(CPPPATH='#lib/fidlib-0.9.10/')
 
 
 class ReplayGain(Dependence):
 
-    def sources(self, build):
-        return ["#lib/replaygain/replaygain.cpp"]
-
-    def configure(self, build, conf):
-        build.env.Append(CPPPATH="#lib/replaygain")
+def sources(self, build):
+    return ["#lib/replaygain/replaygain.cpp"]
+
+def configure(self, build, conf):
+    build.env.Append(CPPPATH="#lib/replaygain")
 
 
 class Ebur128Mit(Dependence):
-    INTERNAL_PATH = '#lib/libebur128-1.1.0'
-    INTERNAL_LINK = False
-
-    def sources(self, build):
-        if self.INTERNAL_LINK:
-            return ['%s/ebur128/ebur128.c' % self.INTERNAL_PATH]
-
-    def configure(self, build, conf, env=None):
-        if env is None:
-            env = build.env
-        if not conf.CheckLib(['ebur128', 'libebur128']):
-            self.INTERNAL_LINK = True;
-            env.Append(CPPPATH=['%s/ebur128' % self.INTERNAL_PATH])
-            #env.Append(CPPDEFINES='USE_SPEEX_RESAMPLER') # Required for unused EBUR128_MODE_TRUE_PEAK
-            if not conf.CheckHeader('sys/queue.h'):
-                env.Append(CPPPATH=['%s/ebur128/queue' % self.INTERNAL_PATH])
+INTERNAL_PATH = '#lib/libebur128-1.1.0'
+INTERNAL_LINK = False
+
+def sources(self, build):
+    if self.INTERNAL_LINK:
+        return ['%s/ebur128/ebur128.c' % self.INTERNAL_PATH]
+
+def configure(self, build, conf, env=None):
+    if env is None:
+        env = build.env
+    if not conf.CheckLib(['ebur128', 'libebur128']):
+        self.INTERNAL_LINK = True;
+        env.Append(CPPPATH=['%s/ebur128' % self.INTERNAL_PATH])
+        #env.Append(CPPDEFINES='USE_SPEEX_RESAMPLER') # Required for unused EBUR128_MODE_TRUE_PEAK
+        if not conf.CheckHeader('sys/queue.h'):
+            env.Append(CPPPATH=['%s/ebur128/queue' % self.INTERNAL_PATH])
 
 
 class SoundTouch(Dependence):
-    SOUNDTOUCH_INTERNAL_PATH = '#lib/soundtouch-1.9.2'
-    INTERNAL_LINK = True
-
-    def sources(self, build):
-        if self.INTERNAL_LINK:
-            return ['engine/enginebufferscalest.cpp',
-                    '%s/AAFilter.cpp' % self.SOUNDTOUCH_INTERNAL_PATH,
-                    '%s/BPMDetect.cpp' % self.SOUNDTOUCH_INTERNAL_PATH,
-                    '%s/FIFOSampleBuffer.cpp' % self.SOUNDTOUCH_INTERNAL_PATH,
-                    '%s/FIRFilter.cpp' % self.SOUNDTOUCH_INTERNAL_PATH,
-                    '%s/InterpolateCubic.cpp' % self.SOUNDTOUCH_INTERNAL_PATH,
-                    '%s/InterpolateLinear.cpp' % self.SOUNDTOUCH_INTERNAL_PATH,
-                    '%s/InterpolateShannon.cpp' % self.SOUNDTOUCH_INTERNAL_PATH,
-                    '%s/PeakFinder.cpp' % self.SOUNDTOUCH_INTERNAL_PATH,
-                    '%s/RateTransposer.cpp' % self.SOUNDTOUCH_INTERNAL_PATH,
-                    '%s/SoundTouch.cpp' % self.SOUNDTOUCH_INTERNAL_PATH,
-                    '%s/TDStretch.cpp' % self.SOUNDTOUCH_INTERNAL_PATH,
-                    # SoundTouch CPU optimizations are only for x86
-                    # architectures. SoundTouch automatically ignores these files
-                    # when it is not being built for an architecture that supports
-                    # them.
-                    '%s/cpu_detect_x86.cpp' % self.SOUNDTOUCH_INTERNAL_PATH,
-                    '%s/mmx_optimized.cpp' % self.SOUNDTOUCH_INTERNAL_PATH,
-                    '%s/sse_optimized.cpp' % self.SOUNDTOUCH_INTERNAL_PATH]
-        else:
-            return ['engine/enginebufferscalest.cpp']
-
-    def configure(self, build, conf, env=None):
-        if env is None:
-            env = build.env
-
-        if build.platform_is_linux:
-            # Try using system lib
-            if conf.CheckForPKG('soundtouch', '1.8.0'):
-                # System Lib found
-                build.env.ParseConfig('pkg-config soundtouch --silence-errors \
-                                      --cflags --libs')
-                self.INTERNAL_LINK = False
-
-        if self.INTERNAL_LINK:
-            env.Append(CPPPATH=[self.SOUNDTOUCH_INTERNAL_PATH])
-
-            # Prevents circular import.
-            from features import Optimize
-
-            # If we do not want optimizations then disable them.
-            optimize = (build.flags['optimize'] if 'optimize' in build.flags
-                        else Optimize.get_optimization_level(build))
-            if optimize == Optimize.LEVEL_OFF:
-                env.Append(CPPDEFINES='SOUNDTOUCH_DISABLE_X86_OPTIMIZATIONS')
+SOUNDTOUCH_INTERNAL_PATH = '#lib/soundtouch-1.9.2'
+INTERNAL_LINK = True
+
+def sources(self, build):
+    if self.INTERNAL_LINK:
+        return ['engine/enginebufferscalest.cpp',
+                '%s/AAFilter.cpp' % self.SOUNDTOUCH_INTERNAL_PATH,
+                '%s/BPMDetect.cpp' % self.SOUNDTOUCH_INTERNAL_PATH,
+                '%s/FIFOSampleBuffer.cpp' % self.SOUNDTOUCH_INTERNAL_PATH,
+                '%s/FIRFilter.cpp' % self.SOUNDTOUCH_INTERNAL_PATH,
+                '%s/InterpolateCubic.cpp' % self.SOUNDTOUCH_INTERNAL_PATH,
+                '%s/InterpolateLinear.cpp' % self.SOUNDTOUCH_INTERNAL_PATH,
+                '%s/InterpolateShannon.cpp' % self.SOUNDTOUCH_INTERNAL_PATH,
+                '%s/PeakFinder.cpp' % self.SOUNDTOUCH_INTERNAL_PATH,
+                '%s/RateTransposer.cpp' % self.SOUNDTOUCH_INTERNAL_PATH,
+                '%s/SoundTouch.cpp' % self.SOUNDTOUCH_INTERNAL_PATH,
+                '%s/TDStretch.cpp' % self.SOUNDTOUCH_INTERNAL_PATH,
+                # SoundTouch CPU optimizations are only for x86
+                # architectures. SoundTouch automatically ignores these files
+                # when it is not being built for an architecture that supports
+                # them.
+                '%s/cpu_detect_x86.cpp' % self.SOUNDTOUCH_INTERNAL_PATH,
+                '%s/mmx_optimized.cpp' % self.SOUNDTOUCH_INTERNAL_PATH,
+                '%s/sse_optimized.cpp' % self.SOUNDTOUCH_INTERNAL_PATH]
+    else:
+        return ['engine/enginebufferscalest.cpp']
+
+def configure(self, build, conf, env=None):
+    if env is None:
+        env = build.env
+
+    if build.platform_is_linux:
+        # Try using system lib
+        if conf.CheckForPKG('soundtouch', '1.8.0'):
+            # System Lib found
+            build.env.ParseConfig('pkg-config soundtouch --silence-errors \
+                                  --cflags --libs')
+            self.INTERNAL_LINK = False
+
+    if self.INTERNAL_LINK:
+        env.Append(CPPPATH=[self.SOUNDTOUCH_INTERNAL_PATH])
+
+        # Prevents circular import.
+        from features import Optimize
+
+        # If we do not want optimizations then disable them.
+        optimize = (build.flags['optimize'] if 'optimize' in build.flags
+                    else Optimize.get_optimization_level(build))
+        if optimize == Optimize.LEVEL_OFF:
+            env.Append(CPPDEFINES='SOUNDTOUCH_DISABLE_X86_OPTIMIZATIONS')
 
 class RubberBand(Dependence):
-    def sources(self, build):
-        sources = ['engine/enginebufferscalerubberband.cpp', ]
-        return sources
-
-    def configure(self, build, conf, env=None):
-        if env is None:
-            env = build.env
-        if not conf.CheckLib(['rubberband', 'librubberband']):
+def sources(self, build):
+    sources = ['engine/enginebufferscalerubberband.cpp', ]
+    return sources
+
+def configure(self, build, conf, env=None):
+    if env is None:
+        env = build.env
+    if not conf.CheckLib(['rubberband', 'librubberband']):
+        raise Exception(
+            "Could not find librubberband or its development headers.")
+
+
+class TagLib(Dependence):
+def configure(self, build, conf):
+    libs = ['tag']
+    if not conf.CheckLib(libs):
+        raise Exception(
+            "Could not find libtag or its development headers.")
+
+    # Karmic seems to have an issue with mp4tag.h where they don't include
+    # the files correctly. Adding this folder ot the include path should fix
+    # it, though might cause issues. This is safe to remove once we
+    # deprecate Karmic support. rryan 2/2011
+    build.env.Append(CPPPATH='/usr/include/taglib/')
+
+    if build.platform_is_windows and build.static_dependencies:
+        build.env.Append(CPPDEFINES='TAGLIB_STATIC')
+
+
+class Chromaprint(Dependence):
+def configure(self, build, conf):
+    if not conf.CheckLib(['chromaprint', 'libchromaprint', 'chromaprint_p', 'libchromaprint_p']):
+        raise Exception(
+            "Could not find libchromaprint or its development headers.")
+    if build.platform_is_windows and build.static_dependencies:
+        build.env.Append(CPPDEFINES='CHROMAPRINT_NODLL')
+
+        # On Windows, we link chromaprint with FFTW3.
+        if not conf.CheckLib(['fftw', 'libfftw', 'fftw3', 'libfftw3', 'libfftw-3.3']):
             raise Exception(
-                "Could not find librubberband or its development headers.")
-
-
-class TagLib(Dependence):
-    def configure(self, build, conf):
-        libs = ['tag']
-        if not conf.CheckLib(libs):
-            raise Exception(
-                "Could not find libtag or its development headers.")
-
-        # Karmic seems to have an issue with mp4tag.h where they don't include
-        # the files correctly. Adding this folder ot the include path should fix
-        # it, though might cause issues. This is safe to remove once we
-        # deprecate Karmic support. rryan 2/2011
-        build.env.Append(CPPPATH='/usr/include/taglib/')
-
-        if build.platform_is_windows and build.static_dependencies:
-            build.env.Append(CPPDEFINES='TAGLIB_STATIC')
-
-
-class Chromaprint(Dependence):
-    def configure(self, build, conf):
-        if not conf.CheckLib(['chromaprint', 'libchromaprint', 'chromaprint_p', 'libchromaprint_p']):
-            raise Exception(
-                "Could not find libchromaprint or its development headers.")
-        if build.platform_is_windows and build.static_dependencies:
-            build.env.Append(CPPDEFINES='CHROMAPRINT_NODLL')
-
-            # On Windows, we link chromaprint with FFTW3.
-            if not conf.CheckLib(['fftw', 'libfftw', 'fftw3', 'libfftw3', 'libfftw-3.3']):
-                raise Exception(
-                    "Could not find fftw3 or its development headers.")
+                "Could not find fftw3 or its development headers.")
 
 
 class ProtoBuf(Dependence):
-    def configure(self, build, conf):
-        libs = ['libprotobuf-lite', 'protobuf-lite', 'libprotobuf', 'protobuf']
-        if build.platform_is_windows:
-            if not build.static_dependencies:
-                build.env.Append(CPPDEFINES='PROTOBUF_USE_DLLS')
-        if not conf.CheckLib(libs):
-            raise Exception(
-                "Could not find libprotobuf or its development headers.")
+def configure(self, build, conf):
+    libs = ['libprotobuf-lite', 'protobuf-lite', 'libprotobuf', 'protobuf']
+    if build.platform_is_windows:
+        if not build.static_dependencies:
+            build.env.Append(CPPDEFINES='PROTOBUF_USE_DLLS')
+    if not conf.CheckLib(libs):
+        raise Exception(
+            "Could not find libprotobuf or its development headers.")
 
 class FpClassify(Dependence):
 
-    def enabled(self, build):
-        return build.toolchain_is_gnu
-
-    # This is a wrapper arround the fpclassify function that pevents inlining
-    # It is compiled without optimization and allows to use these function
-    # from -ffast-math optimized objects
-    def sources(self, build):
-        # add this file without fast-math flag
-        env = build.env.Clone()
-        if '-ffast-math' in env['CCFLAGS']:
-                env['CCFLAGS'].remove('-ffast-math')
-        return env.Object('util/fpclassify.cpp')
+def enabled(self, build):
+    return build.toolchain_is_gnu
+
+# This is a wrapper arround the fpclassify function that pevents inlining
+# It is compiled without optimization and allows to use these function
+# from -ffast-math optimized objects
+def sources(self, build):
+    # add this file without fast-math flag
+    env = build.env.Clone()
+    if '-ffast-math' in env['CCFLAGS']:
+            env['CCFLAGS'].remove('-ffast-math')
+    return env.Object('util/fpclassify.cpp')
 
 class QtScriptByteArray(Dependence):
-    def configure(self, build, conf):
-        build.env.Append(CPPPATH='#lib/qtscript-bytearray')
-
-    def sources(self, build):
-        return ['#lib/qtscript-bytearray/bytearrayclass.cpp',
-                '#lib/qtscript-bytearray/bytearrayprototype.cpp']
+def configure(self, build, conf):
+    build.env.Append(CPPPATH='#lib/qtscript-bytearray')
+
+def sources(self, build):
+    return ['#lib/qtscript-bytearray/bytearrayclass.cpp',
+            '#lib/qtscript-bytearray/bytearrayprototype.cpp']
 
 class PortAudioRingBuffer(Dependence):
-    def configure(self, build, conf):
-        build.env.Append(CPPPATH='#lib/portaudio')
-
-    def sources(self, build):
-        return ['#lib/portaudio/pa_ringbuffer.c']
+def configure(self, build, conf):
+    build.env.Append(CPPPATH='#lib/portaudio')
+
+def sources(self, build):
+    return ['#lib/portaudio/pa_ringbuffer.c']
 
 class Reverb(Dependence):
-    def configure(self, build, conf):
-        build.env.Append(CPPPATH='#lib/reverb')
-
-    def sources(self, build):
-        return ['#lib/reverb/Reverb.cc']
+def configure(self, build, conf):
+    build.env.Append(CPPPATH='#lib/reverb')
+
+def sources(self, build):
+    return ['#lib/reverb/Reverb.cc']
 
 
 class MixxxCore(Feature):
 
-    def description(self):
-        return "Mixxx Core Features"
-
-    def enabled(self, build):
-        return True
-
-    def sources(self, build):
-        sources = ["control/control.cpp",
-                   "control/controlaudiotaperpot.cpp",
-                   "control/controlbehavior.cpp",
-                   "control/controleffectknob.cpp",
-                   "control/controlindicator.cpp",
-                   "control/controllinpotmeter.cpp",
-                   "control/controllogpotmeter.cpp",
-                   "control/controlmodel.cpp",
-                   "control/controlobject.cpp",
-                   "control/controlobjectscript.cpp",
-                   "control/controlpotmeter.cpp",
-                   "control/controlproxy.cpp",
-                   "control/controlpushbutton.cpp",
-                   "control/controlttrotary.cpp",
-
-                   "controllers/dlgcontrollerlearning.cpp",
-                   "controllers/dlgprefcontroller.cpp",
-                   "controllers/dlgprefcontrollers.cpp",
-                   "dialog/dlgabout.cpp",
-                   "dialog/dlgdevelopertools.cpp",
-
-                   "preferences/configobject.cpp",
-                   "preferences/dialog/dlgprefautodj.cpp",
-                   "preferences/dialog/dlgprefcontrols.cpp",
-                   "preferences/dialog/dlgprefcrossfader.cpp",
-                   "preferences/dialog/dlgprefeffects.cpp",
-                   "preferences/dialog/dlgprefeq.cpp",
-                   "preferences/dialog/dlgpreferences.cpp",
-                   "preferences/dialog/dlgpreflibrary.cpp",
-                   "preferences/dialog/dlgprefnovinyl.cpp",
-                   "preferences/dialog/dlgprefrecord.cpp",
-                   "preferences/dialog/dlgprefreplaygain.cpp",
-                   "preferences/dialog/dlgprefsound.cpp",
-                   "preferences/dialog/dlgprefsounditem.cpp",
-                   "preferences/dialog/dlgprefwaveform.cpp",
-                   "preferences/settingsmanager.cpp",
-                   "preferences/replaygainsettings.cpp",
-                   "preferences/broadcastsettings.cpp",
-                   "preferences/upgrade.cpp",
-                   "preferences/dlgpreferencepage.cpp",
-
-
-                   "effects/effectmanifest.cpp",
-                   "effects/effectmanifestparameter.cpp",
-
-                   "effects/effectchain.cpp",
-                   "effects/effect.cpp",
-                   "effects/effectparameter.cpp",
-
-                   "effects/effectrack.cpp",
-                   "effects/effectchainslot.cpp",
-                   "effects/effectslot.cpp",
-                   "effects/effectparameterslotbase.cpp",
-                   "effects/effectparameterslot.cpp",
-                   "effects/effectbuttonparameterslot.cpp",
-
-                   "effects/effectsmanager.cpp",
-                   "effects/effectchainmanager.cpp",
-                   "effects/effectsbackend.cpp",
-
-                   "effects/native/nativebackend.cpp",
-                   "effects/native/bitcrushereffect.cpp",
-                   "effects/native/linkwitzriley8eqeffect.cpp",
-                   "effects/native/bessel4lvmixeqeffect.cpp",
-                   "effects/native/bessel8lvmixeqeffect.cpp",
-                   "effects/native/threebandbiquadeqeffect.cpp",
-                   "effects/native/biquadfullkilleqeffect.cpp",
-                   "effects/native/loudnesscontoureffect.cpp",
-                   "effects/native/graphiceqeffect.cpp",
-                   "effects/native/flangereffect.cpp",
-                   "effects/native/filtereffect.cpp",
-                   "effects/native/moogladder4filtereffect.cpp",
-                   "effects/native/reverbeffect.cpp",
-                   "effects/native/echoeffect.cpp",
-                   "effects/native/autopaneffect.cpp",
-                   "effects/native/phasereffect.cpp",
-
-                   "engine/effects/engineeffectsmanager.cpp",
-                   "engine/effects/engineeffectrack.cpp",
-                   "engine/effects/engineeffectchain.cpp",
-                   "engine/effects/engineeffect.cpp",
-
-                   "engine/sync/basesyncablelistener.cpp",
-                   "engine/sync/enginesync.cpp",
-                   "engine/sync/synccontrol.cpp",
-                   "engine/sync/internalclock.cpp",
-
-                   "engine/engineworker.cpp",
-                   "engine/engineworkerscheduler.cpp",
-                   "engine/enginebuffer.cpp",
-                   "engine/enginebufferscale.cpp",
-                   "engine/enginebufferscalelinear.cpp",
-                   "engine/enginefilterbiquad1.cpp",
-                   "engine/enginefiltermoogladder4.cpp",
-                   "engine/enginefilterbessel4.cpp",
-                   "engine/enginefilterbessel8.cpp",
-                   "engine/enginefilterbutterworth4.cpp",
-                   "engine/enginefilterbutterworth8.cpp",
-                   "engine/enginefilterlinkwitzriley4.cpp",
-                   "engine/enginefilterlinkwitzriley8.cpp",
-                   "engine/enginefilter.cpp",
-                   "engine/engineobject.cpp",
-                   "engine/enginepregain.cpp",
-                   "engine/enginechannel.cpp",
-                   "engine/enginemaster.cpp",
-                   "engine/enginedelay.cpp",
-                   "engine/enginevumeter.cpp",
-                   "engine/enginesidechaincompressor.cpp",
-                   "engine/sidechain/enginesidechain.cpp",
-                   "engine/sidechain/networkstreamworker.cpp",
-                   "engine/enginexfader.cpp",
-                   "engine/enginemicrophone.cpp",
-                   "engine/enginedeck.cpp",
-                   "engine/engineaux.cpp",
-                   "engine/channelmixer_autogen.cpp",
-
-                   "engine/enginecontrol.cpp",
-                   "engine/ratecontrol.cpp",
-                   "engine/positionscratchcontroller.cpp",
-                   "engine/loopingcontrol.cpp",
-                   "engine/bpmcontrol.cpp",
-                   "engine/keycontrol.cpp",
-                   "engine/cuecontrol.cpp",
-                   "engine/quantizecontrol.cpp",
-                   "engine/clockcontrol.cpp",
-                   "engine/readaheadmanager.cpp",
-                   "engine/enginetalkoverducking.cpp",
-                   "engine/cachingreader.cpp",
-                   "engine/cachingreaderchunk.cpp",
-                   "engine/cachingreaderworker.cpp",
-
-                   "analyzer/analyzerqueue.cpp",
-                   "analyzer/analyzerwaveform.cpp",
-                   "analyzer/analyzergain.cpp",
-                   "analyzer/analyzerebur128.cpp",
-
-                   "controllers/controller.cpp",
-                   "controllers/controllerengine.cpp",
-                   "controllers/controllerenumerator.cpp",
-                   "controllers/controllerlearningeventfilter.cpp",
-                   "controllers/controllermanager.cpp",
-                   "controllers/controllerpresetfilehandler.cpp",
-                   "controllers/controllerpresetinfo.cpp",
-                   "controllers/controllerpresetinfoenumerator.cpp",
-                   "controllers/controlpickermenu.cpp",
-                   "controllers/controllermappingtablemodel.cpp",
-                   "controllers/controllerinputmappingtablemodel.cpp",
-                   "controllers/controlleroutputmappingtablemodel.cpp",
-                   "controllers/delegates/controldelegate.cpp",
-                   "controllers/delegates/midichanneldelegate.cpp",
-                   "controllers/delegates/midiopcodedelegate.cpp",
-                   "controllers/delegates/midibytedelegate.cpp",
-                   "controllers/delegates/midioptionsdelegate.cpp",
-                   "controllers/learningutils.cpp",
-                   "controllers/midi/midimessage.cpp",
-                   "controllers/midi/midiutils.cpp",
-                   "controllers/midi/midicontroller.cpp",
-                   "controllers/midi/midicontrollerpresetfilehandler.cpp",
-                   "controllers/midi/midienumerator.cpp",
-                   "controllers/midi/midioutputhandler.cpp",
-                   "controllers/softtakeover.cpp",
-                   "controllers/keyboard/keyboardeventfilter.cpp",
-
-                   "main.cpp",
-                   "mixxx.cpp",
-                   "mixxxapplication.cpp",
-                   "errordialoghandler.cpp",
-
-                   "sources/audiosource.cpp",
-                   "sources/soundsource.cpp",
-                   "sources/soundsourceplugin.cpp",
-                   "sources/soundsourcepluginlibrary.cpp",
-                   "sources/soundsourceproviderregistry.cpp",
-                   "sources/soundsourceproxy.cpp",
-
-                   "widget/controlwidgetconnection.cpp",
-                   "widget/wbasewidget.cpp",
-                   "widget/wwidget.cpp",
-                   "widget/wwidgetgroup.cpp",
-                   "widget/wwidgetstack.cpp",
-                   "widget/wsizeawarestack.cpp",
-                   "widget/wlabel.cpp",
-                   "widget/wtracktext.cpp",
-                   "widget/wnumber.cpp",
-                   "widget/wnumberdb.cpp",
-                   "widget/wnumberpos.cpp",
-                   "widget/wnumberrate.cpp",
-                   "widget/wknob.cpp",
-                   "widget/wknobcomposed.cpp",
-                   "widget/wdisplay.cpp",
-                   "widget/wvumeter.cpp",
-                   "widget/wpushbutton.cpp",
-                   "widget/weffectpushbutton.cpp",
-                   "widget/wslidercomposed.cpp",
-                   "widget/wstatuslight.cpp",
-                   "widget/woverview.cpp",
-                   "widget/woverviewlmh.cpp",
-                   "widget/woverviewhsv.cpp",
-                   "widget/woverviewrgb.cpp",
-                   "widget/wspinny.cpp",
-                   "widget/wskincolor.cpp",
-                   "widget/wsearchlineedit.cpp",
-                   "widget/wpixmapstore.cpp",
-                   "widget/wimagestore.cpp",
-                   "widget/hexspinbox.cpp",
-                   "widget/wtrackproperty.cpp",
-                   "widget/wstarrating.cpp",
-                   "widget/weffectchain.cpp",
-                   "widget/weffect.cpp",
-                   "widget/weffectselector.cpp",
-                   "widget/weffectparameter.cpp",
-                   "widget/weffectbuttonparameter.cpp",
-                   "widget/weffectparameterbase.cpp",
-                   "widget/wtime.cpp",
-                   "widget/wrecordingduration.cpp",
-                   "widget/wkey.cpp",
-                   "widget/wbattery.cpp",
-                   "widget/wcombobox.cpp",
-                   "widget/wsplitter.cpp",
-                   "widget/wcoverart.cpp",
-                   "widget/wcoverartlabel.cpp",
-                   "widget/wcoverartmenu.cpp",
-                   "widget/wsingletoncontainer.cpp",
-                   "widget/wmainmenubar.cpp",
-
-                   "musicbrainz/network.cpp",
-                   "musicbrainz/tagfetcher.cpp",
-                   "musicbrainz/gzip.cpp",
-                   "musicbrainz/crc.c",
-                   "musicbrainz/acoustidclient.cpp",
-                   "musicbrainz/chromaprinter.cpp",
-                   "musicbrainz/musicbrainzclient.cpp",
-
-                   "widget/wtracktableview.cpp",
-                   "widget/wtracktableviewheader.cpp",
-                   "widget/wlibrarysidebar.cpp",
-                   "widget/wlibrary.cpp",
-                   "widget/wlibrarytableview.cpp",
-                   "widget/wanalysislibrarytableview.cpp",
-                   "widget/wlibrarytextbrowser.cpp",
-                   "library/trackcollection.cpp",
-                   "library/basesqltablemodel.cpp",
-                   "library/basetrackcache.cpp",
-                   "library/columncache.cpp",
-                   "library/librarytablemodel.cpp",
-                   "library/searchquery.cpp",
-                   "library/searchqueryparser.cpp",
-                   "library/analysislibrarytablemodel.cpp",
-                   "library/missingtablemodel.cpp",
-                   "library/hiddentablemodel.cpp",
-                   "library/proxytrackmodel.cpp",
-                   "library/coverart.cpp",
-                   "library/coverartcache.cpp",
-                   "library/coverartutils.cpp",
-
-                   "library/crate/cratestorage.cpp",
-                   "library/crate/cratefeature.cpp",
-                   "library/crate/cratefeaturehelper.cpp",
-                   "library/crate/cratetablemodel.cpp",
-
-                   "library/playlisttablemodel.cpp",
-                   "library/libraryfeature.cpp",
-                   "library/analysisfeature.cpp",
-                   "library/autodj/autodjfeature.cpp",
-                   "library/autodj/autodjprocessor.cpp",
-                   "library/dao/directorydao.cpp",
-                   "library/mixxxlibraryfeature.cpp",
-                   "library/baseplaylistfeature.cpp",
-                   "library/playlistfeature.cpp",
-                   "library/setlogfeature.cpp",
-                   "library/autodj/dlgautodj.cpp",
-                   "library/dlganalysis.cpp",
-                   "library/dlgcoverartfullsize.cpp",
-                   "library/dlghidden.cpp",
-                   "library/dlgmissing.cpp",
-                   "library/dlgtagfetcher.cpp",
-                   "library/dlgtrackinfo.cpp",
-
-                   "library/browse/browsetablemodel.cpp",
-                   "library/browse/browsethread.cpp",
-                   "library/browse/browsefeature.cpp",
-                   "library/browse/foldertreemodel.cpp",
-
-                   "library/export/trackexportdlg.cpp",
-                   "library/export/trackexportwizard.cpp",
-                   "library/export/trackexportworker.cpp",
-
-                   "library/recording/recordingfeature.cpp",
-                   "library/recording/dlgrecording.cpp",
-                   "recording/recordingmanager.cpp",
-                   "engine/sidechain/enginerecord.cpp",
-
-                   # External Library Features
-                   "library/baseexternallibraryfeature.cpp",
-                   "library/baseexternaltrackmodel.cpp",
-                   "library/baseexternalplaylistmodel.cpp",
-                   "library/rhythmbox/rhythmboxfeature.cpp",
-
-                   "library/banshee/bansheefeature.cpp",
-                   "library/banshee/bansheeplaylistmodel.cpp",
-                   "library/banshee/bansheedbconnection.cpp",
-
-                   "library/itunes/itunesfeature.cpp",
-                   "library/traktor/traktorfeature.cpp",
-
-                   "library/sidebarmodel.cpp",
-                   "library/library.cpp",
-
-                   "library/scanner/libraryscanner.cpp",
-                   "library/scanner/libraryscannerdlg.cpp",
-                   "library/scanner/scannertask.cpp",
-                   "library/scanner/importfilestask.cpp",
-                   "library/scanner/recursivescandirectorytask.cpp",
-
-                   "library/dao/cuedao.cpp",
-                   "library/dao/cue.cpp",
-                   "library/dao/trackdao.cpp",
-                   "library/dao/playlistdao.cpp",
-                   "library/dao/libraryhashdao.cpp",
-                   "library/dao/settingsdao.cpp",
-                   "library/dao/analysisdao.cpp",
-                   "library/dao/autodjcratesdao.cpp",
-
-                   "library/librarycontrol.cpp",
-                   "library/schemamanager.cpp",
-                   "library/songdownloader.cpp",
-                   "library/starrating.cpp",
-                   "library/stardelegate.cpp",
-                   "library/stareditor.cpp",
-                   "library/bpmdelegate.cpp",
-                   "library/previewbuttondelegate.cpp",
-                   "library/coverartdelegate.cpp",
-
-                   "library/treeitemmodel.cpp",
-                   "library/treeitem.cpp",
-
-                   "library/parser.cpp",
-                   "library/parserpls.cpp",
-                   "library/parserm3u.cpp",
-                   "library/parsercsv.cpp",
-
-                   "widget/wwaveformviewer.cpp",
-
-                   "waveform/sharedglcontext.cpp",
-                   "waveform/waveform.cpp",
-                   "waveform/waveformfactory.cpp",
-                   "waveform/waveformwidgetfactory.cpp",
-                   "waveform/vsyncthread.cpp",
-                   "waveform/guitick.cpp",
-                   "waveform/visualplayposition.cpp",
-                   "waveform/renderers/waveformwidgetrenderer.cpp",
-                   "waveform/renderers/waveformrendererabstract.cpp",
-                   "waveform/renderers/waveformrenderbackground.cpp",
-                   "waveform/renderers/waveformrendermark.cpp",
-                   "waveform/renderers/waveformrendermarkrange.cpp",
-                   "waveform/renderers/waveformrenderbeat.cpp",
-                   "waveform/renderers/waveformrendererendoftrack.cpp",
-                   "waveform/renderers/waveformrendererpreroll.cpp",
-
-                   "waveform/renderers/waveformrendererfilteredsignal.cpp",
-                   "waveform/renderers/waveformrendererhsv.cpp",
-                   "waveform/renderers/waveformrendererrgb.cpp",
-                   "waveform/renderers/qtwaveformrendererfilteredsignal.cpp",
-                   "waveform/renderers/qtwaveformrenderersimplesignal.cpp",
-
-                   "waveform/renderers/waveformsignalcolors.cpp",
-
-                   "waveform/renderers/waveformrenderersignalbase.cpp",
-                   "waveform/renderers/waveformmark.cpp",
-                   "waveform/renderers/waveformmarkproperties.cpp",
-                   "waveform/renderers/waveformmarkset.cpp",
-                   "waveform/renderers/waveformmarkrange.cpp",
-                   "waveform/renderers/glwaveformrenderersimplesignal.cpp",
-                   "waveform/renderers/glwaveformrendererrgb.cpp",
-                   "waveform/renderers/glwaveformrendererfilteredsignal.cpp",
-                   "waveform/renderers/glslwaveformrenderersignal.cpp",
-                   "waveform/renderers/glvsynctestrenderer.cpp",
-
-                   "waveform/widgets/waveformwidgetabstract.cpp",
-                   "waveform/widgets/emptywaveformwidget.cpp",
-                   "waveform/widgets/softwarewaveformwidget.cpp",
-                   "waveform/widgets/hsvwaveformwidget.cpp",
-                   "waveform/widgets/rgbwaveformwidget.cpp",
-                   "waveform/widgets/qtwaveformwidget.cpp",
-                   "waveform/widgets/qtsimplewaveformwidget.cpp",
-                   "waveform/widgets/glwaveformwidget.cpp",
-                   "waveform/widgets/glsimplewaveformwidget.cpp",
-                   "waveform/widgets/glvsynctestwidget.cpp",
-
-                   "waveform/widgets/glslwaveformwidget.cpp",
-
-                   "waveform/widgets/glrgbwaveformwidget.cpp",
-
-                   "skin/imginvert.cpp",
-                   "skin/imgloader.cpp",
-                   "skin/imgcolor.cpp",
-                   "skin/skinloader.cpp",
-                   "skin/legacyskinparser.cpp",
-                   "skin/colorschemeparser.cpp",
-                   "skin/tooltips.cpp",
-                   "skin/skincontext.cpp",
-                   "skin/svgparser.cpp",
-                   "skin/pixmapsource.cpp",
-                   "skin/launchimage.cpp",
-
-                   "track/beatfactory.cpp",
-                   "track/beatgrid.cpp",
-                   "track/beatmap.cpp",
-                   "track/beatutils.cpp",
-                   "track/bpm.cpp",
-                   "track/keyfactory.cpp",
-                   "track/keys.cpp",
-                   "track/keyutils.cpp",
-                   "track/playcounter.cpp",
-                   "track/replaygain.cpp",
-                   "track/track.cpp",
-                   "track/trackmetadata.cpp",
-                   "track/trackmetadatataglib.cpp",
-                   "track/tracknumbers.cpp",
-
-                   "mixer/auxiliary.cpp",
-                   "mixer/baseplayer.cpp",
-                   "mixer/basetrackplayer.cpp",
-                   "mixer/deck.cpp",
-                   "mixer/microphone.cpp",
-                   "mixer/playerinfo.cpp",
-                   "mixer/playermanager.cpp",
-                   "mixer/previewdeck.cpp",
-                   "mixer/sampler.cpp",
-                   "mixer/samplerbank.cpp",
-
-                   "soundio/sounddevice.cpp",
-                   "soundio/sounddevicenetwork.cpp",
-                   "engine/sidechain/enginenetworkstream.cpp",
-                   "soundio/soundmanager.cpp",
-                   "soundio/soundmanagerconfig.cpp",
-                   "soundio/soundmanagerutil.cpp",
-
-                   "encoder/encoder.cpp",
-                   "encoder/encodermp3.cpp",
-                   "encoder/encodervorbis.cpp",
-
-                   "util/sleepableqthread.cpp",
-                   "util/statsmanager.cpp",
-                   "util/stat.cpp",
-                   "util/statmodel.cpp",
-                   "util/duration.cpp",
-                   "util/time.cpp",
-                   "util/timer.cpp",
-                   "util/performancetimer.cpp",
-                   "util/threadcputimer.cpp",
-                   "util/version.cpp",
-                   "util/rlimit.cpp",
-                   "util/battery/battery.cpp",
-                   "util/valuetransformer.cpp",
-                   "util/sandbox.cpp",
-                   "util/file.cpp",
-                   "util/mac.cpp",
-                   "util/task.cpp",
-                   "util/experiment.cpp",
-                   "util/xml.cpp",
-                   "util/tapfilter.cpp",
-                   "util/movinginterquartilemean.cpp",
-                   "util/console.cpp",
-                   "util/db/dbconnection.cpp",
-                   "util/db/dbid.cpp",
-                   "util/db/fwdsqlquery.cpp",
-                   "util/db/fwdsqlqueryselectresult.cpp",
-                   "util/db/sqllikewildcardescaper.cpp",
-                   "util/db/sqlqueryfinisher.cpp",
-                   "util/db/sqlstringformatter.cpp",
-                   "util/db/sqltransaction.cpp",
-                   "util/sample.cpp",
-                   "util/samplebuffer.cpp",
-                   "util/singularsamplebuffer.cpp",
-                   "util/circularsamplebuffer.cpp",
-                   "util/rotary.cpp",
-                   "util/logging.cpp",
-                   "util/cmdlineargs.cpp",
-                   "util/audiosignal.cpp",
-<<<<<<< HEAD
-                   "util/screensaver.cpp",
-=======
-                   "util/autohidpi.cpp",
->>>>>>> 8a78c886
-
-                   '#res/mixxx.qrc'
+def description(self):
+    return "Mixxx Core Features"
+
+def enabled(self, build):
+    return True
+
+def sources(self, build):
+    sources = ["control/control.cpp",
+               "control/controlaudiotaperpot.cpp",
+               "control/controlbehavior.cpp",
+               "control/controleffectknob.cpp",
+               "control/controlindicator.cpp",
+               "control/controllinpotmeter.cpp",
+               "control/controllogpotmeter.cpp",
+               "control/controlmodel.cpp",
+               "control/controlobject.cpp",
+               "control/controlobjectscript.cpp",
+               "control/controlpotmeter.cpp",
+               "control/controlproxy.cpp",
+               "control/controlpushbutton.cpp",
+               "control/controlttrotary.cpp",
+
+               "controllers/dlgcontrollerlearning.cpp",
+               "controllers/dlgprefcontroller.cpp",
+               "controllers/dlgprefcontrollers.cpp",
+               "dialog/dlgabout.cpp",
+               "dialog/dlgdevelopertools.cpp",
+
+               "preferences/configobject.cpp",
+               "preferences/dialog/dlgprefautodj.cpp",
+               "preferences/dialog/dlgprefcontrols.cpp",
+               "preferences/dialog/dlgprefcrossfader.cpp",
+               "preferences/dialog/dlgprefeffects.cpp",
+               "preferences/dialog/dlgprefeq.cpp",
+               "preferences/dialog/dlgpreferences.cpp",
+               "preferences/dialog/dlgpreflibrary.cpp",
+               "preferences/dialog/dlgprefnovinyl.cpp",
+               "preferences/dialog/dlgprefrecord.cpp",
+               "preferences/dialog/dlgprefreplaygain.cpp",
+               "preferences/dialog/dlgprefsound.cpp",
+               "preferences/dialog/dlgprefsounditem.cpp",
+               "preferences/dialog/dlgprefwaveform.cpp",
+               "preferences/settingsmanager.cpp",
+               "preferences/replaygainsettings.cpp",
+               "preferences/broadcastsettings.cpp",
+               "preferences/upgrade.cpp",
+               "preferences/dlgpreferencepage.cpp",
+
+
+               "effects/effectmanifest.cpp",
+               "effects/effectmanifestparameter.cpp",
+
+               "effects/effectchain.cpp",
+               "effects/effect.cpp",
+               "effects/effectparameter.cpp",
+
+               "effects/effectrack.cpp",
+               "effects/effectchainslot.cpp",
+               "effects/effectslot.cpp",
+               "effects/effectparameterslotbase.cpp",
+               "effects/effectparameterslot.cpp",
+               "effects/effectbuttonparameterslot.cpp",
+
+               "effects/effectsmanager.cpp",
+               "effects/effectchainmanager.cpp",
+               "effects/effectsbackend.cpp",
+
+               "effects/native/nativebackend.cpp",
+               "effects/native/bitcrushereffect.cpp",
+               "effects/native/linkwitzriley8eqeffect.cpp",
+               "effects/native/bessel4lvmixeqeffect.cpp",
+               "effects/native/bessel8lvmixeqeffect.cpp",
+               "effects/native/threebandbiquadeqeffect.cpp",
+               "effects/native/biquadfullkilleqeffect.cpp",
+               "effects/native/loudnesscontoureffect.cpp",
+               "effects/native/graphiceqeffect.cpp",
+               "effects/native/flangereffect.cpp",
+               "effects/native/filtereffect.cpp",
+               "effects/native/moogladder4filtereffect.cpp",
+               "effects/native/reverbeffect.cpp",
+               "effects/native/echoeffect.cpp",
+               "effects/native/autopaneffect.cpp",
+               "effects/native/phasereffect.cpp",
+
+               "engine/effects/engineeffectsmanager.cpp",
+               "engine/effects/engineeffectrack.cpp",
+               "engine/effects/engineeffectchain.cpp",
+               "engine/effects/engineeffect.cpp",
+
+               "engine/sync/basesyncablelistener.cpp",
+               "engine/sync/enginesync.cpp",
+               "engine/sync/synccontrol.cpp",
+               "engine/sync/internalclock.cpp",
+
+               "engine/engineworker.cpp",
+               "engine/engineworkerscheduler.cpp",
+               "engine/enginebuffer.cpp",
+               "engine/enginebufferscale.cpp",
+               "engine/enginebufferscalelinear.cpp",
+               "engine/enginefilterbiquad1.cpp",
+               "engine/enginefiltermoogladder4.cpp",
+               "engine/enginefilterbessel4.cpp",
+               "engine/enginefilterbessel8.cpp",
+               "engine/enginefilterbutterworth4.cpp",
+               "engine/enginefilterbutterworth8.cpp",
+               "engine/enginefilterlinkwitzriley4.cpp",
+               "engine/enginefilterlinkwitzriley8.cpp",
+               "engine/enginefilter.cpp",
+               "engine/engineobject.cpp",
+               "engine/enginepregain.cpp",
+               "engine/enginechannel.cpp",
+               "engine/enginemaster.cpp",
+               "engine/enginedelay.cpp",
+               "engine/enginevumeter.cpp",
+               "engine/enginesidechaincompressor.cpp",
+               "engine/sidechain/enginesidechain.cpp",
+               "engine/sidechain/networkstreamworker.cpp",
+               "engine/enginexfader.cpp",
+               "engine/enginemicrophone.cpp",
+               "engine/enginedeck.cpp",
+               "engine/engineaux.cpp",
+               "engine/channelmixer_autogen.cpp",
+
+               "engine/enginecontrol.cpp",
+               "engine/ratecontrol.cpp",
+               "engine/positionscratchcontroller.cpp",
+               "engine/loopingcontrol.cpp",
+               "engine/bpmcontrol.cpp",
+               "engine/keycontrol.cpp",
+               "engine/cuecontrol.cpp",
+               "engine/quantizecontrol.cpp",
+               "engine/clockcontrol.cpp",
+               "engine/readaheadmanager.cpp",
+               "engine/enginetalkoverducking.cpp",
+               "engine/cachingreader.cpp",
+               "engine/cachingreaderchunk.cpp",
+               "engine/cachingreaderworker.cpp",
+
+               "analyzer/analyzerqueue.cpp",
+               "analyzer/analyzerwaveform.cpp",
+               "analyzer/analyzergain.cpp",
+               "analyzer/analyzerebur128.cpp",
+
+               "controllers/controller.cpp",
+               "controllers/controllerengine.cpp",
+               "controllers/controllerenumerator.cpp",
+               "controllers/controllerlearningeventfilter.cpp",
+               "controllers/controllermanager.cpp",
+               "controllers/controllerpresetfilehandler.cpp",
+               "controllers/controllerpresetinfo.cpp",
+               "controllers/controllerpresetinfoenumerator.cpp",
+               "controllers/controlpickermenu.cpp",
+               "controllers/controllermappingtablemodel.cpp",
+               "controllers/controllerinputmappingtablemodel.cpp",
+               "controllers/controlleroutputmappingtablemodel.cpp",
+               "controllers/delegates/controldelegate.cpp",
+               "controllers/delegates/midichanneldelegate.cpp",
+               "controllers/delegates/midiopcodedelegate.cpp",
+               "controllers/delegates/midibytedelegate.cpp",
+               "controllers/delegates/midioptionsdelegate.cpp",
+               "controllers/learningutils.cpp",
+               "controllers/midi/midimessage.cpp",
+               "controllers/midi/midiutils.cpp",
+               "controllers/midi/midicontroller.cpp",
+               "controllers/midi/midicontrollerpresetfilehandler.cpp",
+               "controllers/midi/midienumerator.cpp",
+               "controllers/midi/midioutputhandler.cpp",
+               "controllers/softtakeover.cpp",
+               "controllers/keyboard/keyboardeventfilter.cpp",
+
+               "main.cpp",
+               "mixxx.cpp",
+               "mixxxapplication.cpp",
+               "errordialoghandler.cpp",
+
+               "sources/audiosource.cpp",
+               "sources/soundsource.cpp",
+               "sources/soundsourceplugin.cpp",
+               "sources/soundsourcepluginlibrary.cpp",
+               "sources/soundsourceproviderregistry.cpp",
+               "sources/soundsourceproxy.cpp",
+
+               "widget/controlwidgetconnection.cpp",
+               "widget/wbasewidget.cpp",
+               "widget/wwidget.cpp",
+               "widget/wwidgetgroup.cpp",
+               "widget/wwidgetstack.cpp",
+               "widget/wsizeawarestack.cpp",
+               "widget/wlabel.cpp",
+               "widget/wtracktext.cpp",
+               "widget/wnumber.cpp",
+               "widget/wnumberdb.cpp",
+               "widget/wnumberpos.cpp",
+               "widget/wnumberrate.cpp",
+               "widget/wknob.cpp",
+               "widget/wknobcomposed.cpp",
+               "widget/wdisplay.cpp",
+               "widget/wvumeter.cpp",
+               "widget/wpushbutton.cpp",
+               "widget/weffectpushbutton.cpp",
+               "widget/wslidercomposed.cpp",
+               "widget/wstatuslight.cpp",
+               "widget/woverview.cpp",
+               "widget/woverviewlmh.cpp",
+               "widget/woverviewhsv.cpp",
+               "widget/woverviewrgb.cpp",
+               "widget/wspinny.cpp",
+               "widget/wskincolor.cpp",
+               "widget/wsearchlineedit.cpp",
+               "widget/wpixmapstore.cpp",
+               "widget/wimagestore.cpp",
+               "widget/hexspinbox.cpp",
+               "widget/wtrackproperty.cpp",
+               "widget/wstarrating.cpp",
+               "widget/weffectchain.cpp",
+               "widget/weffect.cpp",
+               "widget/weffectselector.cpp",
+               "widget/weffectparameter.cpp",
+               "widget/weffectbuttonparameter.cpp",
+               "widget/weffectparameterbase.cpp",
+               "widget/wtime.cpp",
+               "widget/wrecordingduration.cpp",
+               "widget/wkey.cpp",
+               "widget/wbattery.cpp",
+               "widget/wcombobox.cpp",
+               "widget/wsplitter.cpp",
+               "widget/wcoverart.cpp",
+               "widget/wcoverartlabel.cpp",
+               "widget/wcoverartmenu.cpp",
+               "widget/wsingletoncontainer.cpp",
+               "widget/wmainmenubar.cpp",
+
+               "musicbrainz/network.cpp",
+               "musicbrainz/tagfetcher.cpp",
+               "musicbrainz/gzip.cpp",
+               "musicbrainz/crc.c",
+               "musicbrainz/acoustidclient.cpp",
+               "musicbrainz/chromaprinter.cpp",
+               "musicbrainz/musicbrainzclient.cpp",
+
+               "widget/wtracktableview.cpp",
+               "widget/wtracktableviewheader.cpp",
+               "widget/wlibrarysidebar.cpp",
+               "widget/wlibrary.cpp",
+               "widget/wlibrarytableview.cpp",
+               "widget/wanalysislibrarytableview.cpp",
+               "widget/wlibrarytextbrowser.cpp",
+               "library/trackcollection.cpp",
+               "library/basesqltablemodel.cpp",
+               "library/basetrackcache.cpp",
+               "library/columncache.cpp",
+               "library/librarytablemodel.cpp",
+               "library/searchquery.cpp",
+               "library/searchqueryparser.cpp",
+               "library/analysislibrarytablemodel.cpp",
+               "library/missingtablemodel.cpp",
+               "library/hiddentablemodel.cpp",
+               "library/proxytrackmodel.cpp",
+               "library/coverart.cpp",
+               "library/coverartcache.cpp",
+               "library/coverartutils.cpp",
+
+               "library/crate/cratestorage.cpp",
+               "library/crate/cratefeature.cpp",
+               "library/crate/cratefeaturehelper.cpp",
+               "library/crate/cratetablemodel.cpp",
+
+               "library/playlisttablemodel.cpp",
+               "library/libraryfeature.cpp",
+               "library/analysisfeature.cpp",
+               "library/autodj/autodjfeature.cpp",
+               "library/autodj/autodjprocessor.cpp",
+               "library/dao/directorydao.cpp",
+               "library/mixxxlibraryfeature.cpp",
+               "library/baseplaylistfeature.cpp",
+               "library/playlistfeature.cpp",
+               "library/setlogfeature.cpp",
+               "library/autodj/dlgautodj.cpp",
+               "library/dlganalysis.cpp",
+               "library/dlgcoverartfullsize.cpp",
+               "library/dlghidden.cpp",
+               "library/dlgmissing.cpp",
+               "library/dlgtagfetcher.cpp",
+               "library/dlgtrackinfo.cpp",
+
+               "library/browse/browsetablemodel.cpp",
+               "library/browse/browsethread.cpp",
+               "library/browse/browsefeature.cpp",
+               "library/browse/foldertreemodel.cpp",
+
+               "library/export/trackexportdlg.cpp",
+               "library/export/trackexportwizard.cpp",
+               "library/export/trackexportworker.cpp",
+
+               "library/recording/recordingfeature.cpp",
+               "library/recording/dlgrecording.cpp",
+               "recording/recordingmanager.cpp",
+               "engine/sidechain/enginerecord.cpp",
+
+               # External Library Features
+               "library/baseexternallibraryfeature.cpp",
+               "library/baseexternaltrackmodel.cpp",
+               "library/baseexternalplaylistmodel.cpp",
+               "library/rhythmbox/rhythmboxfeature.cpp",
+
+               "library/banshee/bansheefeature.cpp",
+               "library/banshee/bansheeplaylistmodel.cpp",
+               "library/banshee/bansheedbconnection.cpp",
+
+               "library/itunes/itunesfeature.cpp",
+               "library/traktor/traktorfeature.cpp",
+
+               "library/sidebarmodel.cpp",
+               "library/library.cpp",
+
+               "library/scanner/libraryscanner.cpp",
+               "library/scanner/libraryscannerdlg.cpp",
+               "library/scanner/scannertask.cpp",
+               "library/scanner/importfilestask.cpp",
+               "library/scanner/recursivescandirectorytask.cpp",
+
+               "library/dao/cuedao.cpp",
+               "library/dao/cue.cpp",
+               "library/dao/trackdao.cpp",
+               "library/dao/playlistdao.cpp",
+               "library/dao/libraryhashdao.cpp",
+               "library/dao/settingsdao.cpp",
+               "library/dao/analysisdao.cpp",
+               "library/dao/autodjcratesdao.cpp",
+
+               "library/librarycontrol.cpp",
+               "library/schemamanager.cpp",
+               "library/songdownloader.cpp",
+               "library/starrating.cpp",
+               "library/stardelegate.cpp",
+               "library/stareditor.cpp",
+               "library/bpmdelegate.cpp",
+               "library/previewbuttondelegate.cpp",
+               "library/coverartdelegate.cpp",
+
+               "library/treeitemmodel.cpp",
+               "library/treeitem.cpp",
+
+               "library/parser.cpp",
+               "library/parserpls.cpp",
+               "library/parserm3u.cpp",
+               "library/parsercsv.cpp",
+
+               "widget/wwaveformviewer.cpp",
+
+               "waveform/sharedglcontext.cpp",
+               "waveform/waveform.cpp",
+               "waveform/waveformfactory.cpp",
+               "waveform/waveformwidgetfactory.cpp",
+               "waveform/vsyncthread.cpp",
+               "waveform/guitick.cpp",
+               "waveform/visualplayposition.cpp",
+               "waveform/renderers/waveformwidgetrenderer.cpp",
+               "waveform/renderers/waveformrendererabstract.cpp",
+               "waveform/renderers/waveformrenderbackground.cpp",
+               "waveform/renderers/waveformrendermark.cpp",
+               "waveform/renderers/waveformrendermarkrange.cpp",
+               "waveform/renderers/waveformrenderbeat.cpp",
+               "waveform/renderers/waveformrendererendoftrack.cpp",
+               "waveform/renderers/waveformrendererpreroll.cpp",
+
+               "waveform/renderers/waveformrendererfilteredsignal.cpp",
+               "waveform/renderers/waveformrendererhsv.cpp",
+               "waveform/renderers/waveformrendererrgb.cpp",
+               "waveform/renderers/qtwaveformrendererfilteredsignal.cpp",
+               "waveform/renderers/qtwaveformrenderersimplesignal.cpp",
+
+               "waveform/renderers/waveformsignalcolors.cpp",
+
+               "waveform/renderers/waveformrenderersignalbase.cpp",
+               "waveform/renderers/waveformmark.cpp",
+               "waveform/renderers/waveformmarkproperties.cpp",
+               "waveform/renderers/waveformmarkset.cpp",
+               "waveform/renderers/waveformmarkrange.cpp",
+               "waveform/renderers/glwaveformrenderersimplesignal.cpp",
+               "waveform/renderers/glwaveformrendererrgb.cpp",
+               "waveform/renderers/glwaveformrendererfilteredsignal.cpp",
+               "waveform/renderers/glslwaveformrenderersignal.cpp",
+               "waveform/renderers/glvsynctestrenderer.cpp",
+
+               "waveform/widgets/waveformwidgetabstract.cpp",
+               "waveform/widgets/emptywaveformwidget.cpp",
+               "waveform/widgets/softwarewaveformwidget.cpp",
+               "waveform/widgets/hsvwaveformwidget.cpp",
+               "waveform/widgets/rgbwaveformwidget.cpp",
+               "waveform/widgets/qtwaveformwidget.cpp",
+               "waveform/widgets/qtsimplewaveformwidget.cpp",
+               "waveform/widgets/glwaveformwidget.cpp",
+               "waveform/widgets/glsimplewaveformwidget.cpp",
+               "waveform/widgets/glvsynctestwidget.cpp",
+
+               "waveform/widgets/glslwaveformwidget.cpp",
+
+               "waveform/widgets/glrgbwaveformwidget.cpp",
+
+               "skin/imginvert.cpp",
+               "skin/imgloader.cpp",
+               "skin/imgcolor.cpp",
+               "skin/skinloader.cpp",
+               "skin/legacyskinparser.cpp",
+               "skin/colorschemeparser.cpp",
+               "skin/tooltips.cpp",
+               "skin/skincontext.cpp",
+               "skin/svgparser.cpp",
+               "skin/pixmapsource.cpp",
+               "skin/launchimage.cpp",
+
+               "track/beatfactory.cpp",
+               "track/beatgrid.cpp",
+               "track/beatmap.cpp",
+               "track/beatutils.cpp",
+               "track/bpm.cpp",
+               "track/keyfactory.cpp",
+               "track/keys.cpp",
+               "track/keyutils.cpp",
+               "track/playcounter.cpp",
+               "track/replaygain.cpp",
+               "track/track.cpp",
+               "track/trackmetadata.cpp",
+               "track/trackmetadatataglib.cpp",
+               "track/tracknumbers.cpp",
+
+               "mixer/auxiliary.cpp",
+               "mixer/baseplayer.cpp",
+               "mixer/basetrackplayer.cpp",
+               "mixer/deck.cpp",
+               "mixer/microphone.cpp",
+               "mixer/playerinfo.cpp",
+               "mixer/playermanager.cpp",
+               "mixer/previewdeck.cpp",
+               "mixer/sampler.cpp",
+               "mixer/samplerbank.cpp",
+
+               "soundio/sounddevice.cpp",
+               "soundio/sounddevicenetwork.cpp",
+               "engine/sidechain/enginenetworkstream.cpp",
+               "soundio/soundmanager.cpp",
+               "soundio/soundmanagerconfig.cpp",
+               "soundio/soundmanagerutil.cpp",
+
+               "encoder/encoder.cpp",
+               "encoder/encodermp3.cpp",
+               "encoder/encodervorbis.cpp",
+
+               "util/sleepableqthread.cpp",
+               "util/statsmanager.cpp",
+               "util/stat.cpp",
+               "util/statmodel.cpp",
+               "util/duration.cpp",
+               "util/time.cpp",
+               "util/timer.cpp",
+               "util/performancetimer.cpp",
+               "util/threadcputimer.cpp",
+               "util/version.cpp",
+               "util/rlimit.cpp",
+               "util/battery/battery.cpp",
+               "util/valuetransformer.cpp",
+               "util/sandbox.cpp",
+               "util/file.cpp",
+               "util/mac.cpp",
+               "util/task.cpp",
+               "util/experiment.cpp",
+               "util/xml.cpp",
+               "util/tapfilter.cpp",
+               "util/movinginterquartilemean.cpp",
+               "util/console.cpp",
+               "util/db/dbconnection.cpp",
+               "util/db/dbid.cpp",
+               "util/db/fwdsqlquery.cpp",
+               "util/db/fwdsqlqueryselectresult.cpp",
+               "util/db/sqllikewildcardescaper.cpp",
+               "util/db/sqlqueryfinisher.cpp",
+               "util/db/sqlstringformatter.cpp",
+               "util/db/sqltransaction.cpp",
+               "util/sample.cpp",
+               "util/samplebuffer.cpp",
+               "util/singularsamplebuffer.cpp",
+               "util/circularsamplebuffer.cpp",
+               "util/rotary.cpp",
+               "util/logging.cpp",
+               "util/cmdlineargs.cpp",
+               "util/audiosignal.cpp",
+               "util/screensaver.cpp",
+               "util/autohidpi.cpp",
+
+               '#res/mixxx.qrc'
                    ]
 
         proto_args = {
