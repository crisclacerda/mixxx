Source: mixxx
Section: sound
Priority: optional
Maintainer: Ubuntu MOTU Developers <ubuntu-motu@lists.ubuntu.com>
XSBC-Original-Maintainer: RJ Ryan <rryan@mixxx.org>
Build-Depends: debhelper (>= 4.0.0),
               pkg-config,
               docbook-to-man,
<<<<<<< HEAD
               xlibmesa-gl-dev,
=======
>>>>>>> 8fdfb4f9
               libglu1-mesa-dev,
               libqt4-opengl-dev | libqt4-dev (>= 4.6.0),
               scons,
               libjack-dev,
               portaudio19-dev,
               libid3tag0-dev,
               libmad0-dev,
               libogg-dev,
               libsndfile1-dev,
               libasound2-dev,
               libvorbis-dev,
               libsoundtouch1-dev,
               libmp4v2-dev,
               libfaad-dev,
               libportmidi-dev,
               libtag1-dev,
               libshout-dev,
<<<<<<< HEAD
=======
               libqtwebkit-dev,
>>>>>>> 8fdfb4f9
               vamp-plugin-sdk,
               libprotobuf-dev,
               protobuf-compiler,
               libusb-1.0-0-dev,
               libchromaprint-dev,
               librubberband-dev,
               libopusfile-dev,
               libsqlite3-dev,
<<<<<<< HEAD
               libupower-glib-dev
=======
               libsoundtouch-dev,
               libhidapi-dev
>>>>>>> 8fdfb4f9
Standards-Version: 3.7.3
Homepage: http://www.mixxx.org/

Package: mixxx
Section: sound
Architecture: any
Depends: ${shlibs:Depends},
         ${misc:Depends},
         libqt4-opengl,
         libqt4-svg,
         libqt4-xmlpatterns,
         libqt4-webkit,
         libqt4-sql,
         libqt4-sql-sqlite
Recommends: libmp3lame0
Suggests: pdf-viewer
Replaces: mixxx-data
Description: Free Digital DJ software. Start making live DJ mixes today.
 Mixxx is free DJ software that gives you everything you need to perform live DJ
 mixes. Blend songs together with automatic BPM matching and remix on-the-fly
 with looping and hot cues. Whether you're a pro DJ or just getting started,
 Mixxx has you covered.
 .
 Mixxx works with ALSA, JACK, OSS and supports many popular DJ controllers.
 .
 Features include:
  - Parallel or split scratchable waveform displays
  - Waveform summaries
  - Spinning vinyl widgets
  - MP3, OGG, WAVE, FLAC, and optional unprotected aac (m4a) playback
  - Extra playback formats through plugins
  - Wave and Ogg recording with optional MP3 support
  - Fast, database-powered library
  - Crates and playlists for organizing your music
  - Reads iTunes, Traktor, and Rhythmbox libraries
  - History section keeps track of your setlists
  - Internet Broadcasting with Shoutcast and Icecast
  - Microphone Support
  - Automatic crossfading with Auto DJ
  - Pitch-independent time stretch (key lock)
  - Adjustable pitch range
  - Ramping pitchbend controls
  - ReplayGain volume normalization
  - Quantized loops, hotcues, and beatloops
  - Synchronization and auto-beatmatching
  - BPM detection and estimation
  - Bulk BPM analysis
  - Adjustable EQ shelves
  - Crossfader curve control
  - Sampler Decks
  - Vinyl emulation with Serato, Traktor, and Mixvibes timecode support
  - Multichannel soundcard support (playback and capture)
  - Headphone cueing with multiple soundcard support
  - Skinnable interface with several skins bundled
  - Support for many DJ MIDI and HID controllers out-of-the-box
  - Advanced MIDI/HID scripting engine
  - Multiple simultaneous MIDI/HID controllers
  - Multi-core CPU support
  - 24-bit/96000 Hz playback and capture<|MERGE_RESOLUTION|>--- conflicted
+++ resolved
@@ -6,10 +6,6 @@
 Build-Depends: debhelper (>= 4.0.0),
                pkg-config,
                docbook-to-man,
-<<<<<<< HEAD
-               xlibmesa-gl-dev,
-=======
->>>>>>> 8fdfb4f9
                libglu1-mesa-dev,
                libqt4-opengl-dev | libqt4-dev (>= 4.6.0),
                scons,
@@ -27,10 +23,7 @@
                libportmidi-dev,
                libtag1-dev,
                libshout-dev,
-<<<<<<< HEAD
-=======
                libqtwebkit-dev,
->>>>>>> 8fdfb4f9
                vamp-plugin-sdk,
                libprotobuf-dev,
                protobuf-compiler,
@@ -39,12 +32,9 @@
                librubberband-dev,
                libopusfile-dev,
                libsqlite3-dev,
-<<<<<<< HEAD
+               libsoundtouch-dev,
+               libhidapi-dev,
                libupower-glib-dev
-=======
-               libsoundtouch-dev,
-               libhidapi-dev
->>>>>>> 8fdfb4f9
 Standards-Version: 3.7.3
 Homepage: http://www.mixxx.org/
 
