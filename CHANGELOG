--- conflicted
+++ resolved
@@ -1,4 +1,3 @@
-<<<<<<< HEAD
 ==== 2.2.0 2018-12-17 ====
 
 General
@@ -31,13 +30,10 @@
   scrolling waveforms.
 * Support IRC/AIM/ICQ broadcast metadata.
 
-==== 2.1.8 2019-02-23 ====
-=======
 ==== 2.1.8 2019-04-07 ====
->>>>>>> 30fc492b
 
 * Fix a rare chance for a corrupt track file while writing metadata in out of disk situations. lp:1815305
-* Fix export of BPM track file metadata. lp:1816490 
+* Fix export of BPM track file metadata. lp:1816490
 * Fix sending of broadcast metadata with TLS enabled libshout 2.4.1. lp:1817395
 * Fix resdicovering purged tracks in all cases. lp:1821514
 * Fix dropping track from OSX Finder. lp:1822424
@@ -45,30 +41,30 @@
 ==== 2.1.7 2019-01-15 ====
 
 * Fix syncing to doublespeed lp:1808697
-* Fix issues when changing beats of a synced track lp:1808698 
+* Fix issues when changing beats of a synced track lp:1808698
 * Fix direction of pitch bend buttons when inverting rate slider lp:1770745
 * Use first loaded deck if no playing deck is found lp:1784185
-* Encode file names correctly on macOS lp:1776949 	
+* Encode file names correctly on macOS lp:1776949
 
 ==== 2.1.6 2018-12-23 ====
 
 * Fix crash when loading a Qt5 Soundsource / Vamp Plug-In. lp:1774639 * Validate effect parameter range. lp:1795234
 * Fix crash using the bpm_tap button without a track loaded. lp:1801844
-* Fix possible crash after ejecting a track. lp:1801874 	
+* Fix possible crash after ejecting a track. lp:1801874
 * Fix wrong bitrate reported for faulty mp3 files. lp:1782912
 * Fix Echo effect syncing lp:1793232
 * Fix iTunes context menu lp:1799932
 * Fix loading the wrong track after delete search and scroll. lp:1803148
 * Improve search bar timing. lp:1635087
-* Fix quoted search sentence. lp:1784141 
-* Fix loading a track formerly not existing. lp:1800395 
+* Fix quoted search sentence. lp:1784141
+* Fix loading a track formerly not existing. lp:1800395
 * Fix imporing m3u files with blank lines. lp:1806271
 * Fix position in sampler overview waveforms. lp:1744170
-* Don't reset rate slider, syncing a track without a beatgrid. lp:1783020 	
+* Don't reset rate slider, syncing a track without a beatgrid. lp:1783020
 * Clean up iTunes track context menu. lp:1800335
 * Collapsed sampler are not analyzed on startup. lp:1801126
 * search for decoration characters like "˚". lp:#1802730
-* Fix cue button blinking after pressing eject on an empty deck. lp:1808222 	
+* Fix cue button blinking after pressing eject on an empty deck. lp:1808222
 
 ==== 2.1.5 2018-10-28 ====
 
