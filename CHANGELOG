--- conflicted
+++ resolved
@@ -14,11 +14,8 @@
 * Add controller mapping for Native Instruments Traktor Kontrol S2 MK3 #2348
 * Add controller mapping for Soundless joyMIDI #2425
 * Add controller mapping for Hercules DJControl Inpulse 300 #2465
-<<<<<<< HEAD
+* Add controller mapping for Denon MC7000 #2546
 * Add controller mapping for Stanton DJC.4 #2607
-=======
-* Add controller mapping for Denon MC7000 #2546
->>>>>>> 5e5d66f5
 
 ==== 2.2.3 2019-11-24 ====
 * Don't make users reconfigure sound hardware when it has not changed #2253
