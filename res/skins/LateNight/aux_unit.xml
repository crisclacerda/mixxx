--- conflicted
+++ resolved
@@ -28,26 +28,7 @@
                 <Layout>horizontal</Layout>
                 <SizePolicy>min,me</SizePolicy>
                 <Children>
-<<<<<<< HEAD
-                  <PushButton>
-                    <TooltipId>master_enable</TooltipId>
-                    <NumberStates>2</NumberStates>
-                    <State>
-                      <Number>0</Number>
-                      <Pressed>buttons/btn_aux_play_down.svg</Pressed>
-                      <Unpressed>buttons/btn_aux_play.svg</Unpressed>
-                    </State>
-                    <State>
-                      <Number>1</Number>
-                      <Pressed>buttons/btn_aux_play_overdown.svg</Pressed>
-                      <Unpressed>buttons/btn_aux_play_over.svg</Unpressed>
-                    </State>
-                    <Connection>
-                      <ConfigKey><Variable name="group"/>,master</ConfigKey>
-                      <ButtonState>LeftButton</ButtonState>
-                    </Connection>
-                  </PushButton>
-=======
+
                   <WidgetGroup><!-- Gain, Pfl, FX buttons -->
                     <Layout>vertical</Layout>
                     <SizePolicy>min,me</SizePolicy>
@@ -157,7 +138,6 @@
                       </Template>
                     </Children>
                   </WidgetGroup>
->>>>>>> cc397609
                 </Children>
               </WidgetGroup><!-- Gain, Pfl, FX buttons, VU -->
 
@@ -194,10 +174,10 @@
                     <SizePolicy>min,me</SizePolicy>
                     <Children>
                       <Template src="skin:button_2state.xml">
-                        <SetVariable name="TooltipId">mute</SetVariable>
+                        <SetVariable name="TooltipId">master_enable</SetVariable>
                         <SetVariable name="Size">42f,24f</SetVariable>
                         <SetVariable name="icon">aux_play</SetVariable>
-                        <SetVariable name="ConfigKey"><Variable name="group"/>,mute</SetVariable>
+                        <SetVariable name="ConfigKey"><Variable name="group"/>,master</SetVariable>
                       </Template>
                     </Children>
                   </WidgetGroup><!-- /PLAY -->
