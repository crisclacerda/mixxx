<!--
Description:
  2-state button for skin settings menu.
  Can be squeezed so that all skin settings categories fit on small screens.
Variables:
  width         :
  state_X_text  : label text for state X
  Setting       : persistent left-click control
-->
<Template>
  <PushButton>
    <TooltipId><Variable name="TooltipId"/></TooltipId>
    <ObjectName>SkinSettingsButton</ObjectName>
<<<<<<< HEAD
    <Size>180min,17f</Size>
    <NumberStates>2</NumberStates>
    <RightClickIsPushButton>false</RightClickIsPushButton>
=======
    <MinimumSize><Variable name="width"/>,13</MinimumSize>
    <MaximumSize>182,17</MaximumSize>
    <SizePolicy>min,me</SizePolicy>
    <NumberStates>2</NumberStates>d
>>>>>>> 802d7488
    <State>
      <Number>0</Number>
      <Text>&#9744;  <Variable name="text"/></Text>
      <Alignment>left</Alignment>
    </State>
    <State>
      <Number>1</Number>
      <Text> &#10004; <Variable name="text"/></Text>
      <Alignment>left</Alignment>
    </State>
    <Connection>
      <ConfigKey persist="true"><Variable name="Setting"/></ConfigKey>
      <ButtonState>LeftButton</ButtonState>
    </Connection>
  </PushButton>
</Template><|MERGE_RESOLUTION|>--- conflicted
+++ resolved
@@ -11,16 +11,8 @@
   <PushButton>
     <TooltipId><Variable name="TooltipId"/></TooltipId>
     <ObjectName>SkinSettingsButton</ObjectName>
-<<<<<<< HEAD
     <Size>180min,17f</Size>
     <NumberStates>2</NumberStates>
-    <RightClickIsPushButton>false</RightClickIsPushButton>
-=======
-    <MinimumSize><Variable name="width"/>,13</MinimumSize>
-    <MaximumSize>182,17</MaximumSize>
-    <SizePolicy>min,me</SizePolicy>
-    <NumberStates>2</NumberStates>d
->>>>>>> 802d7488
     <State>
       <Number>0</Number>
       <Text>&#9744;  <Variable name="text"/></Text>
