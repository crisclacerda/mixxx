--- conflicted
+++ resolved
@@ -398,7 +398,6 @@
                                         #LibraryBPMButton::indicator:checked { image: url(:/images/library/ic_library_checked.png); }
                                         #LibraryBPMButton::indicator:unchecked { image: url(:/images/library/ic_library_unchecked.png); }
 
-<<<<<<< HEAD
                     <!--Button in library "Preview" column -->
                     QPushButton#LibraryPreviewButton { width: 23px; height: 12px; background: transparent; border: 0; }
                     QPushButton#LibraryPreviewButton:!checked{ image: url(skin:/style/style_library_preview_play.png); }
@@ -408,8 +407,7 @@
                     QPushButton#LibraryBPMButton::checked {image: url(:/images/library/ic_library_checked.png);}
                     QPushButton#LibraryBPMButton::!checked {image: url(:/images/library/ic_library_unchecked.png);}
 
-                    QHeaderView { font: 11px/13px sans-serif;
-                              font-family: "Open Sans";}
+                    QHeaderView { font-size: 10pt; }
 
                     <!--Styling a QSpinbox is complex and it took ages to figure out how to remove the surrounding frame and make the background transparent without affecting the subcontrols (up/down-buttons).
                     You could easily style a subcontrol like in the QT-Docs, but if you want to have the OS-native subcontrols, this is the only way i found ( there are probably others ).
@@ -418,8 +416,7 @@
                     -->
                     <!--transition time in Auto DJ tab-->
                     QSpinBox:editable {
-                            font: 12px/14px sans-serif;
-                            font-family: "Open Sans";
+                            font-size: 10pt;
                             background: transparent;
                             color: #ACACAC; }
                     QSpinBox { min-height: 20px; max-height: 20px;min-width: 40px; max-width: 40px;}
@@ -429,7 +426,7 @@
                         margin: 3px 0px 3px 0px;
                         padding: 1px;
                         border: 1px solid #656565;
-                        font: 12px/14px sans-serif;
+                        font-size: 10pt;
                         font-family: "Open Sans";
                         background: transparent;
                         color: #ACACAC;
@@ -437,14 +434,14 @@
                     WSearchLineEdit:focus {
                         padding: 2px;
                         border: 2px solid #e74421;
-                        font: 12px/14px sans-serif;
+                        font-size: 10pt;;
                         font-family: "Open Sans";
                         background: rgba(255, 102, 0,50);
                         color: #D6D6D6;}
 
                     <!--Cover Art-->
                     WCoverArt {
-                        font: 13px/15px sans-serif;
+                        font: 11px/15px sans-serif;
                         font-family: "Open Sans";
                         background: transparent;
                         color: #ACACAC;
@@ -460,7 +457,7 @@
                               font-family: "Open Sans";}
                     <!--Extra declaration for QRadionButton otherwise it shows up with wrong colors in Linux with Gnome -->
                     QLabel, QRadioButton {
-                        font: 12px/14px sans-serif;
+                        font-size: 10pt;
                         font-family: "Open Sans";
                         background: transparent;
                         color: #C1C1C1;}
@@ -889,374 +886,4 @@
             </Children>
         </WidgetGroup>
     </Children>
-=======
-					<!--Button in library "Preview" column -->
-					QPushButton#LibraryPreviewButton { width: 23px; height: 12px; background: transparent; border: 0; }
-					QPushButton#LibraryPreviewButton:!checked{ image: url(skin:/style/style_library_preview_play.png); }
-					QPushButton#LibraryPreviewButton:checked{ image: url(skin:/style/style_library_preview_pause.png); }
-
-					QPushButton#LibraryBPMButton {background: transparent; border: 0;}
-					QPushButton#LibraryBPMButton::checked {image: url(:/images/library/ic_library_checked.png);}
-					QPushButton#LibraryBPMButton::!checked {image: url(:/images/library/ic_library_unchecked.png);}
-
-					QHeaderView { font-size: 10pt; }
-
-					<!--Styling a QSpinbox is complex and it took ages to figure out how to remove the surrounding frame and make the background transparent without affecting the subcontrols (up/down-buttons).
-					You could easily style a subcontrol like in the QT-Docs, but if you want to have the OS-native subcontrols, this is the only way i found ( there are probably others ).
-					In our case make sure that the "frame"-property in the corresponding dlgautodj.ui file is set to "false"
-					The general rule when it comes to stylesheets is always to remember that if you style part of a widget, then you usually have to style all of it.
-					-->
-					<!--transition time in Auto DJ tab-->
-					QSpinBox:editable {
-							font-size: 10pt;
-							background: transparent;
-							color: #ACACAC; }
-					QSpinBox { min-height: 20px; max-height: 20px;min-width: 40px; max-width: 40px;}
-
-					<!--library search bar-->
-					WSearchLineEdit {
-						margin: 0px 0px 5px 5px;
-						padding: 2px;
-						border: 1px solid #656565;
-						font-size: 10pt;
-						font-family: "Open Sans";
-						background: transparent;
-						color: #ACACAC;
-					}
-					WSearchLineEdit:focus {
-						padding: 2px;
-						border: 2px solid #FF6600;
-						font-size: 10pt;
-						font-family: "Open Sans";
-						background: rgba(255, 102, 0,50);
-						color: #D6D6D6;}
-
-					<!--Cover Art-->
-					WCoverArt {
-						font: 11px/15px sans-serif;
-						font-family: "Open Sans";
-						background: transparent;
-						color: #ACACAC;
-					}
-
-					<!--splitter between treeview and library-->
-					QSplitter::handle { image: url(skin:/style/style_handle_unchecked.png); background: none; }
-					QSplitter::handle:pressed { image: url(skin:/style/style_handle_checked.png); background: none; }
-					QSplitter::handle:horizontal { width: 6px; }
-					QSplitter::handle:vertical { height: 6px;}
-
-					QPushButton { font-size: 10pt;
-						      font-family: "Open Sans";}
-					<!--Extra declaration for QRadionButton otherwise it shows up with wrong colors in Linux with Gnome -->
-					QLabel, QRadioButton {
-						font-size: 10pt;
-						background: transparent;
-						color: #C1C1C1;}
-
-					<!--Additional space for QRadionButtons and QLabels-->
-					WLibrary QRadioButton, WLibrary QLabel { margin: 9px 3px 6px 3px; }
-
-					<!--Additional space for the first QRadionButton in the row-->
-					WLibrary QRadioButton#radioButtonRecentlyAdded { margin: 9px 3px 6px 12px; }
-
-					<!--Additional space for the QPushButtons-->
-					#DlgMissing > QPushButton,
-					#DlgHidden > QPushButton,
-					#DlgAutoDJ > QPushButton,
-					#DlgRecording > QPushButton,
-					#DlgAnalysis > QPushButton {
-					    margin: 9px 3px 6px 3px;
-					    padding: 3px 8px;
-					    min-width: 65px;
-					}
-
-					<!--Additional space for the first QPushButton in the row-->
-					#DlgMissing > QPushButton#btnPurge,
-					#DlgHidden > QPushButton#btnUnhide,
-					#DlgAutoDJ > QPushButton#pushButtonAutoDJ,
-					#DlgRecording > QPushButton#pushButtonRecording,
-					#DlgAnalysis > QPushButton#pushButtonAnalyze { margin: 9px 12px 6px 3px; }
-
-					<!--Additional space for the last QPushButton in the row-->
-					#DlgAutoDJ > QPushButton#pushButtonShuffle { margin: 9px 3px 6px 12px; }
-
-					<!--Spacing between treeview and searchbar-->
-					QTreeView { margin: 0px 0px 0px 5px; }
-
-					<!--triangle for closed/opened branches in treeview-->
-					QTreeView { show-decoration-selected: 0;} <!-- Suppresses that selected sidebar items branch indicator shows wrong color when out of focus ; lp:880588-->
-					QTreeView::branch:has-children:!has-siblings:closed,
-					QTreeView::branch:closed:has-children:has-siblings { border-image: none; image: url(skin:/style/style_branch_closed.png);}
-					QTreeView::branch:open:has-children:!has-siblings,
-					QTreeView::branch:open:has-children:has-siblings { border-image: none; image: url(skin:/style/style_branch_open.png);}
-					<!--
-					<BgColor>#101010</BgColor>
-					<FgColor>#C1C1C1</FgColor>
-					<BgColorRowEven>#101010</BgColorRowEven>
-					<BgColorRowUneven>#151515</BgColorRowUneven>
-					-->
-					</Style>
-					<Children>
-						<Splitter>
-							<Size>me,me</Size>
-							<Style></Style>
-							<SplitSizes>1,e</SplitSizes>
-							<Children>
-								<WidgetGroup>
-									<Style>QGroupBox {}</Style>
-									<Layout>vertical</Layout>
-									<Children>
-										<!-- Preview Deck-->
-										<WidgetGroup>
-											<Style>
-												QGroupBox {
-													margin: 0px 0px 4px 5px;
-													padding: 0px;
-													border: 1px solid #656565;
-													background: transparent;
-												}
-											</Style>
-											<Layout>horizontal</Layout>
-											<Children>
-												<!-- Preview Deck Column 1 Row 1-->
-												<WidgetGroup>
-												<Layout>vertical</Layout>
-												<Children>
-												<WidgetGroup>
-													<Style> QGroupBox {
-														margin: 0px;
-														padding: 0px 0px 0px 0px;
-														border-left: 0px solid #656565;
-														border-right: 0px solid #2B2B2B;
-														border-top: 0px solid #656565;
-														border-bottom: 1px solid #2B2B2B;
-														background: transparent;
-													}
-													</Style>
-													<Layout>horizontal</Layout>
-													<Children>
-														<!--
-														**********************************************
-														Text- Track Title
-														**********************************************
-														-->
-														<Text>
-															<TooltipId>text</TooltipId>
-															<Style> QLabel {
-																font: 11px/13px sans-serif;
-																font-family: "Open Sans";
-																background-color: transparent;
-																color: #ACACAC;
-																text-align: left;
-																padding-left: 1px;
-															}
-															</Style>
-															<Group>[PreviewDeck1]</Group>
-															<Pos></Pos>
-															<Size>50me,15f</Size>
-															<Elide>right</Elide>
-														</Text>
-														<!--
-														**********************************************
-														Button- Eject
-														**********************************************
-														-->
-														<PushButton>
-															<TooltipId>eject</TooltipId>
-															<Style></Style>
-															<NumberStates>1</NumberStates>
-															<State>
-																<Number>0</Number>
-																<Pressed>btn_eject1_over.png</Pressed>
-																<Unpressed>btn_eject1.png</Unpressed>
-															</State>
-															<Pos></Pos>
-															<Connection>
-																<ConfigKey>[PreviewDeck1],eject</ConfigKey>
-																<EmitOnPressAndRelease>true</EmitOnPressAndRelease>
-																<ButtonState>LeftButton</ButtonState>
-																<ConnectValueToWidget>false</ConnectValueToWidget>
-															</Connection>
-														</PushButton>
-													</Children>
-												</WidgetGroup>
-												<!-- Preview Deck Column 1 Row 2-->
-												<WidgetGroup>
-													<Style>
-														QGroupBox {
-															padding: 0px;
-															margin: 0px;
-															border: 0px;
-														}
-													</Style>
-													<Layout>horizontal</Layout>
-													<Children>
-														<PushButton>
-															<TooltipId>play_start</TooltipId>
-															<Style></Style>
-															<NumberStates>2</NumberStates>
-															<RightClickIsPushButton>true</RightClickIsPushButton>
-															<State>
-																<Number>0</Number>
-																<Pressed>btn_play_sampler_down.png</Pressed>
-																<Unpressed>btn_play_sampler.png</Unpressed>
-															</State>
-															<State>
-																<Number>1</Number>
-																<Pressed>btn_play_sampler_overdown.png</Pressed>
-																<Unpressed>btn_play_sampler_over.png</Unpressed>
-															</State>
-															<Pos>2,2</Pos>
-															<Connection>
-																<ConfigKey>[PreviewDeck1],play</ConfigKey>
-																<EmitOnDownPress>true</EmitOnDownPress>
-																<ButtonState>LeftButton</ButtonState>
-															</Connection>
-															<Connection>
-																<ConfigKey>[PreviewDeck1],start</ConfigKey>
-																<EmitOnDownPress>true</EmitOnDownPress>
-																<ButtonState>RightButton</ButtonState>
-																<ConnectValueToWidget>false</ConnectValueToWidget>
-															</Connection>
-														</PushButton>
-														<Overview>
-															<TooltipId>waveform_overview</TooltipId>
-															<Style></Style>
-															<Group>[PreviewDeck1]</Group>
-															<Size>me,30f</Size>
-															<BgColor>#8D98A3</BgColor>
-															<SignalHighColor>#FFE300</SignalHighColor>
-															<SignalMidColor>#0099FF</SignalMidColor>
-															<SignalLowColor>#FF0035</SignalLowColor>
-															<SignalColor>#FF8000</SignalColor>
-															<PlayPosColor>#00FF00</PlayPosColor>
-															<DefaultMark>
-																<Align>bottom</Align>
-																<Color>#FFFFFF</Color>
-																<TextColor>#00FF00</TextColor>
-																<Text> %1 </Text>
-															</DefaultMark>
-															<Mark>
-																<Control>cue_point</Control>
-																<Text> C </Text>
-																<Align>top</Align>
-																<Color>#FF001C</Color>
-																<TextColor>#00FF00</TextColor>
-															</Mark>
-															<Connection>
-																<ConfigKey>[PreviewDeck1],playposition</ConfigKey>
-																<EmitOnDownPress>false</EmitOnDownPress>
-															</Connection>
-														</Overview>
-													</Children>
-												</WidgetGroup>
-												</Children>
-												</WidgetGroup>
-
-											<!-- Preview Deck Column 2-->
-												<WidgetGroup>
-													<MinimumSize>20,62</MinimumSize>
-
-													<Children>
-													<!--
-													**********************************************
-													Visual- Volume peak indicator
-													**********************************************
-													-->
-													<StatusLight>
-														<TooltipId>preview_PeakIndicator</TooltipId>
-														<Style></Style>
-														<PathStatusLight>btn_clipping_previewdeck_over.png</PathStatusLight>
-														<PathBack>btn_clipping_previewdeck.png</PathBack>
-														<Pos>0,1</Pos>
-														<Connection>
-															<ConfigKey>[PreviewDeck1],PeakIndicator</ConfigKey>
-														</Connection>
-													</StatusLight>
-
-													<!--
-													**********************************************
-													Visual - Volume level display
-													**********************************************
-													-->
-													<VuMeter>
-														<TooltipId>channel_VuMeter</TooltipId>
-														<Style></Style>
-														<PathVu>btn_volume_display_previewdeck_over.png</PathVu>
-														<PathBack>btn_volume_display_previewdeck.png</PathBack>
-														<Pos>0,12</Pos>
-														<Horizontal>false</Horizontal>
-														<PeakHoldSize>3</PeakHoldSize>
-														<PeakHoldTime>250</PeakHoldTime>
-														<PeakFallTime>50</PeakFallTime>
-														<PeakFallStep>3</PeakFallStep>
-														<Connection>
-															<ConfigKey>[PreviewDeck1],VuMeter</ConfigKey>
-														</Connection>
-													</VuMeter>
-
-													<!--
-													**********************************************
-													Slider- Channel Volume
-													**********************************************
-													-->
-													<SliderComposed>
-														<TooltipId>pregain</TooltipId>
-														<Style></Style>
-														<Handle>knob_volume_previewdeck.png</Handle>
-														<Slider>slider_volume_previewdeck.png</Slider>
-														<Pos>10,2</Pos>
-														<Horizontal>false</Horizontal>
-														<Connection>
-															<ConfigKey>[PreviewDeck1],pregain</ConfigKey>
-															<EmitOnDownPress>false</EmitOnDownPress>
-														</Connection>
-													</SliderComposed>
-													</Children>
-												</WidgetGroup>
-											</Children>
-											<Connection>
-												<ConfigKey>[PreviewDeck],show_previewdeck</ConfigKey>
-												<BindProperty>visible</BindProperty>
-											</Connection>
-										</WidgetGroup>
-										<!--Search Input Field-->
-										<SearchBox></SearchBox>
-										<!--Library Tree View-->
-						 				<Splitter>
-											<Size>e,me</Size>
-											<Style></Style>
-											<SplitSizes>1,e</SplitSizes>
-                                            <Collapsible>0,0</Collapsible>
-											<Children>
-												<LibrarySidebar></LibrarySidebar>
-												<!--Cover Art-->
-												<CoverArt>
-													<MinimumSize>16,16</MinimumSize>
-													<SizePolicy>me,me</SizePolicy>
-													<Connection>
-														<ConfigKey>[Library],show_coverart</ConfigKey>
-														<BindProperty>visible</BindProperty>
-													</Connection>
-												</CoverArt>
-											</Children>
-										</Splitter>
-									</Children>
-								</WidgetGroup>
-								<WidgetGroup>
-									<!-- Library Table-->
-									<Style>QGroupBox {}</Style>
-									<Layout>vertical</Layout>
-									<Children>
-										<Library></Library>
-									</Children>
-								</WidgetGroup>
-							</Children>
-						</Splitter>
-					</Children>
-				</WidgetGroup>
-			</Children>
-		</WidgetGroup>
-	</Children>
->>>>>>> 1447df72
 </skin>