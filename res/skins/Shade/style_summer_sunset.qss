/* Summer Sunset */
WEffectSelector,
WEffectSelector QAbstractItemView,
WEffectSelector::down-arrow,
WEffectSelector::indicator:!checked,
WEffectSelector::item:checked:selected,
QToolTip,
QMenu,
QMenu::item,
QMenu QCheckBox,
WBeatSpinBox,
#spinBoxTransition,
WLibrary QPushButton:enabled {
  background-color: #ad9e4f;
  }
  /* hovered items */
  WEffectSelector::item:selected,
  QMenu::item:selected,
  QMenu QCheckBox:selected,
  QMenu QCheckBox:focus,  /* selected by keyboard */
  QMenu QCheckBox:hover  /* mouse hover */ {
    background-color: #d9c663;
  }

/* hover over checked effect */
WEffectSelector::item:checked:selected {
  background-color: #887a35;
  }

QMenu::separator {
  }
  /* checked effect and menu checkbox */
  WEffectSelector::indicator:checked,
  QMenu QCheckBox::indicator:checked,
  QMenu QCheckBox::indicator:!checked:pressed {
    border-color: #222;
    background-color: #4bcf09;
    }
  /* unchecked menu checkbox */
  QMenu QCheckBox::indicator:!checked,
  QMenu QCheckBox::indicator:checked:pressed {
    border-color: #222;
    background-color: #998a3c;
    }
  /* disabled menu checkbox */
  QMenu QCheckBox::indicator:!enabled {
    border-color: #ad9e4f;
    background-color: #998a3c;
    }

<<<<<<< HEAD
=======
#fadeModeCombobox,
#spinBoxTransition,
WEffectSelector {
	color: #101307;
	background-color: #ad9e4f;
}
>>>>>>> 883ead38

#EffectSelectorGroup[highlight="1"]{ 
	border: 1px solid #f8ba54;  
} 
#EffectSelectorGroup[highlight="0"]{ 
	border: 0px solid #f8ba54;  
}

WLibrary QPushButton:!enabled {
  background-color: #706633;
  }
  WLibrary QPushButton:unchecked {
    color: #888;
    background-color: #444;
    }
  WLibrary QPushButton:checked {
    color: #000;
    background-color: #52F904;
    }
  /* 'Enable AutoDJ' button	*/
  QPushButton#pushButtonAutoDJ:hover,
  QPushButton#pushButtonRecording:hover,
  QPushButton#pushButtonAnalyze:hover {
    border: 1px solid #52F904;
  }

/* Hotcue Color: No Color */
#HotcueButton[highlight="0"] {
    background-color: #52f904;
}<|MERGE_RESOLUTION|>--- conflicted
+++ resolved
@@ -10,7 +10,9 @@
 QMenu QCheckBox,
 WBeatSpinBox,
 #spinBoxTransition,
+#fadeModeCombobox,
 WLibrary QPushButton:enabled {
+	color: #101307;
   background-color: #ad9e4f;
   }
   /* hovered items */
@@ -48,16 +50,6 @@
     background-color: #998a3c;
     }
 
-<<<<<<< HEAD
-=======
-#fadeModeCombobox,
-#spinBoxTransition,
-WEffectSelector {
-	color: #101307;
-	background-color: #ad9e4f;
-}
->>>>>>> 883ead38
-
 #EffectSelectorGroup[highlight="1"]{ 
 	border: 1px solid #f8ba54;  
 } 
