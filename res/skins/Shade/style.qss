/* Shade */
#Mixxx {
  background-color: #191919;
  background-repeat:no-repeat;
  background-attachment:fixed;
  background-position:center top;
}

#DeckRowSmall {
  padding: 3px 3px 2px 3px;
}

#DeckSmall {
  padding: 5px 0px;
}

WOverview {
  font-family: "Ubuntu";
}

WBeatSpinBox,
/* For some mysterious reason #DlgAutoDJ QSpinBox
wouldn't style the respective spinbox in Shade (anymore),
that's why we do it in another way here */
#spinBoxTransition {
  font: 13px;
  padding: 0px;
  selection-color: #eee;
  selection-background-color: #060613;
  }
  WBeatSpinBox {
    border: 1px solid #060613;
  }
  #spinBoxTransition {
  /* omitting the border definition miraculously makes the spinbox grow */
  /* 0px border OTOH makes the spinbox shrink disproportionately
    border: 0px; */
    margin: 0px 0px 2px 1px;
  }
WLibrary QPushButton {
  border: 1px solid #99A0A4;
  }

WBeatSpinBox::up-button,
#spinBoxTransition::up-button {
  border-left: 1px solid #060613;
  image: url(skin:/btn/btn_spin_up.png) no-repeat;
}

WBeatSpinBox::down-button,
#spinBoxTransition::down-button {
  border-left: 1px solid #060613;
  image: url(skin:/btn/btn_spin_down.png) no-repeat;
}
WBeatSpinBox::up-button,
WBeatSpinBox::down-button {
  height: 9px;
}

#spinBoxTransition::up-button,
#spinBoxTransition::down-button {
  height: 10px;
}



/* common colors for WEffectSelector, QMenu, QToolTip */
WEffectSelector,
WEffectSelector QAbstractScrollArea,
WEffectSelector::down-arrow,
WEffectSelector::indicator:!checked,
#fadeModeCombobox QAbstractScrollArea,
#fadeModeCombobox::item,
#fadeModeCombobox::indicator:!checked,
QToolTip,
WBeatSpinBox,
WBeatSpinBox QMenu,
#LibraryContainer QMenu,
#LibraryContainer QMenu::item,
#LibraryContainer QMenu QCheckBox,
WCueMenuPopup,
WCueMenuPopup QMenu,
WCueMenuPopup QMenu::item,
WCoverArtMenu,
WCoverArtMenu::item {
  color: #060613;
  background-color: #aab2b7;
  }
  #spinBoxTransition,
  #fadeModeCombobox,
  #fadeModeCombobox::down-arrow {
    color: #060613;
    background-color: #99a0a4;
  }
  #spinBoxTransition {
    height: 20px;
    margin-left: 3px;
  }
WEffectSelector,
WEffectSelector QAbstractScrollArea,
WEffectSelector::down-arrow,
WEffectSelector::indicator:!checked,
#fadeModeCombobox,
#fadeModeCombobox QAbstractScrollArea,
#fadeModeCombobox::down-arrow,
#fadeModeCombobox::indicator:!checked,
WLibrary QPushButton:enabled,
WBeatSpinBox,
#spinBoxTransition {
  font: 13px;
  }
WEffectSelector QAbstractScrollArea,
#fadeModeCombobox QAbstractScrollArea {
  padding: 2px;
  min-width: 160px;
  }
WEffectSelector,
WEffectSelector QAbstractScrollArea,
WEffectSelector::down-arrow,
#fadeModeCombobox QAbstractScrollArea,
#fadeModeCombobox,
#fadeModeCombobox::down-arrow,
#spinBoxTransition,
QToolTip,
WBeatSpinBox QMenu,
#LibraryContainer QMenu,
WCueMenuPopup,
WCueMenuPopup QMenu,
WCoverArtMenu {
  border-width: 1px;
  border-style: solid;
  border-color: #060613;
  }
  WEffectSelector,
  #fadeModeCombobox {
    padding-left: 3px;
    }
    WEffectSelector {
      margin-top: 0px;
      margin-bottom: 0px;
      }
    #fadeModeCombobox {
      margin: 0px 0px 2px 1px;
      height: 20px;
    }
  WEffectSelector::drop-down,
  #fadeModeCombobox::drop-down {
    border: 0px;
    }
    WEffectSelector::drop-down,
    WEffectSelector::down-arrow {
      height: 18px;
    }
    #fadeModeCombobox::drop-down,
    #fadeModeCombobox::down-arrow {
      height: 20px;
    }
    WEffectSelector::down-arrow,
    #fadeModeCombobox::down-arrow {
      border-width: 0px 0px 0px 1px;
      margin: 0px;
      image: url(skin:/btn/btn_spin_down.png) no-repeat;
    }
  WEffectSelector::checked, /* selected item */
  WEffectSelector::indicator, /* checkbox, tick mark */
  WEffectSelector::drop-down,
  WEffectSelector::indicator:!checked,
  WBeatSpinBox QMenu::item,
  #LibraryContainer QMenu::item,
  WCueMenuPopup QMenu::item,
  WCoverArtMenu::item,
  #LibraryContainer QMenu QCheckBox {
    padding: 0px;
    margin: 0px;
    image: none;
    outline: none;
    border: 0px solid transparent;
  }
  WEffectSelector::indicator:checked,
  #fadeModeCombobox::indicator:checked {
    border: 1px solid #191f24;
    /* checkbox container is 28 x 22px;
      use margin + border to create a square checkbox sized like kill buttons */
    margin: 2px 5px 2px 5px;
  }
  /* hovered items */
  WEffectSelector::item:selected,
  #fadeModeCombobox::item:selected,
  WBeatSpinBox QMenu::item:selected,
  #LibraryContainer QMenu::item:selected,
  WCueMenuPopup QMenu::item:selected,
  WCoverArtMenu::item:selected,
  #LibraryContainer QMenu QCheckBox:selected,
  #LibraryContainer QMenu QCheckBox:focus,  /* selected by keyboard */
  #LibraryContainer QMenu QCheckBox:hover /* mouse hover */ {
    background-color: lightgray;
    color: #000;
    /* remove OS focus indicator */
    outline: none;
  }
  /* hover over checked effect */
  WEffectSelector::item:checked:selected,
  #fadeModeCombobox::item:checked:selected {
    background-color: #8699b8;
  }
  /* checked checkbox */
  #LibraryContainer QMenu QCheckBox::indicator:checked,
  /* checkbox in Crate name context menu: "[ ] Auto DJ Track Source"  */
  #LibraryContainer QMenu::indicator:checked,
  WEffectSelector::indicator:checked,
  #fadeModeCombobox::indicator:checked {
    border-color: #1a2025;
    image: url(skin:/btn/btn_lib_checkmark_black.svg);
  }
  WEffectSelector::indicator:checked,
  #fadeModeCombobox::indicator:checked,
  #LibraryContainer QMenu::indicator:checked {
    background-color: #f90562;
  }
  /* unchecked menu checkbox */
  #LibraryContainer QMenu QCheckBox::indicator:enabled:!checked,
  #LibraryContainer QMenu::indicator:!checked {
    border-color: #1a2025;/* 
    background-color: #7e868b;
    remove OS focus indicator */
    outline: none;
  }
  /* disabled menu item & checkbox */
  WBeatSpinBox QMenu::item:!enabled,
  #LibraryContainer QMenu::item:!enabled,
  WCueMenuPopup QMenu::item:!enabled,
  WCoverArtMenu::item:!enabled,
  #LibraryContainer QMenu QCheckBox:!enabled {
    color: #666;
  }
  #LibraryContainer QMenu QCheckBox::indicator:!enabled {
    border-color: #666;
  }
  #LibraryContainer QMenu QCheckBox::indicator:!enabled:checked {
    image: url(skin:/btn/btn_lib_checkmark_grey.svg);
  }
  #LibraryContainer QMenu QCheckBox::indicator:indeterminate {
    background-color: #cf0a57;
  }
  #LibraryContainer QMenu QCheckBox::indicator:indeterminate,
  #LibraryContainer QCheckBox::indicator:indeterminate:!enabled {
    image: url(skin:/btn/btn_lib_checkmark_dark_grey.svg);
  }



WBeatSpinBox QMenu::item,
#LibraryContainer QMenu::item,
WCueMenuPopup QMenu::item,
WCoverArtMenu::item {
/* right padding creates a margin to the menu expand arrow,
  left padding should be bigger than menu icon width + menu icon
  margin */
  padding: 4px 13px 4px 24px;
  }
  /* icons in editline menu (searchbox, editable track properties) */
  WBeatSpinBox QMenu::icon,
  #LibraryContainer QMenu::icon,
  WCueMenuPopup QMenu::icon,
  WCoverArtMenu::icon,
  #LibraryContainer QMenu::indicator {
    margin: 0px 4px 0px 4px;
  }
  WBeatSpinBox QMenu::separator,
  #LibraryContainer QMenu::separator,
  WCueMenuPopup QMenu::separator,
  WCoverArtMenu::separator {
    height: 0px;
    border-top: 1px solid #71777a;
    margin: 4px 0px;
  }
  #LibraryContainer QMenu QCheckBox,
  WCoverArtMenu QCheckBox {
    padding: 2px 10px 2px 3px;
  }
  #LibraryContainer QMenu QCheckBox::indicator,
  #LibraryContainer QMenu::indicator {
    width: 13px;
    height: 13px;
    border-width: 1px;
    border-style: solid;
  }
  #LibraryContainer QMenu::right-arrow {
    width: 10px;
    height: 10px;
    image: url(skin:/style/menu_arrow.svg);
  }

  #LibraryContainer QHeaderView QMenu::indicator {
    width: 10px;
    height: 10px;
    margin-left: 4px;
    border: none;
    background: none;
    }
    #LibraryContainer QHeaderView QMenu::indicator:checked {
      image: url(skin:/btn/btn_lib_checkmark_black.svg);
      background: none;
    }

#EffectSelectorGroup[highlight="1"] {
  border: 1px solid #52f864;
  margin: 0px 0px 0px 0px;
}
#EffectSelectorGroup[highlight="0"] {
  border: 0px solid #52f864;
  margin: 0px 0px 0px 0px;
}

#EffectUnit {
  qproperty-layoutAlignment:AlignTop;
}
/* common colors for WEffectSelector, QMenu, QToolTip */

/* Cue menu in deck overview */
WCueMenuPopup QLabel {
  color: #060613;
}
#CueDeleteButton {
  /* set any border to allow styles for other properties as well */
  border: 1px solid #060613;
/* To get the final size for the Delete button consider border width.
  tall button, about the same height as cue number + label edit box */
  width: 24px;
  height: 43px;
  padding: 0px;
  background-color: #aab2b7;
  qproperty-icon: url(skin:/btn/btn_delete.svg);
  /* make the icon slightly larger than default 16px */
  qproperty-iconSize: 20px;
  outline: none;
}
#CueLabelEdit {
  border: 1px solid #060613;
  border-radius: 0px;
  background-color: #626F87;
  color: #fff;
  selection-color: #000;
  selection-background-color: #ccc;
  padding: 2px;
}
#CueColorPicker QPushButton {
  width: 38px;
  height: 20px;
  border: 1px solid #060613;
}

/*################################################################
######  Library styling is hard  ################################
################### most of it was LateNight & Deere & Tango ###
############ added styling for AutoDJ & Recording etc ###### */

#LibraryContainer QTableView,
#LibraryContainer QTextBrowser,
#LibraryContainer QTreeView {
  border: 1px solid #585858;
  font-weight: normal;
  color: #9e9e9e;
  background-color: #0f0f0f;
  alternate-background-color: #1a1a1a;
  selection-color: #e6e6e6;
  selection-background-color: #666;
}

<<<<<<< HEAD
#LibraryContainer QTableView::item:selected,
#LibraryContainer QTreeView::item:selected,
#LibraryContainer QTreeView::branch:selected,
#LibraryBPMButton::item:selected {
=======
QTreeView {
  min-height: 90px;
  min-width: 90px;
  border-style: solid;
  border-color: #585858;
  show-decoration-selected: 0;
  /* Don't define top margin here, it won't shift ScrollBar.
  Set by SearchBox wrapper	*/
  margin: 0px;
  }
  QTreeView:focus,
  QTableView:focus { /*
    New Library navigation COs only work if TreeView or TableView have focus.
    Clicking on buttons, sliders and visuals elsewhere removes focus from Library.
    In conjunction with [Library],MoveFocusBackward/..Forward, this helps a lot. */
    border-color: #ff6600;
  }

/*  Closed branch of tree 	*/
QTreeView::branch:has-children:!has-siblings:closed,
QTreeView::branch:closed:has-children:has-siblings {
  image: url(skin:/style/style_branch_closed.png);
  }
  QTreeView::branch:has-children:!has-siblings:closed:selected,
  QTreeView::branch:closed:has-children:has-siblings:selected {
    image: url(skin:/style/style_branch_closed_selected.png);
    background-color: #666;
  }

/*  Open branch of tree 	*/
QTreeView::branch:open:has-children:!has-siblings,
QTreeView::branch:open:has-children:has-siblings {
  image: url(skin:/style/style_branch_open.png);
  }
  QTreeView::branch:open:has-children:!has-siblings:selected,
  QTreeView::branch:open:has-children:has-siblings:selected {
    border-image: none;
    image: url(skin:/style/style_branch_open_selected.png);
    background-color: #666;
  }
  /* space left of selected child item */
  QTreeView::branch:!has-children:!has-siblings:closed:selected,
  QTreeView::branch:closed:!has-children:has-siblings:selected,
  QTreeView::branch:open:!has-children:!has-siblings:selected,
  QTreeView::branch:open:!has-children:has-siblings:selected {
    border-image: none;
    background-color: #0f0f0f;
  }

QTreeView::item:selected,
QTableView::item:selected {
>>>>>>> 634b3376
  border-image: none;
  background-image: none;
  color: #fff;
  background-color: #656d75;
  }

#LibraryContainer QTreeView::item:!selected {
  }

  /* Table cell in edit mode */
  WLibrary QLineEdit,
  #LibraryBPMSpinBox {
    color: #ddd;
    background-color: #0f0f0f;
    selection-color: #000;
    selection-background-color: #ccc;
    border: 1px solid #656d75;
  }

  /* BPM lock icon in the library "BPM" column. */
  #LibraryBPMButton::indicator:checked {
    image: url(skin:/btn/btn_lib_bpm_locked.svg);
    }
    #LibraryBPMButton::indicator:unchecked {
      image: url(skin:/btn/btn_lib_bpm_unlocked.svg);
      }
  #LibraryBPMButton::item {
    color: #cfcfcf;
    }
    /* remove OS focus indicator from BPM cell */
    WLibrary QCheckBox {
      outline: none;
    }

  #LibraryBPMSpinBox {
    border-left: 0px;
    padding: 0px;
    margin: 0px;
    }
    #LibraryBPMSpinBox::up-button,
    #LibraryBPMSpinBox::down-button {
      padding: 0px;
      background-color: #656d75;
      }
      #LibraryBPMSpinBox::up-button {
        image: url(skin:/btn/btn_lib_spinbox_up_white.svg) no-repeat;
        }
      #LibraryBPMSpinBox::down-button {
        image: url(skin:/btn/btn_lib_spinbox_down_white.svg) no-repeat;
        }

  /* Button in library "Preview" column */
  #LibraryPreviewButton {
    background: transparent;
    margin: 0px;
    padding: 0px;
    border: 1px solid transparent;
  }
  #LibraryPreviewButton:!checked{
    image: url(skin:/btn/btn_lib_preview_play.svg);
  }
  #LibraryPreviewButton:!checked:hover {
    border: 1px solid #666;
    background: #0f0f0f;
  }
  #LibraryPreviewButton:checked {
    image: url(skin:/btn/btn_lib_preview_pause.svg);
    background-color: #0f0f0f;
    border: 1px solid #444;
  }
  #LibraryPreviewButton:checked:hover {
    border: 1px solid #666;
  }


  /* checkbox in library "Played" column */
  #LibraryContainer QTableView::indicator {
    width: 10px;
    height: 10px;
    margin: 0px;
    padding: 0px;
    color: #cfcfcf;
    border: 1px solid transparent;
    }
    #LibraryContainer QTableView::indicator:checked {
      image: url(skin:/btn/btn_lib_checkmark.svg) no-repeat center center;
      color: #cfcfcf;
      border: 1px solid #ff6600;
      }
    #LibraryContainer QTableView::indicator:unchecked {
      background: none;
      color: #cfcfcf;
      border: 1px solid rgba(151,151,151,128);
      }

/* library search text box */
WSearchLineEdit {
  margin-top: 2px;
  padding: 2px;
  border: 1px solid #656565;
<<<<<<< HEAD
  font-size: 13px;
  font-family: "Open Sans";
=======
>>>>>>> 634b3376
  background: #0f0f0f;
  color: #cfcfcf;
  }
  WSearchLineEdit:focus {
    padding: 1px;
    border: 2px solid #ff6600;
    color: #eeeeee;
    selection-color: #0f0f0f;
    selection-background-color: #d2d2d2;
  }
  /* Clear button: see /skins/default.qss */


#LibraryContainer QTreeView {
  min-height: 90px;
  min-width: 90px;
  show-decoration-selected: 0;
  /* Don't define top margin here, it won't shift QScrollBar.
  Defined by SearchBox	*/
  margin: 0px;
  }
  #LibraryContainer QTreeView:focus,
  #LibraryContainer QTableView:focus { /*
    New Library navigation COs only work if TreeView or TableView have focus.
    Clicking on buttons, sliders and visuals elsewhere removes focus from Library.
    In conjunction with [Library],MoveFocusBackward/..Forward, this helps a lot. */
    border-color: #ff6600;
  }

/*  Closed branch of tree 	*/
#LibraryContainer QTreeView::branch:has-children:!has-siblings:closed,
#LibraryContainer QTreeView::branch:closed:has-children:has-siblings {
  image: url(skin:/style/style_branch_closed.png);
  }
  #LibraryContainer QTreeView::branch:has-children:!has-siblings:closed:selected,
  #LibraryContainer QTreeView::branch:closed:has-children:has-siblings:selected {
    image: url(skin:/style/style_branch_closed_selected.png);
  }

/*  Open branch of tree 	*/
#LibraryContainer QTreeView::branch:open:has-children:!has-siblings,
#LibraryContainer QTreeView::branch:open:has-children:has-siblings {
  image: url(skin:/style/style_branch_open.png);
  }
  #LibraryContainer QTreeView::branch:open:has-children:!has-siblings:selected,
  #LibraryContainer QTreeView::branch:open:has-children:has-siblings:selected {
    border-image: none;
    image: url(skin:/style/style_branch_open_selected.png);
  }
  /* space left of selected child item */
  #LibraryContainer QTreeView::branch:!has-children:!has-siblings:closed:selected,
  #LibraryContainer QTreeView::branch:closed:!has-children:has-siblings:selected,
  #LibraryContainer QTreeView::branch:open:!has-children:!has-siblings:selected,
  #LibraryContainer QTreeView::branch:open:!has-children:has-siblings:selected {
    border-image: none;
    background-color: #0f0f0f;
  }


#LibraryContainer QHeaderView,
#LibraryContainer QHeaderView::section,
#LibraryContainer QScrollBar:horizontal,
#LibraryContainer QScrollBar:vertical,
WEffectSelector QAbstractScrollArea QScrollBar:horizontal,
WEffectSelector QAbstractScrollArea QScrollBar:vertical,
#fadeModeCombobox QAbstractScrollArea QScrollBar:horizontal,
#fadeModeCombobox QAbstractScrollArea QScrollBar:vertical {
  background-color: #626f87;
}
#LibraryContainer QHeaderView {
  /* Note(ronso0)
  This previously interferred with skin scaling:
  font-size: 13px/13px;
  This doesnt't scale when usinf QT_SCALE_FACTOR manually:
  font-size: 10pt;	*/
  font-size: 13px/13px;
  font-weight: bold;
  color: #000;
  border-radius: 0px;
  border-bottom: 1px solid #0f0f0f;
}
/*	Library header 'buttons'	*/
#LibraryContainer QHeaderView::section {
  padding: 2px 1px 2px 2px;
  /*	set right border so that first column header
  on the left doesn't have double border on the left	*/
  border-right: 1px solid #0f0f0f;
  background-color: #626f87;
  border-radius: 0px;
}

#LibraryContainer QHeaderView::up-arrow,
#LibraryContainer QHeaderView::down-arrow {
  width: 12px;
  padding-right: 2px;
  margin-right: 1px;
  background-color: rgba(98,111,135,255);
  }
  #LibraryContainer QHeaderView::up-arrow {
    image: url(skin:/btn/btn_lib_sort_up_black.png)
  }
  #LibraryContainer QHeaderView::down-arrow {
    image: url(skin:/btn/btn_lib_sort_down_black.png)
  }

/* Scroll bars */
#LibraryContainer QScrollBar:horizontal,
WEffectSelector QAbstractScrollArea QScrollBar:horizontal,
#fadeModeCombobox QAbstractScrollArea QScrollBar:horizontal {
  min-width: 40px;
  height: 18px;
  padding: 0px;
}
#LibraryContainer QScrollBar:vertical,
WEffectSelector QAbstractScrollArea QScrollBar:vertical,
#fadeModeCombobox QAbstractScrollArea QScrollBar:vertical {
  min-height: 40px;
  width: 18px;
  padding: 0px;
}
/* "add-page" and "sub-page" are the gutter of the scrollbar */
#LibraryContainer QScrollBar::add-page,
#LibraryContainer QScrollBar::sub-page,
WEffectSelector QAbstractScrollArea QScrollBar::add-page,
WEffectSelector QAbstractScrollArea QScrollBar::sub-page,
#fadeModeCombobox QAbstractScrollArea QScrollBar::add-page,
#fadeModeCombobox QAbstractScrollArea QScrollBar::sub-page {
  min-width: 14px;
  min-height: 14px;
  background-color: #191919;
}
#LibraryContainer QScrollBar::handle:vertical,
#LibraryContainer QScrollBar::handle:horizontal,
WEffectSelector QAbstractScrollArea QScrollBar::handle:vertical,
WEffectSelector QAbstractScrollArea QScrollBar::handle:horizontal,
#fadeModeCombobox QAbstractScrollArea QScrollBar::handle:vertical,
#fadeModeCombobox QAbstractScrollArea QScrollBar::handle:horizontal {
  background: #626f87;
  border: 1px solid #1e1e1e;
  border-radius: 1px;
}
#LibraryContainer QScrollBar::handle:horizontal,
WEffectSelector QAbstractScrollArea QScrollBar::handle:horizontal,
#fadeModeCombobox QAbstractScrollArea QScrollBar::handle:horizontal {
  min-width: 40px;
}
#LibraryContainer QScrollBar::handle:vertical,
WEffectSelector QAbstractScrollArea QScrollBar::handle:vertical,
#fadeModeCombobox QAbstractScrollArea QScrollBar::handle:vertical {
  min-height: 40px;
}
/* Turn off scroll buttons */
#LibraryContainer QScrollBar::add-line:horizontal,
#LibraryContainer QScrollBar::add-line:vertical,
WEffectSelector QAbstractScrollArea QScrollBar::add-line:horizontal,
WEffectSelector QAbstractScrollArea QScrollBar::add-line:vertical,
#fadeModeCombobox QAbstractScrollArea QScrollBar::add-line:horizontal,
#fadeModeCombobox QAbstractScrollArea QScrollBar::add-line:vertical {
  width: 0px;
  height: 0px;
}
#LibraryContainer QScrollBar::sub-line:horizontal,
#LibraryContainer QScrollBar::sub-line:vertical,
WEffectSelector QAbstractScrollArea QScrollBar::sub-line:horizontal,
WEffectSelector QAbstractScrollArea QScrollBar::sub-line:vertical,
#fadeModeCombobox QAbstractScrollArea QScrollBar::sub-line:horizontal,
#fadeModeCombobox QAbstractScrollArea QScrollBar::sub-line:vertical {
  width: 0px;
  height: 0px;
}

/* Corner in between two scrollbars */
#LibraryContainer QAbstractScrollArea::corner,
WEffectSelector QAbstractScrollArea::corner,
#fadeModeCombobox QAbstractScrollArea::corner {
  background-color: #0f0f0f;
  border-top: 1px solid #585858;
  border-left: 1px solid #585858;
  border-bottom: none;
  border-right: none;
}

/* Styling a QSpinbox is complex and it took ages to figure out how to remove the surrounding frame and make the background transparent without affecting the subcontrols (up/down-buttons).
You could easily style a subcontrol like in the QT-Docs, but if you want to have the OS-native subcontrols, this is the only way i found ( there are probably others ).
In our case make sure that the "frame"-property in the corresponding dlgautodj.ui file is set to "false"
The general rule when it comes to stylesheets is always to remember that if you style part of a widget, then you usually have to style all of it.
*/

/* Cover Art*/
WCoverArt {
  background: transparent;
  color: #ACACAC;
}

/* splitter between treeview and library*/
QSplitter::handle {
  image: url(skin:/style/style_handle_unchecked.png);
  background: none;
}
QSplitter::handle:pressed {
  image: url(skin:/style/style_handle_checked.png);
  background: none;
}
QSplitter::handle:horizontal {
  width: 6px;
}
QSplitter::handle:vertical {
  height: 6px;
}

WLibrary QPushButton {
  font-size: 10px;
  font-family: "Open Sans";
}
/* Extra declaration for QRadionButton otherwise it shows up with wrong colors in Linux with Gnome */
WLibrary QLabel, WLibrary QRadioButton {
  font-size: 13px;
  background: transparent;
  color: #C1C1C1;
}


WLibrary { margin: 2px 3px 0px 0px; }

WLibrary QRadioButton {
  margin: 0px 3px 3px 3px;
  outline: none;
}
/* Center QLabels */
WLibrary QLabel { margin: 0px 3px 3px 0px; }

WLibrary QRadioButton::indicator:checked {
  image: url(skin:/btn/btn_lib_radio_button_on_pink.svg) center center;
}

WLibrary QRadioButton::indicator:unchecked {
  image: url(skin:/btn/btn_lib_radio_button_off.svg) center center;
}

WLibrary QPushButton {
  text-align: center;
  font-size: 9pt;
  font-weight: normal;
  /* Note(ronso0)
  Interferes with skin scaling, system font size respectively
  font-size: 14px/14px;
  Setting height/width here will prevent the buttons being scaled properly
  min-height: 22px;
  max-height: 22px;
  height: 22px;	*/
  margin: 1px 2px 3px 1px;
  padding: 1px 3px 0px 3px;
  background-position: center;
  color: #060613;
  background-color: #99a0a4;
  border: 1px solid #99a0a4;
  }
  #DlgAutoDJ > QPushButton {
    padding: 0px;
    width: 32px;
    height: 18px;
    }
    QPushButton#pushButtonAutoDJ {
      width: 40px;
    }

  WLibrary QPushButton:!enabled {
    background-color: #72777A;
    border: 1px solid #72777A;
    }
  WLibrary QPushButton:unchecked {
    color: #888;
    background-color: #444;
    }
  WLibrary QPushButton:checked {
    color: #000;
    background-color: #F90562;
    }
  /* Space in between 'Recording'	button and recording label */
  QPushButton#pushButtonRecording {
    margin: 1px 6px 3px 1px;
  }
  /* Push 'Select All' button and away from radio buttons	*/
  QPushButton#pushButtonSelectAll {
    margin: 1px 2px 3px 10px;
  }
/* AutoDJ button icons */
QPushButton#pushButtonAutoDJ {
  image: url(skin:/btn/btn_autodj_enable.svg) no-repeat center center;
}
QPushButton#pushButtonFadeNow:!enabled {
  image: url(skin:/btn/btn_autodj_fade_disabled.svg) no-repeat center center;
  }
  QPushButton#pushButtonFadeNow:enabled {
    image: url(skin:/btn/btn_autodj_fade.svg) no-repeat center center;
  }
QPushButton#pushButtonSkipNext:!enabled {
  image: url(skin:/btn/btn_autodj_skip_disabled.svg) no-repeat center center;
  }
  QPushButton#pushButtonSkipNext:enabled {
    image: url(skin:/btn/btn_autodj_skip.svg) no-repeat center center;
  }
QPushButton#pushButtonShuffle {
  image: url(skin:/btn/btn_autodj_shuffle.svg) no-repeat center center;
}
QPushButton#pushButtonAddRandom {
  image: url(skin:/btn/btn_autodj_addrandom.svg) no-repeat center center;
}
QPushButton#pushButtonRepeatPlaylist {
  image: url(skin:/btn/btn_autodj_repeat_playlist.svg) no-repeat center center;
}
/* AutoDJ button icons */

/* Hotcue Color: No Color */
#HotcueButton[highlight="0"] {
    background-color: #fd0564;
}

/* Hotcue Color: Red */
#HotcueButton[highlight="1"] {
    background-color: #c50a08;
}

/* Hotcue Color: Green */
#HotcueButton[highlight="2"] {
    background-color: #32be44;
}

/* Hotcue Color: Blue */
#HotcueButton[highlight="3"] {
    background-color: #0044ff;
}

/* Hotcue Color: Yellow */
#HotcueButton[highlight="4"] {
    background-color: #f8d200;
}

/* Hotcue Color: Celeste */
#HotcueButton[highlight="5"] {
    background-color: #42d4f4;
}

/* Hotcue Color: Purple */
#HotcueButton[highlight="6"] {
    background-color: #af00cc;
}

/* Hotcue Color: Pink */
#HotcueButton[highlight="7"] {
    background-color: #fca6d7;
}

/* Hotcue Color: White */
#HotcueButton[highlight="8"] {
    background-color: #f2f2ff;
}<|MERGE_RESOLUTION|>--- conflicted
+++ resolved
@@ -367,64 +367,10 @@
   selection-background-color: #666;
 }
 
-<<<<<<< HEAD
 #LibraryContainer QTableView::item:selected,
 #LibraryContainer QTreeView::item:selected,
 #LibraryContainer QTreeView::branch:selected,
 #LibraryBPMButton::item:selected {
-=======
-QTreeView {
-  min-height: 90px;
-  min-width: 90px;
-  border-style: solid;
-  border-color: #585858;
-  show-decoration-selected: 0;
-  /* Don't define top margin here, it won't shift ScrollBar.
-  Set by SearchBox wrapper	*/
-  margin: 0px;
-  }
-  QTreeView:focus,
-  QTableView:focus { /*
-    New Library navigation COs only work if TreeView or TableView have focus.
-    Clicking on buttons, sliders and visuals elsewhere removes focus from Library.
-    In conjunction with [Library],MoveFocusBackward/..Forward, this helps a lot. */
-    border-color: #ff6600;
-  }
-
-/*  Closed branch of tree 	*/
-QTreeView::branch:has-children:!has-siblings:closed,
-QTreeView::branch:closed:has-children:has-siblings {
-  image: url(skin:/style/style_branch_closed.png);
-  }
-  QTreeView::branch:has-children:!has-siblings:closed:selected,
-  QTreeView::branch:closed:has-children:has-siblings:selected {
-    image: url(skin:/style/style_branch_closed_selected.png);
-    background-color: #666;
-  }
-
-/*  Open branch of tree 	*/
-QTreeView::branch:open:has-children:!has-siblings,
-QTreeView::branch:open:has-children:has-siblings {
-  image: url(skin:/style/style_branch_open.png);
-  }
-  QTreeView::branch:open:has-children:!has-siblings:selected,
-  QTreeView::branch:open:has-children:has-siblings:selected {
-    border-image: none;
-    image: url(skin:/style/style_branch_open_selected.png);
-    background-color: #666;
-  }
-  /* space left of selected child item */
-  QTreeView::branch:!has-children:!has-siblings:closed:selected,
-  QTreeView::branch:closed:!has-children:has-siblings:selected,
-  QTreeView::branch:open:!has-children:!has-siblings:selected,
-  QTreeView::branch:open:!has-children:has-siblings:selected {
-    border-image: none;
-    background-color: #0f0f0f;
-  }
-
-QTreeView::item:selected,
-QTableView::item:selected {
->>>>>>> 634b3376
   border-image: none;
   background-image: none;
   color: #fff;
@@ -525,11 +471,6 @@
   margin-top: 2px;
   padding: 2px;
   border: 1px solid #656565;
-<<<<<<< HEAD
-  font-size: 13px;
-  font-family: "Open Sans";
-=======
->>>>>>> 634b3376
   background: #0f0f0f;
   color: #cfcfcf;
   }
