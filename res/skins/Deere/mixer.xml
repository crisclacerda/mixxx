--- conflicted
+++ resolved
@@ -98,9 +98,6 @@
                       <ConfigKey>[Master],crossfader</ConfigKey>
                       <EmitOnDownPress>false</EmitOnDownPress>
                     </Connection>
-<<<<<<< HEAD
-                  </WidgetGroup><!-- Crossfader -->
-=======
                   </SliderComposed>
                 </Children>
                 <Connection>
@@ -117,7 +114,6 @@
                     <SetVariable name="group">[Channel2]</SetVariable>
                     <SetVariable name="Unit">Deck2</SetVariable>
                   </Template>
->>>>>>> 33fa7451
                 </Children>
                 <Connection>
                   <ConfigKey>[Skin],show_4decks</ConfigKey>
