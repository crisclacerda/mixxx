

/*
  Deere , Skin for Mixxx 1.12.x
  www.mixxx.org
  Copyright (C) 2010-2015 RJ Ryan <rryan@mixxx.org>, S.Brandt <s.brandt@mixxx.org>
  This file is part of the "Deere" Skin for Mixxx
  "Deere" is licensed under the Creative Commons Attribution-ShareAlike 3.0 Unported license.
  http://creativecommons.org/licenses/by-sa/3.0/

  Mixxx skin documentation:
  http://mixxx.org/wiki/doku.php/creating_skins

  List of controls:
  http://mixxx.org/wiki/doku.php/mixxxcontrols

  Qt Style Sheets documentation:
  http://doc.qt.io/qt-4.8/stylesheet-examples.html

*/

/*******************************************************************************
 ** BORDER *********************************************************************
 *******************************************************************************/
/* These definitions put a faint border around all the widgets. We have to be
   tricky with top/bottom-ness to get things right. */
#Mixer {
  border-color: #222;
  border-style: solid;
  border-width: 3px 1.5px 3px 1.5px;
}

#DeckControls {
  padding: 7.5px;
}

#CrossfaderContainer {
  padding: 0px 7.5px 7.5px 7.5px;
}

#DeckTextRow {
  border-top: 0px solid #222;
  border-bottom: 0px solid #222;
}

#UpperTextRow {
  /* top 0px seems required for bottom 1px to work O_o */
  border-top: 0px solid #222;
  border-bottom: 0px solid #222;
}

#DeckRows {
  border: 0px solid #222;
  border-top: none;
}

#TempoControlButtons {
  qproperty-layoutSpacing: 2;
}

#DeckRateSliderColumn {
  border: 0px solid #222;
  border-left: 2px solid #222;
}

#VisualRow {
  border-top: 1px solid #222;
  background-color: transparent;
  margin: 0px;
}

#OverviewRow {
  border-top: 1px solid #222;
  background-color: transparent;
  margin: 0;
  padding: 0 4px 0 0;
}

#ControlsRow {
  border-top: 1px solid #222;
  padding: 4px;
}

/* Rounded corners to split things up */

#Deck1, #Deck3 {
  border-bottom-right-radius:5px;
  border-top-right-radius:5px;
  border-width: 3px 1.5px 3px 3px;
  border-style: solid;
  border-color: #222;
}

#Deck2, #Deck4 {
  border-bottom-left-radius:5px;
  border-top-left-radius:5px;
  border-width: 3px 3px 3px 1.5px;
  border-style: solid;
  border-color: #222;
}

#Deck3, #Deck4 {
  border-top-width: 0;
}

#Sampler {
  border-style: solid;
  border-color: #222;
  border-width: 0px 1px;
}

#SamplerMiddleSpacer {
  /* FIXME */
  border-style: solid;
  border-color: #222;
  border-width: 1px 0px;
}

#SamplerRow1,
#SamplerRow2,
#SamplerRow3,
#SamplerRow4,
#SamplerRow6,
#SamplerRow7,
#SamplerRow8 {
  border-top: 1px solid #222;
}

#SamplerRow5 {
  border-top: 2px solid #222;
}

/*******************************************************************************
 ** END BORDER *****************************************************************
 *******************************************************************************/


/*******************************************************************************
 ** LIBRARY *********************************************************************
 *******************************************************************************/

/* library table */
QTableView, QTreeView {
  color: #d2d2d2;
  background-color: #1F1F1F;
  alternate-background-color: #1A1A1A;
  selection-background-color: #006596;
  border: 1px solid #1A1A1A;
}

QTreeView::branch {
  background-color: #1F1F1F;
}
 
QTableView::item:selected:active, 
QTreeView::item:selected:active {
  color: #ffffff;

  background-color: #006596;
}


QTableView::item:selected:!active, 
QTreeView::item:selected:!active {
  color: #d2d2d2;
  background-color: #0d4866;
}

/* checkbox in library "Played" column */
QTableView::indicator {
  width: 12px;
  height: 12px;
}

QTableView::indicator:checked {
  background: url(skin:/image/style_checkbox_checked.png);
}

QTableView::indicator:unchecked {
  background: url(skin:/image/style_checkbox_unchecked.png);
}

/* BPM lock icon in the library "BPM" column. */
#LibraryBPMButton::indicator:checked {
  image: url(:/images/library/ic_library_checked.png);
}

#LibraryBPMButton::indicator:unchecked {
  image: url(:/images/library/ic_library_unchecked.png);
}

#LibrarySidebarButtons, WButtonBar {
  background-color: #4B4B4B;
}

QToolButton:focus, 
QToolButton:focus::hover {
    background-color: #006596;
}

WLibraryBreadCrumb QLabel {
  margin: 4px 4px;
  font-size: 12px;
  font-weight: bold;
  color: #B3B3B3;
}

WLibraryBreadCrumb QToolButton {
  margin-right: 3px;
  background: none;
  border: none;
}

WLibraryBreadCrumb QToolButton:hover {
  background: none;
}

WBaseLibrary QLabel {
  margin: 4px 4px 0px 4px;
  font-size: 12px;
  font-weight: bold;
  color: #B3B3B3;
}

#LibraryCoverArtSplitter QTabWidget {
  border: none;
}

#LibraryCoverArtSplitter QTabWidget::pane {
  border: 1px solid #1A1A1A;
}

#LibraryCoverArtSplitter QTabWidget QTreeView, 
#DlgAutoDJ {
  margin: 0;
  border: none;
}

#LibraryCoverArtSplitter::handle {
  image: url(skin:/image/style_handle_vertical_unchecked.svg);
  background: none;
}

#LibraryCoverArtSplitter::handle:pressed {
  image: url(skin:/image/style_handle_vertical_checked.svg);
  background: none;
}

#LibraryCoverArtSplitter::handle:horizontal {
  width: 6px;
}

#LibraryCoverArtSplitter::handle:vertical {
  height: 6px;
}

#DlgAutoDJ #scrollAreaWidgetContents {
  background-color: #222222;
  border: none;
}

#LibraryCoverArtSplitter QTabBar::tab {
  padding: 4px;
  border: none;
  color: #006596;
  background-color: #191919;
  border-top-left-radius: 2px;
  border-top-right-radius: 2px;

  color: #D2D2D2;
  background-color: #4B4B4B;
  border: 0px solid #4B4B4B;
  outline: none;  
}

#LibraryCoverArtSplitter QTabBar::tab:hover {
  border-top: 0px solid #5F5F5F;
  border-right: 0px solid #5F5F5F;
  border-left: 0px solid #5F5F5F;
  color: #D2D2D2;
  background-color: #5F5F5F;
}

#LibraryCoverArtSplitter QTabBar::tab:!enabled {
  color: #969696;
  background-color: #525252;
}

#LibraryCoverArtSplitter QTabBar::tab:selected {
  color: #FDFDFD;
  background-color: #006596;
  border: 0px solid #006596;
}

/* button in library "Preview" column */
QPushButton#LibraryPreviewButton {
  width: 23px;
  height: 12px;
  background: transparent;
  border: none;
}

QPushButton#LibraryPreviewButton:!checked {
  image: url(skin:/image/style_library_preview_play.png);
}

QPushButton#LibraryPreviewButton:checked {
  image: url(skin:/image/style_library_preview_pause.png);
}


#LibrarySidebarButtons:focus,
#LibrarySidebarButtons QToolButton:focus,
#LibrarySidebarExpanded > QWidget:focus,
#LibrarySidebarExpanded QAbstractScrollArea > QWidget:focus,
WLibrarySidebar:focus, 
WLibrary:focus,
QTableView:focus {
  border: 1px solid #0080BE;
}

/* library header row */
QHeaderView {
  color: #d2d2d2;
  background: #1A1A1A;
  border-bottom: 1px solid #141414;
}

QHeaderView::section {
  font-size: 10pt;
  font-weight: normal;
  padding: 2px;
  background: #1A1A1A;
  border-top: none;
  border-bottom: 1px solid #141414;
  border-left: 1px solid #141414;
  border-right: none;
}

QHeaderView::section:selected {
  font-size: 10pt;
  font-weight: bold;
  padding: 2px;
  background: #1A1A1A;
  border-top: none;
  border-bottom: 1px solid #141414;
  border-left: 1px solid #141414;
  border-right: none;
}

QHeaderView::up-arrow,
QHeaderView::down-arrow {
  background: #1A1A1A;
  width: 12px;
  padding-left: 3px;
  padding-right: 3px;
}

QHeaderView::up-arrow {
  image: url(skin:/image/style_sort_up.svg);
}

QHeaderView::down-arrow {
  image: url(skin:/image/style_sort_down.svg);
}

/* library search bar */
WSearchLineEdit {
  margin: 0px 0px 5px 0px;
  padding: 2px;
  border: 1px solid #1A1A1A;
  background-color: #4B4B4B;
  color: #d2d2d2;
}

WSearchLineEdit:focus {
  padding: 2px;
  border: 2px solid #006596;
  background-color: #4B4B4B;
  color: #D6D6D6;
  selection-color: #222222;
}

/* library preview deck */
#PreviewDeckContainer {
  margin: 4px 0px 0px 0px;
  background-color: #333333;
  border: 1px solid #1A1A1A;
  qproperty-layoutSpacing: 2;
}

#PreviewDeckTextRow WLabel {
  padding: 2px;
  color: #d2d2d2;
  font-size: 12px/14px;
  text-transform: none;
}

#PreviewDeckVisualRow {
  padding: 2px;
  border-top: 1px solid #1A1A1A;
}

#PreviewDeckEjectButton[value="0"]:!hover {
  background: none;
  border: none;
}

/* Spacing between treeview and preview deck/search bar */
QTreeView {
  margin: 4px 0px 0px 0px;
}

/* sidebar, as well as root items for playlists, crates, and history */
QTextBrowser, QTreeView {
  color: #d2d2d2;
  background-color: #1F1F1F;
  selection-background-color: #006596;
  selection-color: #D6D6D6;
  border: 1px solid #1A1A1A;
  gridline-color: red;
  /* Suppresses that selected sidebar item's branch indicator shows wrong color
     when out of focus, see lp:880588 */
  show-decoration-selected: 1;
}
/* triangle for closed/opened branches in treeview */
QTreeView::branch:has-children:!has-siblings:closed,
QTreeView::branch:closed:has-children:has-siblings {
  border-image: none; image: url(skin:/image/style_branch_closed.png);
}

QTreeView::branch:open:has-children:!has-siblings,
QTreeView::branch:open:has-children:has-siblings {
  border-image: none; image: url(skin:/image/style_branch_open.png);
}

/* QSplitter between LibrarySidebar and Library */
#LibrarySplitter::handle {
  image: url(skin:/image/style_handle_horizontal_unchecked.svg);
  background: none;
}

#LibrarySplitter::handle:pressed {
  image: url(skin:/image/style_handle_horizontal_checked.svg);
  background: none;
}

#LibrarySplitter::handle:horizontal {
  width: 6px;
}

#LibrarySplitter::handle:vertical {
  height: 6px;
}

<<<<<<< HEAD
=======
/* vertical splitters */
#LibraryCoverArtSplitter::handle,
#LibraryVerticalSplitter::handle,
#DeckSplitter::handle {
  image: url(skin:/image/style_handle_vertical_unchecked.svg);
  background: none;
}

#LibraryCoverArtSplitter::handle:pressed,
#LibraryVerticalSplitter::handle:pressed,
#DeckSplitter::handle:pressed {
  image: url(skin:/image/style_handle_vertical_checked.svg);
  background: none;
}

#LibraryCoverArtSplitter::handle:horizontal,
#LibraryVerticalSplitter::handle:horizontal,
#DeckSplitter::handle:horizontal {
  width: 6px;
}

#LibraryCoverArtSplitter::handle:vertical,
#LibraryVerticalSplitter::handle:vertical,
#DeckSplitter::handle::vertical {
  height: 6px;
}

>>>>>>> 3161b466
/* library cover art widget */
#LibraryCoverArt {
  padding: 8px 4px 4px 4px;
  background-color: #1F1F1F;
  border: 1px solid #1A1A1A;
}
/* transition time in Auto DJ tab */
WBaseLibrary QSpinBox {
  min-height: 20px;
  max-height: 20px;
  min-width: 40px;
  max-width: 40px;
}

WBaseLibrary QSpinBox:editable {
  background: transparent;
  color:#d2d2d2;
}

WBaseLibrary QLabel, WBaseLibrary QRadioButton {
  color: #d2d2d2;
}

WBaseLibrary QRadioButton::indicator {
  margin: 0px 5px 0px 2px;
  width: 18px;
  height: 18px;
}

WBaseLibrary QRadioButton::indicator:checked {
  background: url(skin:/icon/ic_radio_button_on_18px.svg);
}

WBaseLibrary QRadioButton::indicator:unchecked {
  background: url(skin:/icon/ic_radio_button_off_18px.svg);
}

WButtonBar QAbstractButton {
  border-radius: 0px;
}

/* buttons in library (in hierarchical order of appearance)
   Style them just as the other regular buttons */
WBaseLibrary QPushButton {
  margin: 2px 3px 2px 3px;
  padding: 2px;
  color: #D2D2D2;

  background-color: #4B4B4B;
  border: 1px solid #4B4B4B;
  border-radius: 2px;
  outline: none;
}

WBaseLibrary QPushButton:focus {
  background-color: #006596;
}

WBaseLibrary QPushButton:!enabled {
  /* buttons in "disabled" (not click-able) state. They are nearly invisible
     by default QT palette, so style accordingly */
  color: #808080; /* Default #A3A3A3 -90L HSL*/
  background-color: rgba(95, 95, 95, 127);
  border: 0px solid #5F5F5F;
}

WBaseLibrary QPushButton:hover {
  color: #D2D2D2;
  background-color: #5F5F5F;
  border: 0px solid #5F5F5F;
}

WBaseLibrary QPushButton:checked {
  /* checkbuttons in active state */
  color: #FDFDFD;
  background-color: #006596;
  border: 0px solid #006596;
}

WBaseLibrary QPushButton:checked:hover {
  /* checkbuttons hovered over in "active" state */
  color: #FDFDFD;
  background-color: #0080BE;
  border: 0px solid #0080BE;
}

WBaseLibrary QPushButton:pressed {
  /* pushbuttons in "down" state */
  color: #FDFDFD;
  background-color: #006596;
  border: 0px solid #006596;
}

/* Scroll bars */
QScrollBar {
  color: #d2d2d2;
  font-size: 8pt;
  background: #222222;
  padding: 3px;
}

QScrollBar:horizontal {
  border-top: 1px solid #141414;
  min-width: 12px;
  height: 15px;
}
QScrollBar:vertical {
  border-left: 1px solid #141414;
  min-height: 12px;
  width: 15px;
}
/* "add-page" and "sub-page" are the gutter of the scrollbar */
QScrollBar::add-page, QScrollBar::sub-page {
  background: none;
}

QScrollBar::handle {
  min-height: 25px;
  background: rgba(95, 95, 95, 150);
  border-radius: 3px;
  border: none;
}
QScrollBar::handle:hover {
  background: rgba(179, 179, 179, 150);
}

/* Turn off buttons */
QScrollBar::add-line, QScrollBar::sub-line {
  width: 0px;
  height: 0px;
  border: none;
}

QScrollArea {
  border: 1px solid #1A1A1A;
  background-color: #222222;
}


/*******************************************************************************
 ** END LIBRARY *****************************************************************
 *******************************************************************************/

/*******************************************************************************
 ** SKIN SETTINGS **************************************************************
 *******************************************************************************/

#SkinSettings {
  background-color: rgba(17.3%, 17.3%, 17.3%, 100%);
  margin-left: 4px;
}

#SkinSettingsTop {
  margin: 7px 4px 6px 6px;
  border-bottom: 1px solid #A9A9A9;
}

#SkinSettingsTop > #h1 {
  font: 16px/18px;
  text-align: left;
  text-transform: uppercase;
  background: none;
}

#SkinSettings > #h2 {
  font: 14px/16px;
  text-align: left;
  color: #d2d2d2;
  background-color: none;
  margin: 0 0.2em .1em 0;
  border-top: none;
  border-bottom: 1px solid #A9A9A9;
}

#SkinSettings > #h3 {
  font: 12px/14px;
  background-color: none;
  text-align: left;
  margin: .05em 0.5em;
}

#SkinSettings > #h3 WPushButton {
  font: 12px/14px;
  background-color: none;
  text-transform: none;
  border: none;
}

#SkinSettings > #h3 WPushButton:hover {
  background: #222222;
}

/*******************************************************************************
 ** END SKIN SETTINGS **********************************************************
 *******************************************************************************/

#Mixxx {
  background-color: black;
  font-family: "Open Sans";
}

WWidget, QLabel {
  font-family: "Open Sans";
  text-transform: uppercase;
}

WWidget {
  font-size: 8px;
}

/* Start spacing for Deck overview row (small waveform, option grid) */
#OptionGrid, #ButtonGrid {
  background-color: #333333;
  padding: 1px;
  qproperty-layoutSpacing: 2;
}

#ButtonGrid {
  qproperty-layoutSpacing: 2;
}

#OptionGridRow1, #OptionGridRow2 {
  qproperty-layoutSpacing: 2;
}

#OverviewRow {
  qproperty-layoutSpacing: 5;
}
/* End spacing for Deck overview row */

#WaveformZoomContainer {
  background-color: #333333;
  padding: 1px;
  qproperty-layoutSpacing: 2;
}

/* Start spacing for Deck inner column (tempo slider, rate change) */
#DeckRateSliderColumn {
  background-color: #333333;
  padding: 4px;
  qproperty-layoutSpacing: 2;
}

#RateTempButtons {
  qproperty-layoutSpacing: 2;
}
/* End spacing for Deck inner column (tempo slider, rate change) */


/* Start spacing for Deck controls row (transport, beatgrid, looping, hotcue, vinylcontrol) */

#FullControlsRow, #MinimalControlsContainer {
  qproperty-layoutSpacing: 3;
  qproperty-layoutAlignment: 'AlignBottom';
}

#BeatjumpContainer, #LoopContainer,
#HotcueGrid, #HotcueGridExtended,
#VinylControlsContainer {
  background-color: #333333;
  padding: 1px;
  qproperty-layoutSpacing: 2;
}

#BeatjumpContainer WWidgetGroup,
#LoopContainer WWidgetGroup, #LoopButtons, #LoopButtons WWidgetGroup,
#HotcueGrid WWidgetGroup, #HotcueGridExtended WWidgetGroup,
#VinylControlsContainer WWidgetGroup {
  qproperty-layoutSpacing: 2;
}

WBeatSpinBox {
  color: #c1cabe;
  background-color: #1f1e1e;

  border: 1px solid #444342;
  border-radius: 3px;

  padding: 2px;

  font: 15px;
}

  WBeatSpinBox:hover {
    border: 1px ridge #015d8d;
  }

  WBeatSpinBox::down-button {
    subcontrol-origin: border;
    subcontrol-position: bottom right; /* position at the top right corner */
    padding-right: 4px;
    padding-top: -3px;
    border: 0;
  }

  WBeatSpinBox::down-arrow {
    width: 9px;
    height: 7px;
    image: url(skin:/icon/ic_chevron_down_selector.svg);
  }

  WBeatSpinBox::down-arrow:hover {
    image: url(skin:/icon/ic_chevron_down_selector_hover.svg);
  }

  WBeatSpinBox::up-button {
    subcontrol-origin: border;
    subcontrol-position: top right; /* position at the top right corner */
    padding-right: 4px;
    padding-bottom: -3px;
    border: 0;
  }

  WBeatSpinBox::up-arrow {
    width: 9px;
    height: 7px;
    image: url(skin:/icon/ic_chevron_up_selector.svg);
  }

  WBeatSpinBox::up-arrow:hover {
    image: url(skin:/icon/ic_chevron_up_selector_hover.svg);
  }

/* End spacing for Deck controls row */

/* Start spacing for toolbar */
#ToolBar {
  padding: 0px 4px 0px 4px;
  qproperty-layoutSpacing: 5;
  background-color: #111111;
}

#ToolBarLeft {
  qproperty-layoutSpacing: 0;
}

#ToolBarRight {
  qproperty-layoutSpacing: 12;
}

#NotificationsContainer {
  qproperty-layoutSpacing: 4;
}

#MasterControls, #HeadphoneControls {
    qproperty-layoutSpacing: 10;
    margin-bottom: 1px;
    margin-top: 1px;
}

/* End spacing for toolbar */

#Time {
  font: bold 12px;
}

#KnobLabelH, #HeadSplit {
  font: bold 11px;
}

/* All widget groups that are children of #DeckRows should AlignTop. */
#DeckRows > WWidgetGroup {
  qproperty-layoutAlignment: 'AlignTop | AlignHCenter';
}

#ArtistGutter, #TitleGutter {
  qproperty-layoutAlignment: 'AlignLeft | AlignTop';
  padding: 2px;
}

#BPMGutter, #PositionGutter {
  qproperty-layoutAlignment: 'AlignRight | AlignTop';
  qproperty-layoutSpacing: 10;
  padding: 2px;
}

/* Start editable widgets in decks */
#BpmEditRow:hover, #KeyEditRow:hover, #PositionGutter:hover, #StarratingGutter:hover {
  /* emphasize editable widgets on hover */
  border: 1px solid #0080BE;
  background-color: rgba(255, 102, 0, 128);
}

#BpmEditRowExpanded, #KeyEditRowExpanded {
  /* emphasize active widget */
  border: 1px solid #006596;
  background: rgba(255, 102, 0, 64);
  color: #D6D6D6;
}

#BpmEditTrigger, #KeyEditTrigger {
  /* make trigger button transparent */
  background-color: none;
  border: none;
}

#BpmEditRowControls, #KeyEditRowControls {
  /* Make room between buttons */
  background-color: #333333;
  padding-left: 2px;
  padding-right: 2px;
  margin-left: 2px;
  qproperty-layoutSpacing: 2;
}
/* End editable widgets in decks */

#DeckTextRow #ArtistGutter WLabel, #DeckTextRow #BPMGutter WLabel, #DeckTextRow #PositionGutter WLabel {
  font-weight: bold;
  font-size: 15px;
  text-transform: none;
}

#BPMGutter WLabel, #PositionGutter WLabel {
  qproperty-alignment: 'AlignRight | AlignVCenter';
}

#DeckTextRow #TitleGutter WLabel, #EffectRackExpanded #EffectUnitNameContainer WLabel {
  font-weight: bold;
  font-size: 17px;
  text-transform: none;
  text-align: left;
}

#SamplerTopRowInner WLabel {
  font-weight: bold;
  font-size: 15px;
  text-transform: none;
  text-align: left;
}

#EffectUnitLabel, #EffectRackCollapsed #EffectUnitNameContainer WLabel {
  font-weight: bold;
  font-size: 15px;
  text-transform: none;
  text-align: left;
}

#EffectUnitNameRow {
  border-bottom: 1px solid #222;
  background-color: transparent;
  margin: 0px;
}

#EffectUnit1, #EffectUnit2, #EffectUnit3, #EffectUnit4 {
  qproperty-layoutAlignment: 'AlignTop';
  border: 1px solid #222;
  border-left:none;
}

#EffectButtonControls {
  qproperty-layoutSpacing: 5;
}

#EffectHighlightable[highlight="0"] {
  border: 0px;
  padding: 4px;
}

#EffectHighlightable[highlight="1"] {
  border: 2px solid #0081bd;
  padding: 2px;
}

#EffectChainGroupControlButton {
  font: 10px;
}

#EffectUnit1 {
  border-left: 1px solid #222;
}

#EffectUnitNameContainer {
  padding: 2px;
  qproperty-layoutAlignment: 'AlignLeft | AlignVCenter';
}

#EffectMetaKnobControls > WPushButton {
  qproperty-alignment: 'AlignHCenter';
}

#EffectUnitGroupControlsLeft {
  qproperty-layoutAlignment: 'AlignLeft | AlignVCenter';
}

#EffectUnitGroupControlsRight {
  qproperty-layoutAlignment: 'AlignRight | AlignVCenter';
}

#EffectMetaKnob, WEffect {
  font-size: 12px;
  background-color: none;
  border: none;
}

WEffectSelector {
  color: #c1cabe;
  background-color: #444342;
  /* TODO: use a linear gradient for the background color */

  /* Fixes the white bars on the top/bottom of the popup on Mac OS X */
  margin-top: 0px;
  margin-bottom: 0px;

  /* If you use margin top/bottom 0, the combo box shrinks in width (go figure) and
   * names start getting cut off. Adding explicit padding improves this. */
  padding: 0px 6px;

  /* The 3D frame on the combo box becomes flat when you give it a border */
  border: 1px solid #444342;
  border-radius: 3px;

  font: 15px;
}

  WEffectSelector:hover {
    border: 1px ridge #015d8d;
  }

  WEffectSelector::drop-down {
    /* This causes the Qt theme's widget style to magically not apply. Go figure. */
    border: 0;
  }

  WEffectSelector::down-arrow {
    width: 20px;
    height: 20px;
    image: url(skin:/icon/ic_chevron_down_48px.svg);
  }

  WEffectSelector QAbstractItemView {
    color: #c1cabe;
    background-color: #201f1f;
    selection-background-color: #184880;
  }

#EffectKnob {
}

#EffectButtonParameter {
  margin-top: 3px;
}

#KnobLabel {
  background-color: none;
  border: none;
  qproperty-alignment: 'AlignHCenter';
  font: 10px;
  margin-top: -2px;
}

#SmallKnobLabel {
  background-color: none;
  border: none;
  qproperty-alignment: 'AlignHCenter';
  font: 9px;
  margin-top: -2px;
}

#EffectUnitNameRow {
}

#EffectUnitMainKnobsContainer {
    qproperty-layoutSpacing: 7;
}

#EffectKnobLabel {
  background-color: none;
  border: none;
  qproperty-alignment: 'AlignHCenter | AlignTop';
  font: 10px;
  margin-top: -2px;
}

#EffectButton {
  font: 10px;
}

#EffectButtonLabel {
  background-color: none;
  border: none;
  qproperty-alignment: 'AlignHCenter';
  font: 10px;
  margin-top: 1px;
}

#Mixer {
  qproperty-layoutAlignment: 'AlignTop';
}

#CrossfaderAutoDjActive {
  background-color: #001726;
}

#MasterControls {
  qproperty-layoutSpacing: 0;
}

#DeckControls {
  qproperty-layoutSpacing: 0;
}

#MainDecks, #MainDeckContainer {
  background-color: qlineargradient(x1: 0, y1: 0, x2: 0, y2: 1,
                                    stop: 0 #333333,
                                    stop: 1.0 #333333);
}

#LeftGutter, #RightGutter {
  background-color: qlineargradient(x1: 0, y1: 0, x2: 0, y2: 1,
                                    stop: 0 #222222,
                                    stop: 1.0 #222222);
}

#Deck1, #Deck2 {
  background-color: qlineargradient(x1: 0, y1: 0, x2: 0, y2: 1,
                                    stop: 0 #333333,
                                    stop: 1.0 #333333);
}

#Deck3, #Deck4 {
  background-color: qlineargradient(x1: 0, y1: 0, x2: 0, y2: 1,
                                    stop: 0 #333333,
                                    stop: 1.0 #333333);
}

WWidget, WLabel {
  /* All labels should default to a grey that is readable on black. */
  color: #D2D2D2;
  font-size: 12px;
}

/* Track text, etc. should be in the deck color. */
#Deck1 WLabel, #Deck2 WLabel, #Deck3 WLabel, #Deck4 WLabel {
  color: #D2D2D2;
}

#DeckMixer1, #DeckMixer2, #DeckMixer3, #DeckMixer4 {
  background-color: #333333;
}

WNumberRate {
  font-size: 13px;
}
#RateDisplay1, #RateDisplay2, #RateDisplay3, #RateDisplay4 {
  qproperty-layoutAlignment: 'AlignHCenter';
}

#DeckMixer1_Column2, #DeckMixer2_Column2, #DeckMixer3_Column2, #DeckMixer4_Column2 {
  qproperty-layoutSpacing: 5;
}

#CircleButton {
  border: 3px solid #333333;
  border-radius: 2px;
}

#SmallCircleButton {
  border: 2px solid #333333;
  border-radius: 1px;
}

#DeckControlsSplitWaveforms4Decks #channel_VuMeter_Group,
#DeckControlsStackedWaveforms4Decks #channel_VuMeter_Group {
  padding-bottom: 5px;
}

#DeckMixer1_ColumnCondensed, #DeckMixer2_ColumnCondensed, #DeckMixer3_ColumnCondensed,
#DeckMixer4_ColumnCondensed {
  padding: 5;
  qproperty-layoutAlignment: 'AlignHCenter';
}

/* pad 4 deck mixer colums left/right
to avoid EQ kill buttons from shifting center of rest of column */
#4DecksMixerCol2ContainerRight,
#CondensedButtonContainerRight {
  padding-right: 14px;
}
#4DecksMixerCol2ContainerLeft,
#CondensedButtonContainerLeft {
  padding-left: 14px;
}

#4DecksMixerCondensedMonoMeterLeft {
  padding-left: 2px;
  padding-right: 4px;
}
#4DecksMixerCondensedMonoMeterRight {
  padding-left: 4px;
  padding-right: 2px;
}

#CondensedVolumeAndMonoMeter {
  padding-bottom: 5px;
}

#channel_VuMeter_Group {
  qproperty-layoutSpacing: 3;
  qproperty-layoutAlignment: 'AlignHCenter';
}

#master_VuMeter_Group {
  qproperty-layoutSpacing: 3;
  qproperty-layoutAlignment: 'AlignHCenter';
  padding-left: 5px;
  padding-right: 5px;
}

#MasterVumeter {
  qproperty-layoutSpacing: 3;
  qproperty-layoutAlignment: 'AlignHCenter';
  padding-left: 10px;
  padding-right: 10px;
}

#vumeter_v, #vumeter_h {
  qproperty-layoutSpacing: 3;
}

WVuMeter, #PeakIndicator {
  background-color: #222222;
}

/* Starrating for tracks loaded in decks */
WStarRating {
  margin            : 5px 5px 0px 0px;
  border            : 0px solid #ffffff;
  padding           : 2px;
  color             : #888888;
  background-color  : none;
}

#SampleDecksContainer {
  background-color: qlineargradient(x1: 0, y1: 0, x2: 0, y2: 1,
                                    stop: 0 #333333,
                                    stop: 1.0 #333333);
}

#MicrophonesContainer {
}

#MicrophoneRackExpanded {
  background-color: qlineargradient(x1: 0, y1: 0, x2: 0, y2: 1,
                                    stop: 0 #333333,
                                    stop: 1.0 #333333);
  qproperty-layoutSpacing: 6;
}

#MicLabelContainer,
#DuckingLabelContainer {
  qproperty-layoutAlignment: 'AlignHCenter';
}

#MicrophoneContainer, #MicDuckingContainer, #AuxiliaryContainer {
  padding: 2px 5px;
  margin: 2px 0px;
  border: 3px solid #222222;
}

#MicrophoneContainer, #AuxiliaryContainer,
#MicrophoneControlButtons, #AuxiliaryControlButtons,
#MicDuckingControls {
  qproperty-layoutSpacing: 3;
}

#MicrophoneControls, #AuxiliaryControls {
  qproperty-layoutSpacing: 4;
}

#MicrophoneButtonsAndMeter, #AuxiliaryButtonsAndMeter {
  qproperty-layoutSpacing: 3;
}

#LibraryContainer {
  background-color: #222;
  padding-top: 4px;
}

#LibraryExpanded, #LibraryCollapsed {
  qproperty-layoutAlignment: 'AlignLeft | AlignVCenter';
}

#EffectRackContainer {
  background-color: qlineargradient(x1: 0, y1: 0, x2: 0, y2: 1,
                                    stop: 0 #333333,
                                    stop: 1.0 #333333);
}

#EffectUnitNoParameters {
  padding-left: 5px;
}

#EffectUnitEffectsNoParameters {
  qproperty-layoutSpacing: 30;
}

#EffectUnitEffects {
  padding: 2px;
  qproperty-layoutAlignment: 'AlignLeft | AlignTop';
  qproperty-layoutSpacing: 2;
}

#EffectUnitParameters {
  padding: 0 2px;
  qproperty-layoutAlignment: 'AlignLeft | AlignTop';
  qproperty-layoutSpacing: 2;
}

#EffectUnitControls {
  padding: 2px;
  qproperty-layoutAlignment: 'AlignRight | AlignTop';
  qproperty-layoutSpacing: 2;
}

#EffectUnitGroupControlsLeft,
#EffectUnitGroupControlsRight,
#EffectUnitGroupControlsInputs {
  qproperty-layoutSpacing: 2;
}

#EffectUnit {
  font-size: 15px;
}

#EffectUnit1, #EffectUnit2 {
  /*border-bottom: none;*/
}

#SampleDecksContainer {
}

#SamplerBankContainer {
  padding: 4px;
  qproperty-layoutSpacing: 2;
}

#SamplerTopRowOuter {
  padding: 2px;
}

#SamplerTopRowInner {
  qproperty-layoutSpacing: 2;
}

#SamplerBankGrid {
  qproperty-layoutSpacing: 2;
}

#SamplerExpansion {
  padding: 2px;
  qproperty-layoutSpacing: 2;
}

#SampleDecksExpanded, #SampleDecksCollapsed {
  qproperty-layoutAlignment: 'AlignLeft | AlignTop';
}

#OverviewRow, #VisualRow, #ButtonRow {
  /*qproperty-layoutContentsMargins: rect(0 1 0 1);*/
}

WWidgetGroup {
  /*border: 1px solid rgb(128, 128, 128);*/
  /*margin: 0px;
  padding: 0px;
  qproperty-layoutSpacing: 0;
  qproperty-layoutContentsMargins: rect(0 0 0 0);*/
  /*qproperty-layoutAlignment: 'AlignCenter';*/
}

/*******************************************************************************
 ** Buttons  *******************************************************************
 *******************************************************************************/

WPushButton, QToolButton {
    color: #D2D2D2;
    background-color: #4B4B4B;
<<<<<<< HEAD
    border: 0px solid #4B4B4B;
=======
    border: 1px solid #4B4B4B;
>>>>>>> 3161b466
    border-radius: 2px;
    outline: none;
    font-size: 12px;
    font-weight: bold;
}

WPushButton:hover, QToolButton:hover {
    color: #D2D2D2;
    background-color: #5F5F5F;
    border: 0px solid #5F5F5F;
}

/*"Pressed" state*/
WPushButton[value="1"], QToolButton:pressed {
    /*color: #FDFDFD;*/
    color: #FDFDFD;
    background-color: #006596;
    border: 0px solid #006596;
}

WPushButton[value="1"]:hover {
    color: #FDFDFD;
    background-color: #0080BE;
    border: 0px solid #0080BE;
}

/*"Enabled" state, e.g. for recording status
  0 -- disconnected / off
  1 -- connecting / enabling
  2 -- connected / enabled
*/
WPushButton[value="2"] {
    color: #FDFDFD;
<<<<<<< HEAD
    background-color: #006596;
=======
    background-color: #4B4B4B;
>>>>>>> 3161b466
    border: 0px solid #006596;
}

WPushButton[value="2"]:hover {
    color: #FDFDFD;
<<<<<<< HEAD
    background-color: #0080BE;
=======
    background-color: #4B4B4B;
>>>>>>> 3161b466
    border: 0px solid #0080BE;
}

#ToolbarButton[value="1"] {
    color: #D2D2D2;
    background-color: #5a5a5a;
    border: 3px solid #006596;
    border-radius: 3px;
}

#SkinSectionToggleButton[value="1"]:hover {
    color: #D2D2D2;
    background-color: #5F5F5F;
    border: 3px solid #0080BE;
    border-radius: 3px;
}

/* Special case "orientation" controls
  1 -- center / default (off)
  2 -- right
  0 -- left
*/
#OrientationButton[value="1"] {
    color: #D2D2D2;
    background-color: #4B4B4B;
    border: 1px solid #4B4B4B;
    border-radius: 2px;
    outline: none;
}

#OrientationButton:hover {
    color: #D2D2D2;
    background-color: #5F5F5F;
    border: 0px solid #5F5F5F;
}

#OrientationButton[value="2"] {
    color: #FDFDFD;
    background-color: #006596;
    border: 0px solid #006596;
}

#OrientationButton[value="2"]:hover {
    color: #FDFDFD;
    background-color: #0080BE;
    border: 0px solid #0080BE;
}

#OrientationButton[value="0"] {
    color: #FDFDFD;
    background-color: #006596;
    border: 0px solid #006596;
}

#OrientationButton[value="0"]:hover {
    color: #FDFDFD;
    background-color: #0080BE;
    border: 0px solid #0080BE;
}

/* Special case SamplerPlayButtonRepeating controls
  When sampler is playing, displays same play icon as normal, but
  background is red instead of blue.
*/

#SamplerPlayButtonRepeating[value="1"] {
    color: #711ada;
    background-color: #711ada;
    border: 0px solid #711ada;
}

#SamplerPlayButtonRepeating[value="1"]:hover {
    color: #8b32ff;
    background-color: #8b32ff;
    border: 0px solid #8b32ff;
}

/* Special case link_type button for effect parameters
  0 -- not linked / default (off)
  1 -- linked (on)
  2 -- split linked left (on)
  3 -- split linked right (on)
  4 -- split linked left/right (on)

  We define only those values (2-4) that are not covered by the existing
  standard button definitions.
  Note: EQ Gain effects cannot be used in split mode (= can be 0 or 1 only)
*/
#EffectSlotParameterLinkTypeButton {
    margin: 0 4px 0 4px;
}

#EffectSlotParameterLinkTypeButton[value="2"] {
    color: none;
    background-color: qlineargradient(x1: 0, y1: 0, x2: 1, y2: 0,
                                      stop: 0 #006596,
                                      stop: 0.33 #006596,
                                      stop: 0.34 #4B4B4B,
                                      stop: 0.66 #4B4B4B,
                                      stop: 0.67 #4B4B4B,
                                      stop: 1 #4B4B4B);

    border: 0px solid #006596;
}

#EffectSlotParameterLinkTypeButton[value="2"]:hover {
    color: none;
    background-color: qlineargradient(x1: 0, y1: 0, x2: 1, y2: 0,
                                      stop: 0 #0080BE,
                                      stop: 0.33 #0080BE,
                                      stop: 0.34 #5F5F5F,
                                      stop: 0.66 #5F5F5F,
                                      stop: 0.67 #5F5F5F,
                                      stop: 1 #5F5F5F);

    border: 0px solid #0080BE;
}

#EffectSlotParameterLinkTypeButton[value="3"] {
    color: none;
    background-color: qlineargradient(x1: 0, y1: 0, x2: 1, y2: 0,
                                      stop: 0 #4B4B4B,
                                      stop: 0.33 #4B4B4B,
                                      stop: 0.34 #4B4B4B,
                                      stop: 0.66 #4B4B4B,
                                      stop: 0.67 #006596,
                                      stop: 1 #006596);

    border: 0px solid #006596;
}


#EffectSlotParameterLinkTypeButton[value="3"]:hover {
    color: none;
    background-color: qlineargradient(x1: 0, y1: 0, x2: 1, y2: 0,
                                      stop: 0 #5F5F5F,
                                      stop: 0.33 #5F5F5F,
                                      stop: 0.34 #5F5F5F,
                                      stop: 0.66 #5F5F5F,
                                      stop: 0.67 #0080BE,
                                      stop: 1 #0080BE);

    border: 0px solid #0080BE;
}

#EffectSlotParameterLinkTypeButton[value="4"] {
    color: none;
    background-color: qlineargradient(x1: 0, y1: 0, x2: 1, y2: 0,
                                      stop: 0 #006596,
                                      stop: 0.330000 #006596,
                                      stop: 0.340000 #4B4B4B,
                                      stop: 0.660000 #4B4B4B,
                                      stop: 0.670000 #006596,
                                      stop: 1 #006596);

    border: 0px solid #006596;
}


#EffectSlotParameterLinkTypeButton[value="4"]:hover {
    color: none;
    background-color: qlineargradient(x1: 0, y1: 0, x2: 1, y2: 0,
                                      stop: 0 #0080BE,
                                      stop: 0.330000 #0080BE,
                                      stop: 0.340000 #5F5F5F,
                                      stop: 0.660000 #5F5F5F,
                                      stop: 0.670000 #0080BE,
                                      stop: 1 #0080BE);

    border: 0px solid #0080BE;
}

#EffectSlotParameterLinkInversionButton {
    margin: 0px 4px 0px 4px;
}

#EffectSlotParameterLinkInversionButton[value="1"] {
    background-color: #b90505;
}

#EffectSlotParameterLinkInversionButton[value="1"]:hover {
    background-color: #e80808;
}

/* Special case "hide/show" button
   The button unfolds/folds widgets. We display different icons per state, but
   do not want an active or active:hover color like with the other buttons.
*/
#ShowHideToggle {
  qproperty-layoutAlignment: 'AlignTop';
  padding-top: 3px;
}

#SampleDeckToggle[value="1"], #LibraryToggle[value="1"], #EffectRackToggle[value="1"] {
    color: #D2D2D2;
    background-color: qlineargradient(x1: 0, y1: 1, x2: 0, y2: 0,
                                      stop: 0 #4B4B4B,
                                      stop: 1 #4B4B4B);
    border: 1px solid #4B4B4B;
    border-radius: 2px;
    outline: none;
}

#SampleDeckToggle[value="1"]:hover, #LibraryToggle[value="1"]:hover, #EffectRackToggle[value="1"]:hover {
    color: #D2D2D2;
    background-color: qlineargradient(x1: 0, y1: 1, x2: 0, y2: 0,
                                      stop: 0 #5F5F5F,
                                      stop: 1 #5F5F5F);
    border: 0px solid #5F5F5F;
}

#WaveformZoomDownButton[value="0"]:!hover,
#WaveformZoomSetDefaultButton[value="0"]:!hover,
#WaveformZoomUpButton[value="0"]:!hover {
  background: none;
  border: none;
}

#BeatJumpValue, #LoopMoveValue, #HotcueButton, #DeckCue, #DeckSync, #BeatsyncButton {
  font: bold 12px;
}

/*******************************************************************************
 ** End Buttons  ***************************************************************
 *******************************************************************************/

QToolTip {
    background-color: #222222;
    color: #CCCCCC;
    border: 1px solid #CCCCCC;
}
/*

#Deck1 {
  margin: 0px;
  qproperty-layoutSpacing: 0;
  qproperty-layoutContentsMargins: rect(10 2 10 2);
  padding-bottom: 10px;
  margin-bottom: 10px;
}

WWidget {
  border: 1px solid rgb(128, 128, 128);
  background-color: grey;
}

WSliderComposed {
  background-color: orange;
}

WPushButton[value="1"] {
  background-color: green;
}

WPushButton[pressed="true"] {
  background-color: pink;
}

#BeatLoopButton[value="1"][pressed="true"] {
  background-color: pink;
}

#BeatLoopButton[value="0"][pressed="true"] {
  background-color: orange;
}
*/<|MERGE_RESOLUTION|>--- conflicted
+++ resolved
@@ -236,21 +236,30 @@
   border: none;
 }
 
-#LibraryCoverArtSplitter::handle {
+/* vertical splitters */
+#LibraryCoverArtSplitter::handle,
+#LibraryVerticalSplitter::handle,
+#DeckSplitter::handle {
   image: url(skin:/image/style_handle_vertical_unchecked.svg);
   background: none;
 }
 
-#LibraryCoverArtSplitter::handle:pressed {
+#LibraryCoverArtSplitter::handle:pressed,
+#LibraryVerticalSplitter::handle:pressed,
+#DeckSplitter::handle:pressed {
   image: url(skin:/image/style_handle_vertical_checked.svg);
   background: none;
 }
 
-#LibraryCoverArtSplitter::handle:horizontal {
+#LibraryCoverArtSplitter::handle:horizontal,
+#LibraryVerticalSplitter::handle:horizontal,
+#DeckSplitter::handle:horizontal {
   width: 6px;
 }
 
-#LibraryCoverArtSplitter::handle:vertical {
+#LibraryCoverArtSplitter::handle:vertical,
+#LibraryVerticalSplitter::handle:vertical,
+#DeckSplitter::handle::vertical {
   height: 6px;
 }
 
@@ -453,36 +462,6 @@
   height: 6px;
 }
 
-<<<<<<< HEAD
-=======
-/* vertical splitters */
-#LibraryCoverArtSplitter::handle,
-#LibraryVerticalSplitter::handle,
-#DeckSplitter::handle {
-  image: url(skin:/image/style_handle_vertical_unchecked.svg);
-  background: none;
-}
-
-#LibraryCoverArtSplitter::handle:pressed,
-#LibraryVerticalSplitter::handle:pressed,
-#DeckSplitter::handle:pressed {
-  image: url(skin:/image/style_handle_vertical_checked.svg);
-  background: none;
-}
-
-#LibraryCoverArtSplitter::handle:horizontal,
-#LibraryVerticalSplitter::handle:horizontal,
-#DeckSplitter::handle:horizontal {
-  width: 6px;
-}
-
-#LibraryCoverArtSplitter::handle:vertical,
-#LibraryVerticalSplitter::handle:vertical,
-#DeckSplitter::handle::vertical {
-  height: 6px;
-}
-
->>>>>>> 3161b466
 /* library cover art widget */
 #LibraryCoverArt {
   padding: 8px 4px 4px 4px;
@@ -1360,11 +1339,7 @@
 WPushButton, QToolButton {
     color: #D2D2D2;
     background-color: #4B4B4B;
-<<<<<<< HEAD
     border: 0px solid #4B4B4B;
-=======
-    border: 1px solid #4B4B4B;
->>>>>>> 3161b466
     border-radius: 2px;
     outline: none;
     font-size: 12px;
@@ -1398,21 +1373,13 @@
 */
 WPushButton[value="2"] {
     color: #FDFDFD;
-<<<<<<< HEAD
-    background-color: #006596;
-=======
     background-color: #4B4B4B;
->>>>>>> 3161b466
     border: 0px solid #006596;
 }
 
 WPushButton[value="2"]:hover {
     color: #FDFDFD;
-<<<<<<< HEAD
-    background-color: #0080BE;
-=======
     background-color: #4B4B4B;
->>>>>>> 3161b466
     border: 0px solid #0080BE;
 }
 
