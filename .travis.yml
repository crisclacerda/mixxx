--- conflicted
+++ resolved
@@ -25,11 +25,6 @@
   include:
     - name: pre-commit
       if: type != pull_request
-<<<<<<< HEAD
-      os: linux
-      dist: bionic
-=======
->>>>>>> f989b72c
       language: python
       python: 3.7
       # There are too many files in the repo that have formatting issues. We'll
@@ -47,11 +42,6 @@
 
     - name: pre-commit-pr
       if: type == pull_request
-<<<<<<< HEAD
-      os: linux
-      dist: bionic
-=======
->>>>>>> f989b72c
       language: python
       python: 3.7
       cache:
@@ -64,11 +54,6 @@
       addons: []
 
     - name: Ubuntu/gcc/SCons build
-<<<<<<< HEAD
-      os: linux
-      dist: bionic
-=======
->>>>>>> f989b72c
       compiler: gcc
       # Ubuntu Bionic build prerequisites
       before_install:
@@ -82,11 +67,6 @@
         - ./mixxx-test
 
     - name: Ubuntu/gcc/CMake build
-<<<<<<< HEAD
-      os: linux
-      dist: bionic
-=======
->>>>>>> f989b72c
       compiler: gcc
       cache: ccache
       # Ubuntu Bionic build prerequisites
