# Slovenian translation for mixxx
# Copyright (c) 2011 Rosetta Contributors and Canonical Ltd 2011
# This file is distributed under the same license as the mixxx package.
# FIRST AUTHOR <EMAIL@ADDRESS>, 2011.
#
msgid ""
msgstr ""
"Project-Id-Version: mixxx\n"
"Report-Msgid-Bugs-To: FULL NAME <EMAIL@ADDRESS>\n"
<<<<<<< HEAD
"POT-Creation-Date: 2011-12-22 11:41+0200\n"
"PO-Revision-Date: 2011-12-22 09:00+0000\n"
=======
"POT-Creation-Date: 2011-12-26 09:32+0200\n"
"PO-Revision-Date: 2011-10-16 11:30+0000\n"
>>>>>>> d3186d74
"Last-Translator: Ervin <Unknown>\n"
"Language-Team: Slovenian <sl@li.org>\n"
"MIME-Version: 1.0\n"
"Content-Type: text/plain; charset=UTF-8\n"
"Content-Transfer-Encoding: 8bit\n"
<<<<<<< HEAD
"X-Launchpad-Export-Date: 2011-12-23 07:47+0000\n"
"X-Generator: Launchpad (build 14560)\n"
=======
"X-Launchpad-Export-Date: 2012-01-08 04:51+0000\n"
"X-Generator: Launchpad (build 14640)\n"
>>>>>>> d3186d74

#: AutoDJFeature#1
msgid "Auto DJ"
msgstr ""

#: BaseSqlTableModel#1
msgid "Played"
msgstr "Igrano"

#: BaseSqlTableModel#2
msgctxt "BaseSqlTableModel#2"
msgid "Artist"
msgstr "Izvajalec"

#: BaseSqlTableModel#3
msgctxt "BaseSqlTableModel#3"
msgid "Title"
msgstr "Naslov"

#: BaseSqlTableModel#4
msgctxt "BaseSqlTableModel#4"
msgid "Album"
msgstr "Album"

#: BaseSqlTableModel#5
msgctxt "BaseSqlTableModel#5"
msgid "Genre"
msgstr "Zvrst"

#: BaseSqlTableModel#6
msgctxt "BaseSqlTableModel#6"
msgid "Year"
msgstr "Leto"

#: BaseSqlTableModel#7
msgctxt "BaseSqlTableModel#7"
msgid "Type"
msgstr "Vrsta"

#: BaseSqlTableModel#8
msgctxt "BaseSqlTableModel#8"
msgid "Location"
msgstr "Lokacija"

#: BaseSqlTableModel#9
msgctxt "BaseSqlTableModel#9"
msgid "Comment"
msgstr "Komentar"

#: BaseSqlTableModel#10
msgctxt "BaseSqlTableModel#10"
msgid "Duration"
msgstr "Trajanje"

#: BaseSqlTableModel#11
msgid "Rating"
msgstr "Ocena"

#: BaseSqlTableModel#12
msgctxt "BaseSqlTableModel#12"
msgid "Bitrate"
msgstr "Vzorčenje"

#: BaseSqlTableModel#13
msgctxt "BaseSqlTableModel#13"
msgid "BPM"
msgstr "BPM"

#: BaseSqlTableModel#14
msgctxt "BaseSqlTableModel#14"
msgid "Track #"
msgstr "Skladba #"

#: BaseSqlTableModel#15
msgid "Date Added"
msgstr "Datum dodajanja"

#: BaseSqlTableModel#16
msgid "#"
msgstr "št."

#: BaseSqlTableModel#17
msgctxt "BaseSqlTableModel#17"
msgid "Key"
msgstr ""

#: BaseTrackPlayer#1
msgid "Couldn't load track."
msgstr "Ne morem naložiti pesmi."

#: BrowseFeature#1
msgid "Quick Links"
msgstr "Hitre povezave"

#: BrowseFeature#2
msgid "Devices"
msgstr "Naprave"

#: BrowseFeature#3
msgid "Removable Devices"
msgstr "Odstranljive naprave"

#: BrowseFeature#4
msgctxt "BrowseFeature#4"
msgid "Mixxx Library"
msgstr "Mixxx knjižnica"

#: BrowseFeature#5
msgid "Home"
msgstr "Domov"

#: BrowseFeature#6
msgid "Music"
msgstr "Glasba"

#: BrowseFeature#7
msgid "Documents"
msgstr "Dokumenti"

#: BrowseFeature#8
msgid "Desktop"
msgstr "Namizje"

#: BrowseFeature#9
msgid "Browse"
msgstr "Brskaj"

#: BrowseTableModel#1
msgid "Filename"
msgstr "Ime datoteke"

#: BrowseTableModel#2
msgctxt "BrowseTableModel#2"
msgid "Artist"
msgstr "Izvajalec"

#: BrowseTableModel#3
msgctxt "BrowseTableModel#3"
msgid "Title"
msgstr "Naslov"

#: BrowseTableModel#4
msgctxt "BrowseTableModel#4"
msgid "Album"
msgstr "Album"

#: BrowseTableModel#5
msgctxt "BrowseTableModel#5"
msgid "Track #"
msgstr "Št. skladbe"

#: BrowseTableModel#6
msgctxt "BrowseTableModel#6"
msgid "Year"
msgstr "Leto"

#: BrowseTableModel#7
msgctxt "BrowseTableModel#7"
msgid "Genre"
msgstr "Zvrst"

#: BrowseTableModel#8
msgctxt "BrowseTableModel#8"
msgid "Comment"
msgstr "Komentar"

#: BrowseTableModel#9
msgctxt "BrowseTableModel#9"
msgid "Duration"
msgstr "Trajanje"

#: BrowseTableModel#10
msgctxt "BrowseTableModel#10"
msgid "BPM"
msgstr "BPM"

#: BrowseTableModel#11
msgctxt "BrowseTableModel#11"
msgid "Key"
msgstr ""

#: BrowseTableModel#12
msgctxt "BrowseTableModel#12"
msgid "Type"
msgstr ""

#: BrowseTableModel#13
msgctxt "BrowseTableModel#13"
msgid "Bitrate"
msgstr "Vzorčenje"

#: BrowseTableModel#14
msgctxt "BrowseTableModel#14"
msgid "Location"
msgstr "Lokacija"

#: BrowseTableModel#15
msgctxt "BrowseTableModel#15"
msgid "Mixxx Library"
msgstr "Mixxx knjižnica"

#: BrowseTableModel#16
msgid ""
"Could not load the following file because it is in use by Mixxx or another "
"application."
msgstr ""

#: BrowseTableModel#17
msgid "Warning: This will permanently delete the following files:"
msgstr "Opozorilo: To bo trajno izbrisalo naslednje datoteke:"

#: BrowseTableModel#18
msgid "Are you sure you want to delete these files from your computer?"
msgstr ""

#: BrowseTableModel#19
msgid ""
"Could not delete the following file because it is in use by Mixxx or another "
"application:"
msgstr ""

#: BrowseTableModel#20
msgid "Could not update file metadata."
msgstr ""

#: CrateFeature#1
msgid "New Crate"
msgstr ""

#: CrateFeature#2
msgctxt "CrateFeature#2"
msgid "Remove"
msgstr ""

#: CrateFeature#3
msgctxt "CrateFeature#3"
msgid "Rename"
msgstr "Premenuj"

#: CrateFeature#4
msgctxt "CrateFeature#4"
msgid "Lock"
msgstr "Zakleni"

#: CrateFeature#5
msgctxt "CrateFeature#5"
msgid "Import Playlist"
msgstr "Uvozi seznam predvajanja"

#: CrateFeature#6
msgid "Crates"
msgstr ""

#: CrateFeature#7
msgid "Import Crate"
msgstr ""

#: CrateFeature#8
msgid "Export Crate"
msgstr ""

#: CrateFeature#9
msgctxt "CrateFeature#9"
msgid "Unlock"
msgstr "Odkleni"

#: CrateFeature#10
msgid "Crate name:"
msgstr ""

#: CrateFeature#11
msgid "An unknown error occurred while creating crate: "
msgstr ""

#: CrateFeature#12
msgid "Rename Crate"
msgstr ""

#: CrateFeature#13
msgid "New crate name:"
msgstr ""

#: CrateFeature#14
msgid "Renaming Crate Failed"
msgstr ""

#: CrateFeature#15
msgctxt "CrateFeature#15"
msgid "Playlist Files (*.m3u *.m3u8 *.pls)"
msgstr ""

#: CrateFeature#16
msgctxt "CrateFeature#16"
msgid "M3U Playlist (*.m3u);;M3U8 Playlist (*.m3u8);;PLS Playlist (*.pls)"
msgstr ""

#: CrateFeature#17
msgid "A crate cannot have a blank name."
msgstr ""

#: CrateFeature#18
msgid "Creating Crate Failed"
msgstr ""

#: CrateFeature#19
msgid "A crate by that name already exists."
msgstr ""

#: DlgAboutDlg#1
msgid "About Mixxx"
msgstr "O programu"

#: DlgAboutDlg#2
msgid "1.x.x"
msgstr "1.x.x"

#: DlgAboutDlg#3
msgid ""
"<!DOCTYPE HTML PUBLIC \"-//W3C//DTD HTML 4.0//EN\" "
"\"http://www.w3.org/TR/REC-html40/strict.dtd\">\n"
"<html><head><meta name=\"qrichtext\" content=\"1\" /><style "
"type=\"text/css\">\n"
"p, li { white-space: pre-wrap; }\n"
"</style></head><body style=\" font-family:'Sans'; font-size:10pt; font-"
"weight:400; font-style:normal;\">\n"
"<p style=\" margin-top:0px; margin-bottom:0px; margin-left:0px; margin-"
"right:0px; -qt-block-indent:0; text-indent:0px;\"><span style=\" font-"
"family:'Sans Serif'; font-size:9pt;\">Credits go here</span></p>\n"
"<p style=\"-qt-paragraph-type:empty; margin-top:0px; margin-bottom:0px; "
"margin-left:0px; margin-right:0px; -qt-block-indent:0; text-indent:0px; font-"
"family:'Sans Serif'; font-size:9pt;\"></p></body></html>"
msgstr ""

#: DlgAboutDlg#4
msgid "<a href=\"http://mixxx.org/\">Official Website</a>"
msgstr ""

#: DlgAutoDJ#1
msgid "Disable Auto DJ"
msgstr "Onemogoči Auto DJ"

#: DlgAutoDJ#2
msgid "Enable Auto DJ"
msgstr "Omogoči Auto DJ"

#: DlgAutoDJ#3
msgctxt "DlgAutoDJ#3"
msgid "Manage"
msgstr "Upravljaj"

#: DlgAutoDJ#4
msgid "Shuffle playlist"
msgstr "Premešaj seznam predvajanja"

#: DlgAutoDJ#5
msgid "Add tracks to the queue below..."
msgstr ""

#: DlgBpmSchemeDlg#1
msgid "BPM Scheme"
msgstr ""

#: DlgBpmSchemeDlg#2
msgid "Scheme Name:"
msgstr ""

#: DlgBpmSchemeDlg#3
msgid "BPM Range"
msgstr ""

#: DlgBpmSchemeDlg#4
msgid "Max"
msgstr ""

#: DlgBpmSchemeDlg#5
msgid "Min"
msgstr ""

#: DlgBpmSchemeDlg#6
msgid "Analyze Entire Song"
msgstr ""

#: DlgMidiLearning#1
msgid "Skip"
msgstr ""

#: DlgMidiLearning#2
msgid "Successfully mapped to: "
msgstr ""

#: DlgMidiLearning#3
msgid "Next"
msgstr ""

#: DlgMidiLearning#4
msgctxt "DlgMidiLearning#4"
msgid "MIDI Learning Wizard"
msgstr ""

#: DlgMidiLearning#5
msgid "Welcome to the MIDI Learning Wizard"
msgstr ""

#: DlgMidiLearning#6
msgid ""
"This wizard allows you to easily map the controls on your MIDI controller to "
"Mixxx's controls."
msgstr ""

#: DlgMidiLearning#7
msgid "Begin"
msgstr ""

#: DlgMidiLearning#8
msgid "Please tweak the control for:"
msgstr ""

#: DlgMidiLearning#9
msgid "Mixxx Control"
msgstr ""

#: DlgMidiLearning#10
msgid "Previous"
msgstr ""

#: DlgMidiLearning#11
msgid "Press spacebar to proceed or skip."
msgstr ""

#: DlgMidiLearning#12
msgid "MIDI learning complete!"
msgstr ""

#: DlgMidiLearning#13
msgid ""
"<!DOCTYPE HTML PUBLIC \"-//W3C//DTD HTML 4.0//EN\" "
"\"http://www.w3.org/TR/REC-html40/strict.dtd\">\n"
"<html><head><meta name=\"qrichtext\" content=\"1\" /><style "
"type=\"text/css\">\n"
"p, li { white-space: pre-wrap; }\n"
"</style></head><body style=\" font-family:'Lucida Grande'; font-size:13pt; "
"font-weight:400; font-style:normal;\">\n"
"<p align=\"center\" style=\" margin-top:0px; margin-bottom:0px; margin-"
"left:0px; margin-right:0px; -qt-block-indent:0; text-indent:0px;\">This "
"wizard can be re-run at any time.</p>\n"
"<p align=\"center\" style=\" margin-top:0px; margin-bottom:0px; margin-"
"left:0px; margin-right:0px; -qt-block-indent:0; text-indent:0px;\"><br />Now "
"go spin some beats!</p></body></html>"
msgstr ""

#: DlgMidiLearning#14
msgid "Finito!"
msgstr ""

#: DlgPluginDownloader#1
msgid "Missing Audio Plugin Downloader"
msgstr ""

#: DlgPrefBPMDlg#1
msgctxt "DlgPrefBPMDlg#1"
msgid "BPM Detection Settings"
msgstr ""

#: DlgPrefBPMDlg#2
msgctxt "DlgPrefBPMDlg#2"
msgid "BPM Detection"
msgstr ""

#: DlgPrefBPMDlg#3
msgid "Enable BPM Detection"
msgstr ""

#: DlgPrefBPMDlg#4
msgid "Detect Song BPM on Import"
msgstr ""

#: DlgPrefBPMDlg#5
msgid "Write BPM to ID3 Tag"
msgstr ""

#: DlgPrefBPMDlg#6
msgid "If BPM can be detected but not within specified range"
msgstr ""

#: DlgPrefBPMDlg#7
msgid "Allow BPM above the range"
msgstr ""

#: DlgPrefBPMDlg#8
msgid "BPM Schemes"
msgstr ""

#: DlgPrefBPMDlg#9
msgctxt "DlgPrefBPMDlg#9"
msgid "Add"
msgstr ""

#: DlgPrefBPMDlg#10
msgctxt "DlgPrefBPMDlg#10"
msgid "Edit"
msgstr ""

#: DlgPrefBPMDlg#11
msgid "Delete"
msgstr ""

#: DlgPrefBPMDlg#12
msgid "Default"
msgstr ""

#: DlgPrefBpm#1
msgid "Error"
msgstr ""

#: DlgPrefBpm#2
msgid "Cannot open file %1"
msgstr ""

#: DlgPrefControls#1
msgid "This skin does not support schemes"
msgstr ""

#: DlgPrefControls#2
msgid "8% (Technics SL1210)"
msgstr ""

#: DlgPrefControls#3
msgid "10%"
msgstr ""

#: DlgPrefControls#4
msgid "20%"
msgstr ""

#: DlgPrefControls#5
msgid "30%"
msgstr ""

#: DlgPrefControls#6
msgid "40%"
msgstr ""

#: DlgPrefControls#7
msgid "50%"
msgstr ""

#: DlgPrefControls#8
msgid "60%"
msgstr ""

#: DlgPrefControls#9
msgid "70%"
msgstr ""

#: DlgPrefControls#10
msgid "80%"
msgstr ""

#: DlgPrefControls#11
msgid "90%"
msgstr ""

#: DlgPrefControls#12
msgid "Up increases speed"
msgstr ""

#: DlgPrefControls#13
msgid "Down increases speed (Technics SL1210)"
msgstr ""

#: DlgPrefControls#14
msgctxt "DlgPrefControls#14"
msgid "Information"
msgstr ""

#: DlgPrefControls#15
msgid "Mixxx must be restarted before the changes will take effect."
msgstr ""

#: DlgPrefControlsDlg#1
msgctxt "DlgPrefControlsDlg#1"
msgid "Form1"
msgstr ""

#: DlgPrefControlsDlg#2
msgid "Skin"
msgstr ""

#: DlgPrefControlsDlg#3
msgid "Scheme"
msgstr ""

#: DlgPrefControlsDlg#4
msgid "Waveform display"
msgstr ""

#: DlgPrefControlsDlg#5
msgid "Position display"
msgstr ""

#: DlgPrefControlsDlg#6
msgid "Tool tips"
msgstr ""

#: DlgPrefControlsDlg#7
msgctxt "DlgPrefControlsDlg#7"
msgid "On"
msgstr ""

#: DlgPrefControlsDlg#8
msgctxt "DlgPrefControlsDlg#8"
msgid "Off"
msgstr ""

#: DlgPrefControlsDlg#9
msgid "Pitch/Rate slider range"
msgstr ""

#: DlgPrefControlsDlg#10
msgid "Pitch/Rate slider direction"
msgstr ""

#: DlgPrefControlsDlg#11
msgid "Track load behaviour"
msgstr ""

#: DlgPrefControlsDlg#12
msgid "Cue behaviour"
msgstr ""

#: DlgPrefControlsDlg#13
msgid "Auto Recall Cue"
msgstr ""

#: DlgPrefControlsDlg#14
msgid "Permanent Pitch/Rate Buttons"
msgstr ""

#: DlgPrefControlsDlg#15
msgid "Left click"
msgstr ""

#: DlgPrefControlsDlg#16
msgid "Right click"
msgstr ""

#: DlgPrefControlsDlg#17
msgid "Permanent rate change (between 1 and 8000) when left clicking"
msgstr ""

#: DlgPrefControlsDlg#18
msgid "%"
msgstr ""

#: DlgPrefControlsDlg#19
msgid "Permanent rate change (between 1 and 8000) when right clicking"
msgstr ""

#: DlgPrefControlsDlg#20
msgid "Temporary Pitch/Rate Buttons"
msgstr ""

#: DlgPrefControlsDlg#21
msgid "Temporary rate change (between 1 and 8000) when left clicking"
msgstr ""

#: DlgPrefControlsDlg#22
msgid "Temporary rate change (between 1 and 8000) when right clicking"
msgstr ""

#: DlgPrefControlsDlg#23
msgid "Ramping Pitchbend"
msgstr ""

#: DlgPrefControlsDlg#24
msgid "Pitchbend sensitivity"
msgstr ""

#: DlgPrefCrossfaderDlg#1
msgctxt "DlgPrefCrossfaderDlg#1"
msgid "Form1"
msgstr ""

#: DlgPrefCrossfaderDlg#2
msgid "Crossfader Curve"
msgstr ""

#: DlgPrefCrossfaderDlg#3
msgid "Slow fade"
msgstr ""

#: DlgPrefCrossfaderDlg#4
msgid "Fast cut"
msgstr ""

#: DlgPrefCrossfaderDlg#5
msgid "Constant power"
msgstr ""

#: DlgPrefCrossfaderDlg#6
msgid "Mixing"
msgstr ""

#: DlgPrefCrossfaderDlg#7
msgid "Scratching"
msgstr ""

#: DlgPrefCrossfaderDlg#8
msgid "Linear"
msgstr ""

#: DlgPrefCrossfaderDlg#9
msgid "Logarithmic"
msgstr ""

#: DlgPrefCrossfaderDlg#10
msgctxt "DlgPrefCrossfaderDlg#10"
msgid "Reset"
msgstr ""

#: DlgPrefEQDlg#1
msgctxt "DlgPrefEQDlg#1"
msgid "Form1"
msgstr ""

#: DlgPrefEQDlg#2
msgid "Static EQs (for slower CPUs)"
msgstr ""

#: DlgPrefEQDlg#3
msgid "High Shelf EQ"
msgstr ""

#: DlgPrefEQDlg#4
msgid "textLabel1"
msgstr ""

#: DlgPrefEQDlg#5
msgid "16 Hz"
msgstr ""

#: DlgPrefEQDlg#6
msgid "1.014 kHz"
msgstr ""

#: DlgPrefEQDlg#7
msgid "20.05 kHz"
msgstr ""

#: DlgPrefEQDlg#8
msgid "Low Shelf EQ"
msgstr ""

#: DlgPrefEQDlg#9
msgid "textLabel2"
msgstr ""

#: DlgPrefEQDlg#10
msgctxt "DlgPrefEQDlg#10"
msgid "Reset"
msgstr ""

#: DlgPrefMidiBindings#1
msgctxt "DlgPrefMidiBindings#1"
msgid "None"
msgstr ""

#: DlgPrefMidiBindings#2
msgid "Apply MIDI device settings?"
msgstr ""

#: DlgPrefMidiBindings#3
msgid ""
"Your settings must be applied before starting the MIDI learning wizard.\n"
"Apply settings and continue?"
msgstr ""

#: DlgPrefMidiBindings#4
msgid "Overwrite existing mapping?"
msgstr ""

#: DlgPrefMidiBindings#5
msgid ""
"Are you sure you'd like to load the %1 mapping?\n"
"This will overwrite your existing MIDI mapping."
msgstr ""

#: DlgPrefMidiBindings#6
msgid "Export Mixxx MIDI Bindings"
msgstr ""

#: DlgPrefMidiBindings#7
msgid "Preset Files (*.midi.xml)"
msgstr ""

#: DlgPrefMidiBindings#8
msgid "Select Control Group"
msgstr ""

#: DlgPrefMidiBindings#9
msgid "Select Control"
msgstr ""

#: DlgPrefMidiBindings#10
msgid "Clear Input Bindings"
msgstr ""

#: DlgPrefMidiBindings#11
msgid "Are you sure you want to clear all bindings?"
msgstr ""

#: DlgPrefMidiBindings#12
msgid "Clear Output Bindings"
msgstr ""

#: DlgPrefMidiBindings#13
msgid "Are you sure you want to clear all output bindings?"
msgstr ""

#: DlgPrefMidiBindingsDlg#1
msgctxt "DlgPrefMidiBindingsDlg#1"
msgid "Dialog"
msgstr ""

#: DlgPrefMidiBindingsDlg#2
msgid "Your Device Name"
msgstr ""

#: DlgPrefMidiBindingsDlg#3
msgid "Load Preset:"
msgstr ""

#: DlgPrefMidiBindingsDlg#4
msgid "Export"
msgstr ""

#: DlgPrefMidiBindingsDlg#5
msgid "Output:"
msgstr ""

#: DlgPrefMidiBindingsDlg#6
msgid "Enabled"
msgstr ""

#: DlgPrefMidiBindingsDlg#7
msgid "Controls"
msgstr ""

#: DlgPrefMidiBindingsDlg#8
msgctxt "DlgPrefMidiBindingsDlg#8"
msgid "Add"
msgstr ""

#: DlgPrefMidiBindingsDlg#9
msgctxt "DlgPrefMidiBindingsDlg#9"
msgid "Remove"
msgstr ""

#: DlgPrefMidiBindingsDlg#10
msgctxt "DlgPrefMidiBindingsDlg#10"
msgid "MIDI Learning Wizard"
msgstr ""

#: DlgPrefMidiBindingsDlg#11
msgid "Clear All"
msgstr ""

#: DlgPrefMidiBindingsDlg#12
msgid ""
"<a "
"href=\"http://mixxx.org/wiki/doku.php/midi_controller_mapping_file_format\">T"
"roubleshooting</a>"
msgstr ""

#: DlgPrefMidiBindingsDlg#13
msgid "MIDI Input"
msgstr ""

#: DlgPrefMidiBindingsDlg#14
msgid "Outputs"
msgstr ""

#: DlgPrefMidiBindingsDlg#15
msgid "MIDI Output"
msgstr ""

#: DlgPrefNoMidiDlg#1
msgctxt "DlgPrefNoMidiDlg#1"
msgid "Form3"
msgstr ""

#: DlgPrefNoMidiDlg#2
msgid "No MIDI devices available"
msgstr ""

#: DlgPrefNoVinylDlg#1
msgctxt "DlgPrefNoVinylDlg#1"
msgid "Form1"
msgstr ""

#: DlgPrefNoVinylDlg#2
msgctxt "DlgPrefNoVinylDlg#2"
msgid "Input"
msgstr ""

#: DlgPrefNoVinylDlg#3
msgctxt "DlgPrefNoVinylDlg#3"
msgid ""
"<!DOCTYPE HTML PUBLIC \"-//W3C//DTD HTML 4.0//EN\" "
"\"http://www.w3.org/TR/REC-html40/strict.dtd\">\n"
"<html><head><meta name=\"qrichtext\" content=\"1\" /><style "
"type=\"text/css\">\n"
"p, li { white-space: pre-wrap; }\n"
"</style></head><body style=\" font-family:'DejaVu Sans'; font-size:9pt; font-"
"weight:400; font-style:normal;\">\n"
"<p style=\" margin-top:0px; margin-bottom:0px; margin-left:0px; margin-"
"right:0px; -qt-block-indent:0; text-indent:0px;\"><span style=\" font-"
"weight:600;\">Select sound devices for vinyl control in the Sound Hardware "
"pane.</span></p></body></html>"
msgstr ""

#: DlgPrefNoVinylDlg#4
msgctxt "DlgPrefNoVinylDlg#4"
msgid ""
"<a "
"href=\"http://www.mixxx.org/wiki/doku.php/vinyl_control#troubleshooting\">Tro"
"ubleshooting</a>"
msgstr ""

#: DlgPrefNoVinylDlg#5
msgctxt "DlgPrefNoVinylDlg#5"
msgid "Turntable Preamp"
msgstr ""

#: DlgPrefNoVinylDlg#6
msgctxt "DlgPrefNoVinylDlg#6"
msgid "1 (Off)"
msgstr ""

#: DlgPrefNoVinylDlg#7
msgctxt "DlgPrefNoVinylDlg#7"
msgid "150"
msgstr ""

#: DlgPrefNoVinylDlg#8
msgctxt "DlgPrefNoVinylDlg#8"
msgid "Vinyl Configuration"
msgstr ""

#: DlgPrefNoVinylDlg#9
msgctxt "DlgPrefNoVinylDlg#9"
msgid "Deck 1 Vinyl Type"
msgstr ""

#: DlgPrefNoVinylDlg#10
msgctxt "DlgPrefNoVinylDlg#10"
msgid "Deck 2 Vinyl Type"
msgstr ""

#: DlgPrefNoVinylDlg#11
msgctxt "DlgPrefNoVinylDlg#11"
msgid "Lead-in time"
msgstr ""

#: DlgPrefNoVinylDlg#12
msgctxt "DlgPrefNoVinylDlg#12"
msgid "seconds"
msgstr ""

#: DlgPrefNoVinylDlg#13
msgctxt "DlgPrefNoVinylDlg#13"
msgid "Show Signal Quality in Skin"
msgstr ""

#: DlgPrefNoVinylDlg#14
msgctxt "DlgPrefNoVinylDlg#14"
msgid "Control Mode"
msgstr ""

#: DlgPrefNoVinylDlg#15
msgctxt "DlgPrefNoVinylDlg#15"
msgid "Absolute Mode"
msgstr ""

#: DlgPrefNoVinylDlg#16
msgctxt "DlgPrefNoVinylDlg#16"
msgid "Relative Mode"
msgstr ""

#: DlgPrefNoVinylDlg#17
msgctxt "DlgPrefNoVinylDlg#17"
msgid "Enable Needle Skip Prevention"
msgstr ""

#: DlgPrefNoVinylDlg#18
msgctxt "DlgPrefNoVinylDlg#18"
msgid "Signal Quality"
msgstr ""

#: DlgPrefNoVinylDlg#19
msgctxt "DlgPrefNoVinylDlg#19"
msgid "http://www.xwax.co.uk"
msgstr ""

#: DlgPrefNoVinylDlg#20
msgctxt "DlgPrefNoVinylDlg#20"
msgid "Powered by xwax"
msgstr ""

#: DlgPrefNoVinylDlg#21
msgid ""
"<b>This version of Mixxx does not support vinyl control.</b> <br> Please "
"visit <a href=\"http://mixxx.org\">Mixxx.org</a> for more information."
msgstr ""

#: DlgPrefPlaylist#1
msgctxt "DlgPrefPlaylist#1"
msgid "Choose music library directory"
msgstr ""

#: DlgPrefPlaylist#2
msgid "Multiple iPods Detected"
msgstr ""

#: DlgPrefPlaylist#3
msgid ""
"Mixxx has detected another iPod. \n"
"\n"
msgstr ""

#: DlgPrefPlaylist#4
msgid "Choose Yes to use the newly found iPod @ "
msgstr ""

#: DlgPrefPlaylist#5
msgid " or to continue to search for other iPods. \n"
msgstr ""

#: DlgPrefPlaylist#6
msgid "Choose No to use the existing iPod @ "
msgstr ""

#: DlgPrefPlaylist#7
msgid " and end detection. \n"
msgstr ""

#: DlgPrefPlaylist#8
msgid "Choose iPod mount point"
msgstr ""

#: DlgPrefPlaylistDlg#1
msgctxt "DlgPrefPlaylistDlg#1"
msgid "Form3"
msgstr ""

#: DlgPrefPlaylistDlg#2
msgid "Audio File Formats"
msgstr ""

#: DlgPrefPlaylistDlg#3
msgid "Additional Format Plugins:"
msgstr ""

#: DlgPrefPlaylistDlg#4
msgid "MP3, Ogg Vorbis, FLAC, WAVe, AIFF"
msgstr ""

#: DlgPrefPlaylistDlg#5
msgid "Loaded Plugins:"
msgstr ""

#: DlgPrefPlaylistDlg#6
msgctxt "DlgPrefPlaylistDlg#6"
msgid "None"
msgstr ""

#: DlgPrefPlaylistDlg#7
msgctxt "DlgPrefPlaylistDlg#7"
msgid "Miscellaneous"
msgstr ""

#: DlgPrefPlaylistDlg#8
msgid "Synchronize ID3 tags on track modifications"
msgstr ""

#: DlgPrefPlaylistDlg#9
msgid "Rescan library on start-up"
msgstr ""

#: DlgPrefPlaylistDlg#10
msgid "Use relative paths for playlist export if possible"
msgstr ""

#: DlgPrefPlaylistDlg#11
msgid "iPod"
msgstr ""

#: DlgPrefPlaylistDlg#12
msgid "iPod mountpoint"
msgstr ""

#: DlgPrefPlaylistDlg#13
msgid "Browse..."
msgstr ""

#: DlgPrefPlaylistDlg#14
msgid "Detect"
msgstr ""

#: DlgPrefPlaylistDlg#15
msgctxt "DlgPrefPlaylistDlg#15"
msgid "Library"
msgstr ""

#: DlgPrefPlaylistDlg#16
msgid "Music Directory:"
msgstr ""

#: DlgPrefPlaylistDlg#17
msgid "Built-in"
msgstr ""

#: DlgPrefPlaylistDlg#18
msgid "Available Online..."
msgstr ""

#: DlgPrefPlaylistDlg#19
msgid "Bundled Songs"
msgstr ""

#: DlgPrefPlaylistDlg#20
msgid ""
"Support Mixxx by counting and sharing bundled songs\n"
"playback and outbound link statistics"
msgstr ""

#: DlgPrefRecord#1
msgid "kbps"
msgstr ""

#: DlgPrefRecordDlg#1
msgctxt "DlgPrefRecordDlg#1"
msgid "Form3"
msgstr ""

#: DlgPrefRecordDlg#2
msgctxt "DlgPrefRecordDlg#2"
msgid "Encoding"
msgstr ""

#: DlgPrefRecordDlg#3
msgid "Quality"
msgstr ""

#: DlgPrefRecordDlg#4
msgid "High"
msgstr ""

#: DlgPrefRecordDlg#5
msgid "Low"
msgstr ""

#: DlgPrefRecordDlg#6
msgid "Tags"
msgstr ""

#: DlgPrefRecordDlg#7
msgctxt "DlgPrefRecordDlg#7"
msgid "Title"
msgstr ""

#: DlgPrefRecordDlg#8
msgid "Author"
msgstr ""

#: DlgPrefRecordDlg#9
msgctxt "DlgPrefRecordDlg#9"
msgid "Album"
msgstr ""

#: DlgPrefRecordDlg#10
msgctxt "DlgPrefRecordDlg#10"
msgid "Miscellaneous"
msgstr ""

#: DlgPrefRecordDlg#11
msgid "Create a CUE file"
msgstr ""

#: DlgPrefRecordDlg#12
msgid "File Splitting"
msgstr ""

#: DlgPrefRecordDlg#13
msgid "Split recordings at"
msgstr ""

#: DlgPrefReplayGainDlg#1
msgctxt "DlgPrefReplayGainDlg#1"
msgid "BPM Detection Settings"
msgstr ""

#: DlgPrefReplayGainDlg#2
msgid "ReplayGain Normalization"
msgstr ""

#: DlgPrefReplayGainDlg#3
msgid "Apply volume normalization to loaded songs."
msgstr ""

#: DlgPrefReplayGainDlg#4
msgid "Enable Replay Gain"
msgstr ""

#: DlgPrefReplayGainDlg#5
msgid ""
"Calculate ReplayGain normalization for songs which are missing ReplayGain "
"metadata."
msgstr ""

#: DlgPrefReplayGainDlg#6
msgid "Enable Replay Gain Analysis"
msgstr ""

#: DlgPrefReplayGainDlg#7
msgid ""
"On older computers, it may take a few seconds before volume normalization is "
"applied to a new song. You may wish to wait before adjusting the pregain and "
"volume."
msgstr ""

#: DlgPrefReplayGainDlg#8
msgid "Initial Boost"
msgstr ""

#: DlgPrefReplayGainDlg#9
msgid "Initial Gain Boost"
msgstr ""

#: DlgPrefReplayGainDlg#10
msgid "dB"
msgstr ""

#: DlgPrefReplayGainDlg#11
msgctxt "DlgPrefReplayGainDlg#11"
msgid "Reset"
msgstr ""

#: DlgPrefShoutcastDlg#1
msgctxt "DlgPrefShoutcastDlg#1"
msgid "Form3"
msgstr ""

#: DlgPrefShoutcastDlg#2
msgctxt "DlgPrefShoutcastDlg#2"
msgid "Enable live broadcasting"
msgstr ""

#: DlgPrefShoutcastDlg#3
msgid "Server connection"
msgstr ""

#: DlgPrefShoutcastDlg#4
msgctxt "DlgPrefShoutcastDlg#4"
msgid "Type"
msgstr ""

#: DlgPrefShoutcastDlg#5
msgid "Icecast 2"
msgstr ""

#: DlgPrefShoutcastDlg#6
msgid "Shoutcast"
msgstr ""

#: DlgPrefShoutcastDlg#7
msgid "Icecast 1"
msgstr ""

#: DlgPrefShoutcastDlg#8
msgid "Mount"
msgstr ""

#: DlgPrefShoutcastDlg#9
msgid "/mixxx.ogg"
msgstr ""

#: DlgPrefShoutcastDlg#10
msgid "Host"
msgstr ""

#: DlgPrefShoutcastDlg#11
msgid "192.168.123.8"
msgstr ""

#: DlgPrefShoutcastDlg#12
msgid "Port"
msgstr ""

#: DlgPrefShoutcastDlg#13
msgid "8000"
msgstr ""

#: DlgPrefShoutcastDlg#14
msgid "Login"
msgstr ""

#: DlgPrefShoutcastDlg#15
msgid "source"
msgstr ""

#: DlgPrefShoutcastDlg#16
msgid "Password"
msgstr ""

#: DlgPrefShoutcastDlg#17
msgid "test1234"
msgstr ""

#: DlgPrefShoutcastDlg#18
msgid "Stream settings"
msgstr ""

#: DlgPrefShoutcastDlg#19
msgid "Stream name"
msgstr ""

#: DlgPrefShoutcastDlg#20
msgid "Mixxx Icecast Testing"
msgstr ""

#: DlgPrefShoutcastDlg#21
msgid "Website"
msgstr ""

#: DlgPrefShoutcastDlg#22
msgid "http://www.mixxx.org"
msgstr ""

#: DlgPrefShoutcastDlg#23
msgctxt "DlgPrefShoutcastDlg#23"
msgid "Description"
msgstr ""

#: DlgPrefShoutcastDlg#24
msgid ""
"<!DOCTYPE HTML PUBLIC \"-//W3C//DTD HTML 4.0//EN\" "
"\"http://www.w3.org/TR/REC-html40/strict.dtd\">\n"
"<html><head><meta name=\"qrichtext\" content=\"1\" /><style "
"type=\"text/css\">\n"
"p, li { white-space: pre-wrap; }\n"
"</style></head><body style=\" font-family:'Lucida Grande'; font-size:13pt; "
"font-weight:400; font-style:normal;\">\n"
"<p style=\" margin-top:0px; margin-bottom:0px; margin-left:0px; margin-"
"right:0px; -qt-block-indent:0; text-indent:0px;\"><span style=\" font-"
"family:'DejaVu Sans'; font-size:9pt; font-style:italic;\">This stream is on "
"line for testing purposes!</span></p></body></html>"
msgstr ""

#: DlgPrefShoutcastDlg#25
msgctxt "DlgPrefShoutcastDlg#25"
msgid "Genre"
msgstr ""

#: DlgPrefShoutcastDlg#26
msgid "Live mix"
msgstr ""

#: DlgPrefShoutcastDlg#27
msgid "Public stream"
msgstr ""

#: DlgPrefShoutcastDlg#28
msgctxt "DlgPrefShoutcastDlg#28"
msgid "Encoding"
msgstr ""

#: DlgPrefShoutcastDlg#29
msgctxt "DlgPrefShoutcastDlg#29"
msgid "Bitrate"
msgstr ""

#: DlgPrefShoutcastDlg#30
msgid "320 kbps"
msgstr ""

#: DlgPrefShoutcastDlg#31
msgid "256 kbps"
msgstr ""

#: DlgPrefShoutcastDlg#32
msgid "224 kbps"
msgstr ""

#: DlgPrefShoutcastDlg#33
msgid "192 kbps"
msgstr ""

#: DlgPrefShoutcastDlg#34
msgid "160 kbps"
msgstr ""

#: DlgPrefShoutcastDlg#35
msgid "128 kbps"
msgstr ""

#: DlgPrefShoutcastDlg#36
msgid "112 kbps"
msgstr ""

#: DlgPrefShoutcastDlg#37
msgid "96 kbps"
msgstr ""

#: DlgPrefShoutcastDlg#38
msgid "80 kbps"
msgstr ""

#: DlgPrefShoutcastDlg#39
msgid "64 kbps"
msgstr ""

#: DlgPrefShoutcastDlg#40
msgid "48 kbps"
msgstr ""

#: DlgPrefShoutcastDlg#41
msgid "Format"
msgstr ""

#: DlgPrefShoutcastDlg#42
msgid "Ogg Vorbis"
msgstr ""

#: DlgPrefShoutcastDlg#43
msgid "MP3"
msgstr ""

#: DlgPrefShoutcastDlg#44
msgid "Channels"
msgstr ""

#: DlgPrefShoutcastDlg#45
msgid "Stereo"
msgstr ""

#: DlgPrefShoutcastDlg#46
msgid "Custom metadata"
msgstr ""

#: DlgPrefShoutcastDlg#47
msgid "Enable custom metadata"
msgstr ""

#: DlgPrefShoutcastDlg#48
msgctxt "DlgPrefShoutcastDlg#48"
msgid "Artist"
msgstr ""

#: DlgPrefShoutcastDlg#49
msgid "%mainartist"
msgstr ""

#: DlgPrefShoutcastDlg#50
msgctxt "DlgPrefShoutcastDlg#50"
msgid "Title"
msgstr ""

#: DlgPrefShoutcastDlg#51
msgid "%maintitle"
msgstr ""

#: DlgPrefShoutcastDlg#52
msgid ""
"Please note that for technical reasons changing any shoutcast settings will "
"cause an established connection to disconnect and reconnect. "
msgstr ""

#: DlgPrefSound#1
msgctxt "DlgPrefSound#1"
msgid "None"
msgstr ""

#: DlgPrefSound#2
msgid "%1 Hz"
msgstr ""

#: DlgPrefSound#3
msgid "a device"
msgstr ""

#: DlgPrefSound#4
msgid "An unknown error occurred"
msgstr ""

#: DlgPrefSound#5
msgid "sound device \"%1\""
msgstr ""

#: DlgPrefSound#6
msgid "Two outputs cannot share channels on %1"
msgstr ""

#: DlgPrefSound#7
msgid ""
"Error opening %1\n"
"%2"
msgstr ""

#: DlgPrefSound#8
msgid "%1 ms"
msgstr ""

#: DlgPrefSound#9
msgid "Configuration error"
msgstr ""

#: DlgPrefSoundDlg#1
msgid "Sound API"
msgstr ""

#: DlgPrefSoundDlg#2
msgid "Sample Rate"
msgstr ""

#: DlgPrefSoundDlg#3
msgid "Latency Tips"
msgstr ""

#: DlgPrefSoundDlg#4
msgid ""
"<ul>\n"
"<li>Increase your latency if you hear pops during playback</li>\n"
"<li>Reduce your latency to improve Mixxx's responsiveness</li>\n"
"</ul>"
msgstr ""

#: DlgPrefSoundDlg#5
msgid "Output"
msgstr ""

#: DlgPrefSoundDlg#6
msgctxt "DlgPrefSoundDlg#6"
msgid "Input"
msgstr ""

#: DlgPrefSoundDlg#7
msgid "Query Devices"
msgstr ""

#: DlgPrefSoundDlg#8
msgid "Reset to Defaults"
msgstr ""

#: DlgPrefSoundDlg#9
msgctxt "DlgPrefSoundDlg#9"
msgid "Apply"
msgstr ""

#: DlgPrefSoundDlg#10
msgid "Latency"
msgstr ""

#: DlgPrefSoundItem#1
msgctxt "DlgPrefSoundItem#1"
msgid "None"
msgstr ""

#: DlgPrefSoundItem#2
msgid "Channel %1"
msgstr ""

#: DlgPrefSoundItem#3
msgid "Channels %1 - %2"
msgstr ""

#: DlgPrefSoundItem#4
msgid "Form"
msgstr ""

#: DlgPrefSoundItem#5
msgid "Type (#)"
msgstr ""

#: DlgPrefVinylDlg#1
msgctxt "DlgPrefVinylDlg#1"
msgid "Form1"
msgstr ""

#: DlgPrefVinylDlg#2
msgctxt "DlgPrefVinylDlg#2"
msgid "Input"
msgstr ""

#: DlgPrefVinylDlg#3
msgctxt "DlgPrefVinylDlg#3"
msgid ""
"<!DOCTYPE HTML PUBLIC \"-//W3C//DTD HTML 4.0//EN\" "
"\"http://www.w3.org/TR/REC-html40/strict.dtd\">\n"
"<html><head><meta name=\"qrichtext\" content=\"1\" /><style "
"type=\"text/css\">\n"
"p, li { white-space: pre-wrap; }\n"
"</style></head><body style=\" font-family:'DejaVu Sans'; font-size:9pt; font-"
"weight:400; font-style:normal;\">\n"
"<p style=\" margin-top:0px; margin-bottom:0px; margin-left:0px; margin-"
"right:0px; -qt-block-indent:0; text-indent:0px;\"><span style=\" font-"
"weight:600;\">Select sound devices for vinyl control in the Sound Hardware "
"pane.</span></p></body></html>"
msgstr ""

#: DlgPrefVinylDlg#4
msgctxt "DlgPrefVinylDlg#4"
msgid ""
"<a "
"href=\"http://www.mixxx.org/wiki/doku.php/vinyl_control#troubleshooting\">Tro"
"ubleshooting</a>"
msgstr ""

#: DlgPrefVinylDlg#5
msgctxt "DlgPrefVinylDlg#5"
msgid "Turntable Preamp"
msgstr ""

#: DlgPrefVinylDlg#6
msgctxt "DlgPrefVinylDlg#6"
msgid "1 (Off)"
msgstr ""

#: DlgPrefVinylDlg#7
msgctxt "DlgPrefVinylDlg#7"
msgid "150"
msgstr ""

#: DlgPrefVinylDlg#8
msgctxt "DlgPrefVinylDlg#8"
msgid "Vinyl Configuration"
msgstr ""

#: DlgPrefVinylDlg#9
msgctxt "DlgPrefVinylDlg#9"
msgid "Deck 1 Vinyl Type"
msgstr ""

#: DlgPrefVinylDlg#10
msgctxt "DlgPrefVinylDlg#10"
msgid "Deck 2 Vinyl Type"
msgstr ""

#: DlgPrefVinylDlg#11
msgctxt "DlgPrefVinylDlg#11"
msgid "Show Signal Quality in Skin"
msgstr ""

#: DlgPrefVinylDlg#12
msgctxt "DlgPrefVinylDlg#12"
msgid "Apply"
msgstr ""

#: DlgPrefVinylDlg#13
msgctxt "DlgPrefVinylDlg#13"
msgid "Lead-in time"
msgstr ""

#: DlgPrefVinylDlg#14
msgctxt "DlgPrefVinylDlg#14"
msgid "seconds"
msgstr ""

#: DlgPrefVinylDlg#15
msgctxt "DlgPrefVinylDlg#15"
msgid "Control Mode"
msgstr ""

#: DlgPrefVinylDlg#16
msgctxt "DlgPrefVinylDlg#16"
msgid "Absolute Mode"
msgstr ""

#: DlgPrefVinylDlg#17
msgctxt "DlgPrefVinylDlg#17"
msgid "Relative Mode"
msgstr ""

#: DlgPrefVinylDlg#18
msgctxt "DlgPrefVinylDlg#18"
msgid "Enable Needle Skip Prevention"
msgstr ""

#: DlgPrefVinylDlg#19
msgctxt "DlgPrefVinylDlg#19"
msgid "Signal Quality"
msgstr ""

#: DlgPrefVinylDlg#20
msgctxt "DlgPrefVinylDlg#20"
msgid "http://www.xwax.co.uk"
msgstr ""

#: DlgPrefVinylDlg#21
msgctxt "DlgPrefVinylDlg#21"
msgid "Powered by xwax"
msgstr ""

#: DlgPreferences#1
msgid "Sound Hardware"
msgstr ""

#: DlgPreferences#2
msgid "MIDI Controllers"
msgstr ""

#: DlgPreferences#3
msgctxt "DlgPreferences#3"
msgid "Library"
msgstr ""

#: DlgPreferences#4
msgid "Interface"
msgstr ""

#: DlgPreferences#5
msgid "Equalizers"
msgstr ""

#: DlgPreferences#6
msgctxt "DlgPreferences#6"
msgid "Crossfader"
msgstr ""

#: DlgPreferences#7
msgctxt "DlgPreferences#7"
msgid "Recording"
msgstr ""

#: DlgPreferences#8
msgctxt "DlgPreferences#8"
msgid "BPM Detection"
msgstr ""

#: DlgPreferences#9
msgid "Normalization"
msgstr ""

#: DlgPreferences#10
msgctxt "DlgPreferences#10"
msgid "Vinyl Control"
msgstr ""

#: DlgPreferences#11
msgid "Live Broadcasting"
msgstr ""

#: DlgPreferencesDlg#1
msgctxt "DlgPreferencesDlg#1"
msgid "Dialog"
msgstr ""

#: DlgPreferencesDlg#2
msgid "1"
msgstr ""

#: DlgPrepare#1
msgctxt "DlgPrepare#1"
msgid "Manage"
msgstr ""

#: DlgPrepare#2
msgid "New"
msgstr ""

#: DlgPrepare#3
msgid "All"
msgstr ""

#: DlgPrepare#4
msgid "Progress"
msgstr ""

#: DlgPrepare#5
msgid "Select All"
msgstr ""

#: DlgPrepare#6
msgctxt "DlgPrepare#6"
msgid "Analyze"
msgstr ""

#: DlgPrepare#7
msgid "Stop Analysis"
msgstr ""

#: DlgPrepare#8
msgid "Analyzing %1%"
msgstr ""

#: DlgRecording#1
msgctxt "DlgRecording#1"
msgid "Manage"
msgstr ""

#: DlgRecording#2
msgid "Status:"
msgstr ""

#: DlgRecording#3
msgid "Start Recording"
msgstr ""

#: DlgRecording#4
msgid "Start recording here ..."
msgstr ""

#: DlgRecording#5
msgid "Stop Recording"
msgstr ""

#: DlgTrackInfo#1
msgid "Track Editor"
msgstr ""

#: DlgTrackInfo#2
msgid "Song:"
msgstr ""

#: DlgTrackInfo#3
msgid "Title:"
msgstr ""

#: DlgTrackInfo#4
msgid "Artist:"
msgstr ""

#: DlgTrackInfo#5
msgid "Album:"
msgstr ""

#: DlgTrackInfo#6
msgid "Date:"
msgstr ""

#: DlgTrackInfo#7
msgid "Track #:"
msgstr ""

#: DlgTrackInfo#8
msgid "Genre:"
msgstr ""

#: DlgTrackInfo#9
msgid "Filename:"
msgstr ""

#: DlgTrackInfo#10
msgid "Duration:"
msgstr ""

#: DlgTrackInfo#11
msgid "3:00"
msgstr ""

#: DlgTrackInfo#12
msgid "File Type:"
msgstr ""

#: DlgTrackInfo#13
msgid "77"
msgstr ""

#: DlgTrackInfo#14
msgid "Comments:"
msgstr ""

#: DlgTrackInfo#15
msgid "Reload track metadata from file."
msgstr ""

#: DlgTrackInfo#16
msgid "Track Information (Click to Expand)"
msgstr ""

#: DlgTrackInfo#17
msgid "Track BPM: "
msgstr ""

#: DlgTrackInfo#18
msgid "x2"
msgstr ""

#: DlgTrackInfo#19
msgid "/2"
msgstr ""

#: DlgTrackInfo#20
msgid "Tap to Beat"
msgstr ""

#: DlgTrackInfo#21
msgid "Hint: Use the Library Analyze view to run BPM detection."
msgstr ""

#: DlgTrackInfo#22
msgid "Track BPM"
msgstr ""

#: DlgTrackInfo#23
msgid "Cue Id"
msgstr ""

#: DlgTrackInfo#24
msgctxt "DlgTrackInfo#24"
msgid "Position"
msgstr ""

#: DlgTrackInfo#25
msgid "Hotcue"
msgstr ""

#: DlgTrackInfo#26
msgid "Label"
msgstr ""

#: DlgTrackInfo#27
msgid "Activate Cue"
msgstr ""

#: DlgTrackInfo#28
msgid "Delete Cue"
msgstr ""

#: DlgTrackInfo#29
msgid "Track Cuepoints"
msgstr ""

#: DlgTrackInfo#30
msgid "<< &Prev"
msgstr ""

#: DlgTrackInfo#31
msgid "&Apply"
msgstr ""

#: DlgTrackInfo#32
msgid "&Cancel"
msgstr ""

#: DlgTrackInfo#33
msgid "Alt+O"
msgstr ""

#: DlgTrackInfo#34
msgid "&Next >>"
msgstr ""

#: EncoderMp3#1
msgid "Encoder"
msgstr ""

#: EncoderMp3#2
msgid ""
"<html>Mixxx cannot record or stream in MP3 without the MP3 encoder "
"&quot;lame&quot;. Due to licensing issues, we cannot include this with "
"Mixxx. To record or stream in MP3, you must download <b>libmp3lame</b> and "
"install it on your system. <p>See <a "
"href='http://mixxx.org/wiki/doku.php/internet_broadcasting#linux'>Mixxx "
"Wiki</a> for more information. </html>"
msgstr ""

#: EncoderMp3#3
msgid ""
"<html>Mixxx cannot record or stream in MP3 without the MP3 encoder "
"&quot;lame&quot;. Due to licensing issues, we cannot include this with "
"Mixxx. To record or stream in MP3, you must download <b>lame_enc.dll</b> and "
"install it on your system. <p>See <a "
"href='http://mixxx.org/wiki/doku.php/internet_broadcasting#windows'>Mixxx "
"Wiki</a> for more information. </html>"
msgstr ""

#: EncoderMp3#4
msgid ""
"<html>Mixxx cannot record or stream in MP3 without the MP3 encoder "
"&quot;lame&quot;. Due to licensing issues, we cannot include this with "
"Mixxx. To record or stream in MP3, you must download <b>libmp3lame</b> and "
"install it on your system. <p>See <a "
"href='http://mixxx.org/wiki/doku.php/internet_broadcasting#mac_osx'>Mixxx "
"Wiki</a> for more information. </html>"
msgstr ""

#: EncoderMp3#5
msgid ""
"<html>Mixxx has detected that you use a modified version of libmp3lame. See "
"<a href='http://mixxx.org/wiki/doku.php/internet_broadcasting'>Mixxx "
"Wiki</a> for more information.</html>"
msgstr ""

#: EngineRecord#1
msgctxt "EngineRecord#1"
msgid "Recording"
msgstr ""

#: EngineRecord#2
msgid ""
"<html>Could not create audio file for recording!<p><br>Maybe you do not have "
"enough free disk space or file permissions.</html>"
msgstr ""

#: EngineShoutcast#1
msgid "Mixxx encountered a problem"
msgstr ""

#: EngineShoutcast#2
msgid "Could not allocate shout_t"
msgstr ""

#: EngineShoutcast#3
msgid "Could not allocate shout_metadata_t"
msgstr ""

#: EngineShoutcast#4
msgid "Error setting non-blocking mode:"
msgstr ""

#: EngineShoutcast#5
msgid "Lost connection to streaming server"
msgstr ""

#: EngineShoutcast#6
msgid ""
"Please check your connection to the Internet and verify that your username "
"and password are correct."
msgstr ""

#: EngineShoutcast#7
msgid "Live broadcasting"
msgstr ""

#: EngineShoutcast#8
msgid "Mixxx has successfully connected to the shoutcast server"
msgstr ""

#: EngineShoutcast#9
msgid "Mixxx could not connect to streaming server"
msgstr ""

#: EngineShoutcast#10
msgid "Mixxx has successfully disconnected to the shoutcast server"
msgstr ""

#: ErrorDialogHandler#1
msgid "Fatal error"
msgstr ""

#: ErrorDialogHandler#2
msgid "Critical error"
msgstr ""

#: ErrorDialogHandler#3
msgid "Warning"
msgstr ""

#: ErrorDialogHandler#4
msgctxt "ErrorDialogHandler#4"
msgid "Information"
msgstr ""

#: ErrorDialogHandler#5
msgid "Question"
msgstr ""

#: ITunesFeature#1
msgid "iTunes"
msgstr ""

#: ITunesFeature#2
msgid "Select your iTunes library"
msgstr ""

#: ITunesFeature#3
msgid "(loading) iTunes"
msgstr ""

#: ITunesFeature#4
msgid "Use Default Library"
msgstr ""

#: ITunesFeature#5
msgid "Choose Library..."
msgstr ""

#: ITunesFeature#6
msgid "Error Loading iTunes Library"
msgstr ""

#: ITunesFeature#7
msgid ""
"There was an error loading your iTunes library. Some of your iTunes tracks "
"or playlists may not have loaded."
msgstr ""

#: LADSPAPresetSlot#1
msgid "Drag a preset from the list & drop it here"
msgstr ""

#: LibraryScannerDlg#1
msgid "Library Scanner"
msgstr ""

#: LibraryScannerDlg#2
msgid "It's taking Mixxx a minute to scan your music library, please wait..."
msgstr ""

#: LibraryScannerDlg#3
msgid "Cancel"
msgstr ""

#: MidiInputMappingTableModel#1
msgid "Midi Status Type"
msgstr ""

#: MidiInputMappingTableModel#2
msgctxt "MidiInputMappingTableModel#2"
msgid "Midi Note"
msgstr ""

#: MidiInputMappingTableModel#3
msgctxt "MidiInputMappingTableModel#3"
msgid "Midi Channel"
msgstr ""

#: MidiInputMappingTableModel#4
msgctxt "MidiInputMappingTableModel#4"
msgid "Control Group"
msgstr ""

#: MidiInputMappingTableModel#5
msgctxt "MidiInputMappingTableModel#5"
msgid "Control Value"
msgstr ""

#: MidiInputMappingTableModel#6
msgctxt "MidiInputMappingTableModel#6"
msgid "Description"
msgstr ""

#: MidiMapping#1
msgid "MIDI script function not found"
msgstr ""

#: MidiMapping#2
msgid "The MIDI script function '%1' was not found in loaded scripts."
msgstr ""

#: MidiMapping#3
msgid ""
"The MIDI message %1 %2 will not be bound.\n"
"(Click Show Details for hints.)"
msgstr ""

#: MidiMapping#4
msgid ""
"* Check to see that the function name is spelled correctly in the mapping "
"file (.xml) and script file (.js)\n"
msgstr ""

#: MidiMapping#5
msgid ""
"* Check to see that the script file name (.js) is spelled correctly in the "
"mapping file (.xml)"
msgstr ""

#: MidiOutputMappingTableModel#1
msgid "Midi Status"
msgstr ""

#: MidiOutputMappingTableModel#2
msgctxt "MidiOutputMappingTableModel#2"
msgid "Midi Note"
msgstr ""

#: MidiOutputMappingTableModel#3
msgctxt "MidiOutputMappingTableModel#3"
msgid "Midi Channel"
msgstr ""

#: MidiOutputMappingTableModel#4
msgctxt "MidiOutputMappingTableModel#4"
msgid "Control Group"
msgstr ""

#: MidiOutputMappingTableModel#5
msgctxt "MidiOutputMappingTableModel#5"
msgid "Control Value"
msgstr ""

#: MidiOutputMappingTableModel#6
msgctxt "MidiOutputMappingTableModel#6"
msgid "Description"
msgstr ""

#: MidiOutputMappingTableModel#7
msgid "Threshold Min"
msgstr ""

#: MidiOutputMappingTableModel#8
msgid "Threshold Max"
msgstr ""

#: MidiScriptEngine#1
msgid "Uncaught exception at line %1 in file %2: %3"
msgstr ""

#: MidiScriptEngine#2
msgid "Uncaught exception at line %1 in passed code: %2"
msgstr ""

#: MidiScriptEngine#3
msgid "MIDI script error"
msgstr ""

#: MidiScriptEngine#4
msgid "A MIDI control you just used is not working properly."
msgstr ""

#: MidiScriptEngine#5
msgid ""
"<html>(The MIDI script code needs to be fixed.)<br>For now, you "
"can:<ul><li>Ignore this error for this session but you may experience "
"erratic behavior</li><li>Try to recover by resetting your "
"controller</li></ul></html>"
msgstr ""

#: MidiStatusDelegate#1
msgid "Unknown"
msgstr ""

#: MixxxApp#1
msgid "Mixxx "
msgstr ""

#: MixxxApp#2
msgid "Mixxx"
msgstr ""

#: MixxxApp#3
msgid ""
"Mixxx's development is driven by community feedback.  At your discretion, "
"Mixxx can automatically send data on your user experience back to the "
"developers. Would you like to help us make Mixxx better by enabling this "
"feature?"
msgstr ""

#: MixxxApp#4
msgid "Yes"
msgstr ""

#: MixxxApp#5
msgid "No"
msgstr ""

#: MixxxApp#6
msgid "Privacy Policy"
msgstr ""

#: MixxxApp#7
msgid "Mixxx: Privacy Policy"
msgstr ""

#: MixxxApp#8
msgid ""
"Mixxx's development is driven by community feedback. In order to help "
"improve future versions Mixxx will with your permission collect information "
"on your hardware and usage of Mixxx.  This information will primarily be "
"used to fix bugs, improve features, and determine the system requirements of "
"later versions.  Additionally this information may be used in aggregate for "
"statistical purposes.\n"
"\n"
"The hardware information will include:\n"
"\t- CPU model and features\n"
"\t- Total/Available Amount of RAM\n"
"\t- Available disk space\n"
"\t- OS version\n"
"\n"
"Your usage information will include:\n"
"\t- Settings/Preferences\n"
"\t- Internal errors\n"
"\t- Internal debugging messages\n"
"\t- Performance statistics (average latency, CPU usage)\n"
"\n"
"This information will not be used to personally identify you, contact you, "
"advertise to you, or otherwise bother you in any way.\n"
msgstr ""

#: MixxxApp#9
msgctxt "MixxxApp#9"
msgid "Choose music library directory"
msgstr ""

#: MixxxApp#10
msgid "Sound Device Busy"
msgstr ""

#: MixxxApp#11
msgid "Get <b>Help</b> from the Mixxx Wiki."
msgstr ""

#: MixxxApp#12
msgid ""
"Mixxx was unable to access all the configured sound devices. Another "
"application is using a sound device Mixxx is configured to use or a device "
"is not plugged in."
msgstr ""

#: MixxxApp#13
msgid ""
"<b>Retry</b> after closing the other application or reconnecting a sound "
"device"
msgstr ""

#: MixxxApp#14
msgid "<b>Reconfigure</b> Mixxx's sound device settings."
msgstr ""

#: MixxxApp#15
msgid "<b>Exit</b> Mixxx."
msgstr ""

#: MixxxApp#16
msgid "Retry"
msgstr ""

#: MixxxApp#17
msgid "Reconfigure"
msgstr ""

#: MixxxApp#18
msgid "Help"
msgstr ""

#: MixxxApp#19
msgid "Exit"
msgstr ""

#: MixxxApp#20
msgid "Continue"
msgstr ""

#: MixxxApp#21
msgid "&Load Song (Player 1)..."
msgstr ""

#: MixxxApp#22
msgid "Ctrl+O"
msgstr ""

#: MixxxApp#23
msgid "&Load Song (Player 2)..."
msgstr ""

#: MixxxApp#24
msgid "Ctrl+Shift+O"
msgstr ""

#: MixxxApp#25
msgid "&Exit"
msgstr ""

#: MixxxApp#26
msgid "Ctrl+Q"
msgstr ""

#: MixxxApp#27
msgid "&Rescan Library"
msgstr ""

#: MixxxApp#28
msgid "Add &new playlist"
msgstr ""

#: MixxxApp#29
msgid "Ctrl+N"
msgstr ""

#: MixxxApp#30
msgid "Add new &crate"
msgstr ""

#: MixxxApp#31
msgid "Ctrl+C"
msgstr ""

#: MixxxApp#32
msgid "&Import playlist"
msgstr ""

#: MixxxApp#33
msgid "Ctrl+I"
msgstr ""

#: MixxxApp#34
msgid "&Audio Beat Marks"
msgstr ""

#: MixxxApp#35
msgid "&Full Screen"
msgstr ""

#: MixxxApp#36
msgid "Ctrl+F"
msgstr ""

#: MixxxApp#37
msgid "F11"
msgstr ""

#: MixxxApp#38
msgid "&Preferences"
msgstr ""

#: MixxxApp#39
msgid "Ctrl+P"
msgstr ""

#: MixxxApp#40
msgid "&About"
msgstr ""

#: MixxxApp#41
msgid "&Community Support"
msgstr ""

#: MixxxApp#42
msgid "&User Manual"
msgstr ""

#: MixxxApp#43
msgid "Send Us &Feedback"
msgstr ""

#: MixxxApp#44
msgid "&Translate this application"
msgstr ""

#: MixxxApp#45
msgid "Enable &Vinyl Control 1"
msgstr ""

#: MixxxApp#46
msgid "Ctrl+Y"
msgstr ""

#: MixxxApp#47
msgid "Enable &Vinyl Control 2"
msgstr ""

#: MixxxApp#48
msgid "Ctrl+U"
msgstr ""

#: MixxxApp#49
msgctxt "MixxxApp#49"
msgid "Enable live broadcasting"
msgstr ""

#: MixxxApp#50
msgid "Ctrl+L"
msgstr ""

#: MixxxApp#51
msgid "&Record Mix"
msgstr ""

#: MixxxApp#52
msgid "Ctrl+R"
msgstr ""

#: MixxxApp#53
msgid "Show Studio"
msgstr ""

#: MixxxApp#54
msgid "Opens a song in player 1"
msgstr ""

#: MixxxApp#55
msgid ""
"Open\n"
"\n"
"Opens a song in player 1"
msgstr ""

#: MixxxApp#56
msgid "Opens a song in player 2"
msgstr ""

#: MixxxApp#57
msgid ""
"Open\n"
"\n"
"Opens a song in player 2"
msgstr ""

#: MixxxApp#58
msgid "Quits the application"
msgstr ""

#: MixxxApp#59
msgid ""
"Exit\n"
"\n"
"Quits the application"
msgstr ""

#: MixxxApp#60
msgid "Rescans the song library"
msgstr ""

#: MixxxApp#61
msgid ""
"Rescan library\n"
"\n"
"Rescans the song library"
msgstr ""

#: MixxxApp#62
msgid "Create a new playlist"
msgstr ""

#: MixxxApp#63
msgid ""
"New playlist\n"
"\n"
"Create a new playlist"
msgstr ""

#: MixxxApp#64
msgid "Create a new crate"
msgstr ""

#: MixxxApp#65
msgid ""
"New crate\n"
"\n"
"Create a new crate."
msgstr ""

#: MixxxApp#66
msgid "Import playlist"
msgstr ""

#: MixxxApp#67
msgid "Audio Beat Marks"
msgstr ""

#: MixxxApp#68
msgid ""
"Audio Beat Marks\n"
"Mark beats by audio clicks"
msgstr ""

#: MixxxApp#69
msgid "Activate Vinyl Control"
msgstr ""

#: MixxxApp#70
msgid "Use timecoded vinyls on external turntables to control Mixxx"
msgstr ""

#: MixxxApp#71
msgid "Activate live broadcasting"
msgstr ""

#: MixxxApp#72
msgid "Stream your mixes to a shoutcast or icecast server"
msgstr ""

#: MixxxApp#73
msgid "Start Recording your Mix"
msgstr ""

#: MixxxApp#74
msgid "Record your mix to a file"
msgstr ""

#: MixxxApp#75
msgid "Full Screen"
msgstr ""

#: MixxxApp#76
msgid "Display Mixxx using the full screen"
msgstr ""

#: MixxxApp#77
msgctxt "MixxxApp#77"
msgid "Preferences"
msgstr ""

#: MixxxApp#78
msgid ""
"Preferences\n"
"Playback and MIDI preferences"
msgstr ""

#: MixxxApp#79
msgid "Support..."
msgstr ""

#: MixxxApp#80
msgid ""
"Support\n"
"\n"
"Get help with Mixxx"
msgstr ""

#: MixxxApp#81
msgid "Read the Mixxx user manual."
msgstr ""

#: MixxxApp#82
msgid ""
"Support\n"
"\n"
"Read the Mixxx user manual."
msgstr ""

#: MixxxApp#83
msgid "Send feedback to the Mixxx team."
msgstr ""

#: MixxxApp#84
msgid ""
"Support\n"
"\n"
"Send feedback to the Mixxx team."
msgstr ""

#: MixxxApp#85
msgid "Help translate this application into your language."
msgstr ""

#: MixxxApp#86
msgid ""
"Support\n"
"\n"
"Help translate this application into your language."
msgstr ""

#: MixxxApp#87
msgid "About the application"
msgstr ""

#: MixxxApp#88
msgid ""
"About\n"
"\n"
"About the application"
msgstr ""

#: MixxxApp#89
msgid "Shows the macro studio window"
msgstr ""

#: MixxxApp#90
msgid ""
"Show Studio\n"
"\n"
"Makes the macro studio visible"
msgstr ""

#: MixxxApp#91
msgid "&File"
msgstr ""

#: MixxxApp#92
msgid "&Options"
msgstr ""

#: MixxxApp#93
msgid "&Library"
msgstr ""

#: MixxxApp#94
msgid "&View"
msgstr ""

#: MixxxApp#95
msgid "&Help"
msgstr ""

#: MixxxApp#96
msgid "&Macro"
msgstr ""

#: MixxxApp#97
msgid "&Vinyl Control"
msgstr ""

#: MixxxApp#98
msgid "Quit..."
msgstr ""

#: MixxxApp#99
msgid "Do your really want to quit?"
msgstr ""

#: MixxxApp#100
msgid ""
"Player 1 is currently playing a song.\n"
"Are you sure you want to load a new song?"
msgstr ""

#: MixxxApp#101
msgid "Load Song into Player 1"
msgstr ""

#: MixxxApp#102
msgid ""
"Player 2 is currently playing a song.\n"
"Are you sure you want to load a new song?"
msgstr ""

#: MixxxApp#103
msgid "Load Song into Player 2"
msgstr ""

#: MixxxApp#104
msgid ""
"No input device(s) select.\n"
"Please select your soundcard(s) in the sound hardware preferences."
msgstr ""

#: MixxxApp#105
<<<<<<< HEAD
msgid "Confirm Exit"
msgstr ""

#: MixxxApp#106
=======
msgid "Mixxx %1 Development Team"
msgstr ""

#: MixxxApp#106
msgid "With contributions from:"
msgstr ""

#: MixxxApp#107
msgid "And special thanks to:"
msgstr ""

#: MixxxApp#108
msgid "Past Developers"
msgstr ""

#: MixxxApp#109
msgid "Past Contributors"
msgstr ""

#: MixxxApp#110
msgid "Confirm Exit"
msgstr ""

#: MixxxApp#111
>>>>>>> d3186d74
msgid "A deck is currently playing. Exit Mixxx?"
msgstr ""

#: MixxxLibraryFeature#1
msgctxt "MixxxLibraryFeature#1"
msgid "Library"
msgstr ""

#: ParserM3u#1
msgctxt "ParserM3u#1"
msgid "Playlist Export Failed"
msgstr ""

#: ParserM3u#2
msgid "File path contains characters, not allowed in m3u playlists.\n"
msgstr ""

#: ParserM3u#3
msgid "Export a m3u8 playlist instead!\n"
msgstr ""

#: ParserM3u#4
msgctxt "ParserM3u#4"
msgid "Could not create file"
msgstr ""

#: ParserPls#1
msgctxt "ParserPls#1"
msgid "Playlist Export Failed"
msgstr ""

#: ParserPls#2
msgctxt "ParserPls#2"
msgid "Could not create file"
msgstr ""

#: PlaylistFeature#1
msgid "New Playlist"
msgstr ""

#: PlaylistFeature#2
msgid "Add to Auto-DJ Queue"
msgstr ""

#: PlaylistFeature#3
msgctxt "PlaylistFeature#3"
msgid "Remove"
msgstr ""

#: PlaylistFeature#4
msgctxt "PlaylistFeature#4"
msgid "Rename"
msgstr ""

#: PlaylistFeature#5
msgctxt "PlaylistFeature#5"
msgid "Lock"
msgstr ""

#: PlaylistFeature#6
msgctxt "PlaylistFeature#6"
msgid "Import Playlist"
msgstr ""

#: PlaylistFeature#7
msgid "Export Playlist"
msgstr ""

#: PlaylistFeature#8
msgid "Playlists"
msgstr ""

#: PlaylistFeature#9
msgctxt "PlaylistFeature#9"
msgid "Unlock"
msgstr ""

#: PlaylistFeature#10
msgid "Playlist name:"
msgstr ""

#: PlaylistFeature#11
msgid "Playlist Creation Failed"
msgstr ""

#: PlaylistFeature#12
msgid "A playlist cannot have a blank name."
msgstr ""

#: PlaylistFeature#13
msgid "An unknown error occurred while creating playlist: "
msgstr ""

#: PlaylistFeature#14
msgid "Rename Playlist"
msgstr ""

#: PlaylistFeature#15
msgid "New playlist name:"
msgstr ""

#: PlaylistFeature#16
msgid "Renaming Playlist Failed"
msgstr ""

#: PlaylistFeature#17
msgctxt "PlaylistFeature#17"
msgid "Playlist Files (*.m3u *.m3u8 *.pls)"
msgstr ""

#: PlaylistFeature#18
msgctxt "PlaylistFeature#18"
msgid "M3U Playlist (*.m3u);;M3U8 Playlist (*.m3u8);;PLS Playlist (*.pls)"
msgstr ""

#: PlaylistFeature#19
msgid "A playlist by that name already exists."
msgstr ""

#: PrepareFeature#1
msgctxt "PrepareFeature#1"
msgid "Analyze"
msgstr ""

#: QObject#1
msgid "Invalid"
msgstr ""

#: QObject#2
msgid "Master"
msgstr ""

#: QObject#3
msgid "Headphones"
msgstr ""

#: QObject#4
msgid "Deck"
msgstr ""

#: QObject#5
msgctxt "QObject#5"
msgid "Vinyl Control"
msgstr ""

#: QObject#6
msgid "Microphone"
msgstr ""

#: QObject#7
msgid "Passthrough"
msgstr ""

#: QObject#8
msgid "Unknown path type %1"
msgstr ""

#: RecordingFeature#1
msgid "Recordings"
msgstr ""

#: RhythmboxFeature#1
msgid "Rhythmbox"
msgstr ""

#: SamplerBank#1
msgid "Save Sampler Bank"
msgstr ""

#: SamplerBank#2
msgid "Error Saving Sampler Bank"
msgstr ""

#: SamplerBank#3
msgid "Could not write the sampler bank to '%1'."
msgstr ""

#: SamplerBank#4
msgid "Load Sampler Bank"
msgstr ""

#: SamplerBank#5
msgid "Error Reading Sampler Bank"
msgstr ""

#: SamplerBank#6
msgid "Could not open the sampler bank file '%1'."
msgstr ""

#: SamplerBank#7
msgid "Could not read the sampler bank file '%1'."
msgstr ""

#: ScriptStudio#1
msgid "Mixxx Script Studio"
msgstr ""

#: ScriptStudio#2
msgid "File"
msgstr ""

#: ScriptStudio#3
msgctxt "ScriptStudio#3"
msgid "Edit"
msgstr ""

#: ScriptStudio#4
msgid "Run"
msgstr ""

#: ScriptStudio#5
msgid "Close"
msgstr ""

#: ScriptStudio#6
msgid "Import..."
msgstr ""

#: ScriptStudio#7
msgid "Export..."
msgstr ""

#: ScriptStudio#8
msgid "Delete Macro"
msgstr ""

#: ScriptStudio#9
msgid "New Macro..."
msgstr ""

#: ScriptStudio#10
msgid "Run Macro"
msgstr ""

#: TrackCollection#1
msgid "Cannot open database"
msgstr ""

#: TrackCollection#2
msgid ""
"Unable to establish a database connection.\n"
"Mixxx requires QT with SQLite support. Please read the Qt SQL driver "
"documentation for information on how to build it.\n"
"\n"
"Click OK to exit."
msgstr ""

#: TrackCollection#3
msgid "Cannot upgrade database schema"
msgstr ""

#: TrackCollection#4
msgid ""
"Unable to upgrade your database schema to version %1.\n"
"Your mixxx.db file may be corrupt.\n"
"Try renaming it and restarting Mixxx.\n"
"\n"
"Click OK to exit."
msgstr ""

#: TraktorFeature#1
msgid "Traktor"
msgstr ""

#: TraktorFeature#2
msgid "(loading) Traktor"
msgstr ""

#: TraktorFeature#3
msgid "Error Loading Traktor Library"
msgstr ""

#: TraktorFeature#4
msgid ""
"There was an error loading your Traktor library. Some of your Traktor tracks "
"or playlists may not have loaded."
msgstr ""

#: Ui#1
msgctxt "Ui#1"
msgid "Position"
msgstr ""

#: Ui#2
msgid "Remaining"
msgstr ""

#: Ui#3
msgctxt "Ui#3"
msgid "On"
msgstr ""

#: Ui#4
msgctxt "Ui#4"
msgid "Off"
msgstr ""

#: Ui#5
msgid "Don't load tracks into a playing deck"
msgstr ""

#: Ui#6
msgid "Load tracks into playing decks"
msgstr ""

#: Ui#7
msgid "CDJ Mode"
msgstr ""

#: Ui#8
msgid "Simple"
msgstr ""

#: Ui#9
msgid "Mixxx Detected a WVGA Screen"
msgstr ""

#: Ui#10
msgid "Mixxx has detected that your screen has a resolution of "
msgstr ""

#: Ui#11
msgid ""
"The only skin compatiable with this size display is Outline800x480-WVGA.  "
"Would you like to use that skin?"
msgstr ""

#: Ui#12
msgctxt "Ui#12"
msgid "Preferences"
msgstr ""

#: Ui#13
msgctxt "Ui#13"
msgid "Crossfader"
msgstr ""

#: Ui#14
msgid "Master volume"
msgstr ""

#: Ui#15
msgid "Master balance"
msgstr ""

#: Ui#16
msgid "Headphones volume"
msgstr ""

#: Ui#17
msgid "Headphones mix (pre/main)"
msgstr ""

#: Ui#18
msgid "Cue button for Player %1"
msgstr ""

#: Ui#19
msgid "Play button for Player %1"
msgstr ""

#: Ui#20
msgid "Fast rewind button for Player %1"
msgstr ""

#: Ui#21
msgid "Fast forward button for Player %1"
msgstr ""

#: Ui#22
msgid "Play reverse button for Player %1"
msgstr ""

#: Ui#23
msgid "Headphone listen button for Player %1"
msgstr ""

#: Ui#24
msgid "Beat sync button for Player %1"
msgstr ""

#: Ui#25
msgid "BPM tap button for Player %1"
msgstr ""

#: Ui#26
msgid "Keylock button for Player %1"
msgstr ""

#: Ui#27
msgid "Pitch control slider for Player %1"
msgstr ""

#: Ui#28
msgid "Flanger effect button for Player %1"
msgstr ""

#: Ui#29
msgid "Channel %1 volume fader"
msgstr ""

#: Ui#30
msgid "Gain knob for Channel %1"
msgstr ""

#: Ui#31
msgid "High EQ knob for Channel %1"
msgstr ""

#: Ui#32
msgid "Mid EQ knob for Channel %1"
msgstr ""

#: Ui#33
msgid "Low EQ knob for Channel %1"
msgstr ""

#: Ui#34
msgid "Loop In button for Player %1"
msgstr ""

#: Ui#35
msgid "Loop Out button for Player %1"
msgstr ""

#: Ui#36
msgid "Reloop / Exit button for Player %1"
msgstr ""

#: Ui#37
msgid "Setup a loop over 4 beats for Player %1"
msgstr ""

#: Ui#38
msgid "Halves the current loop's length for Player %1"
msgstr ""

#: Ui#39
msgid "Doubles the current loop's length for Player %1"
msgstr ""

#: Ui#40
msgid "Hotcue 1 button for Player %1"
msgstr ""

#: Ui#41
msgid "Hotcue 2 button for Player %1"
msgstr ""

#: Ui#42
msgid "Hotcue 3 button for Player %1"
msgstr ""

#: Ui#43
msgid "Hotcue 4 button for Player %1"
msgstr ""

#: Ui#44
msgid "Hotcue 1 delete button for Player %1"
msgstr ""

#: Ui#45
msgid "Hotcue 2 delete button for Player %1"
msgstr ""

#: Ui#46
msgid "Hotcue 3 delete button for Player %1"
msgstr ""

#: Ui#47
msgid "Hotcue 4 delete button for Player %1"
msgstr ""

#: Ui#48
msgid "Play button for Sampler %1"
msgstr ""

#: Ui#49
msgid "Gain knob for Sampler %1"
msgstr ""

#: Ui#50
msgid "Headphone listen button for Sampler %1"
msgstr ""

#: Ui#51
msgid "BPM tap button for Sampler %1"
msgstr ""

#: Ui#52
msgid "Keylock button for Sampler %1"
msgstr ""

#: Ui#53
msgid "Pitch control slider for Sampler %1"
msgstr ""

#: Ui#54
msgid "Hotcue 1 button for Sampler %1"
msgstr ""

#: Ui#55
msgid "Hotcue 2 button for Sampler %1"
msgstr ""

#: Ui#56
msgid "Hotcue 3 button for Sampler %1"
msgstr ""

#: Ui#57
msgid "Hotcue 4 button for Sampler %1"
msgstr ""

#: Ui#58
msgid "Hotcue 1 delete button for Sampler %1"
msgstr ""

#: Ui#59
msgid "Hotcue 2 delete button for Sampler %1"
msgstr ""

#: Ui#60
msgid "Hotcue 3 delete button for Sampler %1"
msgstr ""

#: Ui#61
msgid "Hotcue 4 delete button for Sampler %1"
msgstr ""

#: Ui#62
msgid "Switch to the next view (library, playlist..)"
msgstr ""

#: Ui#63
msgid "Switch to the previous view (library, playlist..)"
msgstr ""

#: Ui#64
msgid "Scroll to next track in library/playlist"
msgstr ""

#: Ui#65
msgid "Scroll to previous track in library/playlist"
msgstr ""

#: Ui#66
msgid "Load selected track into first stopped player"
msgstr ""

#: Ui#67
msgid "Load selected track into Player %1"
msgstr ""

#: Ui#68
msgid "Adjusts the wavelength of the flange effect"
msgstr ""

#: Ui#69
msgid "Adjusts the intensity of the flange effect"
msgstr ""

#: Ui#70
msgid "Adjusts the phase delay of the flange effect"
msgstr ""

#: Ui#71
msgid "Microphone on/off"
msgstr ""

#: Ui#72
msgid "Microphone volume"
msgstr ""

#: WSearchLineEdit#1
msgid "Search..."
msgstr ""

#: WTrackTableView#1
msgid "Add to Playlist"
msgstr ""

#: WTrackTableView#2
msgid "Add to Crate"
msgstr ""

#: WTrackTableView#3
msgid "Load to Sampler"
msgstr ""

#: WTrackTableView#4
msgctxt "WTrackTableView#4"
msgid "Remove"
msgstr ""

#: WTrackTableView#5
msgid "Properties..."
msgstr ""

#: WTrackTableView#6
msgid "Add to Auto DJ Queue"
msgstr ""

#: WTrackTableView#7
msgid "Reload Track Metadata"
msgstr ""

#: WTrackTableView#8
msgid "Load to Deck %1"
msgstr ""

#: WTrackTableView#9
msgid "Sampler %1"
msgstr ""

#: WTrackTableView#10
msgid ""
"Reloading track metadata on a loaded track may cause abrupt volume changes. "
"Are you sure?"
msgstr ""

#: WTrackTableViewHeader#1
msgid "Show or hide columns."
msgstr ""

#~ msgctxt "CrateFeature#16"
#~ msgid "Export Playlist"
#~ msgstr "Izvozi seznam predvajanja"

#~ msgctxt "CrateFeature#15"
#~ msgid "Playlist Files (*.m3u *.pls)"
#~ msgstr "Seznami predvajanja (*.m3u *.pls)"<|MERGE_RESOLUTION|>--- conflicted
+++ resolved
@@ -7,25 +7,15 @@
 msgstr ""
 "Project-Id-Version: mixxx\n"
 "Report-Msgid-Bugs-To: FULL NAME <EMAIL@ADDRESS>\n"
-<<<<<<< HEAD
-"POT-Creation-Date: 2011-12-22 11:41+0200\n"
-"PO-Revision-Date: 2011-12-22 09:00+0000\n"
-=======
 "POT-Creation-Date: 2011-12-26 09:32+0200\n"
 "PO-Revision-Date: 2011-10-16 11:30+0000\n"
->>>>>>> d3186d74
 "Last-Translator: Ervin <Unknown>\n"
 "Language-Team: Slovenian <sl@li.org>\n"
 "MIME-Version: 1.0\n"
 "Content-Type: text/plain; charset=UTF-8\n"
 "Content-Transfer-Encoding: 8bit\n"
-<<<<<<< HEAD
-"X-Launchpad-Export-Date: 2011-12-23 07:47+0000\n"
-"X-Generator: Launchpad (build 14560)\n"
-=======
 "X-Launchpad-Export-Date: 2012-01-08 04:51+0000\n"
 "X-Generator: Launchpad (build 14640)\n"
->>>>>>> d3186d74
 
 #: AutoDJFeature#1
 msgid "Auto DJ"
@@ -2756,12 +2746,6 @@
 msgstr ""
 
 #: MixxxApp#105
-<<<<<<< HEAD
-msgid "Confirm Exit"
-msgstr ""
-
-#: MixxxApp#106
-=======
 msgid "Mixxx %1 Development Team"
 msgstr ""
 
@@ -2786,7 +2770,6 @@
 msgstr ""
 
 #: MixxxApp#111
->>>>>>> d3186d74
 msgid "A deck is currently playing. Exit Mixxx?"
 msgstr ""
 
@@ -3409,12 +3392,4 @@
 
 #: WTrackTableViewHeader#1
 msgid "Show or hide columns."
-msgstr ""
-
-#~ msgctxt "CrateFeature#16"
-#~ msgid "Export Playlist"
-#~ msgstr "Izvozi seznam predvajanja"
-
-#~ msgctxt "CrateFeature#15"
-#~ msgid "Playlist Files (*.m3u *.pls)"
-#~ msgstr "Seznami predvajanja (*.m3u *.pls)"+msgstr ""