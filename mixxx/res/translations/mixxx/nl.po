--- conflicted
+++ resolved
@@ -7,26 +7,15 @@
 msgstr ""
 "Project-Id-Version: mixxx\n"
 "Report-Msgid-Bugs-To: FULL NAME <EMAIL@ADDRESS>\n"
-<<<<<<< HEAD
-"POT-Creation-Date: 2011-12-22 11:41+0200\n"
-"PO-Revision-Date: 2011-12-22 09:00+0000\n"
-"Last-Translator: colobot <engelbertmercelis@gmail.com>\n"
-=======
 "POT-Creation-Date: 2011-12-26 09:32+0200\n"
 "PO-Revision-Date: 2012-03-18 10:33+0000\n"
 "Last-Translator: computergeoffrey <Unknown>\n"
->>>>>>> d3186d74
 "Language-Team: Dutch <nl@li.org>\n"
 "MIME-Version: 1.0\n"
 "Content-Type: text/plain; charset=UTF-8\n"
 "Content-Transfer-Encoding: 8bit\n"
-<<<<<<< HEAD
-"X-Launchpad-Export-Date: 2011-12-23 07:45+0000\n"
-"X-Generator: Launchpad (build 14560)\n"
-=======
 "X-Launchpad-Export-Date: 2012-03-19 04:37+0000\n"
 "X-Generator: Launchpad (build 14969)\n"
->>>>>>> d3186d74
 
 #: AutoDJFeature#1
 msgid "Auto DJ"
@@ -317,21 +306,14 @@
 #: CrateFeature#15
 msgctxt "CrateFeature#15"
 msgid "Playlist Files (*.m3u *.m3u8 *.pls)"
-<<<<<<< HEAD
-msgstr ""
-=======
 msgstr "Afspeellijstbestanden (*.m3u *.m3u8 *.pls)"
->>>>>>> d3186d74
 
 #: CrateFeature#16
 msgctxt "CrateFeature#16"
 msgid "M3U Playlist (*.m3u);;M3U8 Playlist (*.m3u8);;PLS Playlist (*.pls)"
 msgstr ""
-<<<<<<< HEAD
-=======
 "M3U-afspeellijst (*.m3u);;M3U8-afspeellijst (*.m3u8);;PLS-afspeellijst "
 "(*.pls)"
->>>>>>> d3186d74
 
 #: CrateFeature#17
 msgid "A crate cannot have a blank name."
@@ -796,11 +778,7 @@
 
 #: DlgPrefEQDlg#6
 msgid "1.014 kHz"
-<<<<<<< HEAD
-msgstr ""
-=======
 msgstr "1.014 kHz"
->>>>>>> d3186d74
 
 #: DlgPrefEQDlg#7
 msgid "20.05 kHz"
@@ -1893,11 +1871,7 @@
 
 #: DlgPrepare#2
 msgid "New"
-<<<<<<< HEAD
-msgstr ""
-=======
 msgstr "Nieuw"
->>>>>>> d3186d74
 
 #: DlgPrepare#3
 msgid "All"
@@ -2635,11 +2609,7 @@
 
 #: MixxxApp#42
 msgid "&User Manual"
-<<<<<<< HEAD
-msgstr ""
-=======
 msgstr "&Gebruikers Handleiding"
->>>>>>> d3186d74
 
 #: MixxxApp#43
 msgid "Send Us &Feedback"
@@ -2668,7 +2638,7 @@
 #: MixxxApp#49
 msgctxt "MixxxApp#49"
 msgid "Enable live broadcasting"
-msgstr ""
+msgstr "Schakel live uitzenden in"
 
 #: MixxxApp#50
 msgid "Ctrl+L"
@@ -2822,7 +2792,7 @@
 #: MixxxApp#77
 msgctxt "MixxxApp#77"
 msgid "Preferences"
-msgstr ""
+msgstr "Voorkeuren"
 
 #: MixxxApp#78
 msgid ""
@@ -2848,11 +2818,7 @@
 
 #: MixxxApp#81
 msgid "Read the Mixxx user manual."
-<<<<<<< HEAD
-msgstr ""
-=======
 msgstr "Lees de Mixxx gebruikers handleiding"
->>>>>>> d3186d74
 
 #: MixxxApp#82
 msgid ""
@@ -2860,12 +2826,9 @@
 "\n"
 "Read the Mixxx user manual."
 msgstr ""
-<<<<<<< HEAD
-=======
 "Ondersteuning\n"
 "\n"
 "Lees de Mixxx gebruikers handleiding."
->>>>>>> d3186d74
 
 #: MixxxApp#83
 msgid "Send feedback to the Mixxx team."
@@ -2992,12 +2955,6 @@
 "Selecteer a.u.b. je geluidskaart(en) bij de geluid hardware voorkeuren."
 
 #: MixxxApp#105
-<<<<<<< HEAD
-msgid "Confirm Exit"
-msgstr "Afsluiten bevestigen"
-
-#: MixxxApp#106
-=======
 msgid "Mixxx %1 Development Team"
 msgstr ""
 
@@ -3022,7 +2979,6 @@
 msgstr "Afsluiten bevestigen"
 
 #: MixxxApp#111
->>>>>>> d3186d74
 msgid "A deck is currently playing. Exit Mixxx?"
 msgstr "Een deck speelt momenteel. Mixxx Afsluiten?"
 
@@ -3039,23 +2995,16 @@
 #: ParserM3u#2
 msgid "File path contains characters, not allowed in m3u playlists.\n"
 msgstr ""
-<<<<<<< HEAD
-
-#: ParserM3u#3
-msgid "Export a m3u8 playlist instead!\n"
-msgstr ""
-=======
 "Bestandspad bevat karakters die niet toegelaten zijn in m3u-afspeellijsten.\n"
 
 #: ParserM3u#3
 msgid "Export a m3u8 playlist instead!\n"
 msgstr "Exporteer in plaats daarvan een m3u8-afspeellijst!\n"
->>>>>>> d3186d74
 
 #: ParserM3u#4
 msgctxt "ParserM3u#4"
 msgid "Could not create file"
-msgstr ""
+msgstr "Kon bestand niet maken"
 
 #: ParserPls#1
 msgctxt "ParserPls#1"
@@ -3097,7 +3046,7 @@
 
 #: PlaylistFeature#7
 msgid "Export Playlist"
-msgstr ""
+msgstr "Afspeellijst exporteren"
 
 #: PlaylistFeature#8
 msgid "Playlists"
@@ -3139,21 +3088,14 @@
 #: PlaylistFeature#17
 msgctxt "PlaylistFeature#17"
 msgid "Playlist Files (*.m3u *.m3u8 *.pls)"
-<<<<<<< HEAD
-msgstr ""
-=======
 msgstr "Afspeellijstbestanden (*.m3u *.m3u8 *.pls)"
->>>>>>> d3186d74
 
 #: PlaylistFeature#18
 msgctxt "PlaylistFeature#18"
 msgid "M3U Playlist (*.m3u);;M3U8 Playlist (*.m3u8);;PLS Playlist (*.pls)"
 msgstr ""
-<<<<<<< HEAD
-=======
 "M3U-afspeellijst (*.m3u);;M3U8-afspeellijst (*.m3u8);;PLS-afspeellijst "
 "(*.pls)"
->>>>>>> d3186d74
 
 #: PlaylistFeature#19
 msgid "A playlist by that name already exists."
@@ -3485,17 +3427,6 @@
 
 #: Ui#37
 msgid "Setup a loop over 4 beats for Player %1"
-<<<<<<< HEAD
-msgstr ""
-
-#: Ui#38
-msgid "Halves the current loop's length for Player %1"
-msgstr ""
-
-#: Ui#39
-msgid "Doubles the current loop's length for Player %1"
-msgstr ""
-=======
 msgstr "Maak een lus met 4 beats voor speler %1"
 
 #: Ui#38
@@ -3505,7 +3436,6 @@
 #: Ui#39
 msgid "Doubles the current loop's length for Player %1"
 msgstr "Verdubbelt de huidige luslengte voor speler %1"
->>>>>>> d3186d74
 
 #: Ui#40
 msgid "Hotcue 1 button for Player %1"
@@ -3541,17 +3471,6 @@
 
 #: Ui#48
 msgid "Play button for Sampler %1"
-<<<<<<< HEAD
-msgstr ""
-
-#: Ui#49
-msgid "Gain knob for Sampler %1"
-msgstr ""
-
-#: Ui#50
-msgid "Headphone listen button for Sampler %1"
-msgstr ""
-=======
 msgstr "Afspeelknop voor sampler %1"
 
 #: Ui#49
@@ -3561,7 +3480,6 @@
 #: Ui#50
 msgid "Headphone listen button for Sampler %1"
 msgstr "Luister via hoofdtelefoon-knop voor sampler %1"
->>>>>>> d3186d74
 
 #: Ui#51
 msgid "BPM tap button for Sampler %1"
@@ -3601,11 +3519,7 @@
 
 #: Ui#60
 msgid "Hotcue 3 delete button for Sampler %1"
-<<<<<<< HEAD
-msgstr ""
-=======
 msgstr "Hotcue 3-verwijderknop voor sampler %1"
->>>>>>> d3186d74
 
 #: Ui#61
 msgid "Hotcue 4 delete button for Sampler %1"
@@ -3650,19 +3564,11 @@
 
 #: Ui#71
 msgid "Microphone on/off"
-<<<<<<< HEAD
-msgstr ""
-
-#: Ui#72
-msgid "Microphone volume"
-msgstr ""
-=======
 msgstr "Microfoon aan/uit"
 
 #: Ui#72
 msgid "Microphone volume"
 msgstr "Microfoon volume"
->>>>>>> d3186d74
 
 #: WSearchLineEdit#1
 msgid "Search..."
@@ -3715,28 +3621,100 @@
 msgid "Show or hide columns."
 msgstr "Kolommen weergeven of verbergen."
 
-#~ msgctxt "CrateFeature#16"
-#~ msgid "Export Playlist"
-#~ msgstr "Afspeellijst exporteren"
-
-#~ msgctxt "CrateFeature#17"
-#~ msgid "M3U Playlist (*.m3u);;PLS Playlist (*.pls)"
-#~ msgstr "M3U Afspeellijst (*.m3u);;PLS Afspeellijst (*.pls)"
-
-#~ msgctxt "CrateFeature#15"
-#~ msgid "Playlist Files (*.m3u *.pls)"
-#~ msgstr "Afspeellijst bestanden (*.m3u *.pls)"
-
-#~ msgid "2.045 kHz"
-#~ msgstr "2.045 kHz"
-
-#~ msgid "Recently Added"
-#~ msgstr "Recentelijk toegevoegd"
-
-<<<<<<< HEAD
-#~ msgid "All Songs"
-#~ msgstr "Alle Nummers"
-=======
+#~ msgid "Permission Denied"
+#~ msgstr "Toegang geweigerd"
+
+#~ msgctxt "DlgBpmTapDlg#1"
+#~ msgid "Track Editor"
+#~ msgstr "Nummer-editor"
+
+#~ msgctxt "DlgBpmSchemeDlg#6"
+#~ msgid "Analyze Entire Song"
+#~ msgstr "Analyseer gehele nummer"
+
+#~ msgid "to"
+#~ msgstr "tot"
+
+#~ msgid "BPM Scheme:"
+#~ msgstr "BPM Schema"
+
+#~ msgid "BPM Range:"
+#~ msgstr "BPM bereik"
+
+#~ msgid "Next >>"
+#~ msgstr "Volgende >>"
+
+#~ msgid "<< Prev"
+#~ msgstr "<< Vorige"
+
+#~ msgctxt "DlgBpmTapDlg#3"
+#~ msgid "Alt+O"
+#~ msgstr "Alt+O"
+
+#~ msgid "&Close"
+#~ msgstr "&Sluiten"
+
+#~ msgid "BPM Editor (Click to Expand)"
+#~ msgstr "BPM  Editor (Klik om te vergroten)"
+
+#~ msgid "Alt+P"
+#~ msgstr "Alt+P"
+
+#~ msgid "&Go"
+#~ msgstr "&Ga"
+
+#~ msgctxt "DlgBpmTapDlg#14"
+#~ msgid "Analyze Entire Song"
+#~ msgstr "Analyseer gehele nummer"
+
+#~ msgid "Alt+G"
+#~ msgstr "Alt+G"
+
+#~ msgid "BPM:"
+#~ msgstr "BPM"
+
+#~ msgctxt "DlgBpmTapDlg#20"
+#~ msgid "Artist:"
+#~ msgstr "Artiest:"
+
+#~ msgctxt "DlgBpmTapDlg#19"
+#~ msgid "Title:"
+#~ msgstr "Titel:"
+
+#~ msgctxt "DlgBpmTapDlg#21"
+#~ msgid "Comments:"
+#~ msgstr "Opmerkingen:"
+
+#~ msgctxt "DlgBpmTapDlg#18"
+#~ msgid "Track Information (Click to Expand)"
+#~ msgstr "Nummer informatie (Klik om te vergroten)"
+
+#~ msgctxt "DlgBpmTapDlg#22"
+#~ msgid "Filename:"
+#~ msgstr "Bestandsnaam:"
+
+#~ msgid "Play Time:"
+#~ msgstr "Speeltijd:"
+
+#~ msgctxt "DlgBpmTapDlg#23"
+#~ msgid "3:00"
+#~ msgstr "3:00"
+
+#~ msgctxt "DlgBpmTapDlg#26"
+#~ msgid "77"
+#~ msgstr "77"
+
+#~ msgctxt "DlgBpmTapDlg#25"
+#~ msgid "File Type:"
+#~ msgstr "Bestandstype:"
+
+#~ msgid "Mixxx has detected th"
+#~ msgstr "Mixxx heeft th gededecteerd"
+
+#~ msgctxt "DlgPrefControls#4"
+#~ msgid "Information"
+#~ msgstr "Informatie"
+
 #~ msgid ""
 #~ "<!DOCTYPE HTML PUBLIC \"-//W3C//DTD HTML 4.0//EN\" "
 #~ "\"http://www.w3.org/TR/REC-html40/strict.dtd\">\n"
@@ -3770,25 +3748,14 @@
 #~ msgctxt "DlgBpmTapDlg#4"
 #~ msgid "Song:"
 #~ msgstr "Nummer:"
->>>>>>> d3186d74
-
-#~ msgctxt "ParserM3u#2"
-#~ msgid "Could not create file"
-#~ msgstr "Kon bestand niet maken"
-
-#~ msgctxt "PlaylistFeature#7"
-#~ msgid "Export Playlist"
-#~ msgstr "Afspeellijst exporteren"
-
-<<<<<<< HEAD
-#~ msgctxt "PlaylistFeature#17"
-#~ msgid "Playlist Files (*.m3u *.pls)"
-#~ msgstr "Afspeellijst bestanden (*.m3u *.pls)"
-
-#~ msgctxt "PlaylistFeature#18"
-#~ msgid "M3U Playlist (*.m3u);;PLS Playlist (*.pls)"
-#~ msgstr "M3U Afspeellijst (*.m3u);;PLS Afspeellijst (*.pls)"
-=======
+
+#~ msgid "&Push to tap tempo"
+#~ msgstr "&Druk om het tempo te versnellen"
+
+#~ msgctxt "DlgBpmTapDlg#8"
+#~ msgid "BPM Detection"
+#~ msgstr "BPM Detectie"
+
 #~ msgid "2.045 kHz"
 #~ msgstr "2.045 kHz"
 
@@ -3801,21 +3768,15 @@
 #~ msgctxt "DlgTrackInfo#2"
 #~ msgid "Song:"
 #~ msgstr "Nummer:"
->>>>>>> d3186d74
-
-#~ msgctxt "MixxxApp#48"
-#~ msgid "Enable live broadcasting"
-#~ msgstr "Schakel live uitzenden in"
-
-#~ msgctxt "DlgPrefNoVinylDlg#21"
-#~ msgid "Apply"
-#~ msgstr "Toepassen"
-
-<<<<<<< HEAD
-#~ msgctxt "MixxxApp#76"
-#~ msgid "Preferences"
-#~ msgstr "Voorkeuren"
-=======
+
+#~ msgctxt "DlgTrackInfo#1"
+#~ msgid "Track Editor"
+#~ msgstr "Nummer-editor"
+
+#~ msgctxt "DlgTrackInfo#9"
+#~ msgid "Filename:"
+#~ msgstr "Bestandsnaam:"
+
 #~ msgctxt "DlgTrackInfo#4"
 #~ msgid "Artist:"
 #~ msgstr "Artiest:"
@@ -3881,5 +3842,4 @@
 #~ msgstr "&Community Ondersteuning..."
 
 #~ msgid "&About..."
-#~ msgstr "&Over..."
->>>>>>> d3186d74
+#~ msgstr "&Over..."