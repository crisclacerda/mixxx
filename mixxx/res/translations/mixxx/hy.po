# Armenian translation for mixxx
# Copyright (c) 2011 Rosetta Contributors and Canonical Ltd 2011
# This file is distributed under the same license as the mixxx package.
# FIRST AUTHOR <EMAIL@ADDRESS>, 2011.
#
msgid ""
msgstr ""
"Project-Id-Version: mixxx\n"
"Report-Msgid-Bugs-To: FULL NAME <EMAIL@ADDRESS>\n"
<<<<<<< HEAD
"POT-Creation-Date: 2011-12-22 11:41+0200\n"
"PO-Revision-Date: 2011-12-22 11:01+0000\n"
=======
"POT-Creation-Date: 2011-12-26 09:32+0200\n"
"PO-Revision-Date: 2011-07-12 22:28+0000\n"
>>>>>>> a3c4d660
"Last-Translator: Serj Safarian <serjsafarian@gmail.com>\n"
"Language-Team: Armenian <hy@li.org>\n"
"MIME-Version: 1.0\n"
"Content-Type: text/plain; charset=UTF-8\n"
"Content-Transfer-Encoding: 8bit\n"
<<<<<<< HEAD
"X-Launchpad-Export-Date: 2011-12-23 07:45+0000\n"
"X-Generator: Launchpad (build 14560)\n"
=======
"X-Launchpad-Export-Date: 2012-01-08 04:48+0000\n"
"X-Generator: Launchpad (build 14640)\n"

#: BaseSqlTableModel#7
msgctxt "BaseSqlTableModel#7"
msgid "Type"
msgstr "Տեսակը"
>>>>>>> a3c4d660

#: AutoDJFeature#1
msgid "Auto DJ"
msgstr ""

#: BaseSqlTableModel#1
msgid "Played"
msgstr ""

#: BaseSqlTableModel#2
msgctxt "BaseSqlTableModel#2"
msgid "Artist"
msgstr ""

#: BaseSqlTableModel#3
msgctxt "BaseSqlTableModel#3"
msgid "Title"
msgstr ""

#: BaseSqlTableModel#4
msgctxt "BaseSqlTableModel#4"
msgid "Album"
msgstr ""

#: BaseSqlTableModel#5
msgctxt "BaseSqlTableModel#5"
msgid "Genre"
msgstr ""

#: BaseSqlTableModel#6
msgctxt "BaseSqlTableModel#6"
msgid "Year"
msgstr ""

#: BaseSqlTableModel#7
msgctxt "BaseSqlTableModel#7"
msgid "Type"
msgstr "Տեսակը"

#: BaseSqlTableModel#8
msgctxt "BaseSqlTableModel#8"
msgid "Location"
msgstr "Տեղադրությունը"

#: BaseSqlTableModel#9
msgctxt "BaseSqlTableModel#9"
msgid "Comment"
msgstr "Մեկնաբանություն"

#: BaseSqlTableModel#10
msgctxt "BaseSqlTableModel#10"
msgid "Duration"
msgstr "Տեւողություն"

#: BaseSqlTableModel#11
msgid "Rating"
msgstr ""

#: BaseSqlTableModel#12
msgctxt "BaseSqlTableModel#12"
msgid "Bitrate"
msgstr ""

#: BaseSqlTableModel#13
msgctxt "BaseSqlTableModel#13"
msgid "BPM"
msgstr ""

#: BaseSqlTableModel#14
msgctxt "BaseSqlTableModel#14"
msgid "Track #"
msgstr ""

#: BaseSqlTableModel#15
msgid "Date Added"
msgstr ""

#: BaseSqlTableModel#16
msgid "#"
msgstr ""

#: BaseSqlTableModel#17
msgctxt "BaseSqlTableModel#17"
msgid "Key"
msgstr ""

#: BaseTrackPlayer#1
msgid "Couldn't load track."
msgstr ""

#: BrowseFeature#1
msgid "Quick Links"
msgstr ""

#: BrowseFeature#2
msgid "Devices"
msgstr ""

#: BrowseFeature#3
msgid "Removable Devices"
msgstr ""

#: BrowseFeature#4
msgctxt "BrowseFeature#4"
msgid "Mixxx Library"
msgstr ""

#: BrowseFeature#5
msgid "Home"
msgstr ""

#: BrowseFeature#6
msgid "Music"
msgstr ""

#: BrowseFeature#7
msgid "Documents"
msgstr ""

#: BrowseFeature#8
msgid "Desktop"
msgstr ""

#: BrowseFeature#9
msgid "Browse"
msgstr ""

#: BrowseTableModel#1
msgid "Filename"
msgstr ""

#: BrowseTableModel#2
msgctxt "BrowseTableModel#2"
msgid "Artist"
msgstr ""

#: BrowseTableModel#3
msgctxt "BrowseTableModel#3"
msgid "Title"
msgstr ""

#: BrowseTableModel#4
msgctxt "BrowseTableModel#4"
msgid "Album"
msgstr ""

#: BrowseTableModel#5
msgctxt "BrowseTableModel#5"
msgid "Track #"
msgstr ""

#: BrowseTableModel#6
msgctxt "BrowseTableModel#6"
msgid "Year"
msgstr ""

#: BrowseTableModel#7
msgctxt "BrowseTableModel#7"
msgid "Genre"
msgstr ""

#: BrowseTableModel#8
msgctxt "BrowseTableModel#8"
msgid "Comment"
msgstr ""

#: BrowseTableModel#9
msgctxt "BrowseTableModel#9"
msgid "Duration"
msgstr ""

#: BrowseTableModel#10
msgctxt "BrowseTableModel#10"
msgid "BPM"
msgstr ""

#: BrowseTableModel#11
msgctxt "BrowseTableModel#11"
msgid "Key"
msgstr ""

#: BrowseTableModel#12
msgctxt "BrowseTableModel#12"
msgid "Type"
msgstr ""

#: BrowseTableModel#13
msgctxt "BrowseTableModel#13"
msgid "Bitrate"
msgstr ""

#: BrowseTableModel#14
msgctxt "BrowseTableModel#14"
msgid "Location"
msgstr ""

#: BrowseTableModel#15
msgctxt "BrowseTableModel#15"
msgid "Mixxx Library"
msgstr ""

#: BrowseTableModel#16
msgid ""
"Could not load the following file because it is in use by Mixxx or another "
"application."
msgstr ""

#: BrowseTableModel#17
msgid "Warning: This will permanently delete the following files:"
msgstr ""

#: BrowseTableModel#18
msgid "Are you sure you want to delete these files from your computer?"
msgstr ""

#: BrowseTableModel#19
msgid ""
"Could not delete the following file because it is in use by Mixxx or another "
"application:"
msgstr ""

#: BrowseTableModel#20
msgid "Could not update file metadata."
msgstr ""

#: CrateFeature#1
msgid "New Crate"
msgstr ""

#: CrateFeature#2
msgctxt "CrateFeature#2"
msgid "Remove"
msgstr ""

#: CrateFeature#3
msgctxt "CrateFeature#3"
msgid "Rename"
msgstr ""

#: CrateFeature#4
msgctxt "CrateFeature#4"
msgid "Lock"
msgstr ""

#: CrateFeature#5
msgctxt "CrateFeature#5"
msgid "Import Playlist"
msgstr ""

#: CrateFeature#6
msgid "Crates"
msgstr ""

#: CrateFeature#7
msgid "Import Crate"
msgstr ""

#: CrateFeature#8
msgid "Export Crate"
msgstr ""

#: CrateFeature#9
msgctxt "CrateFeature#9"
msgid "Unlock"
msgstr ""

#: CrateFeature#10
msgid "Crate name:"
msgstr ""

#: CrateFeature#11
msgid "An unknown error occurred while creating crate: "
msgstr ""

#: CrateFeature#12
msgid "Rename Crate"
msgstr ""

#: CrateFeature#13
msgid "New crate name:"
msgstr ""

#: CrateFeature#14
msgid "Renaming Crate Failed"
msgstr ""

#: CrateFeature#15
msgctxt "CrateFeature#15"
msgid "Playlist Files (*.m3u *.m3u8 *.pls)"
msgstr ""

#: CrateFeature#16
msgctxt "CrateFeature#16"
msgid "M3U Playlist (*.m3u);;M3U8 Playlist (*.m3u8);;PLS Playlist (*.pls)"
msgstr ""

#: CrateFeature#17
msgid "A crate cannot have a blank name."
msgstr ""

#: CrateFeature#18
msgid "Creating Crate Failed"
msgstr ""

#: CrateFeature#19
msgid "A crate by that name already exists."
msgstr ""

#: DlgAboutDlg#1
msgid "About Mixxx"
msgstr ""

#: DlgAboutDlg#2
msgid "1.x.x"
msgstr ""

#: DlgAboutDlg#3
msgid ""
"<!DOCTYPE HTML PUBLIC \"-//W3C//DTD HTML 4.0//EN\" "
"\"http://www.w3.org/TR/REC-html40/strict.dtd\">\n"
"<html><head><meta name=\"qrichtext\" content=\"1\" /><style "
"type=\"text/css\">\n"
"p, li { white-space: pre-wrap; }\n"
"</style></head><body style=\" font-family:'Sans'; font-size:10pt; font-"
"weight:400; font-style:normal;\">\n"
"<p style=\" margin-top:0px; margin-bottom:0px; margin-left:0px; margin-"
"right:0px; -qt-block-indent:0; text-indent:0px;\"><span style=\" font-"
"family:'Sans Serif'; font-size:9pt;\">Credits go here</span></p>\n"
"<p style=\"-qt-paragraph-type:empty; margin-top:0px; margin-bottom:0px; "
"margin-left:0px; margin-right:0px; -qt-block-indent:0; text-indent:0px; font-"
"family:'Sans Serif'; font-size:9pt;\"></p></body></html>"
msgstr ""

#: DlgAboutDlg#4
msgid "<a href=\"http://mixxx.org/\">Official Website</a>"
msgstr ""

#: DlgAutoDJ#1
msgid "Disable Auto DJ"
msgstr ""

#: DlgAutoDJ#2
msgid "Enable Auto DJ"
msgstr ""

#: DlgAutoDJ#3
msgctxt "DlgAutoDJ#3"
msgid "Manage"
msgstr ""

#: DlgAutoDJ#4
msgid "Shuffle playlist"
msgstr ""

#: DlgAutoDJ#5
msgid "Add tracks to the queue below..."
msgstr ""

#: DlgBpmSchemeDlg#1
msgid "BPM Scheme"
msgstr ""

#: DlgBpmSchemeDlg#2
msgid "Scheme Name:"
msgstr ""

#: DlgBpmSchemeDlg#3
msgid "BPM Range"
msgstr ""

#: DlgBpmSchemeDlg#4
msgid "Max"
msgstr ""

#: DlgBpmSchemeDlg#5
msgid "Min"
msgstr ""

#: DlgBpmSchemeDlg#6
msgid "Analyze Entire Song"
msgstr ""

#: DlgMidiLearning#1
msgid "Skip"
msgstr ""

#: DlgMidiLearning#2
msgid "Successfully mapped to: "
msgstr ""

#: DlgMidiLearning#3
msgid "Next"
msgstr ""

#: DlgMidiLearning#4
msgctxt "DlgMidiLearning#4"
msgid "MIDI Learning Wizard"
msgstr ""

#: DlgMidiLearning#5
msgid "Welcome to the MIDI Learning Wizard"
msgstr ""

#: DlgMidiLearning#6
msgid ""
"This wizard allows you to easily map the controls on your MIDI controller to "
"Mixxx's controls."
msgstr ""

#: DlgMidiLearning#7
msgid "Begin"
msgstr ""

#: DlgMidiLearning#8
msgid "Please tweak the control for:"
msgstr ""

#: DlgMidiLearning#9
msgid "Mixxx Control"
msgstr ""

#: DlgMidiLearning#10
msgid "Previous"
msgstr ""

#: DlgMidiLearning#11
msgid "Press spacebar to proceed or skip."
msgstr ""

#: DlgMidiLearning#12
msgid "MIDI learning complete!"
msgstr ""

#: DlgMidiLearning#13
msgid ""
"<!DOCTYPE HTML PUBLIC \"-//W3C//DTD HTML 4.0//EN\" "
"\"http://www.w3.org/TR/REC-html40/strict.dtd\">\n"
"<html><head><meta name=\"qrichtext\" content=\"1\" /><style "
"type=\"text/css\">\n"
"p, li { white-space: pre-wrap; }\n"
"</style></head><body style=\" font-family:'Lucida Grande'; font-size:13pt; "
"font-weight:400; font-style:normal;\">\n"
"<p align=\"center\" style=\" margin-top:0px; margin-bottom:0px; margin-"
"left:0px; margin-right:0px; -qt-block-indent:0; text-indent:0px;\">This "
"wizard can be re-run at any time.</p>\n"
"<p align=\"center\" style=\" margin-top:0px; margin-bottom:0px; margin-"
"left:0px; margin-right:0px; -qt-block-indent:0; text-indent:0px;\"><br />Now "
"go spin some beats!</p></body></html>"
msgstr ""

#: DlgMidiLearning#14
msgid "Finito!"
msgstr ""

#: DlgPluginDownloader#1
msgid "Missing Audio Plugin Downloader"
msgstr ""

#: DlgPrefBPMDlg#1
msgctxt "DlgPrefBPMDlg#1"
msgid "BPM Detection Settings"
msgstr ""

#: DlgPrefBPMDlg#2
msgctxt "DlgPrefBPMDlg#2"
msgid "BPM Detection"
msgstr ""

#: DlgPrefBPMDlg#3
msgid "Enable BPM Detection"
msgstr ""

#: DlgPrefBPMDlg#4
msgid "Detect Song BPM on Import"
msgstr ""

#: DlgPrefBPMDlg#5
msgid "Write BPM to ID3 Tag"
msgstr ""

#: DlgPrefBPMDlg#6
msgid "If BPM can be detected but not within specified range"
msgstr ""

#: DlgPrefBPMDlg#7
msgid "Allow BPM above the range"
msgstr ""

#: DlgPrefBPMDlg#8
msgid "BPM Schemes"
msgstr ""

#: DlgPrefBPMDlg#9
msgctxt "DlgPrefBPMDlg#9"
msgid "Add"
msgstr ""

#: DlgPrefBPMDlg#10
msgctxt "DlgPrefBPMDlg#10"
msgid "Edit"
msgstr ""

#: DlgPrefBPMDlg#11
msgid "Delete"
msgstr ""

#: DlgPrefBPMDlg#12
msgid "Default"
msgstr ""

#: DlgPrefBpm#1
msgid "Error"
msgstr ""

#: DlgPrefBpm#2
msgid "Cannot open file %1"
msgstr ""

#: DlgPrefControls#1
msgid "This skin does not support schemes"
msgstr ""

#: DlgPrefControls#2
msgid "8% (Technics SL1210)"
msgstr ""

#: DlgPrefControls#3
msgid "10%"
msgstr ""

#: DlgPrefControls#4
msgid "20%"
msgstr ""

#: DlgPrefControls#5
msgid "30%"
msgstr ""

#: DlgPrefControls#6
msgid "40%"
msgstr ""

#: DlgPrefControls#7
msgid "50%"
msgstr ""

#: DlgPrefControls#8
msgid "60%"
msgstr ""

#: DlgPrefControls#9
msgid "70%"
msgstr ""

#: DlgPrefControls#10
msgid "80%"
msgstr ""

#: DlgPrefControls#11
msgid "90%"
msgstr ""

#: DlgPrefControls#12
msgid "Up increases speed"
msgstr ""

#: DlgPrefControls#13
msgid "Down increases speed (Technics SL1210)"
msgstr ""

#: DlgPrefControls#14
msgctxt "DlgPrefControls#14"
msgid "Information"
msgstr ""

#: DlgPrefControls#15
msgid "Mixxx must be restarted before the changes will take effect."
msgstr ""

#: DlgPrefControlsDlg#1
msgctxt "DlgPrefControlsDlg#1"
msgid "Form1"
msgstr ""

#: DlgPrefControlsDlg#2
msgid "Skin"
msgstr ""

#: DlgPrefControlsDlg#3
msgid "Scheme"
msgstr ""

#: DlgPrefControlsDlg#4
msgid "Waveform display"
msgstr ""

#: DlgPrefControlsDlg#5
msgid "Position display"
msgstr ""

#: DlgPrefControlsDlg#6
msgid "Tool tips"
msgstr ""

#: DlgPrefControlsDlg#7
msgctxt "DlgPrefControlsDlg#7"
msgid "On"
msgstr ""

#: DlgPrefControlsDlg#8
msgctxt "DlgPrefControlsDlg#8"
msgid "Off"
msgstr ""

#: DlgPrefControlsDlg#9
msgid "Pitch/Rate slider range"
msgstr ""

#: DlgPrefControlsDlg#10
msgid "Pitch/Rate slider direction"
msgstr ""

#: DlgPrefControlsDlg#11
msgid "Track load behaviour"
msgstr ""

#: DlgPrefControlsDlg#12
msgid "Cue behaviour"
msgstr ""

#: DlgPrefControlsDlg#13
msgid "Auto Recall Cue"
msgstr ""

#: DlgPrefControlsDlg#14
msgid "Permanent Pitch/Rate Buttons"
msgstr ""

#: DlgPrefControlsDlg#15
msgid "Left click"
msgstr ""

#: DlgPrefControlsDlg#16
msgid "Right click"
msgstr ""

#: DlgPrefControlsDlg#17
msgid "Permanent rate change (between 1 and 8000) when left clicking"
msgstr ""

#: DlgPrefControlsDlg#18
msgid "%"
msgstr ""

#: DlgPrefControlsDlg#19
msgid "Permanent rate change (between 1 and 8000) when right clicking"
msgstr ""

#: DlgPrefControlsDlg#20
msgid "Temporary Pitch/Rate Buttons"
msgstr ""

#: DlgPrefControlsDlg#21
msgid "Temporary rate change (between 1 and 8000) when left clicking"
msgstr ""

#: DlgPrefControlsDlg#22
msgid "Temporary rate change (between 1 and 8000) when right clicking"
msgstr ""

#: DlgPrefControlsDlg#23
msgid "Ramping Pitchbend"
msgstr ""

#: DlgPrefControlsDlg#24
msgid "Pitchbend sensitivity"
msgstr ""

#: DlgPrefCrossfaderDlg#1
msgctxt "DlgPrefCrossfaderDlg#1"
msgid "Form1"
msgstr ""

#: DlgPrefCrossfaderDlg#2
msgid "Crossfader Curve"
msgstr ""

#: DlgPrefCrossfaderDlg#3
msgid "Slow fade"
msgstr ""

#: DlgPrefCrossfaderDlg#4
msgid "Fast cut"
msgstr ""

#: DlgPrefCrossfaderDlg#5
msgid "Constant power"
msgstr ""

#: DlgPrefCrossfaderDlg#6
msgid "Mixing"
msgstr ""

#: DlgPrefCrossfaderDlg#7
msgid "Scratching"
msgstr ""

#: DlgPrefCrossfaderDlg#8
msgid "Linear"
msgstr ""

#: DlgPrefCrossfaderDlg#9
msgid "Logarithmic"
msgstr ""

#: DlgPrefCrossfaderDlg#10
msgctxt "DlgPrefCrossfaderDlg#10"
msgid "Reset"
msgstr ""

#: DlgPrefEQDlg#1
msgctxt "DlgPrefEQDlg#1"
msgid "Form1"
msgstr ""

#: DlgPrefEQDlg#2
msgid "Static EQs (for slower CPUs)"
msgstr ""

#: DlgPrefEQDlg#3
msgid "High Shelf EQ"
msgstr ""

#: DlgPrefEQDlg#4
msgid "textLabel1"
msgstr ""

#: DlgPrefEQDlg#5
msgid "16 Hz"
msgstr ""

#: DlgPrefEQDlg#6
msgid "1.014 kHz"
msgstr ""

#: DlgPrefEQDlg#7
msgid "20.05 kHz"
msgstr ""

#: DlgPrefEQDlg#8
msgid "Low Shelf EQ"
msgstr ""

#: DlgPrefEQDlg#9
msgid "textLabel2"
msgstr ""

#: DlgPrefEQDlg#10
msgctxt "DlgPrefEQDlg#10"
msgid "Reset"
msgstr ""

#: DlgPrefMidiBindings#1
msgctxt "DlgPrefMidiBindings#1"
msgid "None"
msgstr ""

#: DlgPrefMidiBindings#2
msgid "Apply MIDI device settings?"
msgstr ""

#: DlgPrefMidiBindings#3
msgid ""
"Your settings must be applied before starting the MIDI learning wizard.\n"
"Apply settings and continue?"
msgstr ""

#: DlgPrefMidiBindings#4
msgid "Overwrite existing mapping?"
msgstr ""

#: DlgPrefMidiBindings#5
msgid ""
"Are you sure you'd like to load the %1 mapping?\n"
"This will overwrite your existing MIDI mapping."
msgstr ""

#: DlgPrefMidiBindings#6
msgid "Export Mixxx MIDI Bindings"
msgstr ""

#: DlgPrefMidiBindings#7
msgid "Preset Files (*.midi.xml)"
msgstr ""

#: DlgPrefMidiBindings#8
msgid "Select Control Group"
msgstr ""

#: DlgPrefMidiBindings#9
msgid "Select Control"
msgstr ""

#: DlgPrefMidiBindings#10
msgid "Clear Input Bindings"
msgstr ""

#: DlgPrefMidiBindings#11
msgid "Are you sure you want to clear all bindings?"
msgstr ""

#: DlgPrefMidiBindings#12
msgid "Clear Output Bindings"
msgstr ""

#: DlgPrefMidiBindings#13
msgid "Are you sure you want to clear all output bindings?"
msgstr ""

#: DlgPrefMidiBindingsDlg#1
msgctxt "DlgPrefMidiBindingsDlg#1"
msgid "Dialog"
msgstr ""

#: DlgPrefMidiBindingsDlg#2
msgid "Your Device Name"
msgstr ""

#: DlgPrefMidiBindingsDlg#3
msgid "Load Preset:"
msgstr ""

#: DlgPrefMidiBindingsDlg#4
msgid "Export"
msgstr ""

#: DlgPrefMidiBindingsDlg#5
msgid "Output:"
msgstr ""

#: DlgPrefMidiBindingsDlg#6
msgid "Enabled"
msgstr ""

#: DlgPrefMidiBindingsDlg#7
msgid "Controls"
msgstr ""

#: DlgPrefMidiBindingsDlg#8
msgctxt "DlgPrefMidiBindingsDlg#8"
msgid "Add"
msgstr ""

#: DlgPrefMidiBindingsDlg#9
msgctxt "DlgPrefMidiBindingsDlg#9"
msgid "Remove"
msgstr ""

#: DlgPrefMidiBindingsDlg#10
msgctxt "DlgPrefMidiBindingsDlg#10"
msgid "MIDI Learning Wizard"
msgstr ""

#: DlgPrefMidiBindingsDlg#11
msgid "Clear All"
msgstr ""

#: DlgPrefMidiBindingsDlg#12
msgid ""
"<a "
"href=\"http://mixxx.org/wiki/doku.php/midi_controller_mapping_file_format\">T"
"roubleshooting</a>"
msgstr ""

#: DlgPrefMidiBindingsDlg#13
msgid "MIDI Input"
msgstr ""

#: DlgPrefMidiBindingsDlg#14
msgid "Outputs"
msgstr ""

#: DlgPrefMidiBindingsDlg#15
msgid "MIDI Output"
msgstr ""

#: DlgPrefNoMidiDlg#1
msgctxt "DlgPrefNoMidiDlg#1"
msgid "Form3"
msgstr ""

#: DlgPrefNoMidiDlg#2
msgid "No MIDI devices available"
msgstr ""

#: DlgPrefNoVinylDlg#1
msgctxt "DlgPrefNoVinylDlg#1"
msgid "Form1"
msgstr ""

#: DlgPrefNoVinylDlg#2
msgctxt "DlgPrefNoVinylDlg#2"
msgid "Input"
msgstr ""

#: DlgPrefNoVinylDlg#3
msgctxt "DlgPrefNoVinylDlg#3"
msgid ""
"<!DOCTYPE HTML PUBLIC \"-//W3C//DTD HTML 4.0//EN\" "
"\"http://www.w3.org/TR/REC-html40/strict.dtd\">\n"
"<html><head><meta name=\"qrichtext\" content=\"1\" /><style "
"type=\"text/css\">\n"
"p, li { white-space: pre-wrap; }\n"
"</style></head><body style=\" font-family:'DejaVu Sans'; font-size:9pt; font-"
"weight:400; font-style:normal;\">\n"
"<p style=\" margin-top:0px; margin-bottom:0px; margin-left:0px; margin-"
"right:0px; -qt-block-indent:0; text-indent:0px;\"><span style=\" font-"
"weight:600;\">Select sound devices for vinyl control in the Sound Hardware "
"pane.</span></p></body></html>"
msgstr ""

#: DlgPrefNoVinylDlg#4
msgctxt "DlgPrefNoVinylDlg#4"
msgid ""
"<a "
"href=\"http://www.mixxx.org/wiki/doku.php/vinyl_control#troubleshooting\">Tro"
"ubleshooting</a>"
msgstr ""

#: DlgPrefNoVinylDlg#5
msgctxt "DlgPrefNoVinylDlg#5"
msgid "Turntable Preamp"
msgstr ""

#: DlgPrefNoVinylDlg#6
msgctxt "DlgPrefNoVinylDlg#6"
msgid "1 (Off)"
msgstr ""

#: DlgPrefNoVinylDlg#7
msgctxt "DlgPrefNoVinylDlg#7"
msgid "150"
msgstr ""

#: DlgPrefNoVinylDlg#8
msgctxt "DlgPrefNoVinylDlg#8"
msgid "Vinyl Configuration"
msgstr ""

#: DlgPrefNoVinylDlg#9
msgctxt "DlgPrefNoVinylDlg#9"
msgid "Deck 1 Vinyl Type"
msgstr ""

#: DlgPrefNoVinylDlg#10
msgctxt "DlgPrefNoVinylDlg#10"
msgid "Deck 2 Vinyl Type"
msgstr ""

#: DlgPrefNoVinylDlg#11
msgctxt "DlgPrefNoVinylDlg#11"
msgid "Lead-in time"
msgstr ""

#: DlgPrefNoVinylDlg#12
msgctxt "DlgPrefNoVinylDlg#12"
msgid "seconds"
msgstr ""

#: DlgPrefNoVinylDlg#13
msgctxt "DlgPrefNoVinylDlg#13"
msgid "Show Signal Quality in Skin"
msgstr ""

#: DlgPrefNoVinylDlg#14
msgctxt "DlgPrefNoVinylDlg#14"
msgid "Control Mode"
msgstr ""

#: DlgPrefNoVinylDlg#15
msgctxt "DlgPrefNoVinylDlg#15"
msgid "Absolute Mode"
msgstr ""

#: DlgPrefNoVinylDlg#16
msgctxt "DlgPrefNoVinylDlg#16"
msgid "Relative Mode"
msgstr ""

#: DlgPrefNoVinylDlg#17
msgctxt "DlgPrefNoVinylDlg#17"
msgid "Enable Needle Skip Prevention"
msgstr ""

#: DlgPrefNoVinylDlg#18
msgctxt "DlgPrefNoVinylDlg#18"
msgid "Signal Quality"
msgstr ""

#: DlgPrefNoVinylDlg#19
msgctxt "DlgPrefNoVinylDlg#19"
msgid "http://www.xwax.co.uk"
msgstr ""

#: DlgPrefNoVinylDlg#20
msgctxt "DlgPrefNoVinylDlg#20"
msgid "Powered by xwax"
msgstr ""

#: DlgPrefNoVinylDlg#21
msgid ""
"<b>This version of Mixxx does not support vinyl control.</b> <br> Please "
"visit <a href=\"http://mixxx.org\">Mixxx.org</a> for more information."
msgstr ""

#: DlgPrefPlaylist#1
msgctxt "DlgPrefPlaylist#1"
msgid "Choose music library directory"
msgstr ""

#: DlgPrefPlaylist#2
msgid "Multiple iPods Detected"
msgstr ""

#: DlgPrefPlaylist#3
msgid ""
"Mixxx has detected another iPod. \n"
"\n"
msgstr ""

#: DlgPrefPlaylist#4
msgid "Choose Yes to use the newly found iPod @ "
msgstr ""

#: DlgPrefPlaylist#5
msgid " or to continue to search for other iPods. \n"
msgstr ""

#: DlgPrefPlaylist#6
msgid "Choose No to use the existing iPod @ "
msgstr ""

#: DlgPrefPlaylist#7
msgid " and end detection. \n"
msgstr ""

#: DlgPrefPlaylist#8
msgid "Choose iPod mount point"
msgstr ""

#: DlgPrefPlaylistDlg#1
msgctxt "DlgPrefPlaylistDlg#1"
msgid "Form3"
msgstr ""

#: DlgPrefPlaylistDlg#2
msgid "Audio File Formats"
msgstr ""

#: DlgPrefPlaylistDlg#3
msgid "Additional Format Plugins:"
msgstr ""

#: DlgPrefPlaylistDlg#4
msgid "MP3, Ogg Vorbis, FLAC, WAVe, AIFF"
msgstr ""

#: DlgPrefPlaylistDlg#5
msgid "Loaded Plugins:"
msgstr ""

#: DlgPrefPlaylistDlg#6
msgctxt "DlgPrefPlaylistDlg#6"
msgid "None"
msgstr ""

#: DlgPrefPlaylistDlg#7
msgctxt "DlgPrefPlaylistDlg#7"
msgid "Miscellaneous"
msgstr ""

#: DlgPrefPlaylistDlg#8
msgid "Synchronize ID3 tags on track modifications"
msgstr ""

#: DlgPrefPlaylistDlg#9
msgid "Rescan library on start-up"
msgstr ""

#: DlgPrefPlaylistDlg#10
msgid "Use relative paths for playlist export if possible"
msgstr ""

#: DlgPrefPlaylistDlg#11
msgid "iPod"
msgstr ""

#: DlgPrefPlaylistDlg#12
msgid "iPod mountpoint"
msgstr ""

#: DlgPrefPlaylistDlg#13
msgid "Browse..."
msgstr ""

#: DlgPrefPlaylistDlg#14
msgid "Detect"
msgstr ""

#: DlgPrefPlaylistDlg#15
msgctxt "DlgPrefPlaylistDlg#15"
msgid "Library"
msgstr ""

#: DlgPrefPlaylistDlg#16
msgid "Music Directory:"
msgstr ""

#: DlgPrefPlaylistDlg#17
msgid "Built-in"
msgstr ""

#: DlgPrefPlaylistDlg#18
msgid "Available Online..."
msgstr ""

#: DlgPrefPlaylistDlg#19
msgid "Bundled Songs"
msgstr ""

#: DlgPrefPlaylistDlg#20
msgid ""
"Support Mixxx by counting and sharing bundled songs\n"
"playback and outbound link statistics"
msgstr ""

#: DlgPrefRecord#1
msgid "kbps"
msgstr ""

#: DlgPrefRecordDlg#1
msgctxt "DlgPrefRecordDlg#1"
msgid "Form3"
msgstr ""

#: DlgPrefRecordDlg#2
msgctxt "DlgPrefRecordDlg#2"
msgid "Encoding"
msgstr ""

#: DlgPrefRecordDlg#3
msgid "Quality"
msgstr ""

#: DlgPrefRecordDlg#4
msgid "High"
msgstr ""

#: DlgPrefRecordDlg#5
msgid "Low"
msgstr ""

#: DlgPrefRecordDlg#6
msgid "Tags"
msgstr ""

#: DlgPrefRecordDlg#7
msgctxt "DlgPrefRecordDlg#7"
msgid "Title"
msgstr ""

#: DlgPrefRecordDlg#8
msgid "Author"
msgstr ""

#: DlgPrefRecordDlg#9
msgctxt "DlgPrefRecordDlg#9"
msgid "Album"
msgstr ""

#: DlgPrefRecordDlg#10
msgctxt "DlgPrefRecordDlg#10"
msgid "Miscellaneous"
msgstr ""

#: DlgPrefRecordDlg#11
msgid "Create a CUE file"
msgstr ""

#: DlgPrefRecordDlg#12
msgid "File Splitting"
msgstr ""

#: DlgPrefRecordDlg#13
msgid "Split recordings at"
msgstr ""

#: DlgPrefReplayGainDlg#1
msgctxt "DlgPrefReplayGainDlg#1"
msgid "BPM Detection Settings"
msgstr ""

#: DlgPrefReplayGainDlg#2
msgid "ReplayGain Normalization"
msgstr ""

#: DlgPrefReplayGainDlg#3
msgid "Apply volume normalization to loaded songs."
msgstr ""

#: DlgPrefReplayGainDlg#4
msgid "Enable Replay Gain"
msgstr ""

#: DlgPrefReplayGainDlg#5
msgid ""
"Calculate ReplayGain normalization for songs which are missing ReplayGain "
"metadata."
msgstr ""

#: DlgPrefReplayGainDlg#6
msgid "Enable Replay Gain Analysis"
msgstr ""

#: DlgPrefReplayGainDlg#7
msgid ""
"On older computers, it may take a few seconds before volume normalization is "
"applied to a new song. You may wish to wait before adjusting the pregain and "
"volume."
msgstr ""

#: DlgPrefReplayGainDlg#8
msgid "Initial Boost"
msgstr ""

#: DlgPrefReplayGainDlg#9
msgid "Initial Gain Boost"
msgstr ""

#: DlgPrefReplayGainDlg#10
msgid "dB"
msgstr ""

#: DlgPrefReplayGainDlg#11
msgctxt "DlgPrefReplayGainDlg#11"
msgid "Reset"
msgstr ""

#: DlgPrefShoutcastDlg#1
msgctxt "DlgPrefShoutcastDlg#1"
msgid "Form3"
msgstr ""

#: DlgPrefShoutcastDlg#2
msgctxt "DlgPrefShoutcastDlg#2"
msgid "Enable live broadcasting"
msgstr ""

#: DlgPrefShoutcastDlg#3
msgid "Server connection"
msgstr ""

#: DlgPrefShoutcastDlg#4
msgctxt "DlgPrefShoutcastDlg#4"
msgid "Type"
msgstr ""

#: DlgPrefShoutcastDlg#5
msgid "Icecast 2"
msgstr ""

#: DlgPrefShoutcastDlg#6
msgid "Shoutcast"
msgstr ""

#: DlgPrefShoutcastDlg#7
msgid "Icecast 1"
msgstr ""

#: DlgPrefShoutcastDlg#8
msgid "Mount"
msgstr ""

#: DlgPrefShoutcastDlg#9
msgid "/mixxx.ogg"
msgstr ""

#: DlgPrefShoutcastDlg#10
msgid "Host"
msgstr ""

#: DlgPrefShoutcastDlg#11
msgid "192.168.123.8"
msgstr ""

#: DlgPrefShoutcastDlg#12
msgid "Port"
msgstr ""

#: DlgPrefShoutcastDlg#13
msgid "8000"
msgstr ""

#: DlgPrefShoutcastDlg#14
msgid "Login"
msgstr ""

#: DlgPrefShoutcastDlg#15
msgid "source"
msgstr ""

#: DlgPrefShoutcastDlg#16
msgid "Password"
msgstr ""

#: DlgPrefShoutcastDlg#17
msgid "test1234"
msgstr ""

#: DlgPrefShoutcastDlg#18
msgid "Stream settings"
msgstr ""

#: DlgPrefShoutcastDlg#19
msgid "Stream name"
msgstr ""

#: DlgPrefShoutcastDlg#20
msgid "Mixxx Icecast Testing"
msgstr ""

#: DlgPrefShoutcastDlg#21
msgid "Website"
msgstr ""

#: DlgPrefShoutcastDlg#22
msgid "http://www.mixxx.org"
msgstr ""

#: DlgPrefShoutcastDlg#23
msgctxt "DlgPrefShoutcastDlg#23"
msgid "Description"
msgstr ""

#: DlgPrefShoutcastDlg#24
msgid ""
"<!DOCTYPE HTML PUBLIC \"-//W3C//DTD HTML 4.0//EN\" "
"\"http://www.w3.org/TR/REC-html40/strict.dtd\">\n"
"<html><head><meta name=\"qrichtext\" content=\"1\" /><style "
"type=\"text/css\">\n"
"p, li { white-space: pre-wrap; }\n"
"</style></head><body style=\" font-family:'Lucida Grande'; font-size:13pt; "
"font-weight:400; font-style:normal;\">\n"
"<p style=\" margin-top:0px; margin-bottom:0px; margin-left:0px; margin-"
"right:0px; -qt-block-indent:0; text-indent:0px;\"><span style=\" font-"
"family:'DejaVu Sans'; font-size:9pt; font-style:italic;\">This stream is on "
"line for testing purposes!</span></p></body></html>"
msgstr ""

#: DlgPrefShoutcastDlg#25
msgctxt "DlgPrefShoutcastDlg#25"
msgid "Genre"
msgstr ""

#: DlgPrefShoutcastDlg#26
msgid "Live mix"
msgstr ""

#: DlgPrefShoutcastDlg#27
msgid "Public stream"
msgstr ""

#: DlgPrefShoutcastDlg#28
msgctxt "DlgPrefShoutcastDlg#28"
msgid "Encoding"
msgstr ""

#: DlgPrefShoutcastDlg#29
msgctxt "DlgPrefShoutcastDlg#29"
msgid "Bitrate"
msgstr ""

#: DlgPrefShoutcastDlg#30
msgid "320 kbps"
msgstr ""

#: DlgPrefShoutcastDlg#31
msgid "256 kbps"
msgstr ""

#: DlgPrefShoutcastDlg#32
msgid "224 kbps"
msgstr ""

#: DlgPrefShoutcastDlg#33
msgid "192 kbps"
msgstr ""

#: DlgPrefShoutcastDlg#34
msgid "160 kbps"
msgstr ""

#: DlgPrefShoutcastDlg#35
msgid "128 kbps"
msgstr ""

#: DlgPrefShoutcastDlg#36
msgid "112 kbps"
msgstr ""

#: DlgPrefShoutcastDlg#37
msgid "96 kbps"
msgstr ""

#: DlgPrefShoutcastDlg#38
msgid "80 kbps"
msgstr ""

#: DlgPrefShoutcastDlg#39
msgid "64 kbps"
msgstr ""

#: DlgPrefShoutcastDlg#40
msgid "48 kbps"
msgstr ""

#: DlgPrefShoutcastDlg#41
msgid "Format"
msgstr ""

#: DlgPrefShoutcastDlg#42
msgid "Ogg Vorbis"
msgstr ""

#: DlgPrefShoutcastDlg#43
msgid "MP3"
msgstr ""

#: DlgPrefShoutcastDlg#44
msgid "Channels"
msgstr ""

#: DlgPrefShoutcastDlg#45
msgid "Stereo"
msgstr ""

#: DlgPrefShoutcastDlg#46
msgid "Custom metadata"
msgstr ""

#: DlgPrefShoutcastDlg#47
msgid "Enable custom metadata"
msgstr ""

#: DlgPrefShoutcastDlg#48
msgctxt "DlgPrefShoutcastDlg#48"
msgid "Artist"
msgstr ""

#: DlgPrefShoutcastDlg#49
msgid "%mainartist"
msgstr ""

#: DlgPrefShoutcastDlg#50
msgctxt "DlgPrefShoutcastDlg#50"
msgid "Title"
msgstr ""

#: DlgPrefShoutcastDlg#51
msgid "%maintitle"
msgstr ""

#: DlgPrefShoutcastDlg#52
msgid ""
"Please note that for technical reasons changing any shoutcast settings will "
"cause an established connection to disconnect and reconnect. "
msgstr ""

#: DlgPrefSound#1
msgctxt "DlgPrefSound#1"
msgid "None"
msgstr ""

#: DlgPrefSound#2
msgid "%1 Hz"
msgstr ""

#: DlgPrefSound#3
msgid "a device"
msgstr ""

#: DlgPrefSound#4
msgid "An unknown error occurred"
msgstr ""

#: DlgPrefSound#5
msgid "sound device \"%1\""
msgstr ""

#: DlgPrefSound#6
msgid "Two outputs cannot share channels on %1"
msgstr ""

#: DlgPrefSound#7
msgid ""
"Error opening %1\n"
"%2"
msgstr ""

#: DlgPrefSound#8
msgid "%1 ms"
msgstr ""

#: DlgPrefSound#9
msgid "Configuration error"
msgstr ""

#: DlgPrefSoundDlg#1
msgid "Sound API"
msgstr ""

#: DlgPrefSoundDlg#2
msgid "Sample Rate"
msgstr ""

#: DlgPrefSoundDlg#3
msgid "Latency Tips"
msgstr ""

#: DlgPrefSoundDlg#4
msgid ""
"<ul>\n"
"<li>Increase your latency if you hear pops during playback</li>\n"
"<li>Reduce your latency to improve Mixxx's responsiveness</li>\n"
"</ul>"
msgstr ""

#: DlgPrefSoundDlg#5
msgid "Output"
msgstr ""

#: DlgPrefSoundDlg#6
msgctxt "DlgPrefSoundDlg#6"
msgid "Input"
msgstr ""

#: DlgPrefSoundDlg#7
msgid "Query Devices"
msgstr ""

#: DlgPrefSoundDlg#8
msgid "Reset to Defaults"
msgstr ""

#: DlgPrefSoundDlg#9
msgctxt "DlgPrefSoundDlg#9"
msgid "Apply"
msgstr ""

#: DlgPrefSoundDlg#10
msgid "Latency"
msgstr ""

#: DlgPrefSoundItem#1
msgctxt "DlgPrefSoundItem#1"
msgid "None"
msgstr ""

#: DlgPrefSoundItem#2
msgid "Channel %1"
msgstr ""

#: DlgPrefSoundItem#3
msgid "Channels %1 - %2"
msgstr ""

#: DlgPrefSoundItem#4
msgid "Form"
msgstr ""

#: DlgPrefSoundItem#5
msgid "Type (#)"
msgstr ""

#: DlgPrefVinylDlg#1
msgctxt "DlgPrefVinylDlg#1"
msgid "Form1"
msgstr ""

#: DlgPrefVinylDlg#2
msgctxt "DlgPrefVinylDlg#2"
msgid "Input"
msgstr ""

#: DlgPrefVinylDlg#3
msgctxt "DlgPrefVinylDlg#3"
msgid ""
"<!DOCTYPE HTML PUBLIC \"-//W3C//DTD HTML 4.0//EN\" "
"\"http://www.w3.org/TR/REC-html40/strict.dtd\">\n"
"<html><head><meta name=\"qrichtext\" content=\"1\" /><style "
"type=\"text/css\">\n"
"p, li { white-space: pre-wrap; }\n"
"</style></head><body style=\" font-family:'DejaVu Sans'; font-size:9pt; font-"
"weight:400; font-style:normal;\">\n"
"<p style=\" margin-top:0px; margin-bottom:0px; margin-left:0px; margin-"
"right:0px; -qt-block-indent:0; text-indent:0px;\"><span style=\" font-"
"weight:600;\">Select sound devices for vinyl control in the Sound Hardware "
"pane.</span></p></body></html>"
msgstr ""

#: DlgPrefVinylDlg#4
msgctxt "DlgPrefVinylDlg#4"
msgid ""
"<a "
"href=\"http://www.mixxx.org/wiki/doku.php/vinyl_control#troubleshooting\">Tro"
"ubleshooting</a>"
msgstr ""

#: DlgPrefVinylDlg#5
msgctxt "DlgPrefVinylDlg#5"
msgid "Turntable Preamp"
msgstr ""

#: DlgPrefVinylDlg#6
msgctxt "DlgPrefVinylDlg#6"
msgid "1 (Off)"
msgstr ""

#: DlgPrefVinylDlg#7
msgctxt "DlgPrefVinylDlg#7"
msgid "150"
msgstr ""

#: DlgPrefVinylDlg#8
msgctxt "DlgPrefVinylDlg#8"
msgid "Vinyl Configuration"
msgstr ""

#: DlgPrefVinylDlg#9
msgctxt "DlgPrefVinylDlg#9"
msgid "Deck 1 Vinyl Type"
msgstr ""

#: DlgPrefVinylDlg#10
msgctxt "DlgPrefVinylDlg#10"
msgid "Deck 2 Vinyl Type"
msgstr ""

#: DlgPrefVinylDlg#11
msgctxt "DlgPrefVinylDlg#11"
msgid "Show Signal Quality in Skin"
msgstr ""

#: DlgPrefVinylDlg#12
msgctxt "DlgPrefVinylDlg#12"
msgid "Apply"
msgstr ""

#: DlgPrefVinylDlg#13
msgctxt "DlgPrefVinylDlg#13"
msgid "Lead-in time"
msgstr ""

#: DlgPrefVinylDlg#14
msgctxt "DlgPrefVinylDlg#14"
msgid "seconds"
msgstr ""

#: DlgPrefVinylDlg#15
msgctxt "DlgPrefVinylDlg#15"
msgid "Control Mode"
msgstr ""

#: DlgPrefVinylDlg#16
msgctxt "DlgPrefVinylDlg#16"
msgid "Absolute Mode"
msgstr ""

#: DlgPrefVinylDlg#17
msgctxt "DlgPrefVinylDlg#17"
msgid "Relative Mode"
msgstr ""

#: DlgPrefVinylDlg#18
msgctxt "DlgPrefVinylDlg#18"
msgid "Enable Needle Skip Prevention"
msgstr ""

#: DlgPrefVinylDlg#19
msgctxt "DlgPrefVinylDlg#19"
msgid "Signal Quality"
msgstr ""

#: DlgPrefVinylDlg#20
msgctxt "DlgPrefVinylDlg#20"
msgid "http://www.xwax.co.uk"
msgstr ""

#: DlgPrefVinylDlg#21
msgctxt "DlgPrefVinylDlg#21"
msgid "Powered by xwax"
msgstr ""

#: DlgPreferences#1
msgid "Sound Hardware"
msgstr ""

#: DlgPreferences#2
msgid "MIDI Controllers"
msgstr ""

#: DlgPreferences#3
msgctxt "DlgPreferences#3"
msgid "Library"
msgstr ""

#: DlgPreferences#4
msgid "Interface"
msgstr ""

#: DlgPreferences#5
msgid "Equalizers"
msgstr ""

#: DlgPreferences#6
msgctxt "DlgPreferences#6"
msgid "Crossfader"
msgstr ""

#: DlgPreferences#7
msgctxt "DlgPreferences#7"
msgid "Recording"
msgstr ""

#: DlgPreferences#8
msgctxt "DlgPreferences#8"
msgid "BPM Detection"
msgstr ""

#: DlgPreferences#9
msgid "Normalization"
msgstr ""

#: DlgPreferences#10
msgctxt "DlgPreferences#10"
msgid "Vinyl Control"
msgstr ""

#: DlgPreferences#11
msgid "Live Broadcasting"
msgstr ""

#: DlgPreferencesDlg#1
msgctxt "DlgPreferencesDlg#1"
msgid "Dialog"
msgstr ""

#: DlgPreferencesDlg#2
msgid "1"
msgstr ""

#: DlgPrepare#1
msgctxt "DlgPrepare#1"
msgid "Manage"
msgstr ""

#: DlgPrepare#2
msgid "New"
msgstr ""

#: DlgPrepare#3
msgid "All"
msgstr ""

#: DlgPrepare#4
msgid "Progress"
msgstr ""

#: DlgPrepare#5
msgid "Select All"
msgstr ""

#: DlgPrepare#6
msgctxt "DlgPrepare#6"
msgid "Analyze"
msgstr ""

#: DlgPrepare#7
msgid "Stop Analysis"
msgstr ""

#: DlgPrepare#8
msgid "Analyzing %1%"
msgstr ""

#: DlgRecording#1
msgctxt "DlgRecording#1"
msgid "Manage"
msgstr ""

#: DlgRecording#2
msgid "Status:"
msgstr ""

#: DlgRecording#3
msgid "Start Recording"
msgstr ""

#: DlgRecording#4
msgid "Start recording here ..."
msgstr ""

#: DlgRecording#5
msgid "Stop Recording"
msgstr ""

#: DlgTrackInfo#1
msgid "Track Editor"
msgstr ""

#: DlgTrackInfo#2
msgid "Song:"
msgstr ""

#: DlgTrackInfo#3
msgid "Title:"
msgstr ""

#: DlgTrackInfo#4
msgid "Artist:"
msgstr ""

#: DlgTrackInfo#5
msgid "Album:"
msgstr ""

#: DlgTrackInfo#6
msgid "Date:"
msgstr ""

#: DlgTrackInfo#7
msgid "Track #:"
msgstr ""

#: DlgTrackInfo#8
msgid "Genre:"
msgstr ""

#: DlgTrackInfo#9
msgid "Filename:"
msgstr ""

#: DlgTrackInfo#10
msgid "Duration:"
msgstr ""

#: DlgTrackInfo#11
msgid "3:00"
msgstr ""

#: DlgTrackInfo#12
msgid "File Type:"
msgstr ""

#: DlgTrackInfo#13
msgid "77"
msgstr ""

#: DlgTrackInfo#14
msgid "Comments:"
msgstr ""

#: DlgTrackInfo#15
msgid "Reload track metadata from file."
msgstr ""

#: DlgTrackInfo#16
msgid "Track Information (Click to Expand)"
msgstr ""

#: DlgTrackInfo#17
msgid "Track BPM: "
msgstr ""

#: DlgTrackInfo#18
msgid "x2"
msgstr ""

#: DlgTrackInfo#19
msgid "/2"
msgstr ""

#: DlgTrackInfo#20
msgid "Tap to Beat"
msgstr ""

#: DlgTrackInfo#21
msgid "Hint: Use the Library Analyze view to run BPM detection."
msgstr ""

#: DlgTrackInfo#22
msgid "Track BPM"
msgstr ""

#: DlgTrackInfo#23
msgid "Cue Id"
msgstr ""

#: DlgTrackInfo#24
msgctxt "DlgTrackInfo#24"
msgid "Position"
msgstr ""

#: DlgTrackInfo#25
msgid "Hotcue"
msgstr ""

#: DlgTrackInfo#26
msgid "Label"
msgstr ""

#: DlgTrackInfo#27
msgid "Activate Cue"
msgstr ""

#: DlgTrackInfo#28
msgid "Delete Cue"
msgstr ""

#: DlgTrackInfo#29
msgid "Track Cuepoints"
msgstr ""

#: DlgTrackInfo#30
msgid "<< &Prev"
msgstr ""

#: DlgTrackInfo#31
msgid "&Apply"
msgstr ""

#: DlgTrackInfo#32
msgid "&Cancel"
msgstr ""

#: DlgTrackInfo#33
msgid "Alt+O"
msgstr ""

#: DlgTrackInfo#34
msgid "&Next >>"
msgstr ""

#: EncoderMp3#1
msgid "Encoder"
msgstr ""

#: EncoderMp3#2
msgid ""
"<html>Mixxx cannot record or stream in MP3 without the MP3 encoder "
"&quot;lame&quot;. Due to licensing issues, we cannot include this with "
"Mixxx. To record or stream in MP3, you must download <b>libmp3lame</b> and "
"install it on your system. <p>See <a "
"href='http://mixxx.org/wiki/doku.php/internet_broadcasting#linux'>Mixxx "
"Wiki</a> for more information. </html>"
msgstr ""

#: EncoderMp3#3
msgid ""
"<html>Mixxx cannot record or stream in MP3 without the MP3 encoder "
"&quot;lame&quot;. Due to licensing issues, we cannot include this with "
"Mixxx. To record or stream in MP3, you must download <b>lame_enc.dll</b> and "
"install it on your system. <p>See <a "
"href='http://mixxx.org/wiki/doku.php/internet_broadcasting#windows'>Mixxx "
"Wiki</a> for more information. </html>"
msgstr ""

#: EncoderMp3#4
msgid ""
"<html>Mixxx cannot record or stream in MP3 without the MP3 encoder "
"&quot;lame&quot;. Due to licensing issues, we cannot include this with "
"Mixxx. To record or stream in MP3, you must download <b>libmp3lame</b> and "
"install it on your system. <p>See <a "
"href='http://mixxx.org/wiki/doku.php/internet_broadcasting#mac_osx'>Mixxx "
"Wiki</a> for more information. </html>"
msgstr ""

#: EncoderMp3#5
msgid ""
"<html>Mixxx has detected that you use a modified version of libmp3lame. See "
"<a href='http://mixxx.org/wiki/doku.php/internet_broadcasting'>Mixxx "
"Wiki</a> for more information.</html>"
msgstr ""

#: EngineRecord#1
msgctxt "EngineRecord#1"
msgid "Recording"
msgstr ""

#: EngineRecord#2
msgid ""
"<html>Could not create audio file for recording!<p><br>Maybe you do not have "
"enough free disk space or file permissions.</html>"
msgstr ""

#: EngineShoutcast#1
msgid "Mixxx encountered a problem"
msgstr ""

#: EngineShoutcast#2
msgid "Could not allocate shout_t"
msgstr ""

#: EngineShoutcast#3
msgid "Could not allocate shout_metadata_t"
msgstr ""

#: EngineShoutcast#4
msgid "Error setting non-blocking mode:"
msgstr ""

#: EngineShoutcast#5
msgid "Lost connection to streaming server"
msgstr ""

#: EngineShoutcast#6
msgid ""
"Please check your connection to the Internet and verify that your username "
"and password are correct."
msgstr ""

#: EngineShoutcast#7
msgid "Live broadcasting"
msgstr ""

#: EngineShoutcast#8
msgid "Mixxx has successfully connected to the shoutcast server"
msgstr ""

#: EngineShoutcast#9
msgid "Mixxx could not connect to streaming server"
msgstr ""

#: EngineShoutcast#10
msgid "Mixxx has successfully disconnected to the shoutcast server"
msgstr ""

#: ErrorDialogHandler#1
msgid "Fatal error"
msgstr ""

#: ErrorDialogHandler#2
msgid "Critical error"
msgstr ""

#: ErrorDialogHandler#3
msgid "Warning"
msgstr ""

#: ErrorDialogHandler#4
msgctxt "ErrorDialogHandler#4"
msgid "Information"
msgstr ""

#: ErrorDialogHandler#5
msgid "Question"
msgstr ""

#: ITunesFeature#1
msgid "iTunes"
msgstr ""

#: ITunesFeature#2
msgid "Select your iTunes library"
msgstr ""

#: ITunesFeature#3
msgid "(loading) iTunes"
msgstr ""

#: ITunesFeature#4
msgid "Use Default Library"
msgstr ""

#: ITunesFeature#5
msgid "Choose Library..."
msgstr ""

#: ITunesFeature#6
msgid "Error Loading iTunes Library"
msgstr ""

#: ITunesFeature#7
msgid ""
"There was an error loading your iTunes library. Some of your iTunes tracks "
"or playlists may not have loaded."
msgstr ""

#: LADSPAPresetSlot#1
msgid "Drag a preset from the list & drop it here"
msgstr ""

#: LibraryScannerDlg#1
msgid "Library Scanner"
msgstr ""

#: LibraryScannerDlg#2
msgid "It's taking Mixxx a minute to scan your music library, please wait..."
msgstr ""

#: LibraryScannerDlg#3
msgid "Cancel"
msgstr ""

#: MidiInputMappingTableModel#1
msgid "Midi Status Type"
msgstr ""

#: MidiInputMappingTableModel#2
msgctxt "MidiInputMappingTableModel#2"
msgid "Midi Note"
msgstr ""

#: MidiInputMappingTableModel#3
msgctxt "MidiInputMappingTableModel#3"
msgid "Midi Channel"
msgstr ""

#: MidiInputMappingTableModel#4
msgctxt "MidiInputMappingTableModel#4"
msgid "Control Group"
msgstr ""

#: MidiInputMappingTableModel#5
msgctxt "MidiInputMappingTableModel#5"
msgid "Control Value"
msgstr ""

#: MidiInputMappingTableModel#6
msgctxt "MidiInputMappingTableModel#6"
msgid "Description"
msgstr ""

#: MidiMapping#1
msgid "MIDI script function not found"
msgstr ""

#: MidiMapping#2
msgid "The MIDI script function '%1' was not found in loaded scripts."
msgstr ""

#: MidiMapping#3
msgid ""
"The MIDI message %1 %2 will not be bound.\n"
"(Click Show Details for hints.)"
msgstr ""

#: MidiMapping#4
msgid ""
"* Check to see that the function name is spelled correctly in the mapping "
"file (.xml) and script file (.js)\n"
msgstr ""

#: MidiMapping#5
msgid ""
"* Check to see that the script file name (.js) is spelled correctly in the "
"mapping file (.xml)"
msgstr ""

#: MidiOutputMappingTableModel#1
msgid "Midi Status"
msgstr ""

#: MidiOutputMappingTableModel#2
msgctxt "MidiOutputMappingTableModel#2"
msgid "Midi Note"
msgstr ""

#: MidiOutputMappingTableModel#3
msgctxt "MidiOutputMappingTableModel#3"
msgid "Midi Channel"
msgstr ""

#: MidiOutputMappingTableModel#4
msgctxt "MidiOutputMappingTableModel#4"
msgid "Control Group"
msgstr ""

#: MidiOutputMappingTableModel#5
msgctxt "MidiOutputMappingTableModel#5"
msgid "Control Value"
msgstr ""

#: MidiOutputMappingTableModel#6
msgctxt "MidiOutputMappingTableModel#6"
msgid "Description"
msgstr ""

#: MidiOutputMappingTableModel#7
msgid "Threshold Min"
msgstr ""

#: MidiOutputMappingTableModel#8
msgid "Threshold Max"
msgstr ""

#: MidiScriptEngine#1
msgid "Uncaught exception at line %1 in file %2: %3"
msgstr ""

#: MidiScriptEngine#2
msgid "Uncaught exception at line %1 in passed code: %2"
msgstr ""

#: MidiScriptEngine#3
msgid "MIDI script error"
msgstr ""

#: MidiScriptEngine#4
msgid "A MIDI control you just used is not working properly."
msgstr ""

#: MidiScriptEngine#5
msgid ""
"<html>(The MIDI script code needs to be fixed.)<br>For now, you "
"can:<ul><li>Ignore this error for this session but you may experience "
"erratic behavior</li><li>Try to recover by resetting your "
"controller</li></ul></html>"
msgstr ""

#: MidiStatusDelegate#1
msgid "Unknown"
msgstr ""

#: MixxxApp#1
msgid "Mixxx "
msgstr ""

#: MixxxApp#2
msgid "Mixxx"
msgstr ""

#: MixxxApp#3
msgid ""
"Mixxx's development is driven by community feedback.  At your discretion, "
"Mixxx can automatically send data on your user experience back to the "
"developers. Would you like to help us make Mixxx better by enabling this "
"feature?"
msgstr ""

#: MixxxApp#4
msgid "Yes"
msgstr ""

#: MixxxApp#5
msgid "No"
msgstr ""

#: MixxxApp#6
msgid "Privacy Policy"
msgstr ""

#: MixxxApp#7
msgid "Mixxx: Privacy Policy"
msgstr ""

#: MixxxApp#8
msgid ""
"Mixxx's development is driven by community feedback. In order to help "
"improve future versions Mixxx will with your permission collect information "
"on your hardware and usage of Mixxx.  This information will primarily be "
"used to fix bugs, improve features, and determine the system requirements of "
"later versions.  Additionally this information may be used in aggregate for "
"statistical purposes.\n"
"\n"
"The hardware information will include:\n"
"\t- CPU model and features\n"
"\t- Total/Available Amount of RAM\n"
"\t- Available disk space\n"
"\t- OS version\n"
"\n"
"Your usage information will include:\n"
"\t- Settings/Preferences\n"
"\t- Internal errors\n"
"\t- Internal debugging messages\n"
"\t- Performance statistics (average latency, CPU usage)\n"
"\n"
"This information will not be used to personally identify you, contact you, "
"advertise to you, or otherwise bother you in any way.\n"
msgstr ""

#: MixxxApp#9
msgctxt "MixxxApp#9"
msgid "Choose music library directory"
msgstr ""

#: MixxxApp#10
msgid "Sound Device Busy"
msgstr ""

#: MixxxApp#11
msgid "Get <b>Help</b> from the Mixxx Wiki."
msgstr ""

#: MixxxApp#12
msgid ""
"Mixxx was unable to access all the configured sound devices. Another "
"application is using a sound device Mixxx is configured to use or a device "
"is not plugged in."
msgstr ""

#: MixxxApp#13
msgid ""
"<b>Retry</b> after closing the other application or reconnecting a sound "
"device"
msgstr ""

#: MixxxApp#14
msgid "<b>Reconfigure</b> Mixxx's sound device settings."
msgstr ""

#: MixxxApp#15
msgid "<b>Exit</b> Mixxx."
msgstr ""

#: MixxxApp#16
msgid "Retry"
msgstr ""

#: MixxxApp#17
msgid "Reconfigure"
msgstr ""

#: MixxxApp#18
msgid "Help"
msgstr ""

#: MixxxApp#19
msgid "Exit"
msgstr ""

#: MixxxApp#20
msgid "Continue"
msgstr ""

#: MixxxApp#21
msgid "&Load Song (Player 1)..."
msgstr ""

#: MixxxApp#22
msgid "Ctrl+O"
msgstr ""

#: MixxxApp#23
msgid "&Load Song (Player 2)..."
msgstr ""

#: MixxxApp#24
msgid "Ctrl+Shift+O"
msgstr ""

#: MixxxApp#25
msgid "&Exit"
msgstr ""

#: MixxxApp#26
msgid "Ctrl+Q"
msgstr ""

#: MixxxApp#27
msgid "&Rescan Library"
msgstr ""

#: MixxxApp#28
msgid "Add &new playlist"
msgstr ""

#: MixxxApp#29
msgid "Ctrl+N"
msgstr ""

#: MixxxApp#30
msgid "Add new &crate"
msgstr ""

#: MixxxApp#31
msgid "Ctrl+C"
msgstr ""

#: MixxxApp#32
msgid "&Import playlist"
msgstr ""

#: MixxxApp#33
msgid "Ctrl+I"
msgstr ""

#: MixxxApp#34
msgid "&Audio Beat Marks"
msgstr ""

#: MixxxApp#35
msgid "&Full Screen"
msgstr ""

#: MixxxApp#36
msgid "Ctrl+F"
msgstr ""

#: MixxxApp#37
msgid "F11"
msgstr ""

#: MixxxApp#38
msgid "&Preferences"
msgstr ""

#: MixxxApp#39
msgid "Ctrl+P"
msgstr ""

#: MixxxApp#40
msgid "&About"
msgstr ""

#: MixxxApp#41
msgid "&Community Support"
msgstr ""

#: MixxxApp#42
msgid "&User Manual"
msgstr ""

#: MixxxApp#43
msgid "Send Us &Feedback"
msgstr ""

#: MixxxApp#44
msgid "&Translate this application"
msgstr ""

#: MixxxApp#45
msgid "Enable &Vinyl Control 1"
msgstr ""

#: MixxxApp#46
msgid "Ctrl+Y"
msgstr ""

#: MixxxApp#47
msgid "Enable &Vinyl Control 2"
msgstr ""

#: MixxxApp#48
msgid "Ctrl+U"
msgstr ""

#: MixxxApp#49
msgctxt "MixxxApp#49"
msgid "Enable live broadcasting"
msgstr ""

#: MixxxApp#50
msgid "Ctrl+L"
msgstr ""

#: MixxxApp#51
msgid "&Record Mix"
msgstr ""

#: MixxxApp#52
msgid "Ctrl+R"
msgstr ""

#: MixxxApp#53
msgid "Show Studio"
msgstr ""

#: MixxxApp#54
msgid "Opens a song in player 1"
msgstr ""

#: MixxxApp#55
msgid ""
"Open\n"
"\n"
"Opens a song in player 1"
msgstr ""

#: MixxxApp#56
msgid "Opens a song in player 2"
msgstr ""

#: MixxxApp#57
msgid ""
"Open\n"
"\n"
"Opens a song in player 2"
msgstr ""

#: MixxxApp#58
msgid "Quits the application"
msgstr ""

#: MixxxApp#59
msgid ""
"Exit\n"
"\n"
"Quits the application"
msgstr ""

#: MixxxApp#60
msgid "Rescans the song library"
msgstr ""

#: MixxxApp#61
msgid ""
"Rescan library\n"
"\n"
"Rescans the song library"
msgstr ""

#: MixxxApp#62
msgid "Create a new playlist"
msgstr ""

#: MixxxApp#63
msgid ""
"New playlist\n"
"\n"
"Create a new playlist"
msgstr ""

#: MixxxApp#64
msgid "Create a new crate"
msgstr ""

#: MixxxApp#65
msgid ""
"New crate\n"
"\n"
"Create a new crate."
msgstr ""

#: MixxxApp#66
msgid "Import playlist"
msgstr ""

#: MixxxApp#67
msgid "Audio Beat Marks"
msgstr ""

#: MixxxApp#68
msgid ""
"Audio Beat Marks\n"
"Mark beats by audio clicks"
msgstr ""

#: MixxxApp#69
msgid "Activate Vinyl Control"
msgstr ""

#: MixxxApp#70
msgid "Use timecoded vinyls on external turntables to control Mixxx"
msgstr ""

#: MixxxApp#71
msgid "Activate live broadcasting"
msgstr ""

#: MixxxApp#72
msgid "Stream your mixes to a shoutcast or icecast server"
msgstr ""

#: MixxxApp#73
msgid "Start Recording your Mix"
msgstr ""

#: MixxxApp#74
msgid "Record your mix to a file"
msgstr ""

#: MixxxApp#75
msgid "Full Screen"
msgstr ""

#: MixxxApp#76
msgid "Display Mixxx using the full screen"
msgstr ""

#: MixxxApp#77
msgctxt "MixxxApp#77"
msgid "Preferences"
msgstr ""

#: MixxxApp#78
msgid ""
"Preferences\n"
"Playback and MIDI preferences"
msgstr ""

#: MixxxApp#79
msgid "Support..."
msgstr ""

#: MixxxApp#80
msgid ""
"Support\n"
"\n"
"Get help with Mixxx"
msgstr ""

#: MixxxApp#81
msgid "Read the Mixxx user manual."
msgstr ""

#: MixxxApp#82
msgid ""
"Support\n"
"\n"
"Read the Mixxx user manual."
msgstr ""

#: MixxxApp#83
msgid "Send feedback to the Mixxx team."
msgstr ""

#: MixxxApp#84
msgid ""
"Support\n"
"\n"
"Send feedback to the Mixxx team."
msgstr ""

#: MixxxApp#85
msgid "Help translate this application into your language."
msgstr ""

#: MixxxApp#86
msgid ""
"Support\n"
"\n"
"Help translate this application into your language."
msgstr ""

#: MixxxApp#87
msgid "About the application"
msgstr ""

#: MixxxApp#88
msgid ""
"About\n"
"\n"
"About the application"
msgstr ""

#: MixxxApp#89
msgid "Shows the macro studio window"
msgstr ""

#: MixxxApp#90
msgid ""
"Show Studio\n"
"\n"
"Makes the macro studio visible"
msgstr ""

#: MixxxApp#91
msgid "&File"
msgstr ""

#: MixxxApp#92
msgid "&Options"
msgstr ""

#: MixxxApp#93
msgid "&Library"
msgstr ""

#: MixxxApp#94
msgid "&View"
msgstr ""

#: MixxxApp#95
msgid "&Help"
msgstr ""

#: MixxxApp#96
msgid "&Macro"
msgstr ""

#: MixxxApp#97
msgid "&Vinyl Control"
msgstr ""

#: MixxxApp#98
msgid "Quit..."
msgstr ""

#: MixxxApp#99
msgid "Do your really want to quit?"
msgstr ""

#: MixxxApp#100
msgid ""
"Player 1 is currently playing a song.\n"
"Are you sure you want to load a new song?"
msgstr ""

#: MixxxApp#101
msgid "Load Song into Player 1"
msgstr ""

#: MixxxApp#102
msgid ""
"Player 2 is currently playing a song.\n"
"Are you sure you want to load a new song?"
msgstr ""

#: MixxxApp#103
msgid "Load Song into Player 2"
msgstr ""

#: MixxxApp#104
msgid ""
"No input device(s) select.\n"
"Please select your soundcard(s) in the sound hardware preferences."
msgstr ""

#: MixxxApp#105
<<<<<<< HEAD
msgid "Confirm Exit"
msgstr ""

#: MixxxApp#106
=======
msgid "Mixxx %1 Development Team"
msgstr ""

#: MixxxApp#106
msgid "With contributions from:"
msgstr ""

#: MixxxApp#107
msgid "And special thanks to:"
msgstr ""

#: MixxxApp#108
msgid "Past Developers"
msgstr ""

#: MixxxApp#109
msgid "Past Contributors"
msgstr ""

#: MixxxApp#110
msgid "Confirm Exit"
msgstr ""

#: MixxxApp#111
>>>>>>> a3c4d660
msgid "A deck is currently playing. Exit Mixxx?"
msgstr ""

#: MixxxLibraryFeature#1
msgctxt "MixxxLibraryFeature#1"
msgid "Library"
msgstr ""

#: ParserM3u#1
msgctxt "ParserM3u#1"
msgid "Playlist Export Failed"
msgstr ""

#: ParserM3u#2
msgid "File path contains characters, not allowed in m3u playlists.\n"
msgstr ""

#: ParserM3u#3
msgid "Export a m3u8 playlist instead!\n"
msgstr ""

#: ParserM3u#4
msgctxt "ParserM3u#4"
msgid "Could not create file"
msgstr ""

#: ParserPls#1
msgctxt "ParserPls#1"
msgid "Playlist Export Failed"
msgstr ""

#: ParserPls#2
msgctxt "ParserPls#2"
msgid "Could not create file"
msgstr ""

#: PlaylistFeature#1
msgid "New Playlist"
msgstr ""

#: PlaylistFeature#2
msgid "Add to Auto-DJ Queue"
msgstr ""

#: PlaylistFeature#3
msgctxt "PlaylistFeature#3"
msgid "Remove"
msgstr ""

#: PlaylistFeature#4
msgctxt "PlaylistFeature#4"
msgid "Rename"
msgstr ""

#: PlaylistFeature#5
msgctxt "PlaylistFeature#5"
msgid "Lock"
msgstr ""

#: PlaylistFeature#6
msgctxt "PlaylistFeature#6"
msgid "Import Playlist"
msgstr ""

#: PlaylistFeature#7
msgid "Export Playlist"
msgstr ""

#: PlaylistFeature#8
msgid "Playlists"
msgstr ""

#: PlaylistFeature#9
msgctxt "PlaylistFeature#9"
msgid "Unlock"
msgstr ""

#: PlaylistFeature#10
msgid "Playlist name:"
msgstr ""

#: PlaylistFeature#11
msgid "Playlist Creation Failed"
msgstr ""

#: PlaylistFeature#12
msgid "A playlist cannot have a blank name."
msgstr ""

#: PlaylistFeature#13
msgid "An unknown error occurred while creating playlist: "
msgstr ""

#: PlaylistFeature#14
msgid "Rename Playlist"
msgstr ""

#: PlaylistFeature#15
msgid "New playlist name:"
msgstr ""

#: PlaylistFeature#16
msgid "Renaming Playlist Failed"
msgstr ""

#: PlaylistFeature#17
msgctxt "PlaylistFeature#17"
msgid "Playlist Files (*.m3u *.m3u8 *.pls)"
msgstr ""

#: PlaylistFeature#18
msgctxt "PlaylistFeature#18"
msgid "M3U Playlist (*.m3u);;M3U8 Playlist (*.m3u8);;PLS Playlist (*.pls)"
msgstr ""

#: PlaylistFeature#19
msgid "A playlist by that name already exists."
msgstr ""

#: PrepareFeature#1
msgctxt "PrepareFeature#1"
msgid "Analyze"
msgstr ""

#: QObject#1
msgid "Invalid"
msgstr ""

#: QObject#2
msgid "Master"
msgstr ""

#: QObject#3
msgid "Headphones"
msgstr ""

#: QObject#4
msgid "Deck"
msgstr ""

#: QObject#5
msgctxt "QObject#5"
msgid "Vinyl Control"
msgstr ""

#: QObject#6
msgid "Microphone"
msgstr ""

#: QObject#7
msgid "Passthrough"
msgstr ""

#: QObject#8
msgid "Unknown path type %1"
msgstr ""

#: RecordingFeature#1
msgid "Recordings"
msgstr ""

#: RhythmboxFeature#1
msgid "Rhythmbox"
msgstr ""

#: SamplerBank#1
msgid "Save Sampler Bank"
msgstr ""

#: SamplerBank#2
msgid "Error Saving Sampler Bank"
msgstr ""

#: SamplerBank#3
msgid "Could not write the sampler bank to '%1'."
msgstr ""

#: SamplerBank#4
msgid "Load Sampler Bank"
msgstr ""

#: SamplerBank#5
msgid "Error Reading Sampler Bank"
msgstr ""

#: SamplerBank#6
msgid "Could not open the sampler bank file '%1'."
msgstr ""

#: SamplerBank#7
msgid "Could not read the sampler bank file '%1'."
msgstr ""

#: ScriptStudio#1
msgid "Mixxx Script Studio"
msgstr ""

#: ScriptStudio#2
msgid "File"
msgstr ""

#: ScriptStudio#3
msgctxt "ScriptStudio#3"
msgid "Edit"
msgstr ""

#: ScriptStudio#4
msgid "Run"
msgstr ""

#: ScriptStudio#5
msgid "Close"
msgstr ""

#: ScriptStudio#6
msgid "Import..."
msgstr ""

#: ScriptStudio#7
msgid "Export..."
msgstr ""

#: ScriptStudio#8
msgid "Delete Macro"
msgstr ""

#: ScriptStudio#9
msgid "New Macro..."
msgstr ""

#: ScriptStudio#10
msgid "Run Macro"
msgstr ""

#: TrackCollection#1
msgid "Cannot open database"
msgstr ""

#: TrackCollection#2
msgid ""
"Unable to establish a database connection.\n"
"Mixxx requires QT with SQLite support. Please read the Qt SQL driver "
"documentation for information on how to build it.\n"
"\n"
"Click OK to exit."
msgstr ""

#: TrackCollection#3
msgid "Cannot upgrade database schema"
msgstr ""

#: TrackCollection#4
msgid ""
"Unable to upgrade your database schema to version %1.\n"
"Your mixxx.db file may be corrupt.\n"
"Try renaming it and restarting Mixxx.\n"
"\n"
"Click OK to exit."
msgstr ""

#: TraktorFeature#1
msgid "Traktor"
msgstr ""

#: TraktorFeature#2
msgid "(loading) Traktor"
msgstr ""

#: TraktorFeature#3
msgid "Error Loading Traktor Library"
msgstr ""

#: TraktorFeature#4
msgid ""
"There was an error loading your Traktor library. Some of your Traktor tracks "
"or playlists may not have loaded."
msgstr ""

#: Ui#1
msgctxt "Ui#1"
msgid "Position"
msgstr ""

#: Ui#2
msgid "Remaining"
msgstr ""

#: Ui#3
msgctxt "Ui#3"
msgid "On"
msgstr ""

#: Ui#4
msgctxt "Ui#4"
msgid "Off"
msgstr ""

#: Ui#5
msgid "Don't load tracks into a playing deck"
msgstr ""

#: Ui#6
msgid "Load tracks into playing decks"
msgstr ""

#: Ui#7
msgid "CDJ Mode"
msgstr ""

#: Ui#8
msgid "Simple"
msgstr ""

#: Ui#9
msgid "Mixxx Detected a WVGA Screen"
msgstr ""

#: Ui#10
msgid "Mixxx has detected that your screen has a resolution of "
msgstr ""

#: Ui#11
msgid ""
"The only skin compatiable with this size display is Outline800x480-WVGA.  "
"Would you like to use that skin?"
msgstr ""

#: Ui#12
msgctxt "Ui#12"
msgid "Preferences"
msgstr ""

#: Ui#13
msgctxt "Ui#13"
msgid "Crossfader"
msgstr ""

#: Ui#14
msgid "Master volume"
msgstr ""

#: Ui#15
msgid "Master balance"
msgstr ""

#: Ui#16
msgid "Headphones volume"
msgstr ""

#: Ui#17
msgid "Headphones mix (pre/main)"
msgstr ""

#: Ui#18
msgid "Cue button for Player %1"
msgstr ""

#: Ui#19
msgid "Play button for Player %1"
msgstr ""

#: Ui#20
msgid "Fast rewind button for Player %1"
msgstr ""

#: Ui#21
msgid "Fast forward button for Player %1"
msgstr ""

#: Ui#22
msgid "Play reverse button for Player %1"
msgstr ""

#: Ui#23
msgid "Headphone listen button for Player %1"
msgstr ""

#: Ui#24
msgid "Beat sync button for Player %1"
msgstr ""

#: Ui#25
msgid "BPM tap button for Player %1"
msgstr ""

#: Ui#26
msgid "Keylock button for Player %1"
msgstr ""

#: Ui#27
msgid "Pitch control slider for Player %1"
msgstr ""

#: Ui#28
msgid "Flanger effect button for Player %1"
msgstr ""

#: Ui#29
msgid "Channel %1 volume fader"
msgstr ""

#: Ui#30
msgid "Gain knob for Channel %1"
msgstr ""

#: Ui#31
msgid "High EQ knob for Channel %1"
msgstr ""

#: Ui#32
msgid "Mid EQ knob for Channel %1"
msgstr ""

#: Ui#33
msgid "Low EQ knob for Channel %1"
msgstr ""

#: Ui#34
msgid "Loop In button for Player %1"
msgstr ""

#: Ui#35
msgid "Loop Out button for Player %1"
msgstr ""

#: Ui#36
msgid "Reloop / Exit button for Player %1"
msgstr ""

#: Ui#37
msgid "Setup a loop over 4 beats for Player %1"
msgstr ""

#: Ui#38
msgid "Halves the current loop's length for Player %1"
msgstr ""

#: Ui#39
msgid "Doubles the current loop's length for Player %1"
msgstr ""

#: Ui#40
msgid "Hotcue 1 button for Player %1"
msgstr ""

#: Ui#41
msgid "Hotcue 2 button for Player %1"
msgstr ""

#: Ui#42
msgid "Hotcue 3 button for Player %1"
msgstr ""

#: Ui#43
msgid "Hotcue 4 button for Player %1"
msgstr ""

#: Ui#44
msgid "Hotcue 1 delete button for Player %1"
msgstr ""

#: Ui#45
msgid "Hotcue 2 delete button for Player %1"
msgstr ""

#: Ui#46
msgid "Hotcue 3 delete button for Player %1"
msgstr ""

#: Ui#47
msgid "Hotcue 4 delete button for Player %1"
msgstr ""

#: Ui#48
msgid "Play button for Sampler %1"
msgstr ""

#: Ui#49
msgid "Gain knob for Sampler %1"
msgstr ""

#: Ui#50
msgid "Headphone listen button for Sampler %1"
msgstr ""

#: Ui#51
msgid "BPM tap button for Sampler %1"
msgstr ""

#: Ui#52
msgid "Keylock button for Sampler %1"
msgstr ""

#: Ui#53
msgid "Pitch control slider for Sampler %1"
msgstr ""

#: Ui#54
msgid "Hotcue 1 button for Sampler %1"
msgstr ""

#: Ui#55
msgid "Hotcue 2 button for Sampler %1"
msgstr ""

#: Ui#56
msgid "Hotcue 3 button for Sampler %1"
msgstr ""

#: Ui#57
msgid "Hotcue 4 button for Sampler %1"
msgstr ""

#: Ui#58
msgid "Hotcue 1 delete button for Sampler %1"
msgstr ""

#: Ui#59
msgid "Hotcue 2 delete button for Sampler %1"
msgstr ""

#: Ui#60
msgid "Hotcue 3 delete button for Sampler %1"
msgstr ""

#: Ui#61
msgid "Hotcue 4 delete button for Sampler %1"
msgstr ""

#: Ui#62
msgid "Switch to the next view (library, playlist..)"
msgstr ""

#: Ui#63
msgid "Switch to the previous view (library, playlist..)"
msgstr ""

#: Ui#64
msgid "Scroll to next track in library/playlist"
msgstr ""

#: Ui#65
msgid "Scroll to previous track in library/playlist"
msgstr ""

#: Ui#66
msgid "Load selected track into first stopped player"
msgstr ""

#: Ui#67
msgid "Load selected track into Player %1"
msgstr ""

#: Ui#68
msgid "Adjusts the wavelength of the flange effect"
msgstr ""

#: Ui#69
msgid "Adjusts the intensity of the flange effect"
msgstr ""

#: Ui#70
msgid "Adjusts the phase delay of the flange effect"
msgstr ""

#: Ui#71
msgid "Microphone on/off"
msgstr ""

#: Ui#72
msgid "Microphone volume"
msgstr ""

#: WSearchLineEdit#1
msgid "Search..."
msgstr ""

#: WTrackTableView#1
msgid "Add to Playlist"
msgstr ""

#: WTrackTableView#2
msgid "Add to Crate"
msgstr ""

#: WTrackTableView#3
msgid "Load to Sampler"
msgstr ""

#: WTrackTableView#4
msgctxt "WTrackTableView#4"
msgid "Remove"
msgstr ""

#: WTrackTableView#5
msgid "Properties..."
msgstr ""

#: WTrackTableView#6
msgid "Add to Auto DJ Queue"
msgstr ""

#: WTrackTableView#7
msgid "Reload Track Metadata"
msgstr ""

#: WTrackTableView#8
msgid "Load to Deck %1"
msgstr ""

#: WTrackTableView#9
msgid "Sampler %1"
msgstr ""

#: WTrackTableView#10
msgid ""
"Reloading track metadata on a loaded track may cause abrupt volume changes. "
"Are you sure?"
msgstr ""

#: WTrackTableViewHeader#1
msgid "Show or hide columns."
msgstr ""<|MERGE_RESOLUTION|>--- conflicted
+++ resolved
@@ -7,22 +7,13 @@
 msgstr ""
 "Project-Id-Version: mixxx\n"
 "Report-Msgid-Bugs-To: FULL NAME <EMAIL@ADDRESS>\n"
-<<<<<<< HEAD
-"POT-Creation-Date: 2011-12-22 11:41+0200\n"
-"PO-Revision-Date: 2011-12-22 11:01+0000\n"
-=======
 "POT-Creation-Date: 2011-12-26 09:32+0200\n"
 "PO-Revision-Date: 2011-07-12 22:28+0000\n"
->>>>>>> a3c4d660
 "Last-Translator: Serj Safarian <serjsafarian@gmail.com>\n"
 "Language-Team: Armenian <hy@li.org>\n"
 "MIME-Version: 1.0\n"
 "Content-Type: text/plain; charset=UTF-8\n"
 "Content-Transfer-Encoding: 8bit\n"
-<<<<<<< HEAD
-"X-Launchpad-Export-Date: 2011-12-23 07:45+0000\n"
-"X-Generator: Launchpad (build 14560)\n"
-=======
 "X-Launchpad-Export-Date: 2012-01-08 04:48+0000\n"
 "X-Generator: Launchpad (build 14640)\n"
 
@@ -30,7 +21,6 @@
 msgctxt "BaseSqlTableModel#7"
 msgid "Type"
 msgstr "Տեսակը"
->>>>>>> a3c4d660
 
 #: AutoDJFeature#1
 msgid "Auto DJ"
@@ -64,11 +54,6 @@
 msgctxt "BaseSqlTableModel#6"
 msgid "Year"
 msgstr ""
-
-#: BaseSqlTableModel#7
-msgctxt "BaseSqlTableModel#7"
-msgid "Type"
-msgstr "Տեսակը"
 
 #: BaseSqlTableModel#8
 msgctxt "BaseSqlTableModel#8"
@@ -2761,12 +2746,6 @@
 msgstr ""
 
 #: MixxxApp#105
-<<<<<<< HEAD
-msgid "Confirm Exit"
-msgstr ""
-
-#: MixxxApp#106
-=======
 msgid "Mixxx %1 Development Team"
 msgstr ""
 
@@ -2791,7 +2770,6 @@
 msgstr ""
 
 #: MixxxApp#111
->>>>>>> a3c4d660
 msgid "A deck is currently playing. Exit Mixxx?"
 msgstr ""
 
