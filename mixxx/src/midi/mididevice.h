/***************************************************************************
                             mididevice.h
                           MIDI Device Class
                           -------------------
    begin                : Thu Dec 18 2008
    copyright            : (C) 2008 Albert Santoni
    email                : alberts@mixxx.org

    This class represents a physical or virtual MIDI device. A MIDI device
    processes MIDI messages that are received from it in the receive()
    function and MIDI messages can be sent back to it using the send*()
    functions. This is a base class that cannot be instantiated on its own,
    it must be inherited by a class that implements it on top of some API.
    (See MidiDevicePortMidi, as of Nov 2009.)
    
    This class is thread safe and must remain thread safe because parts of
    it may be accessed by the MIDI script engine thread as well as the
    MIDI thread concurrently.

***************************************************************************/

/***************************************************************************
*                                                                         *
*   This program is free software; you can redistribute it and/or modify  *
*   it under the terms of the GNU General Public License as published by  *
*   the Free Software Foundation; either version 2 of the License, or     *
*   (at your option) any later version.                                   *
*                                                                         *
***************************************************************************/

#ifndef MIDIDEVICE_H
#define MIDIDEVICE_H

#include <QtCore>
#include "midimessage.h"
#include "mixxxcontrol.h"

//Forward declarations
class MidiMapping;
#ifdef __MIDISCRIPT__
class MidiScriptEngine;
#endif

class MidiDevice : public QThread
{
Q_OBJECT
    public:
        MidiDevice(MidiMapping* mapping);
        virtual ~MidiDevice();
        virtual int open() = 0;
        virtual int close() = 0;
        virtual void run() = 0;
        void startup();
        void shutdown();
        bool isOpen() { return m_bIsOpen; };
        bool isOutputDevice() { return m_bIsOutputDevice; };
        bool isInputDevice() { return m_bIsInputDevice; };
        QString getName() { return m_strDeviceName; };
        void setMidiMapping(MidiMapping* mapping);
        MidiMapping* getMidiMapping() { return m_pMidiMapping; };
        Q_INVOKABLE void sendShortMsg(unsigned char status, unsigned char byte1, unsigned char byte2);
        virtual void sendShortMsg(unsigned int word);
        virtual void sendSysexMsg(unsigned char data[], unsigned int length);
        Q_INVOKABLE void sendSysexMsg(QList<int> data, unsigned int length);
        bool getMidiLearnStatus();
        void receive(MidiStatusByte status, char channel, char control, char value);
#ifdef __MIDISCRIPT__
        /** Receives System Exclusive (and other unhandled and/or arbitrary-length)
            messages and passes them straight to a script function. */
        void receive(const unsigned char data[], unsigned int length);
#endif
        bool midiDebugging();
        void setReceiveInhibit(bool inhibit);
    public slots:
        void disableMidiLearn();
        void enableMidiLearn();

    signals:
        void midiEvent(MidiMessage message);
        void callMidiScriptFunction(QString function, char channel, char control, char value, MidiStatusByte status, QString group);

    protected:
        /** Verbose device name, in format "[index]. [device name]". Suitable for display in GUI. */
        QString m_strDeviceName;
        /** Flag indicating if this device supports MIDI output */
        bool m_bIsOutputDevice;
        /** Flag indicating if this device supports MIDI input */
        bool m_bIsInputDevice;
        /** MIDI Mapping for this MIDI device, maps MIDI messages onto Mixxx controls */
        MidiMapping* m_pMidiMapping;
        /** Indicates whether or not the MIDI device has been opened for input/output. */
        bool m_bIsOpen;
        /** Indicates whether MIDI learning is currently enabled or not */
        bool m_bMidiLearn;
        /** Pointer to the output device that corresponds to this physical input device. MIDI is a half-duplex
            protocol that treats input and output ports on a single device as complete separate entities. This
            helps us group those back together for sanity/usability. */
        MidiDevice* m_pCorrespondingOutputDevice;
        /** Specifies whether or not we should dump MIDI messages to the console at runtime. This is useful
            for end-user debugging and to help people map their controllers. */
        bool m_midiDebug;
        /** Mutex to protect against concurrent access to member variables */
        QMutex m_mutex;
        /** Mutex to protect against concurrent access to the m_pMidiMapping _pointer. Note that MidiMapping itself is thread-safe, so we just need to protect the pointer!. */
        QMutex m_mappingPtrMutex;
        /** A flag to inhibit the reception of messages from this device. This is used to prevent
            a race condition when a MIDI message is received and looked up in the MidiMapping while
            the MidiMapping is being modified (and is already locked).  */
        bool m_bReceiveInhibit;
<<<<<<< HEAD
        /** A flag to inhibit the sending of MIDI messages to the MIDI device.
            Similar to the above flag, this prevents race conditions, 
            particularly one where the scripting engine tries to send a 
            MIDI message while we're trying to shut it down. See
            MidiDevice::shutdown() for more details. */
        bool m_bSendInhibit;
        QHash<MixxxControl,uint> m_softTakeoverTimes;
=======
>>>>>>> 957c2881
};

#endif<|MERGE_RESOLUTION|>--- conflicted
+++ resolved
@@ -107,16 +107,7 @@
             a race condition when a MIDI message is received and looked up in the MidiMapping while
             the MidiMapping is being modified (and is already locked).  */
         bool m_bReceiveInhibit;
-<<<<<<< HEAD
-        /** A flag to inhibit the sending of MIDI messages to the MIDI device.
-            Similar to the above flag, this prevents race conditions, 
-            particularly one where the scripting engine tries to send a 
-            MIDI message while we're trying to shut it down. See
-            MidiDevice::shutdown() for more details. */
-        bool m_bSendInhibit;
         QHash<MixxxControl,uint> m_softTakeoverTimes;
-=======
->>>>>>> 957c2881
 };
 
 #endif