/***************************************************************************
                          dlgprefcrossfader.cpp  -  description
                             -------------------
    begin                : Thu Jun 7 2007
    copyright            : (C) 2007 by John Sully
    email                : jsully@scs.ryerson.ca
***************************************************************************/

/***************************************************************************
*                                                                         *
*   This program is free software; you can redistribute it and/or modify  *
*   it under the terms of the GNU General Public License as published by  *
*   the Free Software Foundation; either version 2 of the License, or     *
*   (at your option) any later version.                                   *
*                                                                         *
***************************************************************************/

#include "dlgprefcrossfader.h"
#include "engine/enginefilteriir.h"
#include "controlobject.h"
#include "engine/enginexfader.h"
#include <qlineedit.h>
#include <qwidget.h>
#include <qslider.h>
#include <qlabel.h>
#include <qstring.h>
#include <qcheckbox.h>
#include <qpushbutton.h>
#include <qgraphicsscene.h>
#include <QtDebug>

#include <assert.h>

#define CONFIG_KEY "[Mixer Profile]"

DlgPrefCrossfader::DlgPrefCrossfader(QWidget * parent, ConfigObject<ConfigValue> * _config)
  : QWidget(parent)
  , Ui::DlgPrefCrossfaderDlg()
  , m_COTCurve(ControlObject::getControl(ConfigKey(CONFIG_KEY, "xFaderCurve")))
  , m_COTCalibration(ControlObject::getControl(ConfigKey(CONFIG_KEY, "xFaderCalibration")))
{
    config = _config;
    m_pxfScene = NULL;

    m_transform = 0;
    m_cal = 0;

    setupUi(this);

	connect(SliderXFader,         SIGNAL(valueChanged(int)), this, SLOT(slotUpdateXFader()));
    connect(SliderXFader,         SIGNAL(sliderMoved(int)), this,  SLOT(slotUpdateXFader()));
    connect(SliderXFader,         SIGNAL(sliderReleased()), this,  SLOT(slotUpdateXFader()));
    connect(SliderXFader,         SIGNAL(sliderReleased()), this,  SLOT(slotApply()));

	connect(PushButtonReset,	  SIGNAL(clicked(bool)), this,	SLOT(setDefaults()));

    //Update the crossfader curve graph and other setings when the crossfader mode is changed.
    connect(radioButtonSlowFade,        SIGNAL(clicked(bool)), this, SLOT(slotUpdate()));
    connect(radioButtonFastCut,         SIGNAL(clicked(bool)), this, SLOT(slotUpdate()));
    connect(radioButtonConstantPower,   SIGNAL(clicked(bool)), this, SLOT(slotUpdate()));

    QButtonGroup crossfaderModes;
    crossfaderModes.addButton(radioButtonSlowFade);
    crossfaderModes.addButton(radioButtonFastCut);
    crossfaderModes.addButton(radioButtonConstantPower);

	loadSettings();

}

DlgPrefCrossfader::~DlgPrefCrossfader()
{
<<<<<<< HEAD
	delete m_pxfScene;
=======
   delete m_pxfScene;
>>>>>>> 73b5d4cf
}

/** Loads the config keys and sets the widgets in the dialog to match */
void DlgPrefCrossfader::loadSettings()
{
	m_transform = 1. + ((double) SliderXFader->value() / SliderXFader->maximum());
	double sliderTransform = config->getValueString(ConfigKey(CONFIG_KEY, "xFaderCurve")).toDouble();
	double sliderVal = SliderXFader->maximum() / MIXXX_XFADER_STEEPNESS_COEFF * (sliderTransform - 1.);
	SliderXFader->setValue((int)sliderVal);

	m_xFaderMode = config->getValueString(ConfigKey(CONFIG_KEY, "xFaderMode"));

    qDebug() << "loadSettings:" << sliderTransform << sliderVal << m_xFaderMode;

	if (m_xFaderMode == MIXXX_XFADER_SLOWFADE)
	{
        radioButtonSlowFade->setChecked(true);
        SliderXFader->setEnabled(false);
    }
    else if (m_xFaderMode == MIXXX_XFADER_FASTCUT)
    {
        radioButtonFastCut->setChecked(true);
        SliderXFader->setEnabled(false);
    }
    else if (m_xFaderMode == MIXXX_XFADER_CONSTPWR)
    {
        radioButtonConstantPower->setChecked(true);
        SliderXFader->setEnabled(true);
    }
    else
    {
        radioButtonSlowFade->setChecked(true);
        SliderXFader->setEnabled(false);
    }

	slotUpdateXFader();
	slotApply();
    drawXfaderDisplay();
}

/** Set the default values for all the widgets */
void DlgPrefCrossfader::setDefaults()
{
	SliderXFader->setValue(0);
	m_xFaderMode = MIXXX_XFADER_SLOWFADE;
	radioButtonSlowFade->setChecked(true);
	slotUpdate();
	slotApply();
}

/** Apply and save any changes made in the dialog */
void DlgPrefCrossfader::slotApply()
{
    config->set(ConfigKey(CONFIG_KEY, "xFaderMode"), ConfigValue(m_xFaderMode));
    m_COTCurve.slotSet(m_transform);
    m_COTCalibration.slotSet(m_cal);

	qDebug() << "slotApply crossfader:" << m_transform << m_xFaderMode;
}

/** Update the dialog when the crossfader mode is changed */
void DlgPrefCrossfader::slotUpdate()
{
    if (radioButtonSlowFade->isChecked())
    {
        m_xFaderMode = MIXXX_XFADER_SLOWFADE;
        SliderXFader->setEnabled(false);
        SliderXFader->setValue(SliderXFader->minimum());
    }
    if (radioButtonFastCut->isChecked())
    {
        m_xFaderMode = MIXXX_XFADER_FASTCUT;
        SliderXFader->setEnabled(false);
        SliderXFader->setValue(SliderXFader->maximum());
    }
    if (radioButtonConstantPower->isChecked())
    {
        m_xFaderMode = MIXXX_XFADER_CONSTPWR;
        SliderXFader->setEnabled(true);
	    double sliderTransform = config->getValueString(ConfigKey(CONFIG_KEY, "xFaderCurve")).toDouble();
	    double sliderVal = SliderXFader->maximum() / MIXXX_XFADER_STEEPNESS_COEFF * (sliderTransform - 1.);
	    SliderXFader->setValue((int)sliderVal);
    }

    slotUpdateXFader();
}

/** Draw the crossfader curve graph. Only needs to get drawn when a change has been made.*/
void DlgPrefCrossfader::drawXfaderDisplay()
{
#define GRID_X_LINES 4
#define GRID_Y_LINES 6

	int sizeX = graphicsViewXfader->width();
	int sizeY = graphicsViewXfader->height();

	//Initialize Scene
	if (m_pxfScene)
	{
        delete m_pxfScene;
	    m_pxfScene = NULL;
    }
    m_pxfScene = new QGraphicsScene();
	m_pxfScene->setSceneRect(0,0,sizeX, sizeY);
	m_pxfScene->setBackgroundBrush(Qt::black);

	//Initialize QPens
	QPen gridPen(Qt::green);
	QPen graphLinePen(Qt::white);

	//draw grid
	for(int i=1; i < GRID_X_LINES; i++)
	{
		m_pxfScene->addLine(QLineF(0, i *(sizeY/GRID_X_LINES),sizeX,i *(sizeY/GRID_X_LINES)), gridPen);
	}
	for(int i=1; i < GRID_Y_LINES; i++)
	{
		m_pxfScene->addLine(QLineF( i * (sizeX/GRID_Y_LINES), 0, i * (sizeX/GRID_Y_LINES), sizeY), gridPen);
	}

	//Draw graph lines
	float gain1, gain2;
	QPoint pointTotal, point1, point2;
	QPoint pointTotalPrev, point1Prev, point2Prev;
	for(int i=0; i < sizeX; i++)
	{
		double xfadeStep = 2. / (double)sizeX;

		EngineXfader::getXfadeGains(gain1, gain2, (-1. + (xfadeStep * (double) i)), m_transform, m_cal);

		double sum = gain1 + gain2;
		//scale for graph
		gain1 *= 0.80;
		gain2 *= 0.80;
		sum *= 0.80;

		//draw it
		pointTotalPrev = pointTotal;
		point1Prev = point1;
		point2Prev = point2;
		pointTotal = QPoint(i - 2, (int)((1. - sum) * (sizeY)));
		point1 = QPoint(i - 2, (int)((1. - gain1) * (sizeY)));
		point2 = QPoint(i - 2, (int)((1. - gain2) * (sizeY)));
		if(i == 0)
		{
			pointTotalPrev = pointTotal;
			point1Prev = point1;
			point2Prev = point2;
		}

		if(pointTotal != point1)
			m_pxfScene->addLine(QLineF(point1, point1Prev), graphLinePen);
		if(pointTotal != point2)
			m_pxfScene->addLine(QLineF(point2, point2Prev), graphLinePen);
		m_pxfScene->addLine(QLineF(pointTotal, pointTotalPrev), QPen(Qt::red));
	}

	graphicsViewXfader->setScene(m_pxfScene);
	graphicsViewXfader->show();
}

/** Update and save the crossfader's parameters from the dialog's widgets. **/
void DlgPrefCrossfader::slotUpdateXFader()
{
	m_transform = 1. + ((double) SliderXFader->value() / SliderXFader->maximum() * MIXXX_XFADER_STEEPNESS_COEFF);

	if (m_xFaderMode == MIXXX_XFADER_SLOWFADE)
	{
	    m_cal = 0.0f;
	    SliderXFader->setValue(SliderXFader->minimum());
	}
	else if (m_xFaderMode == MIXXX_XFADER_FASTCUT)
	{
	    m_cal = 0.0f;
	    SliderXFader->setValue(SliderXFader->maximum());
	}
	else if (m_xFaderMode == MIXXX_XFADER_CONSTPWR)
	{
	    m_cal = EngineXfader::getCalibration(m_transform);
	}

	QString QS_transform = QString::number(m_transform);
	config->set(ConfigKey(CONFIG_KEY, "xFaderCurve"), ConfigValue(QS_transform));
	//config->set(ConfigKey(CONFIG_KEY, "xFaderCalibration"), ConfigValue(m_cal)); //FIXME: m_cal is a double - be forewarned

	drawXfaderDisplay();
}<|MERGE_RESOLUTION|>--- conflicted
+++ resolved
@@ -70,11 +70,7 @@
 
 DlgPrefCrossfader::~DlgPrefCrossfader()
 {
-<<<<<<< HEAD
-	delete m_pxfScene;
-=======
    delete m_pxfScene;
->>>>>>> 73b5d4cf
 }
 
 /** Loads the config keys and sets the widgets in the dialog to match */
