--- conflicted
+++ resolved
@@ -54,15 +54,7 @@
                        Stat::SAMPLE_VARIANCE | Stat::MIN | Stat::MAX),
           m_changedControlsNext(NULL) {
     m_sqCOHashMutex.lock();
-<<<<<<< HEAD
-    if (m_sqCOHash.contains(key))
-    {
-        qDebug() << "WARNING: Trying to create a control object with a key that's already in use! " << key.group << " " << key.item;
-    }
-    m_sqCOHash.insert(key,this);
-=======
     m_sqCOHash.insert(m_key, this);
->>>>>>> 70c70a3d
     m_sqCOHashMutex.unlock();
 
     if (m_bTrack) {
@@ -210,13 +202,7 @@
         ControlObject* co = it.value();
         return co;
     }
-<<<<<<< HEAD
-    m_sqCOHashMutex.unlock();
-
     //qWarning() << "ControlObject::getControl returning NULL for (" << key.group << "," << key.item << ")";
-=======
-    qWarning() << "ControlObject::getControl returning NULL for (" << key.group << "," << key.item << ")";
->>>>>>> 70c70a3d
     return NULL;
 }
 
