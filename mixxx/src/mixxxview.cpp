/***************************************************************************
                          mixxxview.cpp  -  description
                             -------------------
    begin                : Mon Feb 18 09:48:17 CET 2002
    copyright            : (C) 2002 by Tue and Ken .Haste Andersen
    email                :
***************************************************************************/

/***************************************************************************
*                                                                         *
*   This program is free software; you can redistribute it and/or modify  *
*   it under the terms of the GNU General Public License as published by  *
*   the Free Software Foundation; either version 2 of the License, or     *
*   (at your option) any later version.                                   *
*                                                                         *
***************************************************************************/

#include <QtCore>
#include <QtGui>

#include "mixxxview.h"
#include "widget/wwidget.h"
#include "widget/wabstractcontrol.h"
#include "widget/wknob.h"
#include "widget/wpushbutton.h"
#include "widget/wslider.h"
#include "widget/wslidercomposed.h"
#include "widget/wdisplay.h"
#include "widget/wvumeter.h"
#include "widget/wstatuslight.h"
#include "widget/wlabel.h"
#include "widget/wnumber.h"
#include "widget/wnumberpos.h"
#include "widget/wnumberbpm.h"
#include "widget/wnumberrate.h"
#include "widget/wpixmapstore.h"
#include "widget/wsearchlineedit.h"
#include "widget/wlibrarysidebar.h"
#include "widget/wlibrary.h"
#include "widget/wsampler.h"


#include "widget/woverview.h"
#include "mixxxkeyboard.h"
#include "controlobject.h"
#include "controlobjectthreadwidget.h"
#include "waveformviewerfactory.h"
#include "waveform/waveformrenderer.h"
#include "widget/wvisualsimple.h"
#include "widget/wglwaveformviewer.h"
#include "widget/wwaveformviewer.h"
#include "trackinfoobject.h"
#include "player.h"
#include "playermanager.h"
#include "sampler.h"
#include "samplermanager.h"

#include "imgloader.h"
#include "imginvert.h"
#include "imgcolor.h"
#include "widget/wskincolor.h"
#include "mixxx.h"
#ifdef __LADSPA__
#include "ladspaview.h"
#endif
#include "defs_promo.h"
#include "library/library.h"
#include "library/trackcollection.h"
#include "library/librarytablemodel.h"
#include "library/rhythmboxtrackmodel.h"
#include "library/rhythmboxplaylistmodel.h"
#include "library/browsetablemodel.h"

MixxxView::MixxxView(QWidget* parent, ConfigObject<ConfigValueKbd>* kbdconfig,
                     QString qSkinPath, ConfigObject<ConfigValue>* pConfig,
                     PlayerManager* pPlayerManager,
                     SamplerManager* pSamplerManager,
                     Library* pLibrary)
        : QWidget(parent),
          m_pConfig(pConfig),
          m_pLibrary(pLibrary),
          m_pPlayerManager(pPlayerManager),
          m_pSamplerManager(pSamplerManager)

{
    view = 0;

    m_pKeyboard = new MixxxKeyboard(kbdconfig);
    installEventFilter(m_pKeyboard);

    // Try to open the file pointed to by qSkinPath
    QDomElement docElem = openSkin(qSkinPath);

#ifdef __WINDOWS__
#ifndef QT3_SUPPORT
    // QPixmap fix needed on Windows 9x
    QPixmap::setDefaultOptimization(QPixmap::MemoryOptim);
#endif
#endif

    m_pWaveformRendererCh1 = new WaveformRenderer("[Channel1]");
    m_pWaveformRendererCh2 = new WaveformRenderer("[Channel2]");

    Player* pPlayer1 = m_pPlayerManager->getPlayer(1);
    Player* pPlayer2 = m_pPlayerManager->getPlayer(2);
    

<<<<<<< HEAD
    connect(pPlayer1, SIGNAL(newTrackLoaded(TrackInfoObject *)),
            m_pWaveformRendererCh1, SLOT(slotNewTrack(TrackInfoObject *)));
    connect(pPlayer2, SIGNAL(newTrackLoaded(TrackInfoObject *)),
            m_pWaveformRendererCh2, SLOT(slotNewTrack(TrackInfoObject *)));
    connect(pPlayer1, SIGNAL(unloadingTrack(TrackInfoObject*)),
            m_pWaveformRendererCh1, SLOT(slotUnloadTrack(TrackInfoObject*)));
    connect(pPlayer2, SIGNAL(unloadingTrack(TrackInfoObject*)),
            m_pWaveformRendererCh2, SLOT(slotUnloadTrack(TrackInfoObject*)));
    
=======
    connect(pPlayer1, SIGNAL(newTrackLoaded(TrackPointer)),
            m_pWaveformRendererCh1, SLOT(slotNewTrack(TrackPointer)));
    connect(pPlayer2, SIGNAL(newTrackLoaded(TrackPointer)),
            m_pWaveformRendererCh2, SLOT(slotNewTrack(TrackPointer)));
    connect(pPlayer1, SIGNAL(unloadingTrack(TrackPointer)),
            m_pWaveformRendererCh1, SLOT(slotUnloadTrack(TrackPointer)));
    connect(pPlayer2, SIGNAL(unloadingTrack(TrackPointer)),
            m_pWaveformRendererCh2, SLOT(slotUnloadTrack(TrackPointer)));
>>>>>>> e4ff0413

    // Default values for visuals
    m_pTextCh1 = 0;
    m_pTextCh2 = 0;
    m_pVisualCh1 = 0;
    m_pVisualCh2 = 0;
    m_pNumberPosCh1 = 0;
    m_pNumberPosCh2 = 0;
    m_pNumberBpmCh1 = 0;
    m_pNumberBpmCh2 = 0;
    m_pSliderRateCh1 = 0;
    m_pSliderRateCh2 = 0;
    m_bVisualWaveform = false;
    m_pOverviewCh1 = 0;
    m_pOverviewCh2 = 0;
    m_pLineEditSearch = 0;
    m_pTabWidget = 0;
    m_pTabWidgetLibraryPage = 0;
#ifdef __LADSPA__
    m_pTabWidgetEffectsPage = 0;
#endif
    m_pLibraryPageLayout = new QGridLayout();
    m_pEffectsPageLayout = new QGridLayout();
    m_pSplitter = 0;
    m_pLibrarySidebar = 0;
    m_pLibrarySidebarPage = 0;
     //The sidebar and search widgets get embedded in this.
    m_pSampler = 0;


    setupColorScheme(docElem, pConfig);

    // Load all widgets defined in the XML file
    createAllWidgets(docElem, parent, pConfig);

#ifdef __WINDOWS__
#ifndef QT3_SUPPORT
    // QPixmap fix needed on Windows 9x
    QPixmap::setDefaultOptimization(QPixmap::NormalOptim);
#endif
#endif

 	 //Connect the players to the waveform overview widgets so they
 	 //update when a new track is loaded.
<<<<<<< HEAD
 	connect(pPlayer1, SIGNAL(newTrackLoaded(TrackInfoObject*)),
          m_pOverviewCh1, SLOT(slotLoadNewWaveform(TrackInfoObject*)));
  connect(pPlayer1, SIGNAL(unloadingTrack(TrackInfoObject*)),
          m_pOverviewCh1, SLOT(slotUnloadTrack(TrackInfoObject*)));
	connect(pPlayer2, SIGNAL(newTrackLoaded(TrackInfoObject*)),
          m_pOverviewCh2, SLOT(slotLoadNewWaveform(TrackInfoObject*)));
  connect(pPlayer2, SIGNAL(unloadingTrack(TrackInfoObject*)),
          m_pOverviewCh2, SLOT(slotUnloadTrack(TrackInfoObject*)));
          
    
          
=======
 	connect(pPlayer1, SIGNAL(newTrackLoaded(TrackPointer)),
          m_pOverviewCh1, SLOT(slotLoadNewWaveform(TrackPointer)));
  connect(pPlayer1, SIGNAL(unloadingTrack(TrackPointer)),
          m_pOverviewCh1, SLOT(slotUnloadTrack(TrackPointer)));
	connect(pPlayer2, SIGNAL(newTrackLoaded(TrackPointer)),
          m_pOverviewCh2, SLOT(slotLoadNewWaveform(TrackPointer)));
  connect(pPlayer2, SIGNAL(unloadingTrack(TrackPointer)),
          m_pOverviewCh2, SLOT(slotUnloadTrack(TrackPointer)));
>>>>>>> e4ff0413


	//Connect the players to some other widgets, so they get updated when a
	//new track is loaded.
	connect(pPlayer1, SIGNAL(newTrackLoaded(TrackPointer)),
          this, SLOT(slotUpdateTrackTextCh1(TrackPointer)));
  connect(pPlayer1, SIGNAL(unloadingTrack(TrackPointer)),
          this, SLOT(slotClearTrackTextCh1(TrackPointer)));
	connect(pPlayer2, SIGNAL(newTrackLoaded(TrackPointer)),
          this, SLOT(slotUpdateTrackTextCh2(TrackPointer)));
  connect(pPlayer2, SIGNAL(unloadingTrack(TrackPointer)),
          this, SLOT(slotClearTrackTextCh2(TrackPointer)));

	//Setup a connection that allows us to connect the TrackInfoObjects that
	//get loaded into the players to the waveform overview widgets. We don't
	//want the TrackInfoObjects talking directly to the GUI code, so this is
	//a way for us to keep this modular. (The TrackInfoObjects need to
	//notify the waveform overview widgets to update once the waveform
	//summary has finished generating. This connection gives us a way to
	//create that connection at runtime.)
<<<<<<< HEAD
	connect(pPlayer1, SIGNAL(newTrackLoaded(TrackInfoObject*)),
		this, SLOT(slotSetupTrackConnectionsCh1(TrackInfoObject*)));
	connect(pPlayer2, SIGNAL(newTrackLoaded(TrackInfoObject*)),
		this, SLOT(slotSetupTrackConnectionsCh2(TrackInfoObject*)));
    
=======
	connect(pPlayer1, SIGNAL(newTrackLoaded(TrackPointer)),
		this, SLOT(slotSetupTrackConnectionsCh1(TrackPointer)));
	connect(pPlayer2, SIGNAL(newTrackLoaded(TrackPointer)),
		this, SLOT(slotSetupTrackConnectionsCh2(TrackPointer)));
>>>>>>> e4ff0413

	// Connect search box signals to the library
	connect(m_pLineEditSearch, SIGNAL(search(const QString&)),
          m_pLibraryWidget, SLOT(search(const QString&)));
	connect(m_pLineEditSearch, SIGNAL(searchCleared()),
          m_pLibraryWidget, SLOT(searchCleared()));
	connect(m_pLineEditSearch, SIGNAL(searchStarting()),
          m_pLibraryWidget, SLOT(searchStarting()));
  connect(m_pLibrary, SIGNAL(restoreSearch(const QString&)),
          m_pLineEditSearch, SLOT(restoreSearch(const QString&)));
}

MixxxView::~MixxxView()
{
    //m_qWidgetList.clear();

    if(m_pVisualCh1) {
	m_qWidgetList.remove(m_pVisualCh1);
	delete m_pVisualCh1;
	m_pVisualCh1 = NULL;
    }

    if(m_pVisualCh2) {
	m_qWidgetList.remove(m_pVisualCh2);
	delete m_pVisualCh2;
	m_pVisualCh2 = NULL;
    }

    if(m_pWaveformRendererCh1) {
	delete m_pWaveformRendererCh1;
	m_pWaveformRendererCh1 = NULL;
    }

    if(m_pWaveformRendererCh2) {
	delete m_pWaveformRendererCh2;
	m_pWaveformRendererCh2 = NULL;
    }
    
    if(m_pSampler) {
        delete m_pSampler;
    }
}

void MixxxView::checkDirectRendering()
{
    // IF
    //  * A waveform viewer exists
    // AND
    //  * The waveform viewer is an OpenGL waveform viewer
    // AND
    //  * The waveform viewer does not have direct rendering enabled.
    // THEN
    //  * Warn user

    // TODO rryan -- re-integrate with 'new' GL viewer


    if((m_pVisualCh1 &&
	WaveformViewerFactory::getWaveformViewerType(m_pVisualCh1) == WAVEFORM_GL &&
	!((WGLWaveformViewer *)m_pVisualCh1)->directRendering()) ||
       (m_pVisualCh2 &&
	WaveformViewerFactory::getWaveformViewerType(m_pVisualCh2) == WAVEFORM_GL &&
	!((WGLWaveformViewer *)m_pVisualCh2)->directRendering()))
        {
	    if(m_pConfig->getValueString(ConfigKey("[Direct Rendering]", "Warned")) != QString("yes"))
		{
		    QMessageBox::warning(0, "OpenGL Direct Rendering",
					 "Direct rendering is not enabled on your machine.\n\nThis means that the waveform displays will be very\nslow and take a lot of CPU time. Either update your\nconfiguration to enable direct rendering, or disable\nthe waveform displays in the control panel by\nselecting \"Simple\" under waveform displays.\nNOTE: In case you run on NVidia hardware,\ndirect rendering may not be present, but you will\nnot experience a degradation in performance.");
		    m_pConfig->set(ConfigKey("[Direct Rendering]", "Warned"), ConfigValue(QString("yes")));
		}
	}

}

bool MixxxView::activeWaveform()
{
    return m_bVisualWaveform;
}

bool MixxxView::compareConfigKeys(QDomNode node, QString key)
{
    QDomNode n = node;

    // Loop over each <Connection>, check if it's ConfigKey matches key
    while (!n.isNull())
    {
        n = WWidget::selectNode(n, "Connection");
        if (!n.isNull())
        {
            if  (WWidget::selectNodeQString(n, "ConfigKey").contains(key))
                return true;
        }
    }
    return false;
}

ImgSource * MixxxView::parseFilters(QDomNode filt) {

    // TODO: Move this code into ImgSource
    if (!filt.hasChildNodes()) {
        return 0;
    }

    ImgSource * ret = new ImgLoader();

    QDomNode f = filt.firstChild();

    while (!f.isNull()) {
        QString name = f.nodeName().toLower();
        if (name == "invert") {
            ret = new ImgInvert(ret);
        } else if (name == "hueinv") {
            ret = new ImgHueInv(ret);
        } else if (name == "add") {
            ret = new ImgAdd(ret, WWidget::selectNodeInt(f, "Amount"));
        } else if (name == "scalewhite") {
            ret = new ImgScaleWhite(ret, WWidget::selectNodeFloat(f, "Amount"));
        } else if (name == "hsvtweak") {
            int hmin = 0;
            int hmax = 255;
            int smin = 0;
            int smax = 255;
            int vmin = 0;
            int vmax = 255;
            float hfact = 1.0f;
            float sfact = 1.0f;
            float vfact = 1.0f;
            int hconst = 0;
            int sconst = 0;
            int vconst = 0;

            if (!f.namedItem("HMin").isNull()) { hmin = WWidget::selectNodeInt(f, "HMin"); }
            if (!f.namedItem("HMax").isNull()) { hmax = WWidget::selectNodeInt(f, "HMax"); }
            if (!f.namedItem("SMin").isNull()) { smin = WWidget::selectNodeInt(f, "SMin"); }
            if (!f.namedItem("SMax").isNull()) { smax = WWidget::selectNodeInt(f, "SMax"); }
            if (!f.namedItem("VMin").isNull()) { vmin = WWidget::selectNodeInt(f, "VMin"); }
            if (!f.namedItem("VMax").isNull()) { vmax = WWidget::selectNodeInt(f, "VMax"); }

            if (!f.namedItem("HConst").isNull()) { hconst = WWidget::selectNodeInt(f, "HConst"); }
            if (!f.namedItem("SConst").isNull()) { sconst = WWidget::selectNodeInt(f, "SConst"); }
            if (!f.namedItem("VConst").isNull()) { vconst = WWidget::selectNodeInt(f, "VConst"); }

            if (!f.namedItem("HFact").isNull()) { hfact = WWidget::selectNodeFloat(f, "HFact"); }
            if (!f.namedItem("SFact").isNull()) { sfact = WWidget::selectNodeFloat(f, "SFact"); }
            if (!f.namedItem("VFact").isNull()) { vfact = WWidget::selectNodeFloat(f, "VFact"); }

            ret = new ImgHSVTweak(ret, hmin, hmax, smin, smax, vmin, vmax, hfact, hconst,
                                  sfact, sconst, vfact, vconst);
        } else {
            qDebug() << "Unkown image filter:" << name;
        }
        f = f.nextSibling();
    }

    return ret;
}

QDomElement MixxxView::openSkin(QString qSkinPath) {

    // Path to image files
    WWidget::setPixmapPath(qSkinPath.append("/"));

    // Read XML file
    QDomDocument skin("skin");
    QFile file(WWidget::getPath("skin.xml"));
    QFileInfo fi(file);
    QByteArray qbaFilename = fi.fileName().toUtf8();

    if (!file.open(QIODevice::ReadOnly))
    {
        qFatal("Could not open skin definition file: %s", qbaFilename.constData());
    }
    if (!skin.setContent(&file))
    {
        qFatal("Error parsing skin definition file: %s", qbaFilename.constData());
    }

    file.close();
    return skin.documentElement();
}

void MixxxView::setupColorScheme(QDomElement docElem, ConfigObject<ConfigValue> * pConfig) {

    QDomNode colsch = docElem.namedItem("Schemes");
    if (!colsch.isNull() && colsch.isElement()) {
        QString schname = pConfig->getValueString(ConfigKey("[Config]","Scheme"));
        QDomNode sch = colsch.firstChild();

        bool found = false;

		if (schname.isEmpty()) {
			// If no scheme stored, accept the first one in the file
			found = true;
		}

        while (!sch.isNull() && !found) {
            QString thisname = WWidget::selectNodeQString(sch, "Name");
            if (thisname == schname) {
                found = true;
            } else {
                sch = sch.nextSibling();
            }
        }

        if (found) {
            ImgSource * imsrc = parseFilters(sch.namedItem("Filters"));
            WPixmapStore::setLoader(imsrc);
            WSkinColor::setLoader(imsrc);
        } else {
            WPixmapStore::setLoader(0);
            WSkinColor::setLoader(0);
        }
    } else {
        WPixmapStore::setLoader(0);
        WSkinColor::setLoader(0);
    }
}

void MixxxView::createAllWidgets(QDomElement docElem,
                                 QWidget * parent,
                                 ConfigObject<ConfigValue> * pConfig) {
    WAbstractControl *currentControl = 0;
    QDomNode node = docElem.firstChild();
    while (!node.isNull())
    {
        currentControl = 0;
        if (node.isElement())
        {
          /*############## NOT PERSISTENT OBJECT ##############*/
            //printf("%s\n", node.nodeName());
            if (node.nodeName()=="PushButton")
            {
                WPushButton * p = new WPushButton(this);
                p->setup(node);
                p->installEventFilter(m_pKeyboard);
                m_qWidgetList.append(p);
            }
            else if (node.nodeName()=="Knob")
            {
                WKnob * p = new WKnob(this);
                p->setup(node);
                p->installEventFilter(m_pKeyboard);
                m_qWidgetList.append(p);
                currentControl = qobject_cast<WAbstractControl*>(p);
            }
            else if (node.nodeName()=="Label")
            {
                WLabel * p = new WLabel(this);
                p->setup(node);

                m_qWidgetList.append(p);
            }
            else if (node.nodeName()=="Number")
            {
                WNumber * p = new WNumber(this);
                p->setup(node);
                p->installEventFilter(m_pKeyboard);
                m_qWidgetList.append(p);
            }
            else if (node.nodeName()=="NumberBpm")
            {
                if (WWidget::selectNodeInt(node, "Channel")==1)
                {
                    WNumberBpm * p = new WNumberBpm("[Channel1]", this);
                    p->setup(node);
                    p->installEventFilter(m_pKeyboard);
                    m_qWidgetList.append(p);
                    m_pNumberBpmCh1 = p; //100% of the source code in this file sucks.
                }
                else if (WWidget::selectNodeInt(node, "Channel")==2)
                {
                    WNumberBpm * p = new WNumberBpm("[Channel2]", this);
                    p->setup(node);
                    p->installEventFilter(m_pKeyboard);
                    m_qWidgetList.append(p);
                    m_pNumberBpmCh2 = p;
                }
            }
            else if (node.nodeName()=="NumberRate")
            {
                QColor c(255,255,255);
                if (!WWidget::selectNode(node, "BgColor").isNull()) {
                    c.setNamedColor(WWidget::selectNodeQString(node, "BgColor"));
                }

                QPalette palette;
                //palette.setBrush(QPalette::Background, WSkinColor::getCorrectColor(c));
                palette.setBrush(QPalette::Button, Qt::NoBrush);

                if (WWidget::selectNodeInt(node, "Channel")==1)
                {
                    WNumberRate * p = new WNumberRate("[Channel1]", this);
                    p->setup(node);
                    p->installEventFilter(m_pKeyboard);
                    m_qWidgetList.append(p);
                    p->setPalette(palette);
                }
                else if (WWidget::selectNodeInt(node, "Channel")==2)
                {
                    WNumberRate * p = new WNumberRate("[Channel2]", this);
                    p->setup(node);
                    p->installEventFilter(m_pKeyboard);
                    m_qWidgetList.append(p);
                    p->setPalette(palette);
                }
            }
            else if (node.nodeName()=="Display")
            {
                WDisplay * p = new WDisplay(this);
                p->setup(node);
                p->installEventFilter(m_pKeyboard);
                m_qWidgetList.append(p);
            }
            else if (node.nodeName()=="Background")
            {
                QString filename = WWidget::selectNodeQString(node, "Path");
                QPixmap *background = WPixmapStore::getPixmapNoCache(WWidget::getPath(filename));
                QColor c(0,0,0); // Default background color is now black, if people want to do <invert/> filters they'll have to figure something out for this.
                QLabel *bg = new QLabel(this);

                bg->move(0, 0);
                bg->setPixmap(*background);
                bg->lower();
                m_qWidgetList.append(bg);
                this->setFixedSize(background->width(),background->height());
		parent->setMinimumSize(background->width(), background->height());
                this->move(0,0);
                if (!WWidget::selectNode(node, "BgColor").isNull()) {
                    c.setNamedColor(WWidget::selectNodeQString(node, "BgColor"));
                }

                QPalette palette;
                palette.setBrush(QPalette::Window, WSkinColor::getCorrectColor(c));
                parent->setBackgroundRole(QPalette::Window);
                parent->setPalette(palette);
                //parent->setEraseColor(WSkinColor::getCorrectColor(c));
                parent->setAutoFillBackground(true);

    //Next, let's set up the colour palette for Mixxx's non-skinned elements
    //(eg. search box, combobox, toolbar)
    //For what color controls what, see this reference:
    //http://doc.trolltech.com/4.3/qpalette.html

    //palette.setColor(QPalette::Text, QColor("white")); //combobox and search box text colour
    //palette.setColor(QPalette::WindowText, QColor("white"));
    //palette.setColor(QPalette::Base, WSkinColor::getCorrectColor(c)); //search box background colour
    //palette.setColor(QPalette::Button, WSkinColor::getCorrectColor(c));
    //parent->setPalette(palette);

            }
            else if (node.nodeName()=="VuMeter")
            {
                WVuMeter * p = new WVuMeter(this);
                m_qWidgetList.append(p);
                p->setup(node);
                p->installEventFilter(m_pKeyboard);
            }
            else if (node.nodeName()=="StatusLight")
            {
                WStatusLight * p = new WStatusLight(this);
                m_qWidgetList.append(p);
                p->setup(node);
                p->installEventFilter(m_pKeyboard);
            }
            else if (node.nodeName()=="Visual")
            {
		WaveformViewerType type;

                if (WWidget::selectNodeInt(node, "Channel")==1)
                {
		    type = WaveformViewerFactory::createWaveformViewer("[Channel1]", this, pConfig, &m_pVisualCh1, m_pWaveformRendererCh1);
		    m_qWidgetList.append(m_pVisualCh1);

		    m_pVisualCh1->installEventFilter(m_pKeyboard);

        // Connect trackDropped signals to the PlayerManager
        connect(m_pVisualCh1, SIGNAL(trackDropped(QString,QString)),
                m_pPlayerManager, SLOT(slotLoadToPlayer(QString,QString)));

		    // Hook up [Channel1],wheel Control Object to the Visual Controller
		    ControlObjectThreadWidget * p = new ControlObjectThreadWidget(ControlObject::getControl(ConfigKey("[Channel1]", "wheel")));
		    p->setWidget((QWidget *)m_pVisualCh1, true, Qt::LeftButton);

		    //ControlObject::setWidget((QWidget *)m_pVisualCh1, ConfigKey("[Channel1]", "wheel"), true, Qt::LeftButton);

		    // Things to do whether the waveform was previously created or not
		    if(type == WAVEFORM_GL) {
			m_bVisualWaveform = true; // TODO : remove this crust
			((WGLWaveformViewer*)m_pVisualCh1)->setup(node);
			// TODO rryan re-enable this later
			/*
			((WVisualWaveform*)m_pVisualCh1)->resetColors();
			*/
		    } else if (type == WAVEFORM_WIDGET) {
			m_bVisualWaveform = true;
			((WWaveformViewer *)m_pVisualCh1)->setup(node);
		    } else if (type == WAVEFORM_SIMPLE) {
			((WVisualSimple*)m_pVisualCh1)->setup(node);
		    }
		}
		else if (WWidget::selectNodeInt(node, "Channel")==2)
		{
		    type = WaveformViewerFactory::createWaveformViewer("[Channel2]", this, pConfig, &m_pVisualCh2, m_pWaveformRendererCh2);
		    m_qWidgetList.append(m_pVisualCh2);

		    m_pVisualCh2->installEventFilter(m_pKeyboard);

        // Connect trackDropped signals to the PlayerManager
        connect(m_pVisualCh2, SIGNAL(trackDropped(QString,QString)),
                m_pPlayerManager, SLOT(slotLoadToPlayer(QString,QString)));

		    // Hook up [Channel1],wheel Control Object to the Visual Controller
		    ControlObjectThreadWidget * p = new ControlObjectThreadWidget(ControlObject::getControl(ConfigKey("[Channel2]", "wheel")));
		    p->setWidget((QWidget *)m_pVisualCh2, true, Qt::LeftButton);

		    //ControlObject::setWidget((QWidget *)m_pVisualCh2, ConfigKey("[Channel2]", "wheel"), true, Qt::LeftButton);

		    // Things to do whether the waveform was previously created or not
		    if(type == WAVEFORM_GL) {
			m_bVisualWaveform = true; // TODO : remove this crust

			((WGLWaveformViewer*)m_pVisualCh2)->setup(node);
			// TODO rryan re-enable this later
			/*
			((WVisualWaveform*)m_pVisualCh2)->resetColors();
			*/
		    } else if (type == WAVEFORM_WIDGET) {
			m_bVisualWaveform = true;
			((WWaveformViewer *)m_pVisualCh2)->setup(node);
		    } else if (type == WAVEFORM_SIMPLE) {
			((WVisualSimple*)m_pVisualCh2)->setup(node);
            }
		}
    }

            /*############## PERSISTENT OBJECT ##############*/
            // persistent: m_pTextCh1, m_pTextCh2
            else if (node.nodeName()=="Text")
            {
                QLabel * p = 0;
                // Associate pointers
                if (WWidget::selectNodeInt(node, "Channel")==1 && m_pTextCh1 != 0)
                    p = m_pTextCh1;
                else if (WWidget::selectNodeInt(node, "Channel")==2  && m_pTextCh2 != 0)
                    p = m_pTextCh2;
                else {
                    p = new QLabel(this);
                    p->installEventFilter(m_pKeyboard);
                }

                // Associate pointers
                if (WWidget::selectNodeInt(node, "Channel")==1)
                    m_pTextCh1 = p;
                else if (WWidget::selectNodeInt(node, "Channel")==2)
                    m_pTextCh2 = p;
                else
                    m_qWidgetList.append(p);

                // Set position
                QString pos = WWidget::selectNodeQString(node, "Pos");
                int x = pos.left(pos.indexOf(",")).toInt();
                int y = pos.mid(pos.indexOf(",")+1).toInt();
                p->move(x,y);

                // Size
                QString size = WWidget::selectNodeQString(node, "Size");
                x = size.left(size.indexOf(",")).toInt();
                y = size.mid(size.indexOf(",")+1).toInt();
                p->setFixedSize(x,y);

                // Background color
                QColor bgc(255,255,255);
                if (!WWidget::selectNode(node, "BgColor").isNull()) {
                    bgc.setNamedColor(WWidget::selectNodeQString(node, "BgColor"));
                    p->setAutoFillBackground(true);
                }
                //p->setPaletteBackgroundColor(WSkinColor::getCorrectColor(bgc));
                QPalette palette;
                palette.setBrush(p->backgroundRole(), WSkinColor::getCorrectColor(bgc));
                p->setPalette(palette);

                // Foreground color
                QColor fgc(0,0,0);
                if (!WWidget::selectNode(node, "FgColor").isNull()) {
                    fgc.setNamedColor(WWidget::selectNodeQString(node, "FgColor"));
                }
		//                p->setPaletteForegroundColor(WSkinColor::getCorrectColor(fgc));
                //QPalette palette;
                palette.setBrush(p->foregroundRole(), WSkinColor::getCorrectColor(fgc));
                p->setPalette(palette);

                QString style = WWidget::selectNodeQString(node, "Style");
                if (style != "") {
                    p->setStyleSheet(style);
                }

                // Alignment
                if (!WWidget::selectNode(node, "Align").isNull() && WWidget::selectNodeQString(node, "Align")=="right")
                    p->setAlignment(Qt::AlignRight);

		p->show();
            }

            // persistent: m_pNumberPosCh1, m_pNumberPosCh2
            else if (node.nodeName()=="NumberPos")
            {
                if (WWidget::selectNodeInt(node, "Channel")==1)
                {
                    if (m_pNumberPosCh1 == 0) {
                        m_pNumberPosCh1 = new WNumberPos("[Channel1]", this);
                        m_pNumberPosCh1->installEventFilter(m_pKeyboard);
                    }
		    m_pNumberPosCh1->setup(node);
		    m_pNumberPosCh1->show();

                }
                else if (WWidget::selectNodeInt(node, "Channel")==2)
                {
                    if (m_pNumberPosCh2 == 0) {
                        m_pNumberPosCh2 = new WNumberPos("[Channel2]", this);
                        m_pNumberPosCh2->installEventFilter(m_pKeyboard);
		    }
		    m_pNumberPosCh2->setup(node);
		    m_pNumberPosCh2->show();
                }
            }



            // persistent: m_pSliderRateCh1, m_pSliderRateCh2
            else if (node.nodeName()=="SliderComposed")
            {
                // If rate slider...
                if (compareConfigKeys(node, "[Channel1],rate")) {
                    if (m_pSliderRateCh1 == 0) {
                        m_pSliderRateCh1 = new WSliderComposed(this);
			m_pSliderRateCh1->installEventFilter(m_pKeyboard);
                    }
                    m_pSliderRateCh1->setup(node);
		    m_pSliderRateCh1->show();
                }
                else if (compareConfigKeys(node, "[Channel2],rate")) {
                    if (m_pSliderRateCh2 == 0) {
                        m_pSliderRateCh2 = new WSliderComposed(this);
                        m_pSliderRateCh2->installEventFilter(m_pKeyboard);
                    }
		    m_pSliderRateCh2->setup(node);
		    m_pSliderRateCh2->show();
                } else {
		    WSliderComposed * p = new WSliderComposed(this);
		    p->setup(node);
		    p->installEventFilter(m_pKeyboard);
		    m_qWidgetList.append(p);
		    currentControl = qobject_cast<WAbstractControl*>(p);
		}
            }

            // persistent: m_pOverviewCh1, m_pOverviewCh2
            else if (node.nodeName()=="Overview")
            {
                if (WWidget::selectNodeInt(node, "Channel")==1)
                {
                    if (m_pOverviewCh1 == 0) {
                        m_pOverviewCh1 = new WOverview("[Channel1]", this);
                        //m_qWidgetList.append(m_pOverviewCh1);

                    }
                    m_pOverviewCh1->setup(node);
		    m_pOverviewCh1->show();
                }
                else if (WWidget::selectNodeInt(node, "Channel")==2)
                {
                    if (m_pOverviewCh2 == 0) {
                        m_pOverviewCh2 = new WOverview("[Channel2]", this);
                        //m_qWidgetList.append(m_pOverviewCh2);
                    }
                    m_pOverviewCh2->setup(node);
		    m_pOverviewCh2->show();
                }
            }

            /*
            // persistent: m_pLineEditSearch
            else if (node.nodeName()=="Search")
            {
                if (m_pLineEditSearch == 0) {
		    MixxxView* parent = this;
                    QString path = pConfig->getConfigPath();
                    m_pLineEditSearch = new WSearchLineEdit(path, this);
                    m_pLibraryPageLayout->addWidget(m_pLineEditSearch, 0, 2, Qt::AlignRight); //Row 0, col 2
                }

                // Size
                QString size = WWidget::selectNodeQString(node, "Size");
                int x = size.left(size.indexOf(",")).toInt();
                int y = size.mid(size.indexOf(",")+1).toInt();
                m_pLineEditSearch->setFixedSize(x,y);
                m_pLineEditSearch->show();
            }
            */

	    // persistent: m_pTabWidget
            else if (node.nodeName()=="TableView")
            {
                if (m_pTabWidget == 0) {
                    // If the tab widget is NULL than we cannot have possibly
                    // set anything else up, so instead of having awkward
                    // separation of creation of each thing, lets just merge
                    // them together here, assuming nothing has been created
                    // yet.

                    //Create the tab widget to store the various panes in
                    //(library, effects, etc.)
                    m_pTabWidget = new QStackedWidget(this);

                    // Create the pages that go in the tab widget
                    m_pTabWidgetLibraryPage = new QWidget(this);
#ifdef __LADSPA__
                    m_pLADSPAView = new LADSPAView(this);
                    m_pTabWidgetEffectsPage = m_pLADSPAView;
#else
                    m_pTabWidgetEffectsPage = new QWidget();
#endif

                    //Set the margins to be 0 for all the layouts.
                    m_pLibraryPageLayout->setContentsMargins(0, 0, 0, 0);
#ifdef __LADSPA__
//                     m_pEffectsPageLayout->setContentsMargins(0, 0, 0, 0);
#endif

                    m_pTabWidgetLibraryPage->setLayout(m_pLibraryPageLayout);
                    //m_pTabWidgetEffectsPage->setLayout(m_pEffectsPageLayout);
                    
                    //Set up the search box widget
                    if (m_pLineEditSearch == 0) {
                        QString path = pConfig->getConfigPath();
                        m_pLineEditSearch = new WSearchLineEdit(path, node, this);
                        //m_pLibraryPageLayout->addWidget(m_pLineEditSearch, 0, 2, Qt::AlignRight); //Row 0, col 2
                        //m_pLineEditSearch->show();

                        // Size
                        /*
                        QString size = WWidget::selectNodeQString(node, "Size");
                        int x = size.left(size.indexOf(",")).toInt();
                        int y = size.mid(size.indexOf(",")+1).toInt();
                        m_pLineEditSearch->setFixedSize(x,y);
                        */
                    }
                    
                    // Build the Library widgets
                    m_pSplitter = new QSplitter(m_pTabWidgetLibraryPage);

                    m_pLibraryWidget = new WLibrary(m_pSplitter);
                    m_pLibraryWidget->installEventFilter(m_pKeyboard);


                    m_pLibrarySidebar = new WLibrarySidebar(m_pSplitter);
                    m_pLibrarySidebar->installEventFilter(m_pKeyboard);

                    m_pLibrarySidebarPage = new QWidget(m_pSplitter);
                    QVBoxLayout* vl = new QVBoxLayout();
                    vl->setContentsMargins(0,0,0,0); //Fill entire space
                    m_pLibrarySidebarPage->setLayout(vl);
                    vl->addWidget(m_pLineEditSearch);
                    vl->addWidget(m_pLibrarySidebar);

                    setupTrackSourceViewWidget(node);

                    m_pLibrary->bindWidget(m_pLibrarySidebar,
                                           m_pLibraryWidget,
                                           m_pKeyboard);

                    //Add the library sidebar to the splitter.
                    m_pSplitter->addWidget(m_pLibrarySidebarPage);
                    //Add the library widget to the splitter.
                    m_pSplitter->addWidget(m_pLibraryWidget);

                    // TODO(rryan) can we make this more elegant?
                    QList<int> splitterSizes;
                    splitterSizes.push_back(50);
                    splitterSizes.push_back(500);
                    m_pSplitter->setSizes(splitterSizes);

                    // Add the splitter to the library page's layout, so it's
                    // positioned/sized automatically
                    m_pLibraryPageLayout->addWidget(m_pSplitter,
                                                            1, 0, //From row 1, col 0,
                                                            1,    //Span 1 row
                                                            3,    //Span 3 cols
                                                            0);   //Default alignment

                    // TODO(XXX) Re-enable this to get the tab widget back, post
                    // 1.7.0 release.

                    // Add the library page to the tab widget.
                    //m_pTabWidget->addTab(m_pTabWidgetLibraryPage, tr("Library"));
                    
                    m_pTabWidget->addWidget(m_pTabWidgetLibraryPage);

                    // Add the effects page to the tab widget.
                    //m_pTabWidget->addTab(m_pTabWidgetEffectsPage, tr("Effects"));
                    m_pTabWidget->addWidget(m_pTabWidgetEffectsPage);
                }

                //Move the tab widget into position and size it properly.
                setupTabWidget(node);

                setupTrackSourceViewWidget(node);

                // Applies the node settings to every view registered in the
                // Library widget.
                m_pLibraryWidget->setup(node);

                m_pLineEditSearch->setup(node);

                m_pLineEditSearch->show();
                m_pTabWidget->show();
            }
            else if (node.nodeName()=="SamplerView")
            {
                if(!m_pSampler){
                    m_pSampler = new WSampler(parent, m_pSamplerManager);
                    m_pSampler->setup(node, m_qWidgetList);
                }
                m_pSampler->show();
            }
            // set default value (only if it changes from the standard value)
            if (currentControl) {
                if (compareConfigKeys(node, "[Master],headMix"))
                {
                    currentControl->setDefaultValue(0.);
                }
                else if (compareConfigKeys(node, "[Channel1],volume")||
                         compareConfigKeys(node, "[Channel2],volume"))
                {
                    currentControl->setDefaultValue(127.);
                }
            }
        }
        node = node.nextSibling();
    }
}


void MixxxView::rebootGUI(QWidget * parent, ConfigObject<ConfigValue> * pConfig, QString qSkinPath) {
    QObject *obj;
    int i;

    // This isn't thread safe, does anything else hack on this object?

    // Temporary hack since we keep these pointers around, but we have them on
    // the widget list.
    m_pVisualCh1 = NULL;
    m_pVisualCh2 = NULL;

    //remove all widget from the list (except permanent one)
    while (!m_qWidgetList.isEmpty()) {
        delete m_qWidgetList.takeFirst();
    }

    //hide permanent widget
    if (m_pTextCh1) m_pTextCh1->hide();
    if (m_pTextCh2) m_pTextCh2->hide();
    if (m_pNumberPosCh1) m_pNumberPosCh1->hide();
    if (m_pNumberPosCh2) m_pNumberPosCh2->hide();
    if (m_pSliderRateCh1) m_pSliderRateCh1->hide();
    if (m_pSliderRateCh2) m_pSliderRateCh2->hide();
    if (m_pOverviewCh1) m_pOverviewCh1->hide();
    if (m_pOverviewCh2) m_pOverviewCh2->hide();
    //if (m_pSampler->m_pOverviewCh3) m_pSampler->m_pOverviewCh3->hide();
    if (m_pLineEditSearch) m_pLineEditSearch->hide();
    if (m_pTabWidget) m_pTabWidget->hide();
    if (m_pSampler) m_pSampler->hide();

    //load the skin
    QDomElement docElem = openSkin(qSkinPath);
    setupColorScheme(docElem, pConfig);
    createAllWidgets(docElem, parent, pConfig);
    show();

    for (i = 0; i < m_qWidgetList.size(); ++i) {
        obj = m_qWidgetList[i];
        ((QWidget *)obj)->show();
    }
}


QList<QString> MixxxView::getSchemeList(QString qSkinPath) {

    QDomElement docElem = openSkin(qSkinPath);
    QList<QString> schlist;

    QDomNode colsch = docElem.namedItem("Schemes");
    if (!colsch.isNull() && colsch.isElement()) {
        QDomNode sch = colsch.firstChild();

        while (!sch.isNull()) {
            QString thisname = WWidget::selectNodeQString(sch, "Name");
            schlist.append(thisname);
            sch = sch.nextSibling();
        }
    }

    return schlist;
}

void MixxxView::setupTabWidget(QDomNode node)
{
    // Position
    if (!WWidget::selectNode(node, "Pos").isNull())
    {
        QString pos = WWidget::selectNodeQString(node, "Pos");
        int x = pos.left(pos.indexOf(",")).toInt();
        int y = pos.mid(pos.indexOf(",")+1).toInt();
        m_pTabWidget->move(x,y);
    }

    // Size
    if (!WWidget::selectNode(node, "Size").isNull())
    {
        QString size = WWidget::selectNodeQString(node, "Size");
        int x = size.left(size.indexOf(",")).toInt();
        int y = size.mid(size.indexOf(",")+1).toInt();
        m_pTabWidget->setFixedSize(x,y);
    }
}


void MixxxView::setupTrackSourceViewWidget(QDomNode node)
{

    //Setup colors:
    //Foreground color
    QColor fgc(0,255,0);
    if (!WWidget::selectNode(node, "FgColor").isNull()) {

	fgc.setNamedColor(WWidget::selectNodeQString(node, "FgColor"));

	//m_pLibrarySidebar->setForegroundColor(WSkinColor::getCorrectColor(fgc));

	// Row colors
	if (!WWidget::selectNode(node, "BgColorRowEven").isNull())
	    {
	        QColor r1;
	        r1.setNamedColor(WWidget::selectNodeQString(node, "BgColorRowEven"));
		r1 = WSkinColor::getCorrectColor(r1);
		QColor r2;
		r2.setNamedColor(WWidget::selectNodeQString(node, "BgColorRowUneven"));
		r2 = WSkinColor::getCorrectColor(r2);

		// For now make text the inverse of the background so it's readable
		// In the future this should be configurable from the skin with this
		// as the fallback option
		QColor text(255 - r1.red(), 255 - r1.green(), 255 - r1.blue());

	        QPalette Rowpalette = palette();
	        Rowpalette.setColor(QPalette::Base, r1);
	        Rowpalette.setColor(QPalette::AlternateBase, r2);
		Rowpalette.setColor(QPalette::Text, text);

	        m_pLibrarySidebar->setPalette(Rowpalette);
	    }
    }

}

void MixxxView::slotSetupTrackConnectionsCh1(TrackPointer pTrack)
{
    //Note: This slot gets called when Player emits a newTrackLoaded() signal.
    //Connect the track to the waveform overview widget, so it updates when the
    //wavesummary is finished generating.
    connect(pTrack.data(), SIGNAL(wavesummaryUpdated(TrackInfoObject*)),
            m_pOverviewCh1, SLOT(slotLoadNewWaveform(TrackInfoObject*)));
    //Connect the track to the BPM readout in the GUI, so it updates when the
    //BPM is finished being calculated.
    connect(pTrack.data(), SIGNAL(bpmUpdated(double)),
            m_pNumberBpmCh1, SLOT(setValue(double)));
}

void MixxxView::slotSetupTrackConnectionsCh2(TrackPointer pTrack)
{
    //Note: This slot gets called when Player emits a newTrackLoaded() signal.
    //Connect the track to the waveform overview widget, so it updates when the
    //wavesummary is finished generating.
    connect(pTrack.data(), SIGNAL(wavesummaryUpdated(TrackInfoObject*)),
            m_pOverviewCh2, SLOT(slotLoadNewWaveform(TrackInfoObject*)));
    //Connect the track to the BPM readout in the GUI, so it updates when the
    //BPM is finished being calculated.
    connect(pTrack.data(), SIGNAL(bpmUpdated(double)),
            m_pNumberBpmCh2, SLOT(setValue(double)));

}

void MixxxView::slotUpdateTrackTextCh1(TrackPointer pTrack)
{
	if (m_pTextCh1)
		m_pTextCh1->setText(pTrack->getInfo());
}

void MixxxView::slotUpdateTrackTextCh2(TrackPointer pTrack)
{
	if (m_pTextCh2)
		m_pTextCh2->setText(pTrack->getInfo());
}

void MixxxView::slotClearTrackTextCh1(TrackPointer pTrack)
{
	if (m_pTextCh1)
		m_pTextCh1->setText("");
}

void MixxxView::slotClearTrackTextCh2(TrackPointer pTrack)
{
	if (m_pTextCh2)
		m_pTextCh2->setText("");
}


<|MERGE_RESOLUTION|>--- conflicted
+++ resolved
@@ -104,18 +104,6 @@
     Player* pPlayer1 = m_pPlayerManager->getPlayer(1);
     Player* pPlayer2 = m_pPlayerManager->getPlayer(2);
     
-
-<<<<<<< HEAD
-    connect(pPlayer1, SIGNAL(newTrackLoaded(TrackInfoObject *)),
-            m_pWaveformRendererCh1, SLOT(slotNewTrack(TrackInfoObject *)));
-    connect(pPlayer2, SIGNAL(newTrackLoaded(TrackInfoObject *)),
-            m_pWaveformRendererCh2, SLOT(slotNewTrack(TrackInfoObject *)));
-    connect(pPlayer1, SIGNAL(unloadingTrack(TrackInfoObject*)),
-            m_pWaveformRendererCh1, SLOT(slotUnloadTrack(TrackInfoObject*)));
-    connect(pPlayer2, SIGNAL(unloadingTrack(TrackInfoObject*)),
-            m_pWaveformRendererCh2, SLOT(slotUnloadTrack(TrackInfoObject*)));
-    
-=======
     connect(pPlayer1, SIGNAL(newTrackLoaded(TrackPointer)),
             m_pWaveformRendererCh1, SLOT(slotNewTrack(TrackPointer)));
     connect(pPlayer2, SIGNAL(newTrackLoaded(TrackPointer)),
@@ -124,7 +112,6 @@
             m_pWaveformRendererCh1, SLOT(slotUnloadTrack(TrackPointer)));
     connect(pPlayer2, SIGNAL(unloadingTrack(TrackPointer)),
             m_pWaveformRendererCh2, SLOT(slotUnloadTrack(TrackPointer)));
->>>>>>> e4ff0413
 
     // Default values for visuals
     m_pTextCh1 = 0;
@@ -169,39 +156,24 @@
 
  	 //Connect the players to the waveform overview widgets so they
  	 //update when a new track is loaded.
-<<<<<<< HEAD
- 	connect(pPlayer1, SIGNAL(newTrackLoaded(TrackInfoObject*)),
-          m_pOverviewCh1, SLOT(slotLoadNewWaveform(TrackInfoObject*)));
-  connect(pPlayer1, SIGNAL(unloadingTrack(TrackInfoObject*)),
-          m_pOverviewCh1, SLOT(slotUnloadTrack(TrackInfoObject*)));
-	connect(pPlayer2, SIGNAL(newTrackLoaded(TrackInfoObject*)),
-          m_pOverviewCh2, SLOT(slotLoadNewWaveform(TrackInfoObject*)));
-  connect(pPlayer2, SIGNAL(unloadingTrack(TrackInfoObject*)),
-          m_pOverviewCh2, SLOT(slotUnloadTrack(TrackInfoObject*)));
-          
-    
-          
-=======
- 	connect(pPlayer1, SIGNAL(newTrackLoaded(TrackPointer)),
+    connect(pPlayer1, SIGNAL(newTrackLoaded(TrackPointer)),
           m_pOverviewCh1, SLOT(slotLoadNewWaveform(TrackPointer)));
-  connect(pPlayer1, SIGNAL(unloadingTrack(TrackPointer)),
+    connect(pPlayer1, SIGNAL(unloadingTrack(TrackPointer)),
           m_pOverviewCh1, SLOT(slotUnloadTrack(TrackPointer)));
-	connect(pPlayer2, SIGNAL(newTrackLoaded(TrackPointer)),
+    connect(pPlayer2, SIGNAL(newTrackLoaded(TrackPointer)),
           m_pOverviewCh2, SLOT(slotLoadNewWaveform(TrackPointer)));
-  connect(pPlayer2, SIGNAL(unloadingTrack(TrackPointer)),
+    connect(pPlayer2, SIGNAL(unloadingTrack(TrackPointer)),
           m_pOverviewCh2, SLOT(slotUnloadTrack(TrackPointer)));
->>>>>>> e4ff0413
-
 
 	//Connect the players to some other widgets, so they get updated when a
 	//new track is loaded.
-	connect(pPlayer1, SIGNAL(newTrackLoaded(TrackPointer)),
+    connect(pPlayer1, SIGNAL(newTrackLoaded(TrackPointer)),
           this, SLOT(slotUpdateTrackTextCh1(TrackPointer)));
-  connect(pPlayer1, SIGNAL(unloadingTrack(TrackPointer)),
+    connect(pPlayer1, SIGNAL(unloadingTrack(TrackPointer)),
           this, SLOT(slotClearTrackTextCh1(TrackPointer)));
-	connect(pPlayer2, SIGNAL(newTrackLoaded(TrackPointer)),
+    connect(pPlayer2, SIGNAL(newTrackLoaded(TrackPointer)),
           this, SLOT(slotUpdateTrackTextCh2(TrackPointer)));
-  connect(pPlayer2, SIGNAL(unloadingTrack(TrackPointer)),
+    connect(pPlayer2, SIGNAL(unloadingTrack(TrackPointer)),
           this, SLOT(slotClearTrackTextCh2(TrackPointer)));
 
 	//Setup a connection that allows us to connect the TrackInfoObjects that
@@ -211,18 +183,10 @@
 	//notify the waveform overview widgets to update once the waveform
 	//summary has finished generating. This connection gives us a way to
 	//create that connection at runtime.)
-<<<<<<< HEAD
-	connect(pPlayer1, SIGNAL(newTrackLoaded(TrackInfoObject*)),
-		this, SLOT(slotSetupTrackConnectionsCh1(TrackInfoObject*)));
-	connect(pPlayer2, SIGNAL(newTrackLoaded(TrackInfoObject*)),
-		this, SLOT(slotSetupTrackConnectionsCh2(TrackInfoObject*)));
-    
-=======
 	connect(pPlayer1, SIGNAL(newTrackLoaded(TrackPointer)),
 		this, SLOT(slotSetupTrackConnectionsCh1(TrackPointer)));
 	connect(pPlayer2, SIGNAL(newTrackLoaded(TrackPointer)),
 		this, SLOT(slotSetupTrackConnectionsCh2(TrackPointer)));
->>>>>>> e4ff0413
 
 	// Connect search box signals to the library
 	connect(m_pLineEditSearch, SIGNAL(search(const QString&)),
@@ -261,9 +225,6 @@
 	m_pWaveformRendererCh2 = NULL;
     }
     
-    if(m_pSampler) {
-        delete m_pSampler;
-    }
 }
 
 void MixxxView::checkDirectRendering()
