--- conflicted
+++ resolved
@@ -720,44 +720,7 @@
                 }
             }
 
-<<<<<<< HEAD
-	    // persistent: m_pComboBox
-            else if (node.nodeName()=="ComboBox")
-            {
-                if (m_pComboBox == 0) {
-                    m_pComboBox = new QComboBox(this);
-                    m_pComboBox->addItem( "Library" , TABLE_MODE_LIBRARY );
-                    m_pComboBox->addItem( "Play Queue", TABLE_MODE_PLAYQUEUE );
-                    m_pComboBox->addItem( "Browse", TABLE_MODE_BROWSE );
-                    m_pComboBox->addItem( "Playlists", TABLE_MODE_PLAYLISTS );
-                    QDir promoDir(m_pconfig->getConfigPath() + QString(MIXXX_PROMO_DIR));
-                    if (promoDir.exists())
-                        m_pComboBox->addItem( "Free Tracks", TABLE_MODE_PROMO );
-                    // m_pComboBox->addItem( "iPod", TABLE_MODE_IPOD );
-                    m_pComboBox->installEventFilter(m_pKeyboard);
-
-                    //Add the combo box to the the library page's layout.
-                    m_pLibraryPageLayout->addWidget(m_pComboBox, 0, 0, Qt::AlignLeft); //Row 0, col 0
-                }
-                /*
-                // Set position
-                QString pos = WWidget::selectNodeQString(node, "Pos");
-                int x = pos.left(pos.indexOf(",")).toInt();
-                int y = pos.mid(pos.indexOf(",")+1).toInt();
-                m_pComboBox->move(x,y);
-                */
-
-                // Size
-                QString size = WWidget::selectNodeQString(node, "Size");
-                int x = size.left(size.indexOf(",")).toInt();
-                int y = size.mid(size.indexOf(",")+1).toInt();
-                m_pComboBox->setFixedSize(x,y);
-                m_pComboBox->show();
-            }
-
-=======
             /*
->>>>>>> 5481b58d
             // persistent: m_pLineEditSearch
             else if (node.nodeName()=="Search")
             {
@@ -767,17 +730,6 @@
                     m_pLineEditSearch = new WSearchLineEdit(path, this);
                     m_pLibraryPageLayout->addWidget(m_pLineEditSearch, 0, 2, Qt::AlignRight); //Row 0, col 2
                 }
-<<<<<<< HEAD
-
-                /*
-                // Set position
-                QString pos = WWidget::selectNodeQString(node, "Pos");
-                int x = pos.left(pos.indexOf(",")).toInt();
-                int y = pos.mid(pos.indexOf(",")+1).toInt();
-                m_pLineEditSearch->move(x+35,y);
-                */
-=======
->>>>>>> 5481b58d
 
                 // Size
                 QString size = WWidget::selectNodeQString(node, "Size");
@@ -804,12 +756,6 @@
 
                     // Create the pages that go in the tab widget
                     m_pTabWidgetLibraryPage = new QWidget(this);
-<<<<<<< HEAD
-                    //m_pTabWidgetEffectsPage = new QWidget();
-
-                    m_pLADSPAView = new LADSPAView(this);
-                    m_pTabWidgetEffectsPage = m_pLADSPAView;
-=======
 #ifdef __LADSPA__
                     m_pLADSPAView = new LADSPAView(this);
                     m_pTabWidgetEffectsPage = m_pLADSPAView;
@@ -817,7 +763,6 @@
                     m_pTabWidgetEffectsPage = new QWidget();
 #endif
 
->>>>>>> 5481b58d
                     //Set the margins to be 0 for all the layouts.
                     m_pLibraryPageLayout->setContentsMargins(0, 0, 0, 0);
                     //m_pEffectsPageLayout->setContentsMargins(0, 0, 0, 0);
@@ -847,31 +792,6 @@
                     m_pLibraryWidget = new WLibrary(m_pSplitter);
                     m_pLibraryWidget->installEventFilter(m_pKeyboard);
 
-<<<<<<< HEAD
-                if (m_pTrackTableView == 0) {
-                    m_pTrackTableView = new WTrackTableView(this, pConfig);
-                    //Add the track table to the library page's layout, so it's positioned/sized automatically
-                    m_pLibraryPageLayout->addWidget(m_pTrackTableView,
-                                                    1, 0, //From row 1, col 0,
-                                                    1,    //Span 1 row
-                                                    3,    //Span 3 cols
-                                                    0);   //Default alignment
-
-                    //Add the library page to the tab widget.
-                    m_pTabWidget->addWidget(m_pTabWidgetLibraryPage);//, tr("Library"));
-
-                    //Add the effects page to the tab widget.
-                    m_pTabWidget->addWidget(m_pTabWidgetEffectsPage);//, tr("Effects"));
-
-                    /*
-                    //XXX: Re-enable this to get the tab widget back, post 1.7.0 release.
-                    //Add the library page to the tab widget.
-                    m_pTabWidget->addWidget(m_pTabWidgetLibraryPage, tr("Library"));
-
-                    //Add the effects page to the tab widget.
-                    m_pTabWidget->addWidget(m_pTabWidgetEffectsPage, tr("Effects"));
-		    */
-=======
                     
                     m_pLibrarySidebar = new WLibrarySidebar(m_pSplitter);
                     m_pLibrarySidebar->installEventFilter(m_pKeyboard);
@@ -917,7 +837,6 @@
                     // Add the effects page to the tab widget.
                     //m_pTabWidget->addTab(m_pTabWidgetEffectsPage, tr("Effects"));
                     m_pTabWidget->addWidget(m_pTabWidgetEffectsPage);
->>>>>>> 5481b58d
                 }
 
                 //Move the tab widget into position and size it properly.
