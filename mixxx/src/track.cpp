--- conflicted
+++ resolved
@@ -77,11 +77,7 @@
 #include "defs_mixxxcmetrics.h"
 #endif
 
-<<<<<<< HEAD
 Track::Track(QString location, MixxxView * pView, ConfigObject<ConfigValue> *config,
-=======
-Track::Track(QString location, MixxxView * pView, ConfigObject<ConfigValue> *config, 
->>>>>>> e15309c3
              EngineBuffer * pBuffer1, EngineBuffer * pBuffer2,
              AnalyserQueue* analyserQueue)
 {
