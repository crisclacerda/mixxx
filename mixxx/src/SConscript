#!/usr/bin/env python
# -*- coding: utf-8 -*-
import os
import sys
import SCons
import shutil

#TODO:
#-figure out what files actually need what defines and write separate builder lines for them (so that changing a #define doesn't cause a rebuild of everything)
#-
#-

# BIG FAT WARNING:
# Make sure you use TABS for indentation, NOT spaces! (Python likes spaces well enough, but would much prefer to share tea time with tabs)
#
#   ####       ####  ##########  #####    #####  #####    #####  #####    #####
#   ######   ######     ####      #####  #####    #####  #####    #####  #####
#   #### ## ## ####     ####        ########        ########        ########
#   ####   #   ####     ####      #####  #####    #####  #####    #####  #####
#   ####       ####  ##########  #####    #####  #####    #####  #####    #####
#
#  #############################################################################
#    #########################################################################
#

#
#Useful functions
#

print "WE ARE IN:", os.getcwd()

plugins = []

def getSVNRevision(): # GPL code taken from http://trac.zeitherrschaft.org/zzub/browser/trunk/SConstruct
	# if this is a repository, take the string from svnversion
	svnversionpath = env.WhereIs('svnversion', os.environ['PATH'])
	if os.path.isdir('../.svn') and (svnversionpath != None):  # we always start in .obj for some reason, so we must use ../.svn
		rev = os.popen('svnversion ..').readline().strip()
		if rev != "" and rev != "exported":
			return rev
	return ""

def getBZRRevision():
	return os.popen("bzr revno").readline().strip()

def getMixxxVersion():
	defs = File('#src/defs_version.h') #have to handle out-of-tree building, that's why the '#' :(
	#p = os.popen('grep -m 1 "#define VERSION" %s' % defs) #this is not cross-platform
	#version = p.readline()
	#p.close()

	for line in open(str(defs)).readlines():
		if line.strip().startswith("#define VERSION"):
			version = line
			break
	else:
		raise ValueError("Version not found")

	#given "#define VERSION "...."" extract "....":
	version = version.split()[-1].replace('"', '')
	return version

#Check for FFMPEG support
def CheckFFMPEG(conf, sources):
	flags_ffmpeg = ARGUMENTS.get('ffmpeg', 0)
	if int(flags_ffmpeg):
		if platform == 'linux' or 'osx':
			#Check for libavcodec, libavformat
			#I just randomly picked version numbers lower than mine for this - Albert
			if not conf.CheckForPKG('libavcodec', '51.20.0'):
				print 'libavcodec not found.'
				Exit(1)
			if not conf.CheckForPKG('libavformat', '51.1.0'):
				print 'libavcodec not found.'
				Exit(1)
			else:
				#Grabs the libs and cflags for ffmpeg
				env.ParseConfig('pkg-config libavcodec --silence-errors --cflags --libs')
				env.ParseConfig('pkg-config libavformat --silence-errors --cflags --libs')
				env.Append(CPPDEFINES = '__FFMPEGFILE__')
		else:
			# aptitude install libavcodec-dev libavformat-dev liba52-0.7.4-dev libdts-dev
			env.Append(LIBS = 'avcodec')
			env.Append(LIBS = 'avformat')
			env.Append(LIBS = 'z')
			env.Append(LIBS = 'a52')
			env.Append(LIBS = 'dts')
			env.Append(LIBS = 'gsm')
			env.Append(LIBS = 'dc1394_control')
			env.Append(LIBS = 'dl')
			env.Append(LIBS = 'vorbisenc')
			env.Append(LIBS = 'raw1394')
			env.Append(LIBS = 'avutil')
			env.Append(LIBS = 'vorbis')
			env.Append(LIBS = 'm')
			env.Append(LIBS = 'ogg')
			env.Append(CPPDEFINES = '__FFMPEGFILE__')
		sources += Split("""soundsourceffmpeg.cpp """)
		print "Not working FFMPEG support... enabled"
	else:
		print "Not working FFMPEG support... disabled"
	return


# Checks for pkg-config on Linux
def CheckForPKGConfig( context, version='0.0.0' ):
	context.Message( "Checking for pkg-config (at least version %s)... " % version )
	ret = context.TryAction( "pkg-config --atleast-pkgconfig-version=%s" %version )[0]
	context.Result( ret )
	return ret

# Uses pkg-config to check for a minimum version
def CheckForPKG( context, name, version="" ):
	if version == "":
		context.Message( "Checking for %s... \t" % name )
		ret = context.TryAction( "pkg-config --exists '%s'" % name )[0]
	else:
		context.Message( "Checking for %s (%s or higher)... \t" % (name,version) )
		ret = context.TryAction( "pkg-config --atleast-version=%s '%s'" % (version,name) )[0]
		context.Result( ret )
	return ret

def getFlags(env, argflag, default=0):
	"""
	* get value passed as an argument to scons as argflag=value
	* if no value is passed to scons use stored value
	* if no value is stored, use default
	Returns the value and stores it in env[argflag]
	"""
	flags = ARGUMENTS.get(argflag, -1)
	if int(flags) < 0:
		if env.has_key(argflag):
			flags = env[argflag]
		else: #default value
			flags = default
	env[argflag] = flags
	return flags

###### MAIN LINE ######
#######################


Import('platform')
Import('machine')	#CPU architecture for optimization
Import('architecture')	#CPU type & binary format for optimization

#Figure out what the QT path is


default_qtdir = {'linux': '/usr/share/qt4',
		 'bsd': '/usr/local/lib/qt4',
		 'osx': '/usr/lib/Qt-4.5', #XXX this should be smarter, we just need qt4 so we should accept the highest version that matches /usr/lib/Qt-4.*.*/
		 'win32': 'C:\\qt\\4.5.1',
		 'win64': 'C:\\qt\\4.5.1'}[platform]	 #ditto

#Read the qtdir flag, if it was set explicitly
flags_qtdir = ARGUMENTS.get('qtdir', os.environ.get('QTDIR', default_qtdir)) #environ['QTDIR'] there is mainly for the benefit of MSVC
if not os.path.exists(flags_qtdir):
	print "Error: QT path does not exist or QT4 is not installed."
	print "Please specify your QT path by running 'scons qtdir=[path]'"
	Exit(1)
elif flags_qtdir.find("qt3") != -1 or flags_qtdir.find("qt/3") != -1:
	print "Error: Mixxx now requires QT4 instead of QT3 - please use your QT4 path with the qtdir build flag."
	Exit(1)
else:
	print "QT path: " + flags_qtdir



#Set up our environment, tell SCONS to use its QT tools, and set some enviroment variables for it.
#The ENV = os.environ part pulls in your existing environment variables. This is useful for awkward Linux setups
#and on Windows where all the paths are set in the shell.
if platform in ('linux', 'bsd'):
	env = Environment(tools=['default','qt4'], toolpath=['#build/'], QTDIR=flags_qtdir, ENV = os.environ)
	#Whoever hacked this in, it breaks scons for people who've set PKG_CONFIG_PATH in their shell. - Albert
 	#os.environ['PKG_CONFIG_PATH']=flags_qtdir+'lib/pkgconfig'  #Set the PKG_CONFIG_PATH explicitly, handles multiple QT 4.x installations
elif platform == 'osx':
	env = Environment(tools=['default', 'qt4', 'OSConsX'], toolpath=['#build/', '#/build/osx/'], ENV = os.environ)
elif 'win' in platform:
	#Pull in the environment's variables for win32...
	env = Environment(tools=['default','qt4', 'msvs'], toolpath=['#build/'], QTDIR=flags_qtdir, QT_LIB='', VCINSTALLDIR = os.getenv('VCInstallDir'), ENV = os.environ)
else:
	raise Exception("Unknown platform, didn't make a env variable. Crashing")

env['MIXXX_VERSION'] = getMixxxVersion() #should this be in the env?
env['CPPDEFINES'] = [''] #Initialize this as a list, fixes a bug where first CPPDEFINE would get mangled

## Global cache directory
## Put all project files in it so a rm -rf cache will clean up the config
if not env.has_key('CACHEDIR'):
	env['CACHEDIR'] = str(Dir('#cache/'))
if not os.path.isdir(env['CACHEDIR']):
	os.mkdir(env['CACHEDIR'])

## Avoid spreading .sconsign files everywhere
#env.SConsignFile(env['CACHEDIR']+'/scons_signatures')
## WARNING - We found that the above line causes SCons to randomly not find
##           dependencies for some reason. It might not happen right away, but
##           a good number of users found that it caused weird problems - Albert (May 15/08)


#Hijack scons -h and --help
cachefile = str(env['CACHEDIR']) + 'custom.py'
#opts = Options(cachefile)
vars = Variables(cachefile)
vars.Add('prefix', 'Set to your install prefix', '/usr/local')
vars.Add('qtdir', 'Set to your QT4 directory', '/usr/share/qt4')
vars.Add('hifieq', 'Set to 1 to enable high quality EQs', 1)
vars.Add('ipod', 'Set to 1 to enable iPod support through libgpod', 0)
vars.Add('ladspa', '(EXPERIMENTAL) Set to 1 to enable LADSPA plugin support', 0)
vars.Add('ffmpeg', '(EXPERIMENTAL) Set to 1 to enable FFMPEG support', 0)
vars.Add('vinylcontrol', 'Set to 1 to enable vinyl control support', 1)
vars.Add('shoutcast', 'Set to 1 to enable shoutcast support', 0)
vars.Add('cmetrics', 'Set to 1 to enable crash reporting/usage statistics via Case Metrics (This should be disabled on development builds)', 0)
vars.Add('asmlib','(EXPERIMENTAL) Set to 1 to enable linking against Agner Fog\'s hand-optimized asmlib, found at http://www.agner.org/optimize/', 0)
vars.Add('script', 'Set to 1 to enable MixxxScript/QtScript Studio support.', 0)
vars.Add('midiscript', 'Set to 1 to enable MIDI Scripting support.', 1)
vars.Add('tonal', 'Set to 1 to enable tonal analysis', 0)
vars.Add('qdebug', 'Set to 1 to enable verbose console debug output.', 1)
vars.Add('test', 'Set to 1 to build Mixxx test fixtures.', 0)
vars.Add('flac', 'Set to 1 to enable FLAC support (lossless open-source music format)', 0)
if not 'win' in platform:
	vars.Add('tuned', 'Set to 1 to optimize mixxx for this CPU (overrides "optimize")', 0)
	vars.Add('optimize', 'Set to:\n  1 for -O3 compiler optimizations\n  2 for Pentium 4 optimizations\n  3 for Intel Core optimizations\n  4 for Intel Core 2 optimizations\n  5 for Athlon-4/XP/MP optimizations\n  6 for K8/Opteron/AMD64 optimizations\n  7 for K8/Opteron/AMD64 w/ SSE3\n  8 for Celeron D (generic SSE/SSE2/SSE3) optimizations.', 1)
	vars.Add('profiling', '(DEVELOPER) Set to 1 to enable profiling using gprof (Linux) or Saturn (OS X)', 0)
	vars.Add('force32', 'Set to 1 to force GCC to compile a 32-bit binary with the -m32 flag', 0)
else:
	if platform == 'win64':
		vars.Add('tuned', 'Set to 1 to optimize mixxx for this CPU class', 0)
	vars.Add('optimize', 'Set to:\n  1 to maximize speed (/O2)\n  2 for maximum optimizations (/Ox)', 1)
	vars.Add('msvshacks', 'Set to 1 to build properly with MS Visual Studio 2005 (Express users should leave this off)', 0)
	vars.Add('msvcdebug', 'Set to 1 to link against MS libraries with debugging info (implies debug=1)', 0)
#env = Environment(options = opts)
vars.Update(env)
Help(vars.GenerateHelpText(env))

for getenv in ['CXXFLAGS', 'CCFLAGS', 'LINKFLAGS', 'LIBPATH', 'CPPPATH']:
	kwargs = {}
	if os.environ.has_key(getenv):
		kwargs[getenv] = SCons.Util.CLVar( os.environ[getenv] )
		env.Append(**kwargs)

#env.Append(CPPDEFINES=[('BUILD_REV', '"%s"' % getBZRRevision())]) #doing this forces a rebuild of everything whenever a commit happens -- not much fun
## instead, embed BZR version into build
## Put version info into a file, so it doesn't force a rebuild of everything :)
f = open("build.h","w")
try:
	f.write('#define BUILD_REV "' + getBZRRevision() + '"\n')
finally:
	f.close()

### embed SVN version into build
### Put version info into a file, so it doesn't force a rebuild of everything :)
#f = open("#.mixxx_version.h","w")
#try:
#	f.write('#define BUILD_REV "' + getSVNRevision() + '"\n')
#finally:
#	f.close()

#Mixxx sources to build
sources = Split("""

                input.cpp
                mixxxkeyboard.cpp
                configobject.cpp
                controlobjectthread.cpp
                controlobjectthreadwidget.cpp
                controlobjectthreadmain.cpp
                controlevent.cpp
                controllogpotmeter.cpp
                controlobject.cpp
                controlnull.cpp
                controlpotmeter.cpp
                controlpushbutton.cpp
                controlttrotary.cpp
                controlbeat.cpp

                dlgpreferences.cpp
                dlgprefsound.cpp
                dlgprefmidibindings.cpp
                dlgprefplaylist.cpp
                dlgprefnomidi.cpp
                dlgprefcontrols.cpp
                dlgprefbpm.cpp
                dlgbpmscheme.cpp
                dlgabout.cpp
                dlgprefeq.cpp
                dlgprefcrossfader.cpp
                dlgmidilearning.cpp
                dlgtrackinfo.cpp
                dlgprepare.cpp
                dlgautodj.cpp

                engine/enginebuffer.cpp
                engine/enginebufferscale.cpp
		engine/enginebufferscaledummy.cpp
                engine/enginebufferscalelinear.cpp
		engine/enginebufferscalereal.cpp
                engine/engineclipping.cpp
                engine/enginefilterblock.cpp
                engine/enginefilteriir.cpp
                engine/enginefilter.cpp
                engine/engineobject.cpp
                engine/enginepregain.cpp
                engine/enginevolume.cpp
                engine/enginechannel.cpp
                engine/enginemaster.cpp
                engine/enginedelay.cpp
                engine/engineflanger.cpp
                engine/enginespectralfwd.cpp
                engine/enginevumeter.cpp
                engine/enginevinylsoundemu.cpp
                engine/enginesidechain.cpp
                engine/enginefilterbutterworth8.cpp
                engine/enginexfader.cpp
                engine/enginecontrol.cpp
                engine/ratecontrol.cpp
                engine/loopingcontrol.cpp
                engine/bpmcontrol.cpp
                engine/cuecontrol.cpp
                engine/readaheadmanager.cpp
                cachingreader.cpp

                analyserqueue.cpp
		analyserwavesummary.cpp
		analyserbpm.cpp
		analyserwaveform.cpp

                midi/midimapping.cpp
                midi/midiinputmappingtablemodel.cpp
                midi/midioutputmappingtablemodel.cpp
                midi/midichanneldelegate.cpp
                midi/midistatusdelegate.cpp
                midi/midinodelegate.cpp
                midi/midioptiondelegate.cpp
                midi/midimessage.cpp
                midi/midiledhandler.cpp

                main.cpp
                controlgroupdelegate.cpp
                controlvaluedelegate.cpp
                mixxxcontrol.cpp
                mixxx.cpp
                mixxxview.cpp
                errordialog.cpp
                upgrade.cpp

                soundsource.cpp
                soundsourcemp3.cpp
                soundsourceoggvorbis.cpp

                widget/wwidget.cpp
                widget/wlabel.cpp
                widget/wnumber.cpp
                widget/wnumberpos.cpp
                widget/wnumberrate.cpp
                widget/wnumberbpm.cpp
                widget/wknob.cpp
                widget/wdisplay.cpp
                widget/wvumeter.cpp
                widget/wpushbutton.cpp
                widget/wslidercomposed.cpp
                widget/wslider.cpp
                widget/wstatuslight.cpp
		widget/woverview.cpp
		widget/wskincolor.cpp
		widget/wabstractcontrol.cpp
                widget/wsearchlineedit.cpp
		widget/wpixmapstore.cpp
				widget/hexspinbox.cpp

                mathstuff.cpp
                rtthread.cpp
                windowkaiser.cpp
                probabilityvector.cpp

                peaklist.cpp
                rotary.cpp
                wtracktableview.cpp
                widget/wtracktableviewheader.cpp
                widget/wlibrarysidebar.cpp
                widget/wlibrary.cpp
                widget/wlibrarytableview.cpp
                widget/wpreparelibrarytableview.cpp
                widget/wpreparecratestableview.cpp
                widget/wbrowsetableview.cpp
                widget/wlibrarytextbrowser.cpp
                library/preparecratedelegate.cpp
                library/trackcollection.cpp
                library/basesqltablemodel.cpp
                library/librarytablemodel.cpp
                library/preparelibrarytablemodel.cpp
                library/browsetablemodel.cpp
                library/missingtablemodel.cpp
                library/proxytrackmodel.cpp
                library/abstractxmltrackmodel.cpp
                library/rhythmboxtrackmodel.cpp
                library/rhythmboxplaylistmodel.cpp
                library/itunestrackmodel.cpp
                library/itunesplaylistmodel.cpp
                library/playlisttablemodel.cpp
                library/libraryfeature.cpp
                library/preparefeature.cpp
                library/autodjfeature.cpp
                library/mixxxlibraryfeature.cpp
                library/playlistfeature.cpp
                library/rhythmboxfeature.cpp
                library/itunesfeature.cpp
                library/browsefeature.cpp
                library/cratefeature.cpp
                library/browsefilter.cpp
                library/sidebarmodel.cpp
                library/libraryscanner.cpp
                library/libraryscannerdlg.cpp
                library/legacylibraryimporter.cpp
                library/library.cpp
                library/searchthread.cpp
                library/dao/cratedao.cpp
                library/cratetablemodel.cpp
                library/dao/cuedao.cpp
                library/dao/cue.cpp
                library/dao/trackdao.cpp
                library/dao/playlistdao.cpp
                library/dao/libraryhashdao.cpp
                library/dao/settingsdao.cpp
                library/librarymidicontrol.cpp
                library/schemamanager.cpp
                library/promotracksfeature.cpp
                library/promotrackswebview.cpp

                xmlparse.cpp
                parser.cpp
                parserpls.cpp
                parserm3u.cpp

                bpm/bpmscheme.cpp

                soundsourceproxy.cpp

                widget/wvisualsimple.cpp
                widget/wwaveformviewer.cpp
                widget/wglwaveformviewer.cpp
                waveformviewerfactory.cpp
                waveform/renderobject.cpp
                waveform/waveformrenderer.cpp
		waveform/waveformrenderbackground.cpp
		waveform/waveformrendersignal.cpp
                waveform/waveformrendersignaltiles.cpp
		waveform/waveformrendersignalpixmap.cpp
		waveform/waveformrendermark.cpp
                waveform/waveformrendermarkrange.cpp
                waveform/waveformrenderbeat.cpp


                imginvert.cpp
                imgloader.cpp
                imgcolor.cpp

                trackinfoobject.cpp
                player.cpp
                sounddevice.cpp
                soundmanager.cpp
                sounddeviceportaudio.cpp
                dlgprefrecord.cpp
                recording/enginerecord.cpp
                recording/writeaudiofile.cpp
                playerinfo.cpp

                segmentation.cpp
                """)

#Set up the library path on Windows:
if platform == 'win64':
	env.Append(CPPPATH='#/../mixxx-win64lib-msvc') #If you add more directories, separate them with a semicolon (;)
	env.Append(LIBPATH='#/../mixxx-win64lib-msvc')

if platform == 'win32':
	env.Append(CPPPATH='#/../mixxx-win32lib-msvc') #If you add more directories, separate them with a semicolon (;)
	env.Append(LIBPATH='#/../mixxx-win32lib-msvc')

if 'win' in platform:
	env.Append(CPPPATH='../../lib/ladspa') #If you add more directories, separate them with a semicolon (;)
	env.Append(LINKFLAGS = ['/nodefaultlib:libc.lib', '/nodefaultlib:libcd.lib',  '/entry:mainCRTStartup'])
	env.Append(LIBS='advapi32') # needed for PortMIDI
#'/subsystem:windows',

if platform == 'bsd':
	env.Append(CPPPATH=['/usr/include', '/usr/local/include', '/usr/X11R6/include/'])
	env.Append(LIBPATH=['/usr/lib/', '/usr/local/lib', '/usr/X11R6/lib'])
#BSD hacks
#XXX todo: move these into their proper places

	env.Append(LIBS='pthread')
	env.Append(LIBS=['ogg', 'vorbis']) #why do we need to do this on OpenBSD and not on Linux? if we don't then CheckLib("vorbisfile") fails
elif platform == 'osx':
	#Non-standard libpaths for fink and certain (most?) darwin ports
	env.Append(LIBPATH = ['/sw/lib'])
	env.Append(CPPPATH = ['/sw/include'])

	#Non-standard libpaths for darwin ports
	env.Append(LIBPATH = ['/opt/local/lib'])
	env.Append(CPPPATH = ['/opt/local/include'])


#Check for dependencies if we're not doing a clean...
#if not env.GetOption('clean') and not SCons.Util.containsAny(os.sys.argv, ['-h', '--help']):
conf = Configure(env, custom_tests = { 'CheckForPKGConfig' : CheckForPKGConfig, 'CheckForPKG' : CheckForPKG })

#TODO: Add all of the other configure checks as custom_tests properly.

# On Posix default SCons.LIBPREFIX = 'lib', on Windows default SCons.LIBPREFIX = ''

#XXX all these Exit(1) calls should be turned into a list of libs to look for and then a loop that does the exit if any(conf.CheckLib(lib) for lib in list)
if not conf.CheckLib('portaudio'):
	print 'Did not find libportaudio.a, portaudio.lib, or the PortAudio-v19 development header files - exiting!'
	Exit(1)

if not conf.CheckLib(['id3tag','libid3tag-release']):
	print 'Did not find libid3tag.a, libid3tag.lib, or the libid3tag development header files - exiting!'
	Exit(1)

if not conf.CheckLib(['mad','libmad']):
	print 'Did not find libmad.a, libmad.lib, or the libmad development header files - exiting!'
	Exit(1)

#Check for libsndfile
#if not conf.CheckLibWithHeader(['sndfile', 'libsndfile'], 'sndfile.h', 'C'):
if not conf.CheckLib(['sndfile', 'libsndfile']):
	print "Did not find libsndfile or it\'s development headers, exiting!"
	Exit(1)
else:
	#env.Append(LIBS='sndfile') #XXX is this necessary?
	env.Append(CPPDEFINES = '__SNDFILE__')
	sources.append('soundsourcesndfile.cpp') ## TODO: Convert this to a SharedLibrary, so it can be installed without having to run scons twice after a clean


#Check for Ogg and Vorbis
if platform == 'win64':
	if not conf.CheckLib('vorbisfile_static'): # For some reason this has to be checked this way on win64, otherwise it looks for the dll lib which will cause a conflict later (at line 713)
		print 'Did not find vorbisfile_static.lib or the libvorbisfile development headers, exiting!'
		Exit(1)
else:
	if not conf.CheckLib('vorbisfile'):
		print 'Did not find libvorbisfile.a, libvorbisfile.lib, or the libvorbisfile development headers, exiting!'
		Exit(1)

if not conf.CheckLib('vorbis'):
	print 'Did not find libvorbis.a, libvorbis.lib, or the libvorbisfile development headers, exiting!'
	Exit(1)

if not conf.CheckLib('ogg'):
	print 'Did not find libogg.a, libogg.lib, or the libogg development headers, exiting!'
	Exit(1)


have_flac = False
if int(getFlags(env, 'flac', 0)):
	if not conf.CheckHeader('FLAC/stream_decoder.h'):
		print 'Did not find libFLAC development headers, exiting!'
		Exit(1)
	elif not conf.CheckLib(['libFLAC', 'FLAC']):
		print 'Did not find libFLAC development libraries, exiting!'
		Exit(1)
	else:
		have_flac = True
	

## Check for OpenGL (it's messy to do it for all three platforms)
## XXX this should *NOT* have hardcoded paths like this
if not conf.CheckLib('GL') and not conf.CheckCHeader('GL/gl.h') and not conf.CheckLib('opengl32') and not conf.CheckCHeader('/System/Library/Frameworks/OpenGL.framework/Versions/A/Headers/gl.h'):
	print 'Did not find OpenGL development files, exiting!'
	Exit(1)

if not conf.CheckLib('GLU') and not conf.CheckCHeader('GL/glu.h') and not conf.CheckLib('glu32') and not conf.CheckCHeader('/System/Library/Frameworks/OpenGL.framework/Versions/A/Headers/glu.h'):
	print 'Did not find GLU development files, exiting!'
	Exit(1)

#Check if FFMPEG was enabled
CheckFFMPEG(conf, sources)

#Check for PortTime
if not conf.CheckLib(['porttime', 'libporttime']) and not conf.CheckHeader(['porttime.h']):
	print "Did not find PortTime or its development headers, exiting!"
	Exit(1)

#Check for PortMIDI & PortTime
if not conf.CheckLib(['portmidi', 'libportmidi']) and not conf.CheckHeader(['portmidi.h']):
 	print "Did not find PortMidi or its development headers, exiting!"
 	Exit(1)


sources += Split("""midi/mididevice.cpp """);
sources += Split("""midi/mididevicemanager.cpp """);
sources += Split("""midi/midideviceportmidi.cpp """);

#Platform-specific checks for Linux...
if platform == 'linux':
	#Check for g++ (yeah, SCONS is a bit dumb here)
	if os.system("which g++ > /dev/null"): #Checks for non-zero return code
		print "Did not find g++, exiting!"
		Exit(1)

	#Check for pkg-config
	if not conf.CheckForPKGConfig('0.15.0'):
		print 'pkg-config >= 0.15.0 not found.'
		Exit(1)

	#Check for QT >= 4.3
	if not conf.CheckForPKG('QtCore', '4.3'):
		print 'QT >= 4.3 not found.'
		Exit(1)
	else:
		#Grabs the QT4 include paths
		"""
		env.ParseConfig('pkg-config QtCore --silence-errors --cflags --libs')
		env.ParseConfig('pkg-config Qt3Support --silence-errors --cflags') #QT3 support breaks the build
		env.ParseConfig('pkg-config QtSql --silence-errors --cflags --libs')
		env.ParseConfig('pkg-config QtGui --silence-errors --cflags --libs')
		env.ParseConfig('pkg-config QtXml --silence-errors --cflags --libs')
		env.ParseConfig('pkg-config QtOpenGL --silence-errors --cflags --libs')
		env.ParseConfig('pkg-config QtScript --silence-errors --cflags --libs')
		"""
		#Try using David's qt4.py's Qt4-module finding thingy instead of pkg-config.
		#(This hopefully respects our qtdir=blah flag while linking now.)

		env.EnableQt4Modules([
		'QtCore',
		'QtGui',
		'QtOpenGL',
		'Qt3Support',
		'QtXml',
		'QtSvg',
		'QtSql',
		'QtScript',
		'QtXmlPatterns',
		'QtWebKit'
		#'QtUiTools',
		#'QtDesigner',
		#'QtWebKit',
		],
		debug=False,
		)

	#Another check for PortAudio-v19 # why? -kousu
	env.ParseConfig('pkg-config --cflags --libs portaudio-2.0')
		#If the above line looks like magic, it's because it really is. (Read about ParseConfig, it's nifty)

#Platform-specific checks for OS X
if platform == 'osx':

	env.Append(CPPPATH='/Library/Frameworks/OpenGL.framework/Headers/')
	env.Append(LINKFLAGS='-framework OpenGL')

	#QT4
	env.Append(LINKFLAGS = '-framework QtCore -framework QtOpenGL -framework Qt3Support -framework QtGui -framework QtSql -framework QtXml -framework QtXmlPatterns  -framework QtNetwork -framework QtSql -framework QtScript -framework QtWebKit')
	env.Append(CPPPATH = ['/Library/Frameworks/QtCore.framework/Headers/',
				'/Library/Frameworks/QtOpenGL.framework/Headers/',
				'/Library/Frameworks/Qt3Support.framework/Headers/',
				'/Library/Frameworks/QtGui.framework/Headers/',
				'/Library/Frameworks/QtXml.framework/Headers/',
				'/Library/Frameworks/QtNetwork.framework/Headers/',
				'/Library/Frameworks/QtSql.framework/Headers/',
				'/Library/Frameworks/QtWebKit.framework/Headers/',
				'/Library/Frameworks/QtScript.framework/Headers/'])

	#Non-standard libpaths for fink and darwin ports
	env.Append(LIBPATH = ['/sw/lib'])
	env.Append(CPPPATH = ['/sw/include'])

	#Check for CoreMIDI
	if not conf.CheckCXXHeader('/System/Library/Frameworks/CoreMIDI.framework/Headers/CoreMIDI.h'):
		print 'Did not find CoreMIDI framework, exiting! (Please install it)'
		Exit(1)
	else:
		env.Append(LINKFLAGS = '-framework CoreMIDI -framework CoreFoundation -framework CoreAudio -framework Carbon -framework QuickTime -framework AudioToolbox -framework AudioUnit') #Have to add the rest of these frameworks somewhere..



env = conf.Finish()

#Declare the flags for Mixxx's config/track listing files:
#The quotes are necessary, since these are used directly in C code as strings
if platform in ('linux', 'bsd'):
        _mixxx_files = [('SETTINGS_PATH','.mixxx/'), ('BPMSCHEME_FILE','mixxxbpmscheme.xml'), ('SETTINGS_FILE', 'mixxx.cfg'), ('TRACK_FILE', 'mixxxtrack.xml')]
elif platform == 'osx': #right now this is the same as linux and bsd, but these files should really go in ~/Library/Applicationsomething like the rest of OS X apps do
        _mixxx_files = [('SETTINGS_PATH','.mixxx/'), ('BPMSCHEME_FILE', 'mixxxbpmscheme.xml'), ('SETTINGS_FILE', 'mixxx.cfg'), ('TRACK_FILE', 'mixxxtrack.xml')]
elif 'win' in platform:
        _mixxx_files = [('SETTINGS_PATH','Local Settings/Application Data/Mixxx/'), ('BPMSCHEME_FILE', 'mixxxbpmscheme.xml'), ('SETTINGS_FILE', 'mixxx.cfg'), ('TRACK_FILE', 'mixxxtrack.xml')]
_mixxx_files = [(k, r'\"' + v + r'\"') for k,v in _mixxx_files] #escape the filepaths, so that they wind up as C-strings to the C-compiler (the \s are so the shell doesn't eat the ")
env.Append(CPPDEFINES=_mixxx_files)
del _mixxx_files #safety net

# say where to find resources on Unix
# XXX we should replace this with a RESOURCES_PATH and covers Win and OS X too
if platform in ('linux', 'bsd'):
	env.Append(CPPDEFINES=('UNIX_SHARE_PATH', r'\"' + os.path.join(ARGUMENTS.get('prefix', '/usr/local'),'share/mixxx') + r'\"'))

#declare platform specific flags? though we shouldn't really need these, the compilers should Just Know...
#on __APPLE__ it works like that. probably we just need to look into what the default __platform__ #defines are and search and replace in the code
env.Append(CPPDEFINES=machine)

if platform == 'linux':
	env.Append(CPPDEFINES='__LINUX__')
elif platform == 'bsd':
	env.Append(CPPDEFINES='__BSD__')
elif 'win' in platform:
	env.Append(CPPDEFINES='__WINDOWS__')
	env.Append(CPPDEFINES='UNICODE')	# Need this on Windows until we have UTF16 support in Mixxx
	if platform == 'win32':
		env.Append(CPPDEFINES='WIN32')
	if platform == 'win64':
		env.Append(CPPDEFINES='WIN64')

if platform in ('linux', 'bsd'): #a define for code that works on unix only can ask for (not sure if this is actually used anywhere)
	env.Append(CPPDEFINES='__UNIX__')

env.Append(CPPDEFINES = '__PORTAUDIO__'); #Turn on PortAudio support in Mixxx
env.Append(CPPPATH = ['.', '../', '../../']) #Fun fun fun with paths


if platform in ('linux', 'bsd'):
	env.Append(LIBS = 'Qt3Support')
	env.Append(LIBS = 'QtXml')
	env.Append(LIBS = 'QtGui')
	env.Append(LIBS = 'QtCore')
	env.Append(LIBS = 'QtNetwork')
	env.Append(LIBS = 'QtOpenGL')
	env.Append(LIBS = 'QtWebKit')
	env.Append(LIBS = 'QtScript')
	env.Append(LIBS = 'sndfile') #? we shouldn't have to do this...
	env.Append(LIBS = 'vorbisfile') #? we shouldn't have to do this...

if 'win' in platform:
	env.Append(LIBS = 'Qt3Support4'); #Win32 needs this instead of 'Qt3Support'
	env.Append(LIBS = 'QtXml4');
	env.Append(LIBS = 'QtXmlPatterns4');
	env.Append(LIBS = 'QtSql4');
	env.Append(LIBS = 'QtGui4');
	env.Append(LIBS = 'QtCore4');
	env.Append(LIBS = 'QtWebKit4');
	env.Append(LIBS = 'QtOpenGL4');
	env.Append(LIBS = 'WinMM'); #Needed for Midi stuff
	env.Append(LIBS = 'ogg_static')
	env.Append(LIBS = 'vorbis_static')
	env.Append(LIBS = 'vorbisfile_static')
	env.Append(LIBS = 'imm32')
	env.Append(LIBS = 'wsock32')
	env.Append(LIBS = 'delayimp')
	env.Append(LIBS = 'winspool')
	env.Append(LIBS = 'shell32')

env.Append(CPPDEFINES = ['QT3_SUPPORT', 'QT3_SUPPORT_WARNINGS', 'QT_THREAD_SUPPORT', 'QT_SHARED', 'QT_TABLET_SUPPORT']) #Stolen from Mixxx's build output

if platform in ('linux','bsd') or 'win' in platform:
	env.Append(CPPPATH=['$QTDIR/include/Qt3Support',
			    '$QTDIR/include/QtCore',
			    '$QTDIR/include/QtGui',
			    '$QTDIR/include/QtXml',
			    '$QTDIR/include/QtNetwork',
			    '$QTDIR/include/QtSql',
			    '$QTDIR/include/QtOpenGL',
			    '$QTDIR/include/QtWebKit',
			    '$QTDIR/include/Qt'])

if 'win' in platform:
	env.Append(CPPPATH=["$VCINSTALLDIR/include/atl", "C:/Program Files/Microsoft Platform SDK/Include/atl"])

if 'win' in platform:
	env.Append(CPPDEFINES = 'WIN32') #for soundtouch
else:
	env.Append(CCFLAGS = Split(""" -pipe -Wall -W -g """)) # omghax
	env.Append(LINKFLAGS = Split(""" -pipe -Wall -W -g"""))
	if platform != 'osx':
		env.Append(LINKFLAGS = "-Wl,-rpath,$QTDIR/lib")
	env.Append(LINKFLAGS = "-Wl,-rpath,$QTDIR/lib")
	env.Append(CPPDEFINES = "_REENTRANT")

#Uic these guys (they're moc'd automatically after this) - Generates the code for the QT UI forms
env.Uic4('dlgpreferencesdlg.ui')
env.Uic4('dlgprefsounddlg.ui')
env.Uic4('dlgprefmidibindingsdlg.ui')
env.Uic4('dlgprefplaylistdlg.ui')
env.Uic4('dlgprefnomididlg.ui')
env.Uic4('dlgprefcontrolsdlg.ui')
env.Uic4('dlgprefeqdlg.ui')
env.Uic4('dlgprefcrossfaderdlg.ui')
env.Uic4('dlgprefbpmdlg.ui')
env.Uic4('dlgbpmschemedlg.ui')
# env.Uic4('dlgbpmtapdlg.ui')
env.Uic4('dlgprefvinyldlg.ui')
env.Uic4('dlgprefrecorddlg.ui')
env.Uic4('dlgaboutdlg.ui')
env.Uic4('dlgmidilearning.ui')
env.Uic4('dlgtrackinfo.ui')
env.Uic4('dlgprepare.ui')
env.Uic4('dlgautodj.ui')

#Add the QRC file which compiles in some extra resources (prefs icons, etc.)
env.Qrc('#res/mixxx.qrc')
sources += Split(""" #res/qrc_mixxx.cc """)

if 'win' in platform:
	env.RES('mixxx.rc')
	sources += Split(""" mixxx.res """)

#Tell SCons to build libraries that are bundled with Mixxx
#===================================================

#SoundTouch
#XXX this should be done with a subsconscript

soundtouch_path = 'soundtouch-1.4.1'

env.Append(CPPPATH=['#lib/'+soundtouch_path])
sources += Split("""engine/enginebufferscalest.cpp
                    #lib/""" + soundtouch_path + """/SoundTouch.cpp
                    #lib/""" + soundtouch_path + """/TDStretch.cpp
                    #lib/""" + soundtouch_path + """/RateTransposer.cpp
                    #lib/""" + soundtouch_path + """/AAFilter.cpp
                    #lib/""" + soundtouch_path + """/FIFOSampleBuffer.cpp
                    #lib/""" + soundtouch_path + """/FIRFilter.cpp
                    #lib/""" + soundtouch_path + """/PeakFinder.cpp
                    #lib/""" + soundtouch_path + """/BPMDetect.cpp
                    """)

if 'win' in platform:
	if platform == 'win32':
		sources += Split("""#lib/""" + soundtouch_path + """/cpu_detect_x86_win.cpp""")
	if platform == 'win64':
		sources += Split("""#lib/""" + soundtouch_path + """/cpu_detect_x64_win.cpp""")
else:
	if machine == 'x86_64':
		sources += Split("""#lib/""" + soundtouch_path + """/cpu_detect_x64_gcc.cpp""")
	else:
		sources += Split("""#lib/""" + soundtouch_path + """/cpu_detect_x86_gcc.cpp""")


#KissFFT
env.Append(CPPPATH=['#lib/kissfft'])
sources += Split("""#lib/kissfft/kiss_fft.c""")

#libsamplerate - Getting rid of this out of our source tree since we don't use it.
#env.Append(CPPPATH='#lib/libsamplerate')
#sources += Split("""engine/enginebufferscalesrc.cpp #lib/libsamplerate/samplerate.c #lib/libsamplerate/src_linear.c #lib/libsamplerate/src_sinc.c #lib/libsamplerate/src_zoh.c""")

#fidlib (for EQs)
#XXX this should be a SharedLib() line
env.Append(CPPPATH='#lib/fidlib-0.9.9/')
sources += Split("""#lib/fidlib-0.9.9/fidlib.c """)

## Platform-specific compile/link flags needed for fidlib
if 'win' in platform:
	env.Append(CPPDEFINES = 'T_MSVC')
	#env.Append(CXXFLAGS = '-DT_MSVC') #is this still needed?
	env.Append(LINKFLAGS = ['/nodefaultlib:LIBCMT.lib', '/nodefaultlib:LIBCMTD.lib'])
	env.Append(CXXFLAGS = '/Zc:wchar_t-') #Ugh, MSVC-only hack :( see http://www.qtforum.org/article/17883/problem-using-qstring-fromstdwstring.html
else:
	env.Append(CPPDEFINES = 'T_LINUX') #so maybe "T_LINUX" isn't really accurate for an else case, but the only platforms really in existence are Unix and Win right now, and that's all we're targetting


#Parse command-line build flags
build_flags = ""

print "\nFeatures Summary:\n================"


#High quality EQs
flags_hifieq = getFlags(env, 'hifieq', 1)
if int(flags_hifieq) == 0:
	env.Append(CPPDEFINES = ['__LOFI__', '__NO_INTTYPES__']) #Enables old crappy EQs
	print "High quality EQs... disabled"
else:
	print "High quality EQs... enabled"
	build_flags += 'hifieq '

#Experimental IPOD support
flags_ipod = getFlags(env, 'ipod', 0)
if int(flags_ipod):
	env.Append(CPPDEFINES = '__IPOD__')

	if 'win' in platform:
		env.Append(LIBS = 'gpod');
		# You must check v-this-v directory out from http://publicsvn.songbirdnest.com/vendor-binaries/trunk/windows-i686-msvc8/libgpod/
		env.Append(LIBPATH='../../../windows-i686-msvc8/libgpod/release/lib')
		# Following building the following must be added to the dist folder in order for mixxx to run with ipod support on Win32
		# \windows-i686-msvc8\libgpod\release\lib\libgpod.dll
		# \windows-i686-msvc8\glib\release\bin\libgobject-2.0-0.dll
		# \windows-i686-msvc8\glib\release\bin\libglib-2.0-0.dll
		# \windows-i686-msvc8\libiconv\release\bin\iconv.dll
		# \windows-i686-msvc8\gettext\release\binintl.dll
	if platform == 'linux' or platform == 'osx':
		# env.Append(LIBS = 'libgpod-1.0')
		# env.Append(LIBS = 'glib-2.0')
		env.ParseConfig('pkg-config libgpod-1.0 --silence-errors --cflags --libs')
		env.ParseConfig('pkg-config glib-2.0 --silence-errors --cflags --libs')

	sources += Split("""wipodtracksmodel.cpp """) #IPOD
	print "iPod support... enabled"
	build_flags += 'ipod '
else:
	print "iPod support... disabled"

#Experimental Shoutcast
flags_shoutcast = getFlags(env, 'shoutcast', 0)

if int(flags_shoutcast):
	shoutmp3 = 0
	shoutogg = 0

	conf = Configure(env, custom_tests = { 'CheckForPKGConfig' : CheckForPKGConfig, 'CheckForPKG' : CheckForPKG })
	if not conf.CheckLib('shout'):
		print "libshout was not found! Please install it or compile Mixxx without Shoutcast support using the shoutcast=0 flag."
		Exit(1)

	env.Append(CPPDEFINES = '__SHOUTCAST__')

	sources += Split(""" dlgprefshoutcast.cpp engine/engineshoutcast.cpp encoder.cpp """ )
	build_flags += 'shoutcast '


	if conf.CheckLibWithHeader('mp3lame', 'lame/lame.h', 'C'):
		env.Append(CPPDEFINES = '__SHOUTCAST_LAME__')
		sources += Split(""" encodermp3.cpp """)
		shoutmp3 = 1

	if conf.CheckLib('vorbisenc'):
		env.Append(CPPDEFINES = '__SHOUTCAST_VORBIS__')
		sources += Split("""  encodervorbis.cpp """)
		shoutogg = 1


	if shoutmp3 and shoutogg:
		print "Shoutcast support (OGG/MP3)... enabled"
	elif shoutmp3:
		print "Shoutcast support (MP3)... enabled"
	elif shoutogg:
		print "Shoutcast support (OGG)... enabled"
	else:
		print "Shoutcast support... enabled"

	env.Uic4('dlgprefshoutcastdlg.ui')

else:
	print "Shoutcast support... disabled"

#LADSPA
flags_ladspa = getFlags(env, 'ladspa', 0)
if int(flags_ladspa):
	env.Append(CPPPATH=['#lib/ladspa']) #If you add more directories, separate them with a semicolon (;)
	env.Append(CPPDEFINES = '__LADSPA__')
	sources += Split("""engine/engineladspa.cpp
                            ladspa/ladspaloader.cpp
                            ladspa/ladspalibrary.cpp
                            ladspa/ladspaplugin.cpp
                            ladspa/ladspainstance.cpp
                            ladspa/ladspacontrol.cpp
                            ladspa/ladspainstancestereo.cpp
                            ladspa/ladspainstancemono.cpp
                            ladspaview.cpp
                            ladspa/ladspapreset.cpp
                            ladspa/ladspapresetmanager.cpp
                            ladspa/ladspapresetknob.cpp
                            ladspa/ladspapresetinstance.cpp
                            dlgladspa.cpp
                            ladspa/ladspapresetslot.cpp
                            """)
	plugins += SConscript(File('#lib/ladspa/SConscript'))
	env.Alias('plugins', plugins)
	print "LADSPA support... enabled"
	build_flags += 'ladspa '
else:
	print "LADSPA support... disabled"

#Vinyl Control
flags_vinylcontrol = getFlags(env, 'vinylcontrol', 1)
if int(flags_vinylcontrol):
	env.Append(CPPDEFINES = '__VINYLCONTROL__')
	sources += Split(""" vinylcontrol.cpp vinylcontrolproxy.cpp vinylcontrolscratchlib.cpp vinylcontrolxwax.cpp dlgprefvinyl.cpp vinylcontrolsignalwidget.cpp engine/enginevinylcontrol.cpp """)
	env.Append(CPPPATH='#lib/xwax')
	if 'win' in platform:
		sources += Split("""#lib/xwax/timecoder_win32.c """)
	else:
		sources += Split("""#lib/xwax/timecoder.c """)
	env.Append(CPPPATH='#lib/scratchlib')
	sources += Split("""#lib/scratchlib/DAnalyse.cpp """)
	print "Vinyl Control... enabled"
	build_flags += 'vinylcontrol '
else:
	print "Vinyl Control... disabled"

flags_msvcdebug = getFlags(env, 'msvcdebug', 0)
if 'win' in platform:
	if int(flags_msvcdebug):
		env.Append(CCFLAGS = '/MDd') # required for sndfile w/ flac support on windows
		env.Append(LINKFLAGS = '/DEBUG')
		if platform == 'win64':
			env.Append(CXXFLAGS = '/Zi')
			env.Append(LINKFLAGS = '/NODEFAULTLIB:MSVCRT')
		else:
			env.Append(CXXFLAGS = '/ZI')
		print "MSVC Debugging... enabled"
		build_flags += 'msvcdebug '
	else:
		env.Append(LINKFLAGS = '/subsystem:windows')
		env.Append(CCFLAGS = '/MD') # required for sndfile w/ flac support on windows
		print "MSVC Debugging... disabled"


flags_tonal = getFlags(env, 'tonal', 0)
if int(flags_tonal):
	print "Tonal analysis... enabled"
	build_flags += 'tonal '
	sources += Split("""tonal/FourierTransform.cxx tonal/Segmentation.cxx
			tonal/tonalanalyser.cpp tonal/ConstantQTransform.cxx
			tonal/ConstantQFolder.cxx""")
else:
	print "Tonal analysis... disabled"


<<<<<<< HEAD
flags_m4a = getFlags(env, 'm4a', 0)
if int(flags_m4a):
	print "Apple M4A audio file support...",
	if have_m4a:
		print "enabled"

		# If the compile did not work, then enable the M4AHACK define.
		if have_faad_26:
			env.Append(CPPDEFINES = '__M4AHACK__')
			print "libfaad 2.6 compatibility mode... enabled"

		if have_mp4v2_h:
			env.Append(CPPDEFINES = '__MP4V2__')

	#	env.ParseConfig('pkg-config libmp4v2-dev --silence-errors --cflags --libs') # no pkg-config data for libmp4v2-dev
	#	FIXME: should do conf.CheckCHeader('mp4.h') or something...
		env.Append(CPPDEFINES = '__M4A__')
		build_flags += 'm4a '
		sources += Split("""soundsourcem4a.cpp""");  # MP4/M4A Support
		env.Append(LIBS = 'libmp4v2')
		env.Append(LIBS = 'libfaad')
	else:
		print "not found (did you install libmp4v2 and libfaad?)"
else:
	print "Apple M4A audio file support... disabled"

if int(getFlags(env, 'flac', 0)):
	print "libFLAC support ...",
	if have_flac:
		print "enabled"
		build_flags += 'flac '
		sources += Split(""" soundsourceflac.cpp """)
		env.Append(LIBS = 'libFLAC')
		env.Append(CPPDEFINES = '__LIBFLAC__')
	else:
		print "disabled"

=======
>>>>>>> 6f77168a
def build_gtest():
	gtest_dir = env.Dir("#lib/gtest-1.3.0")
	gtest_dir.addRepository(env.Dir('#lib/gtest-1.3.0'))
	#env['EXE_OUTPUT'] = '#/lib/gtest-1.3.0/bin'  # example, optional
	env['LIB_OUTPUT'] = '#/lib/gtest-1.3.0/lib'
	Export('env')
	env.SConscript(env.File('scons/SConscript', gtest_dir))

	env.Append(LIBPATH="#lib/gtest-1.3.0/lib")
	env.Append(LIBS = 'gtest')
	env.Append(CPPPATH="#lib/gtest-1.3.0/include")

def build_tests():
	test_sources = (Glob('test/*.cpp', strings=True) + [x for x in sources if x != "main.cpp"])
	env.Program(target='mixxx-test', source=test_sources)
	Command("../mixxx-test", "./mixxx-test", Copy("$TARGET", "$SOURCE"))

def run_tests():
	ret = Execute("./mixxx-test")
	if ret != 0:
		print "WARNING: Not all tests pass. See mixxx-test output."
		Exit(ret)

flags_test = getFlags(env, 'test', 0) or 'test' in BUILD_TARGETS

if int(flags_test):
	print "Test suite... enabled"
	build_gtest()
	build_flags += 'test '
else:
	print "Test suite... disabled"

# Script Studio
flags_script = getFlags(env, 'script', 0)
if int(flags_script):
	if 'win' in platform:
		env.Append(LIBS = 'QtScript4')
	elif platform == 'linux':
		env.Append(LIBS = 'QtScript')
	elif platform == 'osx':
		#XXX put in logic here to add a -framework QtScript
		#env.Append(
		pass
	print "MixxxScript Studio... enabled"

	build_flags += 'script '
	sources += Split("""script/scriptengine.cpp script/scriptcontrolqueue.cpp
			script/scriptstudio.cpp script/scriptrecorder.cpp
			script/playinterface.cpp script/macro.cpp
			script/scriptcontrolevent.cpp script/trackcontrolevent.cpp
			script/numbercontrolevent.cpp script/numberrecorder.cpp
			script/macrolist.cpp script/trackrecorder.cpp
			script/sdatetime.cpp script/signalrecorder.cpp
			script/macrolistitem.cpp script/qtscriptinterface.cpp""")
	env.Append(CPPPATH = '$QTDIR/include/QtScript')
	env.Append(CPPDEFINES = '__SCRIPT__')

	env.Uic4('script/scriptstudio.ui')
else:
	flags_script = 0
	print "MixxxScript Studio... disabled"

# MIDI Scripting
flags_midiscript = getFlags(env, 'midiscript', 0)
if int(flags_midiscript):
	if 'win' in platform:
		env.Append(LIBS = 'QtScript4')
	elif platform == 'linux':
		env.Append(LIBS = 'QtScript')
	elif platform == 'osx':
		#XXX put in logic here to add a -framework QtScript
		#env.Append(
		pass
	print "MIDI Scripting... enabled"

	build_flags += 'midiscript '
	sources += Split("""midi/midiscriptengine.cpp""")
	env.Append(CPPPATH = '$QTDIR/include/QtScript')
	env.Append(CPPDEFINES = '__MIDISCRIPT__')
else:
	flags_midiscript = 0
	print "MIDI Scripting... disabled"

# Profiling and Optimization
if platform == 'linux':
	flags_profiling = getFlags(env, 'profiling', 0)
	if int(flags_profiling):
		env.Append(CCFLAGS = '-pg')
		env.Append(LINKFLAGS = '-pg')
		print "gprof (Linux) profiling support... enabled"
		build_flags += 'profiling '
	else:
		print "gprof (Linux) profiling support... disabled"

if platform == 'osx':
	flags_profiling = getFlags(env, 'profiling', 0)
	if int(flags_profiling):
		env.Append(CCFLAGS = '-finstrument-functions')
		env.Append(LINKFLAGS = '-lSaturn')
		print "Saturn (OS X) profiling support... enabled"
		build_flags += 'profiling '
	else:
		print "profiling profiling support... disabled"

flags_tuned = getFlags(env, 'tuned', 0)
if int(flags_tuned):
	if not 'win' in platform:
		ccv = env['CCVERSION'].split('.')
		if int(ccv[0]) >= 4 and int(ccv[1]) >= 2:
			env.Append(CCFLAGS = '-march=native')
			env.Append(LINKFLAGS = '-march=native')
			print "Optimizing for this CPU... yes"
			build_flags += 'tuned '
		else:
			print "Optimizing for this CPU... no (requires gcc >= 4.2.0)"
	else:
		if platform == 'win64':
			print "Optimizing for this CPU class (" + machine + ")... yes"
			env.Append(CXXFLAGS = '/favor:' + machine)
		else:
			print "Optimizing for this CPU... no (not supported on 32-bit MSVC)"
else:
	if platform == 'win64':
		if 'makerelease' in COMMAND_LINE_TARGETS:
			print "Optimizing for this CPU class... no\n  (using AMD64 due to makerelease)"
			# AMD64 architecture is used by all consumer 64-bit CPUs, even Intel ones.
			# IA64 is the Itanium processors, which we don't expect anyone to be using for DJing. :)
			env.Append(CXXFLAGS = '/favor:AMD64')

#Specific optimization
flags_optimize = getFlags(env, 'optimize', 1)
if int(flags_optimize):
	if 'win' in platform:
		if platform == 'win64':
			env.Append(LINKFLAGS = '/MACHINE:X64')
		else:
			env.Append(LINKFLAGS = '/MACHINE:X86')
		if int(flags_msvcdebug):
			print "Specific optimizations... DISABLED DUE TO DEBUG"
		else:
			print "Specific optimizations... enabled"
			build_flags += 'optimize=' + str(flags_optimize) + ' '
			env.Append(CXXFLAGS = '/GL /MP')
			env.Append(LINKFLAGS = '/LTCG:STATUS')
			if flags_optimize=='1':
				print "  Maximize speed (/O2)"
				env.Append(CXXFLAGS = '/O2')
			elif flags_optimize >= '2':
				print "  Maximum optimizations (/Ox)"
				env.Append(CXXFLAGS = '/Ox')
			if not platform == 'win64': # SSE and SSE2 are core instructions on AMD64
				if flags_optimize == '3':
					print "  SSE instructions enabled"
					env.Append(CXXFLAGS = '/arch:SSE')
				elif flags_optimize == '4':
					print "  SSE2 instructions enabled"
					env.Append(CXXFLAGS = '/arch:SSE2')
	else:
		if not int(flags_tuned):
			print "Specific optimizations... enabled"
			build_flags += 'optimize=' + str(flags_optimize) + ' '
			env.Replace(CFLAGS = '') # replace CFLAGS and CXXFLAGS with our own optimizations.
			if flags_optimize=='1':
				env.Replace(CXXFLAGS = '-O3')
			elif flags_optimize=='2':
				print "  P4 MMX/SSE optimizations enabled."
				env.Replace(CXXFLAGS = '-O3 -march=pentium4 -mmmx -msse2 -mfpmath=sse -fomit-frame-pointer -ffast-math -funroll-loops')
			elif flags_optimize=='3':
				print "  Intel Core Solo/Duo optimizations enabled."
				env.Replace(CXXFLAGS = '-O3 -march=prescott -mmmx -msse3 -mfpmath=sse -fomit-frame-pointer -ffast-math -funroll-loops')
			elif flags_optimize=='4':
				print "  Intel Core 2 optimizations enabled."
				env.Replace(CXXFLAGS = '-O3 -march=nocona -mmmx -msse3 -mfpmath=sse -ffast-math -funroll-loops')
			elif flags_optimize=='5':
				print "  Athlon Athlon-4/XP/MP optimizations enabled."
				env.Replace(CXXFLAGS = '-O3 -march=athlon-4 -mmmx -msse -m3dnow -mfpmath=sse -fomit-frame-pointer -ffast-math -funroll-loops')
			elif flags_optimize=='6':
				print "  Athlon K8/Opteron/AMD64 optimizations enabled."
				env.Replace(CXXFLAGS = '-O3 -march=k8 -mmmx -msse2 -m3dnow -mfpmath=sse -fomit-frame-pointer -ffast-math -funroll-loops')
			elif flags_optimize=='7':
				print "  Athlon K8/Opteron/AMD64 + SSE3 optimizations enabled."
				env.Replace(CXXFLAGS = '-O3 -march=k8-sse3 -mmmx -msse2 -msse3 -m3dnow -mfpmath=sse -fomit-frame-pointer -ffast-math -funroll-loops')
			elif flags_optimize=='8':
				print "  Generic SSE/SSE2/SSE3 optimizations enabled (Celeron D)."
				env.Replace(CXXFLAGS = '-O3 -mmmx -msse2 -msse3 -mfpmath=sse -fomit-frame-pointer -ffast-math -funroll-loops')
			env.Append(CXXFLAGS = ' ') # add a space to the end of CXXFLAGS
else:
	print "Specific optimizations... disabled"

#Linking with ASMLIB
flags_asmlib = getFlags(env, 'asmlib', 0)
if int(flags_asmlib):
	print "Agner Fog\'s ASMLIB (http://www.agner.org/optimize)... enabled"
	env.Append(LIBPATH='#/../asmlib')
	build_flags += 'asmlib '
	if platform == 'linux':
		env.Append(CXXFLAGS = '-fno-builtin')   #Use ASMLIB's functions instead of the compiler's
		if architecture[0] == '64bit' and not int(force32):
			env.Append(LIBS = '":alibelf64o.a"')
		else:
			env.Append(LIBS = '":alibelf32o.a"')
	elif platform == 'osx':
		env.Append(CXXFLAGS = '-fno-builtin')   #Use ASMLIB's functions instead of the compiler's
		if architecture[0] == '64bit' and not int(force32):
			env.Append(LIBS = '":alibmac64o.a"')
		else:
			env.Append(LIBS = '":alibmac32o.a"')
	elif 'win' in platform:
		env.Append(CXXFLAGS = '/Oi-')   #Use ASMLIB's functions instead of the compiler's
		if platform == 'win64':
			env.Append(LIBS = 'alibcof64o')
		else:
			env.Append(LIBS = 'alibcof32o')
	env.Append(CXXFLAGS = ' ') # add a space to the end of CXXFLAGS
else:
	print "Agner Fog\'s ASMLIB (http://www.agner.org/optimize)... disabled"

# SoundTouch Optimizations -- turn them on only if we have SSE or MMX
# enabled. It's dumb that they appear here, but they make the most sense next to
# the optimization stuff. It's safe to assume that if opt > 1, then MMX and SSE
# are enabled.
if (not 'win' in platform and int(flags_optimize) > 1) or ('win' in platform and int(flags_optimize) > 2):
    sources += Split("""#lib/""" + soundtouch_path + """/mmx_optimized.cpp #lib/""" + soundtouch_path + """/sse_optimized.cpp""")
    env.Append(CPPDEFINES='ALLOW_X86_OPTIMIZATIONS')

# Enable SoundTouch Windows 3dNow optimizations (decides at runtime if they're useful)
if 'win' in platform:
    sources += Split("""#lib/""" + soundtouch_path + """/3dnow_win.cpp""")

#Debugging output
flags_qdebug = getFlags(env, 'qdebug', 0)
if 'win' in platform:
	if int(flags_msvcdebug):
		flags_qdebug = 1		# Turn general debugging flag on too if msvcdebug is specified

if int(flags_qdebug):
	build_flags += 'qdebug '
	print "Debugging message output... enabled"
else:
	env.Append(CPPDEFINES = 'QT_NO_DEBUG_OUTPUT')
	print "Debugging message output... disabled"

#Visual Studio 2005 hacks (MSVS Express Edition users shouldn't enable this)
flags_msvshacks = getFlags(env, 'msvshacks', 0)
if int(flags_msvshacks):
	env.Append(CPPDEFINES = '__MSVS2005__')
	print "MSVS 2005 hacks... enabled"
	build_flags += 'msvshacks '
else:
	print "MSVS 2005 hacks... disabled"

#force 32-bit compile on GCC
flags_force32 = getFlags(env, 'force32', 0)
if int(flags_force32):
	env.Append(CCFLAGS = '-m32')
	env.Append(CXXFLAGS = '-m32')
	env.Append(LINKFLAGS = '-m32')
	print "Force 32-bit GCC compile... enabled"
else:
	print "Force 32-bit GCC compile... disabled"


#Case Metrics
if 'win' in platform or platform == 'linux':
	flags_cmetrics = getFlags(env, 'cmetrics', 1)
else:
	flags_cmetrics = getFlags(env, 'cmetrics', 0) # Off on OS X for now...
if int(flags_cmetrics):
	env.Append(CPPDEFINES = '__C_METRICS__')
	if 'win' in platform:
		env.Append(LIBS = 'cmetrics')
	else:
		client = 'MIXXX'
		server = 'metrics.mixxx.org' # mixxx metrics collector
		Export('env platform client server flags_force32')
		env.Append(CPPPATH='#lib/cmetrics')
		sources += SConscript('#lib/cmetrics/SConscript')
	print "Case Metrics profiling... enabled"
	build_flags += 'cmetrics '
else:
	print "Case Metrics profiling... disabled"

#env.Append(CPPDEFINES=[('BUILD_FLAGS', "'%s'" % build_flags)])

### Put flags info into a file
f = open("build.h","a")
try:
	f.write('#define BUILD_FLAGS "' + build_flags + '"\n')
finally:
	f.close()

# Print the build flags (useful if the flags have been cached, ie. if you just run "scons"
# and want to see the flags that you used last time)
print "================"
print "Building with flags: " + build_flags
print "================\n"

#Save the options to cache
vars.Save(cachefile, env)

#Tell SCons to build Mixxx
#=========================
if 'win' in platform:
	mixxx_bin = env.Program('mixxx', sources, LINKCOM  = [env['LINKCOM'], 'mt.exe -nologo -manifest ${TARGET}.manifest -outputresource:$TARGET;1'])
else:
	mixxx_bin = env.Program('mixxx', sources)

#Tell SCons to build tests
if int(flags_test):
	print "Building tests."
	build_tests()

if 'test' in BUILD_TARGETS:
	print "Running tests."
	run_tests()

#Set up the MSVC target to build a Visual Studio project/solution file
if 'msvc' in COMMAND_LINE_TARGETS:
	includes = map(str, Glob('#src/*.h'))
	includes += map(str, Glob('#src/visual/*.h'))
	#Make the project file aware of any command-line arguments that were passed...
	cmdargs = ""
	for k in SCons.Script.ARGUMENTS:
		cmdargs += " " + k + "=" + SCons.Script.ARGUMENTS[k]
	env.Append(MSVSSCONSFLAGS = cmdargs)
	#env.Append(MSVSSCONSFLAGS = ' qtdir=' + flags_qtdir)

	# This is the right way to do it but scons is stupid and doesn't copy flags in... Adam
	# Set up environment for debug target
	# TODO Handle lib versions ie /MDd /Md etc...
	#debugenv = env.Clone()
	#debugenv.Prepend(LINKFLAGS = ['/DEBUG','/PDB:dist/mixxx.pdb']) # Generate MS VC Program Debug Database
	#debugenv.Append(CXXFLAGS = '/ZI')

	msvc = env.MSVSProject(target = 'mixxx' + env['MSVSPROJECTSUFFIX'], srcs = sources, incs = includes, variant = 'Debug', runfile = '../dist/mixxx')

	# Reenable this once bug in scons is fixed...
	#msvc = env.MSVSProject(target = 'mixxx' + env['MSVSPROJECTSUFFIX'], srcs = sources, incs = includes, variant = 'Release', runfile = '../dist/mixxx')

	env.Alias('msvc', msvc)

#Set up the install target
#=========================
"""
flags_prefix = ARGUMENTS.get('prefix', '/usr/local')
if not os.path.exists(flags_prefix):
	print "Error: Prefix path does not exist!"
	Exit(1)
else:
	unix_share_path = flags_prefix + "/share"
	unix_bin_path   = flags_prefix + "/bin"
"""

#Mixxx binary
binary_files = mixxx_bin;

# Mixxx essential resource files
resource_files = Glob('#res/schema.xml')

#Soundsource plugins
Import('soundsource_plugins') #Grab these from the SConstruct above us
soundsource_plugin_files = soundsource_plugins

#Skins
skin_files = Glob('#res/skins/*')

#MIDI mappings
midimappings_files = Glob('#res/midi/*')

#Keyboard mapping(s)
keyboardmappings_files = Glob('#res/keyboard/*')

#Promo tracks
promotracks_files = Glob('#res/promo/*')

#LADSPA shizzle
ladspapresets_files = Glob('#res/ladspa_presets/*')

#Documentation
docs_files = Glob('#LICENSE')
docs_files += Glob('#README')
docs_files += Glob('#Mixxx-Manual.pdf')

#.desktop file for KDE/GNOME menu
dotdesktop_files = Glob('#src/mixxx.desktop') #XXX why is this in images/?

#Icon file for menu entry
icon_files = Glob('#res/images/mixxx-icon.png')

#Images for preferences dialog
image_files = Glob('#res/images/preferences/*')  # These are compiled in to the "mixxx" binary through mixxx.qrc

#Windows DLLs
if platform == 'win64':
	dll_files = Glob('#/../mixxx-win64lib-msvc/[!"msvc"]*.dll') # TODO: Use reference to SharedLibrary for libsndfile and others, glob only gets all files on 2+ builds after a clean.
else:
	dll_files = Glob('#/../mixxx-win32lib-msvc/[!"msvc"]*.dll') # TODO: Use reference to SharedLibrary for libsndfile and others, glob only gets all files on 2+ builds after a clean.
# dll_files = libsndfile
dll_files += Split("""$QTDIR/bin/Qt3Support4.dll $QTDIR/bin/QtCore4.dll $QTDIR/bin/QtGui4.dll $QTDIR/bin/QtNetwork4.dll $QTDIR/bin/QtOpenGL4.dll $QTDIR/bin/QtSql4.dll $QTDIR/bin/QtXml4.dll $QTDIR/bin/QtXmlPatterns4.dll $QTDIR/bin/QtSql4.dll $QTDIR/bin/QtSVG4.dll $QTDIR/bin/QtWebKit4.dll
$QTDIR/bin/phonon4.dll""")

if int(flags_script):
	dll_files += Split("""$QTDIR/bin/QtScript4.dll""")
if int(flags_midiscript):
	dll_files += Split("""$QTDIR/bin/QtScript4.dll""")

if platform in ('linux', 'bsd'):
	flags_prefix = ARGUMENTS.get('prefix', '/usr/local')
	if not os.path.exists(flags_prefix):
		print "Error: Prefix path does not exist!"
		Exit(1)
	else:
		#install_root is used in Debian/Ubuntu packaging (check the debian/rules file in the Ubuntu package)
		#Basically, the flags_prefix is compiled into strings in Mixxx, whereas the install_root is not. When you're
		#building a Debian package, pbuilder wants to install Mixxx to a temporary directory, but you still need
		#the compiled-in strings using /usr as the prefix. That's why we have install_root and flags_prefix.
		install_root = ARGUMENTS.get('install_root', flags_prefix)
		print "Install root: " + install_root
		if install_root != flags_prefix:
			unix_share_path = install_root + "/share"
			unix_bin_path   = install_root + "/bin"
			unix_lib_path   = install_root + "/lib"
		else:
			unix_share_path = flags_prefix + "/share"
			unix_bin_path   = flags_prefix + "/bin"
			unix_lib_path   = flags_prefix + "/lib"

		binary = env.Install(unix_bin_path, binary_files)
		resource = env.Install(unix_share_path + "/mixxx", resource_files)
		skins = env.Install(unix_share_path + "/mixxx/skins", skin_files)
		soundsource_plugins = env.Install(unix_lib_path + "/mixxx/plugins/soundsource", soundsource_plugin_files)
		midimappings = env.Install(unix_share_path + "/mixxx/midi", midimappings_files)
		keyboardmappings = env.Install(unix_share_path + "/mixxx/keyboard", keyboardmappings_files)
		ladspapresets = env.Install(unix_share_path + "/mixxx/ladspa_presets", ladspapresets_files)
		dotdesktop = env.Install(unix_share_path + "/applications", dotdesktop_files)
		docs = env.Install(unix_share_path + "/doc/mixxx", docs_files)
		icon = env.Install(unix_share_path + "/pixmaps", icon_files)
		promotracks = env.Install(unix_share_path + "/mixxx/promo", promotracks_files)

		#Makes each of those Install builders get fired off when you run "scons install" :)
		env.Alias('install', binary)
		env.Alias('install', resource)
		env.Alias('install', skins)
		env.Alias('install', soundsource_plugins)
		env.Alias('install', midimappings)
		env.Alias('install', keyboardmappings)
		env.Alias('install', ladspapresets)
		env.Alias('install', docs)
		env.Alias('install', dotdesktop)
		env.Alias('install', icon)
		env.Alias('install', promotracks)

		#Delete the old Mixxx installation (because SCONS won't overwrite it)
		#if 'install' in COMMAND_LINE_TARGETS:
			#os.system('scons -c install')
			#Delete(unix_share_path + "/mixxx/skins")
			#print "Copying skins..."
			#env.Command(unix_share_path + "/mixxx/skins", skin_files, Copy("$TARGET", "$SOURCE"), source_scanner = DirScanner)
			#Copy(unix_share_path + "/.ixxx/skins", skin_files)
			#Delete(unix_bin_path + "mixxx")

			#Delete(unix_share_path + "/mixxx/midi")
			#Delete(unix_share_path + "/mixxx/keyboard")

#Build the Mixxx.app bundle
if platform == 'osx' and 'bundle' in COMMAND_LINE_TARGETS:
	#Mixxx build variables
	VOLNAME="Mixxx" #tmp tmp tmp, it's unclean to pass this into build_dmg this way. perhaps pass it in the env?
	ARCH="macintel" #XXX should get this from scons or the system somehow?
	DMG_ICON="#res/osx/VolumeIcon.icns"

	#this is a BIG HACK to support Qt's plugins (since Qt *requires* that it's plugins be in specific subdirectories, which OS X doesn't really play nice with)
	qt_plugins = ([("iconengines", e) for e in ["libqsvgicon.dylib"]] +
                      [("imageformats", e) for e in ["libqgif.dylib", "libqjpeg.dylib", "libqsvg.dylib"]] +
                      [("sqldrivers", e) for e in ["libqsqlite.dylib"]])
	#Left out libqmng and libqtiff to save space.

	#Concatenate the SoundSource plugins to our list of plugins
    #(converting from SCons File nodes to strings)
	for x in soundsource_plugins:
		plugins.append(x.get_abspath())

	bundle = env.App("Mixxx", [mixxx_bin, '#res/osx/application.icns',
		Dir('#res/skins/'),
		File('#res/schema.xml'),
		Dir('#res/midi/'), Dir('#res/keyboard/'),
		Dir('#res/ladspa_presets'), Dir('#res/doc/'), Dir('#res/promo/')],
		 PLUGINS=plugins, ##XXX test what happens if we don't pass any plugins
			#Qt plugins ((Qt *NEEDS* its plugins in specific locations or it refuses to find them, however this is clearly awkward to write out like this.. maybe))
		 QT_HACK = [(p_tgt_dir, os.path.join("/Developer/Applications/Qt/plugins/", p_tgt_dir, p)) for p_tgt_dir, p in qt_plugins] #sigh :(
		 ,
		 STRIP=True,
		 #STRIP=(type == 'RELEASE')
		 )
	#env.Default(mixxx_bin) #todo: make the Default() just the program itself *globally* (not just for OS X); bundle should be a separate target
	env.Alias('bundle', bundle)
	dmg = env.Dmg('Mixxx-'+env['MIXXX_VERSION']+'-'+ARCH, [bundle, ] + docs_files, VOLNAME=VOLNAME, ICON = DMG_ICON)
	env.Alias('package', dmg)

if 'win' in platform:
	skins = env.Install("#dist/skins", skin_files)
	resource = env.Install("#dist/", resource_files)
	midimappings = env.Install("#dist/midi", midimappings_files)
	keyboardmappings = env.Install("#dist/keyboard", keyboardmappings_files)
	ladspapresets = env.Install("#dist/ladspa_presets", ladspapresets_files)
	docs = env.Install("#dist/doc/", docs_files)
	promotracks = env.Install("#dist/promo/", promotracks_files)
	#icon = env.Install("#dist", icon_files)
	dlls = env.Install("#dist/", dll_files)
	soundsource_plugins = env.Install("#dist/plugins/soundsource/", soundsource_plugin_files)
	binary = env.Install("#dist/", binary_files)

	#Always trigger these install builders when compiling on Windows
	env.Alias('mixxx', skins)
	env.Alias('mixxx', resource)
	env.Alias('mixxx', midimappings)
	env.Alias('mixxx', keyboardmappings)
	env.Alias('mixxx', ladspapresets)
	env.Alias('mixxx', promotracks)
	env.Alias('mixxx', docs)
	env.Alias('mixxx', dlls)
	env.Alias('mixxx', soundsource_plugins)
	#env.Alias('mixxx', icon)
	env.Alias('mixxx', binary)

	def cleanSVNDirsFromDist():
		if os.path.exists("dist"):
			print "Cleaning .svn directories from dist... ",
			os.system('cmd.exe /c @FOR /F "tokens=*" %D IN (\'dir /b /ad /s dist\*.svn*\') do @(rd /s /q "%D") 2> NUL')
			print "Done."
	import atexit
	atexit.register(cleanSVNDirsFromDist)

def BuildRelease(target, source, env):
	print
	print "==== Mixxx Post-Build Checks ===="
	print
	print "You have built version ", env['MIXXX_VERSION']
	print
	if int(flags_msvcdebug):
		print "YOU ARE ABOUT TO PACKAGE A DEBUG BUILD!!"
		print
	print "Binary has size ",
	os.system('ls -lh dist/mixxx.exe | cut -d \' \' -f 5')
	print
	print "Installer file ",
	os.system('grep OutFile Mixxx.nsi | cut -d \' \' -f 2')
	print
	print "Top line of README, check version:"
	os.system('head -n 1 README')
	print
	print "Top 2 lines of LICENSE, check version and copyright dates:"
	os.system('head -n 2 LICENSE')
	print
	print "More checks here soon... :)"
	print

	if (raw_input("Go ahead and build installer (yes/[no])? ") == "yes"):
		print "\nNow building installer..."

		buildwin64 = ""
		type(buildwin64) == str

		# Windows registry access to find where NSIS is installed
		import _winreg
		hklm = _winreg.ConnectRegistry( None, _winreg.HKEY_LOCAL_MACHINE )
		nsis_location_handle = ""
		try:
			nsis_location_handle = _winreg.OpenKey(hklm, "SOFTWARE\\NSIS", 0, _winreg.KEY_READ)
		except WindowsError:
			nsis_location_handle = None

		if not nsis_location_handle:
			try:
				nsis_location_handle = _winreg.OpenKey(hklm, "SOFTWARE\\Wow6432Node\\NSIS", 0, _winreg.KEY_READ)
			except WindowsError:
				nsis_location_handle = None

		if not nsis_location_handle:
			print "Cannot find NSIS. Do you have it installed?"
		else:
			if platform == 'win64':
				buildwin64 = "/Dx64=1"
			nsis_location = _winreg.QueryValue(nsis_location_handle, None)
			_winreg.CloseKey(hklm)

			# Call the NSIS build
			command = '\"%(path)s\\makensis.exe\" /DPRODUCT_VERSION=%(version)s %(64bit)s build\\nsis\\Mixxx.nsi' % {'path':nsis_location, \
'version':env['MIXXX_VERSION'], '64bit':buildwin64}
			type(command) == str
			print "Using command:" + command
			os.system(command)
	else:
		print "Aborted building installer"

# Do release things
versionbld = Builder(action = BuildRelease, suffix = '.foo', src_suffix = '.bar')
env.Append(BUILDERS = {'BuildRelease' : versionbld})

if 'makerelease' in COMMAND_LINE_TARGETS:
	makerelease = env.BuildRelease('', binary_files)
	env.Alias('makerelease', makerelease)

#Build the Ubuntu package
def BuildUbuntuPackage(target, source, env):
	print
	print "==== Mixxx Post-Build Checks ===="
	print
	print "You have built version ", env['MIXXX_VERSION']
	print
	print
	print "Top line of README, check version:"
	os.system('head -n 1 README')
	print
	print "Top 2 lines of LICENSE, check version and copyright dates:"
	os.system('head -n 2 LICENSE')
	print
	print "Top line of debian/ubuntu changelog, check version:"
	os.system('head -n 1 build/debian/changelog')
	print

	if ("yes" == "yes"):
		print "Now building DEB package..."
                print
		mixxx_dir = 'mixxx-' + env['MIXXX_VERSION']
		mixxx_tarball = 'mixxx_' + env['MIXXX_VERSION'] + '.orig.tar.gz' #The underscore is super important here to make the deb package work

		if not os.path.exists('ubuntu'):
			os.mkdir('ubuntu')

		if os.path.exists('ubuntu/'+mixxx_dir):
			print "* Cleaning up ubuntu/"+mixxx_dir + " (cwd: " + os.getcwd() + ")"
			print
			os.system('rm -rf ubuntu/'+mixxx_dir)

		# TODO: make a get flags arg to accept a revision which can override this and checkout of a specific SVN rev for the package

		# Export the source folder
		print "* Exporting source folder from current workspace (bzr rev: " + getBZRRevision() + ")"
		print
		os.system('bzr export ubuntu/'+mixxx_dir + ' .')

		# Copy a patch to be included in the exported build sources (this can also be something like src/SConscript, /build/debian/rules)
		if os.path.exists('post-export-patch'):
			print "* Applying post export patch"
			print
			os.system('cp --dereference -r post-export-patch/* ubuntu/'+mixxx_dir)

		os.chdir('ubuntu')
		# Tar the source code
		print "* Tarring source directory to "+ os.getcwd() +"/mixxx_" + env['MIXXX_VERSION'] + ".orig.tar.gz ... (this can take a couple minutes)"
		print
		os.system("rm -f mixxx_" + env['MIXXX_VERSION'] + ".orig.tar.gz") #Remove old tarball
		os.system('tar --exclude=debian --exclude=debian/* -czf  mixxx_' + env['MIXXX_VERSION'] + '.orig.tar.gz ' + mixxx_dir)

		os.chdir(mixxx_dir)
		# Copy the debian folder from /build/debian to exported source folder root
		print "* Copying Debian build directory from build/debian to debian (cwd: " + os.getcwd() + ")"
		print
		os.system('cp -r build/debian .')

		#Run pbuilder
		print "* Starting pbuilder ...  (cwd: " + os.getcwd() + ")"
		print
		os.system('pdebuild')

		# Return back to the starting directory, otherwise you'll get a .sconsign.dblite error!
		os.chdir('../..')
		print "* Returning to starting working directory ...  (cwd: " + os.getcwd() + ")"
		print

		#/var/cache/pbuilder/result
		print
		# print "Signing the .deb changes file..."
		# os.system('sudo debsign /var/cache/pbuilder/result/*.changes')

		print "Done! Package and tarballs are in /var/cache/pbuilder/result"

	else:
		print "Aborted building installer"

#Build the Ubuntu package if "makeubuntu" was passed as an argument
versiondebbld = Builder(action = BuildUbuntuPackage) #, suffix = '.foo', src_suffix = '.bar')
env.Append(BUILDERS = {'BuildUbuntuPackage' : versiondebbld})

if 'makeubuntu' in COMMAND_LINE_TARGETS:
	makeubuntu = env.BuildUbuntuPackage("blah", "defs_version.h" ) #(binary_files)
	env.Alias('makeubuntu', makeubuntu)<|MERGE_RESOLUTION|>--- conflicted
+++ resolved
@@ -1016,34 +1016,6 @@
 else:
 	print "Tonal analysis... disabled"
 
-
-<<<<<<< HEAD
-flags_m4a = getFlags(env, 'm4a', 0)
-if int(flags_m4a):
-	print "Apple M4A audio file support...",
-	if have_m4a:
-		print "enabled"
-
-		# If the compile did not work, then enable the M4AHACK define.
-		if have_faad_26:
-			env.Append(CPPDEFINES = '__M4AHACK__')
-			print "libfaad 2.6 compatibility mode... enabled"
-
-		if have_mp4v2_h:
-			env.Append(CPPDEFINES = '__MP4V2__')
-
-	#	env.ParseConfig('pkg-config libmp4v2-dev --silence-errors --cflags --libs') # no pkg-config data for libmp4v2-dev
-	#	FIXME: should do conf.CheckCHeader('mp4.h') or something...
-		env.Append(CPPDEFINES = '__M4A__')
-		build_flags += 'm4a '
-		sources += Split("""soundsourcem4a.cpp""");  # MP4/M4A Support
-		env.Append(LIBS = 'libmp4v2')
-		env.Append(LIBS = 'libfaad')
-	else:
-		print "not found (did you install libmp4v2 and libfaad?)"
-else:
-	print "Apple M4A audio file support... disabled"
-
 if int(getFlags(env, 'flac', 0)):
 	print "libFLAC support ...",
 	if have_flac:
@@ -1055,8 +1027,6 @@
 	else:
 		print "disabled"
 
-=======
->>>>>>> 6f77168a
 def build_gtest():
 	gtest_dir = env.Dir("#lib/gtest-1.3.0")
 	gtest_dir.addRepository(env.Dir('#lib/gtest-1.3.0'))
