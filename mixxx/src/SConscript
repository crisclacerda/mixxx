#!/usr/bin/env python
import os
import sys
import SCons
import shutil

#TODO:
#-figure out what files actually need what defines and write separate builder lines for them (so that changing a #define doesn't cause a rebuild of everything)
#-
#-

# BIG FAT WARNING:
# Make sure you use TABS for indentation, NOT spaces! (Python likes spaces well enough, but would much prefer to share tea time with tabs)
#
#   ####       ####  ##########  #####    #####  #####    #####  #####    #####
#   ######   ######     ####      #####  #####    #####  #####    #####  #####
#   #### ## ## ####     ####        ########        ########        ########
#   ####   #   ####     ####      #####  #####    #####  #####    #####  #####
#   ####       ####  ##########  #####    #####  #####    #####  #####    #####
#
#  #############################################################################
#    #########################################################################
#

#
#Useful functions
#

print "WE ARE IN:", os.getcwd()

plugins = []

def getSVNRevision(): # GPL code taken from http://trac.zeitherrschaft.org/zzub/browser/trunk/SConstruct
	# if this is a repository, take the string from svnversion
	svnversionpath = env.WhereIs('svnversion', os.environ['PATH'])
	if os.path.isdir('../.svn') and (svnversionpath != None):  # we always start in .obj for some reason, so we must use ../.svn
		rev = os.popen('svnversion ..').readline().strip()
		if rev != "" and rev != "exported":
			return rev
	return ""

def getBZRRevision():
	return os.popen("bzr revno").readline().strip()

def getMixxxVersion():
	defs = File('#src/defs.h') #have to handle out-of-tree building, that's why the '#' :(
	#p = os.popen('grep -m 1 "#define VERSION" %s' % defs) #this is not cross-platform
	#version = p.readline()
	#p.close()
	
	for line in open(str(defs)).readlines():
		if line.strip().startswith("#define VERSION"):
			version = line
			break
	else:
		raise ValueError("Version not found")
	
	#given "#define VERSION "...."" extract "....":
	version = version.split()[-1].replace('"', '')
	return version

#Check for FFMPEG support
def CheckFFMPEG(conf, sources):
	flags_ffmpeg = ARGUMENTS.get('ffmpeg', 0)
	if int(flags_ffmpeg):
		if platform == 'linux':
			#Check for libavcodec, libavformat
			#I just randomly picked version numbers lower than mine for this - Albert
			if not conf.CheckForPKG('libavcodec', '51.20.0'):
				print 'libavcodec not found.'
				Exit(1)
			if not conf.CheckForPKG('libavformat', '51.1.0'):
				print 'libavcodec not found.'
				Exit(1)
			else:
				#Grabs the libs and cflags for ffmpeg
				env.ParseConfig('pkg-config libavcodec --silence-errors --cflags --libs')
				env.ParseConfig('pkg-config libavformat --silence-errors --cflags --libs')
				env.Append(CPPDEFINES = '__FFMPEGFILE__')
		else:
			# aptitude install libavcodec-dev libavformat-dev liba52-0.7.4-dev libdts-dev
			env.Append(LIBS = 'avcodec')
			env.Append(LIBS = 'avformat')
			env.Append(LIBS = 'z')
			env.Append(LIBS = 'a52')
			env.Append(LIBS = 'dts')
			env.Append(LIBS = 'gsm')
			env.Append(LIBS = 'dc1394_control')
			env.Append(LIBS = 'dl')
			env.Append(LIBS = 'vorbisenc')
			env.Append(LIBS = 'raw1394')
			env.Append(LIBS = 'avutil')
			env.Append(LIBS = 'vorbis')
			env.Append(LIBS = 'm')
			env.Append(LIBS = 'ogg')
			env.Append(CPPDEFINES = '__FFMPEGFILE__')
		sources += Split("""soundsourceffmpeg.cpp """)
		print "Not working FFMPEG support... enabled"
	else:
		print "Not working FFMPEG support... disabled"
	return	


# Checks for pkg-config on Linux
def CheckForPKGConfig( context, version='0.0.0' ):
	context.Message( "Checking for pkg-config (at least version %s)... " % version )
	ret = context.TryAction( "pkg-config --atleast-pkgconfig-version=%s" %version )[0]
	context.Result( ret )
	return ret

# Uses pkg-config to check for a minimum version
def CheckForPKG( context, name, version="" ):
	if version == "":
		context.Message( "Checking for %s... \t" % name )
		ret = context.TryAction( "pkg-config --exists '%s'" % name )[0]
	else:
		context.Message( "Checking for %s (%s or higher)... \t" % (name,version) )
		ret = context.TryAction( "pkg-config --atleast-version=%s '%s'" % (version,name) )[0]
		context.Result( ret )
	return ret

def getFlags(env, argflag, default=0):
	"""
	* get value passed as an argument to scons as argflag=value
	* if no value is passed to scons use stored value
	* if no value is stored, use default
	Returns the value and stores it in env[argflag]
	"""
	flags = ARGUMENTS.get(argflag, -1)
	if int(flags) < 0:
		if env.has_key(argflag):
			flags = env[argflag]
		else: #default value
			flags = default
	env[argflag] = flags
	return flags

###### MAIN LINE ######
#######################


Import('platform')
Import('machine')	#CPU Architecture for optimizing x64 builds

#Figure out what the QT path is


default_qtdir = {'linux': '/usr/share/qt4',
		 'bsd': '/usr/local/lib/qt4',
		 'osx': '/usr/lib/Qt-4.5', #XXX this should be smarter, we just need qt4 so we should accept the highest version that matches /usr/lib/Qt-4.*.*/
		 'win32': 'C:\\qt\\4.5.1',
		 'win64': 'C:\\qt\\4.5.1'}[platform]	 #ditto

#Read the qtdir flag, if it was set explicitly
flags_qtdir = ARGUMENTS.get('qtdir', os.environ.get('QTDIR', default_qtdir)) #environ['QTDIR'] there is mainly for the benefit of MSVC
if not os.path.exists(flags_qtdir):
	print "Error: QT path does not exist or QT4 is not installed."
	print "Please specify your QT path by running 'scons qtdir=[path]'"
	Exit(1)
elif flags_qtdir.find("qt3") != -1 or flags_qtdir.find("qt/3") != -1:
	print "Error: Mixxx now requires QT4 instead of QT3 - please use your QT4 path with the qtdir build flag."
	Exit(1)
else:
	print "QT path: " + flags_qtdir



#Set up our environment, tell SCONS to use it's QT tools, and set some enviroment variables for it.
#The ENV = os.environ part pulls in your existing environment variables. This is useful for awkward Linux setups
#and on Windows where all the paths are set in the shell.
if platform in ('linux', 'bsd'):
	env = Environment(tools=['default','qt4'], toolpath=['#build/'], QTDIR=flags_qtdir, ENV = os.environ)
	#Whoever hacked this in, it breaks scons for people who've set PKG_CONFIG_PATH in their shell. - Albert
 	#os.environ['PKG_CONFIG_PATH']=flags_qtdir+'lib/pkgconfig'  #Set the PKG_CONFIG_PATH explicitly, handles multiple QT 4.x installations
elif platform == 'osx':
	env = Environment(tools=['default', 'qt4', 'OSConsX'], toolpath=['#build/', '#/build/osx/'], ENV = os.environ)
elif 'win' in platform:
	#Pull in the environment's variables for win32...
	env = Environment(tools=['default','qt4', 'msvs'], toolpath=['#build/'], QTDIR=flags_qtdir, QT_LIB='', VCINSTALLDIR = os.getenv('VCInstallDir'), ENV = os.environ)
else:
	raise Exception("Unknown platform, didn't make a env variable. Crashing")

env['MIXXX_VERSION'] = getMixxxVersion() #should this be in the env?

## Global cache directory
## Put all project files in it so a rm -rf cache will clean up the config
if not env.has_key('CACHEDIR'):
	env['CACHEDIR'] = str(Dir('#cache/'))
if not os.path.isdir(env['CACHEDIR']):
	os.mkdir(env['CACHEDIR'])

## Avoid spreading .sconsign files everywhere
#env.SConsignFile(env['CACHEDIR']+'/scons_signatures')
## WARNING - We found that the above line causes SCons to randomly not find
##           dependencies for some reason. It might not happen right away, but
##           a good number of users found that it caused weird problems - Albert (May 15/08)


#Hijack scons -h and --help
cachefile = str(env['CACHEDIR']) + 'custom.py'
#opts = Options(cachefile)
vars = Variables(cachefile)
vars.Add('prefix', 'Set to your install prefix', '/usr/local')
vars.Add('qtdir', 'Set to your QT4 directory', '/usr/share/qt4')
vars.Add('djconsole', 'Set to 1 to enable Hercules support through libdjconsole', 0)
vars.Add('djconsole_legacy', 'Set to 1 to enable legacy Hercules support (for Hercules MP3 Control only, not MK2', 0)
vars.Add('hifieq', 'Set to 1 to enable high quality EQs', 1)
vars.Add('ipod', 'Set to 1 to enable iPod support through libgpod', 0)
vars.Add('ladspa', '(EXPERIMENTAL) Set to 1 to enable LADSPA plugin support', 1)
vars.Add('ffmpeg', '(EXPERIMENTAL) Set to 1 to enable FFMPEG support', 0)
vars.Add('vinylcontrol', 'Set to 1 to enable vinyl control support', 1)
vars.Add('shoutcast', 'Set to 1 to enable shoutcast support', 0)
vars.Add('cmetrics', 'Set to 1 to enable crash reporting/usage statistics via Case Metrics (This should be disabled on development builds)', 0)
vars.Add('optimize', 'Set to 1 to enable -O3 compiler optimizations. Set to 2 to enable Pentium 4 optimizations. Set to 3 to enable Intel Core optimizations, and set to 4 to enable Intel Core 2 optimizations.', 1)
vars.Add('asmlib','(EXPERIMENTAL) Set to 1 to enable linking against Agner Fogs asmlib, found at http://www.agner.org/optimize/', 0)
vars.Add('script', 'Set to 1 to enable MixxxScript/QtScript Studio support.', 0)
vars.Add('midiscript', 'Set to 1 to enable MIDI Scripting support.', 1)
vars.Add('tonal', 'Set to 1 to enable tonal analysis', 0)
vars.Add('portmidi', 'Set to 1 to enable PortMidi unified MIDI backend', 0)
vars.Add('m4a','Set to 1 to enable support for M4A audio (Apple non-drm''d music format)', 0)
vars.Add('qdebug', 'Set to 1 to enable verbose console debug output.', 1)
vars.Add('test', 'Set to 1 to build Mixxx test fixtures.', 0)
if platform == 'linux':
	vars.Add('rawmidi', 'Set to 1 to use ALSA\'s RawMIDI API (instead of the Sequencer API.)', 0)
if not 'win' in platform:
	vars.Add('gprof', '(DEVELOPER) Set to 1 to enable profiling using gprof', 0)
	vars.Add('tuned', '(EXPERIMENTAL) Set to 1 to optimise mixxx for this CPU', 0)
	vars.Add('force32', 'Set to 1 to force GCC to compile a 32-bit binary with the -m32 flag', 0)
else:
	vars.Add('msvshacks', 'Set to 1 to build properly with MS Visual Studio 2005 (Express users should leave this off)', 0)
	vars.Add('msvcdebug', 'Set to 1 to link against MS libraries with debugging info (implies debug=1)', 0)
#env = Environment(options = opts)
vars.Update(env)
Help(vars.GenerateHelpText(env))

for getenv in ['CXXFLAGS', 'CCFLAGS', 'LINKFLAGS', 'LIBPATH', 'CPPPATH']:
	kwargs = {}
	if os.environ.has_key(getenv):
		kwargs[getenv] = SCons.Util.CLVar( os.environ[getenv] )
		env.Append(**kwargs)

#env.Append(CPPDEFINES=[('BUILD_REV', '"%s"' % getBZRRevision())]) #doing this forces a rebuild of everything whenever a commit happens -- not much fun
## instead, embed BZR version into build
## Put version info into a file, so it doesn't force a rebuild of everything :)
f = open("build.h","w+")
try:
	f.write('#define BUILD_REV "' + getBZRRevision() + '"\n')
finally:
	f.close()

### embed SVN version into build
### Put version info into a file, so it doesn't force a rebuild of everything :)
#f = open("#.mixxx_version.h","w")
#try:
#	f.write('#define BUILD_REV "' + getSVNRevision() + '"\n')
#finally:
#	f.close()

#Mixxx sources to build
sources = Split("""
                
                input.cpp
                mixxxkeyboard.cpp
                configobject.cpp
                controlobjectthread.cpp
                controlobjectthreadwidget.cpp
                controlobjectthreadmain.cpp
                controlevent.cpp
                controllogpotmeter.cpp
                controlobject.cpp
                controlnull.cpp
                controlpotmeter.cpp
                controlpushbutton.cpp
                controlttrotary.cpp
                controlbeat.cpp

                dlgpreferences.cpp
                dlgprefsound.cpp
                dlgprefmidibindings.cpp
                dlgprefplaylist.cpp
                dlgprefnomidi.cpp
                dlgprefcontrols.cpp
                dlgprefbpm.cpp
                dlgbpmscheme.cpp
                dlgabout.cpp
                dlgprefeq.cpp
                dlgprefcrossfader.cpp
                dlgmidilearning.cpp

                engine/enginebuffercue.cpp
                engine/enginebuffer.cpp
                engine/enginebufferscale.cpp
		engine/enginebufferscaledummy.cpp
                engine/enginebufferscalelinear.cpp
		engine/enginebufferscalereal.cpp
                engine/engineclipping.cpp
                engine/enginefilterblock.cpp
                engine/enginefilteriir.cpp
                engine/enginefilter.cpp
                engine/engineobject.cpp
                engine/enginepregain.cpp
                engine/enginevolume.cpp
                engine/enginechannel.cpp
                engine/enginemaster.cpp
                engine/enginedelay.cpp
                engine/engineflanger.cpp
                engine/enginespectralfwd.cpp
                engine/enginevumeter.cpp
                engine/enginevinylsoundemu.cpp
                engine/enginesidechain.cpp
                engine/enginefilterbutterworth8.cpp
                engine/enginexfader.cpp
                
                analyserqueue.cpp
		analyserwavesummary.cpp
		analyserbpm.cpp
		analyserwaveform.cpp
                
                main.cpp
                midiobject.cpp
                midimapping.cpp
                midiobjectnull.cpp
                mididevicehandler.cpp
                midiinputmappingtablemodel.cpp
                midioutputmappingtablemodel.cpp
                midichanneldelegate.cpp
                midistatusdelegate.cpp
                midinodelegate.cpp
                midioptiondelegate.cpp
                controlgroupdelegate.cpp
                controlvaluedelegate.cpp
                midimessage.cpp
                mixxxcontrol.cpp
                mixxx.cpp
                mixxxview.cpp
                errordialog.cpp
                upgrade.cpp
                
                soundsource.cpp
                soundsourcemp3.cpp
                soundsourceoggvorbis.cpp

                widget/wwidget.cpp
                widget/wlabel.cpp
                widget/wnumber.cpp
                widget/wnumberpos.cpp
                widget/wnumberrate.cpp
                widget/wnumberbpm.cpp
                widget/wknob.cpp
                widget/wdisplay.cpp
                widget/wvumeter.cpp
                widget/wpushbutton.cpp
                widget/wslidercomposed.cpp
                widget/wslider.cpp
                widget/wstatuslight.cpp
		widget/woverview.cpp
		widget/wskincolor.cpp
		widget/wabstractcontrol.cpp
                widget/wsearchlineedit.cpp
		widget/wpixmapstore.cpp
				widget/hexspinbox.cpp
                
                mathstuff.cpp
                readerextract.cpp
                readerextractwave.cpp
                readerevent.cpp
                rtthread.cpp
                windowkaiser.cpp
                probabilityvector.cpp
                reader.cpp

                peaklist.cpp
                rotary.cpp
                trackcollection.cpp
                wtracktableview.cpp
                wtracksourcesview.cpp
                tracksourcesmodel.cpp
                librarytablemodel.cpp
                browsetablemodel.cpp
                rhythmboxtrackmodel.cpp
<<<<<<< HEAD
                library/libraryfeature.cpp
                library/playlistfeature.cpp
                library/sidebarmodel.cpp
=======
                rhythmboxplaylistmodel.cpp
>>>>>>> feb61292
              
                xmlparse.cpp
                parser.cpp
                parserpls.cpp
                parserm3u.cpp

                bpm/bpmscheme.cpp

                soundsourceproxy.cpp

                widget/wvisualsimple.cpp
                widget/wwaveformviewer.cpp
                widget/wglwaveformviewer.cpp
                waveformviewerfactory.cpp
                waveform/waveformrenderer.cpp
		waveform/waveformrenderbackground.cpp
		waveform/waveformrendersignal.cpp
		waveform/waveformrendersignalpixmap.cpp
		waveform/waveformrendermark.cpp	
                waveform/waveformrenderbeat.cpp
                
                
                imginvert.cpp
                imgloader.cpp
                imgcolor.cpp
                
                trackinfoobject.cpp
                player.cpp
                midiledhandler.cpp
                sounddevice.cpp
                soundmanager.cpp
                sounddeviceportaudio.cpp
                dlgprefrecord.cpp
                recording/enginerecord.cpp
                recording/writeaudiofile.cpp
                wtracktablefilter.cpp
                durationdelegate.cpp
                libraryscanner.cpp
                libraryscannerdlg.cpp
                playerinfo.cpp
                
                segmentation.cpp
                """)

#Compile platform specific hardware support
#if platform == 'linux':
#	sources += Split("""powermatelinux.cpp herculeslinux.cpp mouselinux.cpp """)
#elif 'win' in platform:
#	sources += Split("""powermatewin.cpp mousewin.cpp """)

#Compile platform specific MIDI support
#   Linux moved to the flag parsing area since it depends on the rawmidi flag
if 'win' in platform:
	sources += Split("""midiobjectwin.cpp """)	  #Windows MIDI support
	env.Append(CXXFLAGS = '-D__WINMIDI__')
elif platform == 'osx':
	sources += Split("""midiobjectcoremidi.cpp """) #CoreMidi support for OS X
	env.Append(CXXFLAGS = '-D__COREMIDI__')
elif platform == 'bsd':
	print 'Warning: Mixxx has no support for BSD midi (yet).' #uuuuhhhh not a very good solution

#Set up the library path on Windows:
if platform == 'win64':
	env.Append(CPPPATH='#/../mixxx-win64lib') #If you add more directories, separate them with a semicolon (;)
	env.Append(LIBPATH='#/../mixxx-win64lib')

if platform == 'win32':
	env.Append(CPPPATH='#/../mixxx-winlib') #If you add more directories, separate them with a semicolon (;)
	env.Append(LIBPATH='#/../mixxx-winlib')

if 'win' in platform:
	env.Append(CPPPATH='../../lib/ladspa') #If you add more directories, separate them with a semicolon (;)
	env.Append(LINKFLAGS = ['/nodefaultlib:libc.lib', '/nodefaultlib:libcd.lib',  '/entry:mainCRTStartup'])
#'/subsystem:windows',

if platform == 'bsd':
	env.Append(CPPPATH=['/usr/include', '/usr/local/include', '/usr/X11R6/include/'])
	env.Append(LIBPATH=['/usr/lib/', '/usr/local/lib', '/usr/X11R6/lib'])
#BSD hacks
#XXX todo: move these into their proper places

	env.Append(LIBS='pthread')
	env.Append(LIBS=['ogg', 'vorbis']) #why do we need to do this on OpenBSD and not on Linux? if we don't then CheckLib("vorbisfile") fails
elif platform == 'osx':	
	#Non-standard libpaths for fink and certain (most?) darwin ports
	env.Append(LIBPATH = ['/sw/lib'])
	env.Append(CPPPATH = ['/sw/include'])

	#Non-standard libpaths for darwin ports
	env.Append(LIBPATH = ['/opt/local/lib'])
	env.Append(CPPPATH = ['/opt/local/include'])


#Check for dependencies if we're not doing a clean...
#if not env.GetOption('clean') and not SCons.Util.containsAny(os.sys.argv, ['-h', '--help']):
conf = Configure(env, custom_tests = { 'CheckForPKGConfig' : CheckForPKGConfig, 'CheckForPKG' : CheckForPKG })


#PortMidi backend support
flags_portmidi = getFlags(env, 'portmidi', 0)
if int(flags_portmidi):
	if not conf.CheckLib(['portmidi', 'libportmidi']):
		print "Did not find portmidi or it\'s development headers, exiting!"
		Exit(1)
	#if not conf.CheckLib(['porttime', 'libporttime']):
	#	print "Did not find porttime or it\'s development headers, exiting!"
	#	Exit(1)
	sources += Split("""midiobjectportmidi.cpp """); 
	env.Append(CPPDEFINES = '__PORTMIDI__')



#TODO: Add all of the other configure checks as custom_tests properly.
	
# On Posix default SCons.LIBPREFIX = 'lib', on Windows default SCons.LIBPREFIX = ''

#XXX all these Exit(1) calls should be turned into a list of libs to look for and then a loop that does the exit if any(conf.CheckLib(lib) for lib in list)
if not conf.CheckLib('portaudio'):
	print 'Did not find libportaudio.a, portaudio.lib, or the PortAudio-v19 development header files - exiting!'
	Exit(1)
	
if not conf.CheckLib(['id3tag','libid3tag-release']):
	print 'Did not find libid3tag.a, libid3tag.lib, or the libid3tag development header files - exiting!'
	Exit(1)

if not conf.CheckLib(['mad','libmad']):
	print 'Did not find libmad.a, libmad.lib, or the libmad development header files - exiting!'
	Exit(1)

#Check for libsndfile
#if not conf.CheckLibWithHeader(['sndfile', 'libsndfile'], 'sndfile.h', 'C'):
if not conf.CheckLib(['sndfile', 'libsndfile']):
	print "Did not find libsndfile or it\'s development headers, exiting!"
	Exit(1)
else:
	#env.Append(LIBS='sndfile') #XXX is this necessary?
	env.Append(CPPDEFINES = '__SNDFILE__')
	sources.append('soundsourcesndfile.cpp') ## TODO: Convert this to a SharedLibrary, so it can be installed without having to run scons twice after a clean


#Check for Ogg and Vorbis
if platform == 'win64':
	if not conf.CheckLib('vorbisfile_static'): # For some reason this has to be checked this way on win64, otherwise it looks for the dll lib which will cause a conflict later (at line 713)
		print 'Did not find vorbisfile_static.lib or the libvorbisfile development headers, exiting!'
		Exit(1)
else:
	if not conf.CheckLib('vorbisfile'):
		print 'Did not find libvorbisfile.a, libvorbisfile.lib, or the libvorbisfile development headers, exiting!'
		Exit(1)

if not conf.CheckLib('vorbis'):
	print 'Did not find libvorbis.a, libvorbis.lib, or the libvorbisfile development headers, exiting!'
	Exit(1)

if not conf.CheckLib('ogg'):
	print 'Did not find libogg.a, libogg.lib, or the libogg development headers, exiting!'
	Exit(1)

#hack: check for these here, before conf.Finish happens
have_m4a = conf.CheckLib('mp4')
have_faad = conf.CheckLib('faad')
have_m4a = have_m4a and have_faad

## Check for OpenGL (it's messy to do it for all three platforms)
## XXX this should *NOT* have hardcoded paths like this
if not conf.CheckLib('GL') and not conf.CheckLib('opengl32') and not conf.CheckCHeader('/System/Library/Frameworks/OpenGL.framework/Versions/A/Headers/gl.h') and not conf.CheckCHeader('GL/gl.h'):
	print 'Did not find OpenGL development files, exiting!'
	Exit(1)

if not conf.CheckLib('GLU') and not conf.CheckLib('glu32') and not conf.CheckCHeader('/System/Library/Frameworks/OpenGL.framework/Versions/A/Headers/glu.h'):
	print 'Did not find GLU development files, exiting!'
	Exit(1)
	
#Check if FFMPEG was enabled
CheckFFMPEG(conf, sources)


#Platform-specific checks for Linux...
if platform == 'linux':
	#Check for g++ (yeah, SCONS is a bit dumb here)
	if os.system("which g++ > /dev/null"): #Checks for non-zero return code
		print "Did not find g++, exiting!"
		Exit(1)
	
	#Check for pkg-config
	if not conf.CheckForPKGConfig('0.15.0'):
		print 'pkg-config >= 0.15.0 not found.'
		Exit(1)
		
	#Check for QT >= 4.3	
	if not conf.CheckForPKG('QtCore', '4.3'):
		print 'QT >= 4.3 not found.'
		Exit(1)
	else:
		#Grabs the QT4 include paths
		"""
		env.ParseConfig('pkg-config QtCore --silence-errors --cflags --libs')
		env.ParseConfig('pkg-config Qt3Support --silence-errors --cflags') #QT3 support breaks the build
		env.ParseConfig('pkg-config QtSql --silence-errors --cflags --libs')
		env.ParseConfig('pkg-config QtGui --silence-errors --cflags --libs')
		env.ParseConfig('pkg-config QtXml --silence-errors --cflags --libs')
		env.ParseConfig('pkg-config QtOpenGL --silence-errors --cflags --libs')
		env.ParseConfig('pkg-config QtScript --silence-errors --cflags --libs')
		"""
		#Try using David's qt4.py's Qt4-module finding thingy instead of pkg-config.
		#(This hopefully respects our qtdir=blah flag while linking now.)
		
		env.EnableQt4Modules([
		'QtCore',
		'QtGui',
		'QtOpenGL',
		'Qt3Support',
		'QtXml',
		'QtSvg',
		'QtSql',
		'QtScript',
		'QtXmlPatterns'
		#'QtUiTools',
		#'QtDesigner',
		#'QtWebKit',
		],
		debug=False,
		)
		

	#Check for libasound (libasound2?) (needed for ALSA seq MIDI support)
	if not conf.CheckLib('asound') and not conf.CheckForPKG('alsa', '1.0.10'):
		print "Did not find libasound (aka. libasound2), exiting!"
		Exit(1)
        #Check for libdjconsole, if it was passed as a flag
	flags_djconsole = getFlags(env, 'djconsole', 0)
	flags_djconsole_legacy = getFlags(env, 'djconsole_legacy', 0)
	if int(flags_djconsole):
		if not conf.CheckLibWithHeader('djconsole', 'libdjconsole/djconsole.h', 'C++'):
			print "Did not find libdjconsole or it\'s development headers, exiting!"
			Exit(1)
		env.ParseConfig('pkg-config libdjconsole --silence-errors --cflags --libs')
		env.Append(CPPDEFINES = '__LIBDJCONSOLE__')
	elif int(flags_djconsole_legacy):
		# legacy support can not be enabled if libDJConsole support is enabled via djconsole=1
		env.Append(CPPDEFINES = '__DJCONSOLE_LEGACY__')

	#Another check for PortAudio-v19 # why? -kousu
	env.ParseConfig('pkg-config --cflags --libs portaudio-2.0')
		#If the above line looks like magic, it's because it really is. (Read about ParseConfig, it's nifty)

#Platform-specific checks for OS X
if platform == 'osx':
	
	env.Append(CPPPATH='/Library/Frameworks/OpenGL.framework/Headers/')
	env.Append(LINKFLAGS='-framework OpenGL')
	
	#QT4
	env.Append(LINKFLAGS = '-framework QtCore -framework QtOpenGL -framework Qt3Support -framework QtGui -framework QtSql -framework QtXml -framework QtNetwork -framework QtSql -framework QtScript')
	env.Append(CPPPATH = ['/Library/Frameworks/QtCore.framework/Headers/',
				'/Library/Frameworks/QtOpenGL.framework/Headers/',
				'/Library/Frameworks/Qt3Support.framework/Headers/',
				'/Library/Frameworks/QtGui.framework/Headers/',
				'/Library/Frameworks/QtXml.framework/Headers/',
				'/Library/Frameworks/QtSql.framework/Headers/',
				'/Library/Frameworks/QtScript.framework/Headers/'])
	
	#Non-standard libpaths for fink and darwin ports
	env.Append(LIBPATH = ['/sw/lib'])
	env.Append(CPPPATH = ['/sw/include'])
			
	#Check for CoreMIDI
	if not conf.CheckCXXHeader('/System/Library/Frameworks/CoreMIDI.framework/Headers/CoreMIDI.h'):
		print 'Did not find CoreMIDI framework, exiting! (Please install it)'
		Exit(1)
	else:
		env.Append(LINKFLAGS = '-framework CoreMIDI -framework CoreFoundation -framework CoreAudio -framework Carbon -framework Quicktime -framework AudioToolbox -framework AudioUnit') #Have to add the rest of these frameworks somewhere..



env = conf.Finish()

#Declare the flags for Mixxx's config/track listing files:
#The quotes are necessary, since these are used directly in C code as strings
if platform in ('linux', 'bsd'):
        _mixxx_files = [('SETTINGS_PATH','.mixxx/'), ('BPMSCHEME_FILE','mixxxbpmscheme.xml'), ('SETTINGS_FILE', 'mixxx.cfg'), ('TRACK_FILE', 'mixxxtrack.xml')]
elif platform == 'osx': #right now this is the same as linux and bsd, but these files should really go in ~/Library/Applicationsomething like the rest of OS X apps do
        _mixxx_files = [('SETTINGS_PATH','.mixxx/'), ('BPMSCHEME_FILE', 'mixxxbpmscheme.xml'), ('SETTINGS_FILE', 'mixxx.cfg'), ('TRACK_FILE', 'mixxxtrack.xml')]
elif 'win' in platform:
        _mixxx_files = [('SETTINGS_PATH','Local Settings/Application Data/Mixxx/'), ('BPMSCHEME_FILE', 'mixxxbpmscheme.xml'), ('SETTINGS_FILE', 'mixxx.cfg'), ('TRACK_FILE', 'mixxxtrack.xml')]
_mixxx_files = [(k, r'\"' + v + r'\"') for k,v in _mixxx_files] #escape the filepaths, so that they wind up as C-strings to the C-compiler (the \s are so the shell doesn't eat the ")
env.Append(CPPDEFINES=_mixxx_files)
del _mixxx_files #safety net

# say where to find resources on Unix
# XXX we should replace this with a RESOURCES_PATH and covers Win and OS X too
if platform in ('linux', 'bsd'):
	env.Append(CPPDEFINES=('UNIX_SHARE_PATH', r'\"' + os.path.join(ARGUMENTS.get('prefix', '/usr/local'),'share/mixxx') + r'\"'))

#declare platform specific flags? though we shouldn't really need these, the compilers should Just Know...
#on __APPLE__ it works like that. probably we just need to look into what the default __platform__ #defines are and search and replace in the code
env.Append(CPPDEFINES=machine)

if platform == 'linux':
	env.Append(CPPDEFINES='__LINUX__')
elif platform == 'bsd':
	env.Append(CPPDEFINES='__BSD__')
elif 'win' in platform:
	env.Append(CPPDEFINES='__WINDOWS__')
	env.Append(CPPDEFINES='UNICODE')	# Need this on Windows until we have UTF16 support in Mixxx
	if platform == 'win32':	
		env.Append(CPPDEFINES='WIN32')
	if platform == 'win64':	
		env.Append(CPPDEFINES='WIN64')

if platform in ('linux', 'bsd'): #a define for code that works on unix only can ask for (not sure if this is actually used anywhere)
	env.Append(CPPDEFINES='__UNIX__')

env.Append(CPPDEFINES = '__PORTAUDIO__'); #Turn on PortAudio support in Mixxx
env.Append(CPPPATH = ['.', '../', '../../']) #Fun fun fun with paths


if platform in ('linux', 'bsd'):
	env.Append(LIBS = 'Qt3Support')
	env.Append(LIBS = 'QtXml')
	env.Append(LIBS = 'QtGui')
	env.Append(LIBS = 'QtCore')
	env.Append(LIBS = 'QtOpenGL')
	env.Append(LIBS = 'QtScript')
	env.Append(LIBS = 'sndfile') #? we shouldn't have to do this...
	env.Append(LIBS = 'vorbisfile') #? we shouldn't have to do this...

if 'win' in platform:
	env.Append(LIBS = 'Qt3Support4'); #Win32 needs this instead of 'Qt3Support'
	env.Append(LIBS = 'QtXml4');
	env.Append(LIBS = 'QtGui4');
	env.Append(LIBS = 'QtCore4');
	env.Append(LIBS = 'QtOpenGL4');
	env.Append(LIBS = 'WinMM'); #Needed for Midi stuff
	env.Append(LIBS = 'ogg_static')
	env.Append(LIBS = 'vorbis_static')
	env.Append(LIBS = 'vorbisfile_static')
	env.Append(LIBS = 'imm32')
	env.Append(LIBS = 'wsock32')
	env.Append(LIBS = 'delayimp')
	env.Append(LIBS = 'winspool')
	env.Append(LIBS = 'shell32')

env.Append(CPPDEFINES = ['QT3_SUPPORT', 'QT3_SUPPORT_WARNINGS', 'QT_THREAD_SUPPORT', 'QT_SHARED', 'QT_TABLET_SUPPORT']) #Stolen from Mixxx's build output

if platform in ('linux','bsd') or 'win' in platform:
	env.Append(CPPPATH=['$QTDIR/include/Qt3Support',
			    '$QTDIR/include/QtCore',
			    '$QTDIR/include/QtGui',
			    '$QTDIR/include/QtXml',
			    '$QTDIR/include/QtOpenGL',
			    '$QTDIR/include/Qt'])

if 'win' in platform:
	env.Append(CPPPATH=["$VCINSTALLDIR/include/atl", "C:/Program Files/Microsoft Platform SDK/Include/atl"])

if 'win' in platform:
	env.Append(CPPDEFINES = 'WIN32') #for soundtouch
else:
	env.Append(CCFLAGS = Split(""" -pipe -Wall -W -g """)) # omghax
	env.Append(LINKFLAGS = Split(""" -pipe -Wall -W -g"""))
	if platform != 'osx':
		env.Append(LINKFLAGS = "-Wl,-rpath,$QTDIR/lib")
	env.Append(LINKFLAGS = "-Wl,-rpath,$QTDIR/lib")
	env.Append(CPPDEFINES = "_REENTRANT")

#Uic these guys (they're moc'd automatically after this) - Generates the code for the QT UI forms
env.Uic4('dlgpreferencesdlg.ui')
env.Uic4('dlgprefsounddlg.ui')
env.Uic4('dlgprefmidibindingsdlg.ui')
env.Uic4('dlgprefplaylistdlg.ui')
env.Uic4('dlgprefnomididlg.ui')
env.Uic4('dlgprefcontrolsdlg.ui')
env.Uic4('dlgprefeqdlg.ui')
env.Uic4('dlgprefcrossfaderdlg.ui')
env.Uic4('dlgprefbpmdlg.ui')
env.Uic4('dlgbpmschemedlg.ui')
env.Uic4('dlgbpmtapdlg.ui')
env.Uic4('dlgprefvinyldlg.ui')
env.Uic4('dlgprefrecorddlg.ui')
env.Uic4('dlgaboutdlg.ui')
env.Uic4('dlgmidilearning.ui')

#Add the QRC file which compiles in some extra resources (prefs icons, etc.)
env.Qrc('#res/mixxx.qrc')
sources += Split(""" #res/qrc_mixxx.cc """)

if 'win' in platform:
	env.RES('mixxx.rc')
	sources += Split(""" mixxx.res """)

#Tell SCons to build libraries that are bundled with Mixxx
#===================================================

#SoundTouch
#XXX this should be done with a subsconscript
env.Append(CPPPATH=['#lib/soundtouch-1.4.1'])
sources += Split("""engine/enginebufferscalest.cpp
                    #lib/soundtouch-1.4.1/SoundTouch.cpp
                    #lib/soundtouch-1.4.1/TDStretch.cpp
                    #lib/soundtouch-1.4.1/RateTransposer.cpp
                    #lib/soundtouch-1.4.1/AAFilter.cpp
                    #lib/soundtouch-1.4.1/FIFOSampleBuffer.cpp
                    #lib/soundtouch-1.4.1/FIRFilter.cpp
                    #lib/soundtouch-1.4.1/PeakFinder.cpp
                    #lib/soundtouch-1.4.1/BPMDetect.cpp
                    """)

if 'win' in platform:
	if platform == 'win32':
		sources += Split("""#lib/soundtouch-1.4.1/cpu_detect_x86_win.cpp""")
	if platform == 'win64':
		sources += Split("""#lib/soundtouch-1.4.1/cpu_detect_x64_win.cpp""")
else:
	if machine == 'x86_64':
		sources += Split("""#lib/soundtouch-1.4.1/cpu_detect_x64_gcc.cpp""")
	else:
		sources += Split("""#lib/soundtouch-1.4.1/cpu_detect_x86_gcc.cpp""")


#KissFFT
env.Append(CPPPATH=['#lib/kissfft'])
sources += Split("""#lib/kissfft/kiss_fft.c""")

#libsamplerate - Getting rid of this out of our source tree since we don't use it. 
#env.Append(CPPPATH='#lib/libsamplerate')
#sources += Split("""engine/enginebufferscalesrc.cpp #lib/libsamplerate/samplerate.c #lib/libsamplerate/src_linear.c #lib/libsamplerate/src_sinc.c #lib/libsamplerate/src_zoh.c""")

#fidlib (for EQs)
#XXX this should be a SharedLib() line
env.Append(CPPPATH='#lib/fidlib-0.9.9/')
sources += Split("""#lib/fidlib-0.9.9/fidlib.c """)

## Platform-specific compile/link flags needed for fidlib
if 'win' in platform:
	env.Append(CPPDEFINES = 'T_MSVC')
	#env.Append(CXXFLAGS = '-DT_MSVC') #is this still needed?
	env.Append(LINKFLAGS = ['/nodefaultlib:LIBCMT.lib', '/nodefaultlib:LIBCMTD.lib'])
	env.Append(CXXFLAGS = '/Zc:wchar_t-') #Ugh, MSVC-only hack :( see http://www.qtforum.org/article/17883/problem-using-qstring-fromstdwstring.html
else:
	env.Append(CPPDEFINES = 'T_LINUX') #so maybe "T_LINUX" isn't really accurate for an else case, but the only platforms really in existence are Unix and Win right now, and that's all we're targetting


#Parse command-line build flags
build_flags = ""

print "\nFeatures Summary:\n================"


#Hercules support through libdjconsole on Linux
#(handled somewhere else above this in the file...
# just printing the summary here)
flags_djconsole = getFlags(env, 'djconsole', 0)
if int(flags_djconsole) == 0:
	print "libdjconsole support... disabled"
else:
	print "libdjconsole support... enabled"
	build_flags += 'djconsole '

#High quality EQs
flags_hifieq = getFlags(env, 'hifieq', 1)
if int(flags_hifieq) == 0:
	env.Append(CPPDEFINES = ['__LOFI__', '__NO_INTTYPES__']) #Enables old crappy EQs
	print "High quality EQs... disabled"
else:
	print "High quality EQs... enabled"
	build_flags += 'hifieq '

#Experimental IPOD support
flags_ipod = getFlags(env, 'ipod', 0)
if int(flags_ipod):
	env.Append(CPPDEFINES = '__IPOD__')

	if 'win' in platform:
		env.Append(LIBS = 'gpod');
		# You must check v-this-v directory out from http://publicsvn.songbirdnest.com/vendor-binaries/trunk/windows-i686-msvc8/libgpod/
		env.Append(LIBPATH='../../../windows-i686-msvc8/libgpod/release/lib')
		# Following building the following must be added to the dist folder in order for mixxx to run with ipod support on Win32
		# \windows-i686-msvc8\libgpod\release\lib\libgpod.dll
		# \windows-i686-msvc8\glib\release\bin\libgobject-2.0-0.dll
		# \windows-i686-msvc8\glib\release\bin\libglib-2.0-0.dll
		# \windows-i686-msvc8\libiconv\release\bin\iconv.dll
		# \windows-i686-msvc8\gettext\release\binintl.dll
	if platform == 'linux' or platform == 'osx':
		# env.Append(LIBS = 'libgpod-1.0')
		# env.Append(LIBS = 'glib-2.0')
		env.ParseConfig('pkg-config libgpod-1.0 --silence-errors --cflags --libs')
		env.ParseConfig('pkg-config glib-2.0 --silence-errors --cflags --libs')
		
	sources += Split("""wipodtracksmodel.cpp """) #IPOD
	print "iPod support... enabled"
	build_flags += 'ipod '
else:
	print "iPod support... disabled"

#Experimental Shoutcast
flags_shoutcast = getFlags(env, 'shoutcast', 0)

if int(flags_shoutcast):
	shoutmp3 = 0
	shoutogg = 0
	
	conf = Configure(env, custom_tests = { 'CheckForPKGConfig' : CheckForPKGConfig, 'CheckForPKG' : CheckForPKG })
	conf.CheckLib('shout')
	
	env.Append(CPPDEFINES = '__SHOUTCAST__')
	
	sources += Split(""" dlgprefshoutcast.cpp engine/engineshoutcast.cpp encoder.cpp """ )
	build_flags += 'shoutcast '
	
	
	if conf.CheckLib('mp3lame'):
		env.Append(CPPDEFINES = '__SHOUTCAST_LAME__')
		sources += Split(""" encodermp3.cpp """)
		shoutmp3 = 1
	
	if conf.CheckLib('vorbisenc'):
		env.Append(CPPDEFINES = '__SHOUTCAST_VORBIS__')
		sources += Split("""  encodervorbis.cpp """)
		shoutogg = 1
	
	
	if shoutmp3 and shoutogg:
		print "Shoutcast support (OGG/MP3)... enabled"
	elif shoutmp3:
		print "Shoutcast support (MP3)... enabled"
	elif shoutogg:
		print "Shoutcast support (OGG)... enabled"
	else:
		print "Shoutcast support... enabled"
	
	env.Uic4('dlgprefshoutcastdlg.ui')
	
else:
	print "Shoutcast support... disabled"

#LADSPA
flags_ladspa = 1; #Forcing ladspa on always now #= getFlags(env, 'ladspa', 0)
if int(flags_ladspa):
	env.Append(CPPPATH=['#lib/ladspa']) #If you add more directories, separate them with a semicolon (;)
	env.Append(CPPDEFINES = '__LADSPA__')
	sources += Split("""engine/engineladspa.cpp
                            ladspa/ladspaloader.cpp
                            ladspa/ladspalibrary.cpp
                            ladspa/ladspaplugin.cpp
                            ladspa/ladspainstance.cpp
                            ladspa/ladspacontrol.cpp
                            ladspa/ladspainstancestereo.cpp
                            ladspa/ladspainstancemono.cpp
                            ladspaview.cpp
                            ladspa/ladspapreset.cpp
                            ladspa/ladspapresetmanager.cpp
                            ladspa/ladspapresetknob.cpp
                            ladspa/ladspapresetinstance.cpp
                            dlgladspa.cpp
                            ladspa/ladspapresetslot.cpp
                            """)
	plugins += SConscript(File('#lib/ladspa/SConscript'))
	env.Alias('plugins', plugins)
	print "LADSPA support... enabled"
	build_flags += 'ladspa '
else:
	print "LADSPA support... disabled"

#Vinyl Control
flags_vinylcontrol = getFlags(env, 'vinylcontrol', 1)
if int(flags_vinylcontrol):
	env.Append(CPPDEFINES = '__VINYLCONTROL__')
	sources += Split(""" vinylcontrol.cpp vinylcontrolproxy.cpp vinylcontrolscratchlib.cpp vinylcontrolxwax.cpp dlgprefvinyl.cpp vinylcontrolsignalwidget.cpp engine/enginevinylcontrol.cpp """)
	env.Append(CPPPATH='#lib/xwax')
	if 'win' in platform:
		sources += Split("""#lib/xwax/timecoder_win32.c """)
	else:
		sources += Split("""#lib/xwax/timecoder.c """)
	env.Append(CPPPATH='#lib/scratchlib')
	sources += Split("""#lib/scratchlib/DAnalyse.cpp """)
	print "Vinyl Control... enabled"
	build_flags += 'vinylcontrol '
else:
	print "Vinyl Control... disabled"

flags_msvcdebug = getFlags(env, 'msvcdebug', 0)
if 'win' in platform:
	if int(flags_msvcdebug):
		env.Append(CCFLAGS = '/MDd') # required for sndfile w/ flac support on windows
		env.Append(LINKFLAGS = '/DEBUG')
		if platform == 'win64':
			env.Append(CXXFLAGS = '/Zi')
			env.Append(LINKFLAGS = '/NODEFAULTLIB:MSVCRT')
		else:
			env.Append(CXXFLAGS = '/ZI')
		print "MSVC Debugging... enabled"
		build_flags += 'msvcdebug '
	else:
		env.Append(LINKFLAGS = '/subsystem:windows')
		env.Append(CCFLAGS = '/MD') # required for sndfile w/ flac support on windows
		print "MSVC Debugging... disabled"


flags_tonal = getFlags(env, 'tonal', 0)
if int(flags_tonal):
	print "Tonal analysis... enabled"
	build_flags += 'tonal '
	sources += Split("""tonal/FourierTransform.cxx tonal/Segmentation.cxx
			tonal/tonalanalyser.cpp tonal/ConstantQTransform.cxx
			tonal/ConstantQFolder.cxx""")
else:
	print "Tonal analysis... disabled"


flags_m4a = getFlags(env, 'm4a', 0)
if int(flags_m4a):
	print "Apple M4A audio file support...",
	if have_m4a:
		print "enabled"
	#	env.ParseConfig('pkg-config libmp4v2-dev --silence-errors --cflags --libs') # no pkg-config data for libmp4v2-dev
	#	FIXME: should do conf.CheckCHeader('mp4.h') or something...
		env.Append(CPPDEFINES = '__M4A__')
		build_flags += 'm4a '
		sources += Split("""soundsourcem4a.cpp m4a/mp4-mixxx.cpp""");  # MP4/M4A Support
		env.Append(LIBS = 'libmp4v2')
		env.Append(LIBS = 'libfaad')
	else:
		print "not found (did you install libmp4v2 and libfaad?)"
else:
	print "Apple M4A audio file support... disabled"


def build_gtest():
    gtest_dir = env.Dir("#lib/gtest-1.3.0")
    gtest_dir.addRepository(env.Dir('#lib/gtest-1.3.0'))
    #env['EXE_OUTPUT'] = '#/lib/gtest-1.3.0/bin'  # example, optional
    env['LIB_OUTPUT'] = '#/lib/gtest-1.3.0/lib'
    Export('env')
    env.SConscript(env.File('scons/SConscript', gtest_dir))

    env.Append(LIBPATH="#lib/gtest-1.3.0/lib")
    env.Append(LIBS = 'gtest')
    env.Append(CPPPATH="#lib/gtest-1.3.0/include")

def build_tests():
    test_sources = (Glob('test/*.cpp', strings=True) +
                    [x for x in sources if x != "main.cpp"])
    env.Program(target='mixxx-test', source=test_sources)
    Command("../mixxx-test", "./mixxx-test", Copy("$TARGET", "$SOURCE"))

def run_tests():
    ret = Execute("./mixxx-test")
    if ret != 0:
        print "WARNING: Not all tests pass. See mixxx-test output."
    Exit(ret)

flags_test = getFlags(env, 'test', 0) or 'test' in BUILD_TARGETS

if int(flags_test):
    print "Test suite... enabled"
    build_gtest()
    build_flags += 'test '
else:
    print "Test suite... disabled"

# Script Studio
flags_script = getFlags(env, 'script', 0)
if int(flags_script):
	if 'win' in platform:
		env.Append(LIBS = 'QtScript4')
	elif platform == 'linux':
		env.Append(LIBS = 'QtScript')
	elif platform == 'osx':
		#XXX put in logic here to add a -framework QtScript
		#env.Append(
		pass
	print "MixxxScript Studio... enabled"

	build_flags += 'script '
	sources += Split("""script/scriptengine.cpp script/scriptcontrolqueue.cpp
			script/scriptstudio.cpp script/scriptrecorder.cpp
			script/playinterface.cpp script/macro.cpp
			script/scriptcontrolevent.cpp script/trackcontrolevent.cpp
			script/numbercontrolevent.cpp script/numberrecorder.cpp
			script/macrolist.cpp script/trackrecorder.cpp
			script/sdatetime.cpp script/signalrecorder.cpp
			script/macrolistitem.cpp script/qtscriptinterface.cpp""")
	env.Append(CPPPATH = '$QTDIR/include/QtScript')
	env.Append(CPPDEFINES = '__SCRIPT__')
	
	env.Uic4('script/scriptstudio.ui')
else:
	flags_script = 0
	print "MixxxScript Studio... disabled"

# MIDI Scripting
flags_midiscript = getFlags(env, 'midiscript', 0)
if int(flags_midiscript):
	if 'win' in platform:
		env.Append(LIBS = 'QtScript4')
	elif platform == 'linux':
		env.Append(LIBS = 'QtScript')
	elif platform == 'osx':
		#XXX put in logic here to add a -framework QtScript
		#env.Append(
		pass
	print "MIDI Scripting... enabled"

	build_flags += 'midiscript '
	sources += Split("""script/midiscriptengine.cpp""")
	env.Append(CPPPATH = '$QTDIR/include/QtScript')
	env.Append(CPPDEFINES = '__MIDISCRIPT__')
else:
	flags_midiscript = 0
	print "MIDI Scripting... disabled"

#Optimization
flags_optimize = getFlags(env, 'optimize', 1)
if int(flags_optimize):
	if 'win' in platform:
		if platform == 'win64':
			env.Append(LINKFLAGS = '/MACHINE:X64')
		if int(flags_msvcdebug):
			print "Optimizations... DISABLED DUE TO DEBUG"
		else:
			print "Optimizations... enabled"
			env.Append(CXXFLAGS = '/O2 /GL')
			env.Append(LINKFLAGS = '/LTCG:STATUS')
			if platform == 'win64':	# In addition
				if 'makerelease' in COMMAND_LINE_TARGETS:
					env.Append(CXXFLAGS = '/Ox /favor:blend /MP')
				else:
					env.Append(CXXFLAGS = '/Ox /favor:' + machine + ' /MP')
	else:
		print "Optimizations... enabled"
		build_flags += 'optimize=' + str(flags_optimize) + ' '
		if flags_optimize=='1':
			env.Append(CXXFLAGS = '-O3')
		elif flags_optimize=='2':
			print "  P4 MMX/SSE optimizations enabled."
			env.Append(CXXFLAGS = '-O3 -march=pentium4 -mmmx -msse2 -mfpmath=sse -fomit-frame-pointer -ffast-math -funroll-loops')
		elif flags_optimize=='3':
			print "  Intel Core Solo/Duo optimizations enabled."
			env.Append(CXXFLAGS = '-O3 -march=prescott -mmmx -msse3 -mfpmath=sse -fomit-frame-pointer -ffast-math -funroll-loops')
		elif flags_optimize=='4':
			print "  Intel Core 2 optimizations enabled."
			env.Append(CXXFLAGS = '-O3 -march=nocona -mmmx -msse3 -mfpmath=sse -fomit-frame-pointer -ffast-math -funroll-loops')
		elif flags_optimize=='5':
			print "  Athlon 3dnow/SSE optimizations enabled (Athlon-4/XP/MP)."
			env.Append(CXXFLAGS = '-O3 -march=athlon-4 -mmmx -msse -m3dnow -mfpmath=sse -fomit-frame-pointer -ffast-math -funroll-loops')
		elif flags_optimize=='6':
			print "  Athlon 3dnow/SSE/SSE2 optimizations enabled (K8/Opteron/AMD64)."
			env.Append(CXXFLAGS = '-O3 -march=k8 -mmmx -msse2 -m3dnow -mfpmath=sse -fomit-frame-pointer -ffast-math -funroll-loops')
		elif flags_optimize=='7':
			print "  Athlon 3dnow/SSE/SSE2/SSE3 optimizations enabled (K8/Opteron/AMD64 w/ SSE3)."
			env.Append(CXXFLAGS = '-O3 -march=k8-sse3 -mmmx -msse2 -msse3 -m3dnow -mfpmath=sse -fomit-frame-pointer -ffast-math -funroll-loops')
		elif flags_optimize=='8':
			print "  Generic SSE/SSE2/SSE3 optimizations enabled (Celeron D)."
			env.Append(CXXFLAGS = '-O3 -mmmx -msse2 -msse3 -mfpmath=sse -fomit-frame-pointer -ffast-math -funroll-loops')
else:
	print "Optimizations... disabled"

#Linking with ASMLIB
flags_asmlib = getFlags(env, 'asmlib', 0)
if int(flags_asmlib):
	print "Agner Fog\'s ASMLIB (http://www.agner.org/optimize)... enabled"
	env.Append(LIBPATH='#/../asmlib')
	if platform == 'linux':
		env.Append(CXXFLAGS = '-fno-builtin')   #Use ASMLIB's functions instead of the compiler's
		env.Append(LIBS = '":alibelf32o.a"')
	elif platform == 'osx':
		env.Append(CXXFLAGS = '-fno-builtin')   #Use ASMLIB's functions instead of the compiler's
		env.Append(LIBS = '":alibmac32o.a"')
	elif platform == 'win32':
		env.Append(CXXFLAGS = '/Oi-')   #Use ASMLIB's functions instead of the compiler's
		env.Append(LIBS = 'alibcof32o')
else:
	print "Agner Fog\'s ASMLIB (http://www.agner.org/optimize)... disabled"

# SoundTouch Optimizations -- turn them on only if we have SSE or MMX
# enabled. It's dumb that they appear here, but they make the most sense next to
# the optimization stuff. It's safe to assume that if opt > 1, then MMX and SSE
# are enabled.
if int(flags_optimize) > 1:
    sources += Split("""#lib/soundtouch-1.4.1/mmx_optimized.cpp #lib/soundtouch-1.4.1/sse_optimized.cpp""")
    env.Append(CPPDEFINES='ALLOW_X86_OPTIMIZATIONS')
    
# Enable SoundTouch Windows 3dNow optimizations if we're on AMD
if 'win' in platform and int(flags_optimize) in (5,6,7):
    sources += Split("""#lib/soundtouch-1.4.1/3dnow_win.cpp""")

# Profiling and Optimization
if not 'win' in platform:
	flags_gprof = getFlags(env, 'gprof', 0)
	if int(flags_gprof):
		env.Append(CCFLAGS = '-pg')
		env.Append(LINKFLAGS = '-pg')
		print "gprof profiling support... enabled"
		build_flags += 'gprof '
	else:
		print "gprof profiling support... disabled"
	flags_tuned = getFlags(env, 'tuned', 0)
	if int(flags_tuned):
		ccv = env['CCVERSION'].split('.')
		if int(ccv[0]) >= 4 and int(ccv[1]) >= 2:
			env.Append(CCFLAGS = '-march=native')
			env.Append(LINKFLAGS = '-march=native')
			print "Optimizing for this CPU... yes"
			build_flags += 'tuned '
		else:
			print "Optimizing for this CPU... no (requires gcc >= 4.2.0)"
	else:
		print "Optimizing for this CPU... no"

#Debugging output
flags_qdebug = getFlags(env, 'qdebug', 0)
if 'win' in platform:
	if int(flags_msvcdebug):
		flags_qdebug = 1		# Turn general debugging flag on too if msvcdebug is specified

if int(flags_qdebug):
	build_flags += 'qdebug '
	print "Debugging message output... enabled"
else:
	env.Append(CPPDEFINES = 'QT_NO_DEBUG_OUTPUT')
	print "Debugging message output... disabled"

#ALSA API selection
if platform == 'linux':
	flags_rawmidi = getFlags(env, 'rawmidi', 0)
	if int(flags_rawmidi):
		build_flags += 'rawmidi '
		sources += Split("""midiobjectalsa.cpp """)  #ALSA RawMIDI support for Linux
		env.Append(CXXFLAGS = '-D__ALSAMIDI__')
		print "ALSA API... RawMIDI"
	else:
		sources += Split("""midiobjectalsaseq.cpp """)  #ALSA Sequencer MIDI support for Linux
		env.Append(CXXFLAGS = '-D__ALSASEQMIDI__')
		print "ALSA API... Sequencer"

#Visual Studio 2005 hacks (MSVS Express Edition users shouldn't enable this)
flags_msvshacks = getFlags(env, 'msvshacks', 0)
if int(flags_msvshacks):
	env.Append(CPPDEFINES = '__MSVS2005__')
	print "MSVS 2005 hacks... enabled"
	build_flags += 'msvshacks '
else:
	print "MSVS 2005 hacks... disabled"

#force 32-bit compile on GCC
flags_force32 = getFlags(env, 'force32', 0)
if int(flags_force32):
	env.Append(CCFLAGS = '-m32')
	env.Append(CXXFLAGS = '-m32')
	print "Force 32-bit GCC compile... enabled"
else:
	print "Force 32-bit GCC compile... disabled"


#Case Metrics
if 'win' in platform or platform == 'linux':
	flags_cmetrics = getFlags(env, 'cmetrics', 1)
else:
	flags_cmetrics = getFlags(env, 'cmetrics', 0) # Off on OS X for now...
if int(flags_cmetrics):
	env.Append(CPPDEFINES = '__C_METRICS__')
	if 'win' in platform:
		env.Append(LIBS = 'cmetrics')
	else:
		client = 'MIXXX'
		server = 'metrics.mixxx.org' # mixxx metrics collector
		Export('env platform client server flags_force32')
		env.Append(CPPPATH='#lib/cmetrics')
		sources += SConscript('#lib/cmetrics/SConscript')
	print "Case Metrics profiling... enabled"
	build_flags += 'cmetrics '
else:
	print "Case Metrics profiling... disabled"

#env.Append(CPPDEFINES=[('BUILD_FLAGS', "'%s'" % build_flags)])

### Put flags info into a file
f = open("build.h","w+")
try:
	f.write('#define BUILD_FLAGS "' + build_flags + '"\n')
finally:
	f.close()
	
# Print the build flags (useful if the flags have been cached, ie. if you just run "scons"
# and want to see the flags that you used last time)
print "================"
print "Building with flags: " + build_flags
print "================\n"

#Save the options to cache
vars.Save(cachefile, env)

#Tell SCons to build Mixxx
#=========================
if 'win' in platform:
	mixxx_bin = env.Program('mixxx', sources, LINKCOM  = [env['LINKCOM'], 'mt.exe -nologo -manifest ${TARGET}.manifest -outputresource:$TARGET;1'])
else:
	mixxx_bin = env.Program('mixxx', sources)

#Tell SCons to build tests
if int(flags_test):
    print "Building tests."
    build_tests()

if 'test' in BUILD_TARGETS:
    print "Running tests."
    run_tests()

#Set up the MSVC target to build a Visual Studio project/solution file
if 'msvc' in COMMAND_LINE_TARGETS:
	includes = map(str, Glob('#src/*.h'))
	includes += map(str, Glob('#src/visual/*.h'))
	#Make the project file aware of any command-line arguments that were passed...
	cmdargs = ""
	for k in SCons.Script.ARGUMENTS:
		cmdargs += " " + k + "=" + SCons.Script.ARGUMENTS[k]
	env.Append(MSVSSCONSFLAGS = cmdargs)
	#env.Append(MSVSSCONSFLAGS = ' qtdir=' + flags_qtdir)

	# This is the right way to do it but scons is stupid and doesn't copy flags in... Adam
	# Set up environment for debug target
	# TODO Handle lib versions ie /MDd /Md etc...
	#debugenv = env.Clone()
	#debugenv.Prepend(LINKFLAGS = ['/DEBUG','/PDB:dist/mixxx.pdb']) # Generate MS VC Program Debug Database
	#debugenv.Append(CXXFLAGS = '/ZI')

	msvc = env.MSVSProject(target = 'mixxx' + env['MSVSPROJECTSUFFIX'], srcs = sources, incs = includes, variant = 'Debug', runfile = '../dist/mixxx')

	# Reenable this once bug in scons is fixed...
	#msvc = env.MSVSProject(target = 'mixxx' + env['MSVSPROJECTSUFFIX'], srcs = sources, incs = includes, variant = 'Release', runfile = '../dist/mixxx')

	env.Alias('msvc', msvc)

#Set up the install target
#=========================
"""
flags_prefix = ARGUMENTS.get('prefix', '/usr/local')
if not os.path.exists(flags_prefix):
	print "Error: Prefix path does not exist!"
	Exit(1)
else:
	unix_share_path = flags_prefix + "/share"
	unix_bin_path   = flags_prefix + "/bin"
"""

#Mixxx binary
binary_files = mixxx_bin;

#Skins
skin_files = Glob('#res/skins/*')

#MIDI mappings
midimappings_files = Glob('#res/midi/*')

#Keyboard mapping(s)
keyboardmappings_files = Glob('#res/keyboard/*')

#Promo tracks
promotracks_files = Glob('#promo/*')

#LADSPA shizzle
ladspapresets_files = Glob('#res/ladspa_presets/*')

#Documentation
docs_files = Glob('#LICENSE')
docs_files += Glob('#README')
docs_files += Glob('#Mixxx-Manual.pdf')

#.desktop file for KDE/GNOME menu
dotdesktop_files = Glob('#src/mixxx.desktop') #XXX why is this in images/?

#Icon file for menu entry
icon_files = Glob('#res/images/mixxx-icon.png')

#Images for preferences dialog
image_files = Glob('#res/images/preferences/*')  # These are compiled in to the "mixxx" binary through mixxx.qrc

#Windows DLLs
if platform == 'win64':
	dll_files = Glob('#/../mixxx-win64lib/[!"msvc"]*.dll') # TODO: Use reference to SharedLibrary for libsndfile and others, glob only gets all files on 2+ builds after a clean.
else:
	dll_files = Glob('#/../mixxx-winlib/[!"msvc"]*.dll') # TODO: Use reference to SharedLibrary for libsndfile and others, glob only gets all files on 2+ builds after a clean.
# dll_files = libsndfile
dll_files += Split("""$QTDIR/lib/Qt3Support4.dll $QTDIR/lib/QtCore4.dll $QTDIR/lib/QtGui4.dll $QTDIR/lib/QtNetwork4.dll $QTDIR/lib/QtOpenGL4.dll $QTDIR/lib/QtSql4.dll $QTDIR/lib/QtXml4.dll $QTDIR/lib/QtSVG4.dll""")

if int(flags_script):
	dll_files += Split("""$QTDIR/lib/QtScript4.dll""")
if int(flags_midiscript):
	dll_files += Split("""$QTDIR/lib/QtScript4.dll""")

if platform in ('linux', 'bsd'):
	flags_prefix = ARGUMENTS.get('prefix', '/usr/local')
	if not os.path.exists(flags_prefix):
		print "Error: Prefix path does not exist!"
		Exit(1)
	else:
		#install_root is used in Debian/Ubuntu packaging (check the debian/rules file in the Ubuntu package)
		#Basically, the flags_prefix is compiled into strings in Mixxx, whereas the install_root is not. When you're
		#building a Debian package, pbuilder wants to install Mixxx to a temporary directory, but you still need
		#the compiled-in strings using /usr as the prefix. That's why we have install_root and flags_prefix.
		install_root = ARGUMENTS.get('install_root', flags_prefix)
		print "Install root: " + install_root
		if install_root != flags_prefix:
			unix_share_path = install_root + "/share"
			unix_bin_path   = install_root + "/bin"			
		else:
			unix_share_path = flags_prefix + "/share"
			unix_bin_path   = flags_prefix + "/bin"

		binary = env.Install(unix_bin_path, binary_files)
		skins = env.Install(unix_share_path + "/mixxx/skins", skin_files)
		midimappings = env.Install(unix_share_path + "/mixxx/midi", midimappings_files)
		keyboardmappings = env.Install(unix_share_path + "/mixxx/keyboard", keyboardmappings_files)
		ladspapresets = env.Install(unix_share_path + "/mixxx/ladspa_presets", ladspapresets_files)
		dotdesktop = env.Install(unix_share_path + "/applications", dotdesktop_files)
		docs = env.Install(unix_share_path + "/doc/mixxx", docs_files)
		icon = env.Install(unix_share_path + "/pixmaps", icon_files)
		promotracks = env.Install(unix_share_path + "/mixxx/promo", promotracks_files)

		#Makes each of those Install builders get fired off when you run "scons install" :)
		env.Alias('install', binary)
		env.Alias('install', skins)
		env.Alias('install', midimappings)
		env.Alias('install', keyboardmappings)
		env.Alias('install', ladspapresets)
		env.Alias('install', docs)
		env.Alias('install', dotdesktop)
		env.Alias('install', icon)
		env.Alias('install', promotracks)
		
		#Delete the old Mixxx installation (because SCONS won't overwrite it)
		#if 'install' in COMMAND_LINE_TARGETS:
			#os.system('scons -c install')
			#Delete(unix_share_path + "/mixxx/skins")
			#print "Copying skins..."
			#env.Command(unix_share_path + "/mixxx/skins", skin_files, Copy("$TARGET", "$SOURCE"), source_scanner = DirScanner)
			#Copy(unix_share_path + "/.ixxx/skins", skin_files)
			#Delete(unix_bin_path + "mixxx")
			
			#Delete(unix_share_path + "/mixxx/midi")
			#Delete(unix_share_path + "/mixxx/keyboard")

#Build the Mixxx.app bundle
if platform == 'osx':
	#Mixxx build variables
	VOLNAME="Mixxx" #tmp tmp tmp, it's unclean to pass this into build_dmg this way. perhaps pass it in the env?
	ARCH="macintel" #XXX should get this from scons or the system somehow?
	DMG_ICON="#res/osx/VolumeIcon.icns"
	
	#this is a BIG HACK to support Qt's plugins (since Qt *requires* that it's plugins be in specific subdirectories, which OS X doesn't really play nice with)
	qt_plugins = [("iconengines", e) for e in ["libqsvgicon.dylib"]] + \
			 [("imageformats", e) for e in ["libqgif.dylib", "libqjpeg.dylib", "libqsvg.dylib"]] + \
             [("sqldrivers", e) for e in ["libqsqlite.dylib"]]
	#Left out libqmng and libqtiff to save space.

	bundle = env.App("Mixxx", [mixxx_bin, '#res/osx/application.icns',
		Dir('#res/skins/'),
		Dir('#res/midi/'), Dir('#res/keyboard/'),
		Dir('#res/ladspa_presets'), Dir('#res/doc/'), Dir('#res/promo/')],
		 PLUGINS=plugins, ##XXX test what happens if we don't pass any plugins
			#Qt plugins ((Qt *NEEDS* its plugins in specific locations or it refuses to find them, however this is clearly awkward to write out like this.. maybe))
		 QT_HACK = [(p_tgt_dir, os.path.join("/Developer/Applications/Qt/plugins/", p_tgt_dir, p)) for p_tgt_dir, p in qt_plugins] #sigh :(
		 ,
		 STRIP=True,
		 #STRIP=(type == 'RELEASE')
		 )
	env.Default(mixxx_bin) #todo: make the Default() just the program itself *globally* (not just for OS X); bundle should be a separate target
	env.Alias('bundle', bundle)
	dmg = env.Dmg('Mixxx-'+env['MIXXX_VERSION']+'-'+ARCH, [bundle, ] + docs_files, VOLNAME=VOLNAME, ICON = DMG_ICON)
	env.Alias('package', dmg)
		
if 'win' in platform:
	skins = env.Install("#dist/skins", skin_files)
	midimappings = env.Install("#dist/midi", midimappings_files)
	keyboardmappings = env.Install("#dist/keyboard", keyboardmappings_files)
	ladspapresets = env.Install("#dist/ladspa_presets", ladspapresets_files)
	docs = env.Install("#dist/doc/", docs_files)
	promotracks = env.Install("#dist/promo/", promotracks_files)
	#icon = env.Install("#dist", icon_files)
	dlls = env.Install("#dist/", dll_files)
	binary = env.Install("#dist/", binary_files)

	#Always trigger these install builders when compiling on Windows
	env.Alias('mixxx', skins)
	env.Alias('mixxx', midimappings)
	env.Alias('mixxx', keyboardmappings)
	env.Alias('mixxx', ladspapresets)
	env.Alias('mixxx', promotracks)
	env.Alias('mixxx', docs)
	env.Alias('mixxx', dlls)
	#env.Alias('mixxx', icon)
	env.Alias('mixxx', binary)

	def cleanSVNDirsFromDist():
		if os.path.exists("dist"):
			print "Cleaning .svn directories from dist... ",
			os.system('cmd.exe /c @FOR /F "tokens=*" %D IN (\'dir /b /ad /s dist\*.svn*\') do @(rd /s /q "%D") 2> NUL')
			print "Done."
	import atexit
	atexit.register(cleanSVNDirsFromDist)
	
def BuildRelease(target, source, env):
	print
	print "==== Mixxx Post-Build Checks ===="
	print
	print "You have built version ", env['MIXXX_VERSION']
	print
	if int(flags_msvcdebug):
		print "YOU ARE ABOUT TO PACKAGE A DEBUG BUILD!!"
		print
	print "Binary has size ",
	os.system('ls -lh dist/mixxx.exe | cut -d \' \' -f 5')
	print
	print "Installer file ",
	os.system('grep OutFile Mixxx.nsi | cut -d \' \' -f 2')
	print
	print "Top line of README, check version:"
	os.system('head -n 1 README')
	print
	print "Top 2 lines of LICENSE, check version and copyright dates:"
	os.system('head -n 2 LICENSE')
	print
	print "More checks here soon... :)"
	print

	if (raw_input("Go ahead and build installer (yes/[no])? ") == "yes"):
		print "\nNow building installer..."
		
		buildwin64 = ""
		type(buildwin64) == str
		
		# Windows registry access to find where NSIS is installed
		import _winreg
		hklm = _winreg.ConnectRegistry( None, _winreg.HKEY_LOCAL_MACHINE )
		nsis_location_handle = ""
		try:
			nsis_location_handle = _winreg.OpenKey(hklm, "SOFTWARE\\NSIS", 0, _winreg.KEY_READ)
		except WindowsError:
			nsis_location_handle = None
		
		if not nsis_location_handle:
			try:
				nsis_location_handle = _winreg.OpenKey(hklm, "SOFTWARE\\Wow6432Node\\NSIS", 0, _winreg.KEY_READ)
			except WindowsError:
				nsis_location_handle = None

		if not nsis_location_handle:
			print "Cannot find NSIS. Do you have it installed?"
		else:
			if platform == 'win64':
				buildwin64 = "/Dx64=1"
			nsis_location = _winreg.QueryValue(nsis_location_handle, None)
			_winreg.CloseKey(hklm)
		
			# Call the NSIS build
			command = '\"%(path)s\\makensis.exe\" /DPRODUCT_VERSION=%(version)s %(64bit)s Mixxx.nsi' % {'path':nsis_location, \
'version':env['MIXXX_VERSION'], '64bit':buildwin64}
			type(command) == str
			print "Using command:" + command
			os.system(command)
	else:
		print "Aborted building installer"

# Do release things
versionbld = Builder(action = BuildRelease, suffix = '.foo', src_suffix = '.bar')
env.Append(BUILDERS = {'BuildRelease' : versionbld})

if 'makerelease' in COMMAND_LINE_TARGETS:
	makerelease = env.BuildRelease('', binary_files)
	env.Alias('makerelease', makerelease)
	
#Build the Ubuntu package
def BuildUbuntuPackage(target, source, env):
	print
	print "==== Mixxx Post-Build Checks ===="
	print
	print "You have built version ", env['MIXXX_VERSION']
	print
	print
	print "Top line of README, check version:"
	os.system('head -n 1 README')
	print
	print "Top 2 lines of LICENSE, check version and copyright dates:"
	os.system('head -n 2 LICENSE')
	print
	print "Top line of debian/ubuntu changelog, check version:"
	os.system('head -n 1 build/debian/changelog')
	print

	if ("yes" == "yes"):
		print "Now building DEB package..."
		
		mixxx_dir = 'mixxx-' + env['MIXXX_VERSION']
		mixxx_tarball = 'mixxx_' + env['MIXXX_VERSION'] + '.orig.tar.gz' #The underscore is super important here to make the deb package work
		
		if not os.path.exists('ubuntu'):
			os.mkdir('ubuntu')

		# TODO: make a get flags arg to accept a revision which can override this and checkout of a specific SVN rev for the package
		print "Exporting source tree from HEAD"
		os.system('bzr export ubuntu/mixxx-tree')
		
		#print "Copying promo tracks dir"
		#os.system('cp -r promo ubuntu/mixxx-' + env['MIXXX_VERSION'])

        #bzr exports the whole mixxx branch, including mixxx-winlib, etc. We just want the source:
		os.chdir('ubuntu/mixxx-tree')
		os.system('mv ' + 'mixxx ' + mixxx_dir);
		
		#Temporarily move the debian directory out of the source directory
		#because it can't be included in the source tarball (which we create next).
		#print "Moving debian directory"
		#os.system('rm -f debian')
		#os.system('mv mixxx-' + env['MIXXX_VERSION'] + '/src/debian .')
		
		print "Tarring source directory..."
		os.system("rm -f mixxx_" + env['MIXXX_VERSION'] + ".orig.tar.gz") #Remove old tarball
		os.system('tar --exclude=debian --exclude=debian/* -cvzf  mixxx_' + env['MIXXX_VERSION'] + '.orig.tar.gz ' + mixxx_dir)
		
		#Move the debian directory into the right spot.
		#os.system('mv debian mixxx-' + env['MIXXX_VERSION'])
		os.system('rm -rf ' + mixxx_dir + '/debian')
		os.system('mv ' + mixxx_dir + '/build/debian ' + mixxx_dir)
		
		#Run pbuilder
		os.chdir(mixxx_dir)
		os.system('pdebuild')
		
		#/var/cache/pbuilder/result
		print
		# print "Signing the .deb changes file..."
		# os.system('sudo debsign /var/cache/pbuilder/result/*.changes')
		
		print "Done! Package and tarballs are in /var/cache/pbuilder/result"
		
	else:
		print "Aborted building installer"

#Build the Ubuntu package if "makeubuntu" was passed as an argument
versiondebbld = Builder(action = BuildUbuntuPackage, suffix = '.foo', src_suffix = '.bar')
env.Append(BUILDERS = {'BuildUbuntuPackage' : versiondebbld})

if 'makeubuntu' in COMMAND_LINE_TARGETS:
	makeubuntu = env.BuildUbuntuPackage('', binary_files)
	env.Alias('makeubuntu', makeubuntu)<|MERGE_RESOLUTION|>--- conflicted
+++ resolved
@@ -378,13 +378,10 @@
                 librarytablemodel.cpp
                 browsetablemodel.cpp
                 rhythmboxtrackmodel.cpp
-<<<<<<< HEAD
+                rhythmboxplaylistmodel.cpp
                 library/libraryfeature.cpp
                 library/playlistfeature.cpp
                 library/sidebarmodel.cpp
-=======
-                rhythmboxplaylistmodel.cpp
->>>>>>> feb61292
               
                 xmlparse.cpp
                 parser.cpp
