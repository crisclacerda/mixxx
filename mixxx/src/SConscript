--- conflicted
+++ resolved
@@ -1132,17 +1132,7 @@
 			env.Append(CXXFLAGS = '/O2 /GL')
 			env.Append(LINKFLAGS = '/LTCG:STATUS')
 			if platform == 'win64':	# In addition
-<<<<<<< HEAD
-				if 'makerelease' in COMMAND_LINE_TARGETS:
-					# env.Append(CXXFLAGS = '/Ox /favor:blend /MP')
-					# AMD64 architecture is used by all consumer 64-bit CPUs, even Intel ones.
-					# IA64 is the Itanium processors, which we don't expect anyone to be using for DJing. :)
-					env.Append(CXXFLAGS = '/Ox /favor:AMD64 /MP')
-				else:
-					env.Append(CXXFLAGS = '/Ox /favor:' + machine + ' /MP')
-=======
 				env.Append(CXXFLAGS = '/Ox /MP')
->>>>>>> cf596786
 	else:
 		if not int(flags_tuned):
 			print "Specific optimizations... enabled"
