--- conflicted
+++ resolved
@@ -40,792 +40,9 @@
 #######################
 
 
-<<<<<<< HEAD
 Import('build')
 Import('sources')
 Import('soundsource_plugins') #Grab these from the SConstruct above us
-=======
-Import('platform')
-Import('machine')	#CPU architecture for optimization
-Import('architecture')	#CPU type & binary format for optimization
-
-#Figure out what the QT path is
-
-
-default_qtdir = {'linux': '/usr/share/qt4',
-		 'bsd': '/usr/local/lib/qt4',
-		 'osx': '/usr/lib/Qt-4.5', #XXX this should be smarter, we just need qt4 so we should accept the highest version that matches /usr/lib/Qt-4.*.*/
-		 'win32': 'C:\\qt\\4.5.1',
-		 'win64': 'C:\\qt\\4.5.1'}[platform]	 #ditto
-
-#Read the qtdir flag, if it was set explicitly
-flags_qtdir = ARGUMENTS.get('qtdir', os.environ.get('QTDIR', default_qtdir)) #environ['QTDIR'] there is mainly for the benefit of MSVC
-if not os.path.exists(flags_qtdir):
-	print "Error: QT path does not exist or QT4 is not installed."
-	print "Please specify your QT path by running 'scons qtdir=[path]'"
-	Exit(1)
-elif flags_qtdir.find("qt3") != -1 or flags_qtdir.find("qt/3") != -1:
-	print "Error: Mixxx now requires QT4 instead of QT3 - please use your QT4 path with the qtdir build flag."
-	Exit(1)
-else:
-	print "QT path: " + flags_qtdir
-
-
-
-#Set up our environment, tell SCONS to use its QT tools, and set some enviroment variables for it.
-#The ENV = os.environ part pulls in your existing environment variables. This is useful for awkward Linux setups
-#and on Windows where all the paths are set in the shell.
-if platform in ('linux', 'bsd'):
-	env = Environment(tools=['default','qt4'], toolpath=['#build/'], QTDIR=flags_qtdir, ENV = os.environ)
-	#Whoever hacked this in, it breaks scons for people who've set PKG_CONFIG_PATH in their shell. - Albert
- 	#os.environ['PKG_CONFIG_PATH']=flags_qtdir+'lib/pkgconfig'  #Set the PKG_CONFIG_PATH explicitly, handles multiple QT 4.x installations
-elif platform == 'osx':
-	env = Environment(tools=['default', 'qt4', 'OSConsX'], toolpath=['#build/', '#/build/osx/'], ENV = os.environ)
-elif 'win' in platform:
-	#Pull in the environment's variables for win32...
-	env = Environment(tools=['default','qt4', 'msvs'], toolpath=['#build/'], QTDIR=flags_qtdir, QT_LIB='', VCINSTALLDIR = os.getenv('VCInstallDir'), ENV = os.environ)
-else:
-	raise Exception("Unknown platform, didn't make a env variable. Crashing")
-
-env['MIXXX_VERSION'] = getMixxxVersion() #should this be in the env?
-env['CPPDEFINES'] = [''] #Initialize this as a list, fixes a bug where first CPPDEFINE would get mangled
-
-## Global cache directory
-## Put all project files in it so a rm -rf cache will clean up the config
-if not env.has_key('CACHEDIR'):
-	env['CACHEDIR'] = str(Dir('#cache/'))
-if not os.path.isdir(env['CACHEDIR']):
-	os.mkdir(env['CACHEDIR'])
-
-## Avoid spreading .sconsign files everywhere
-#env.SConsignFile(env['CACHEDIR']+'/scons_signatures')
-## WARNING - We found that the above line causes SCons to randomly not find
-##           dependencies for some reason. It might not happen right away, but
-##           a good number of users found that it caused weird problems - Albert (May 15/08)
-
-
-#Hijack scons -h and --help
-cachefile = str(env['CACHEDIR']) + 'custom.py'
-#opts = Options(cachefile)
-vars = Variables(cachefile)
-vars.Add('prefix', 'Set to your install prefix', '/usr/local')
-vars.Add('qtdir', 'Set to your QT4 directory', '/usr/share/qt4')
-vars.Add('hifieq', 'Set to 1 to enable high quality EQs', 1)
-vars.Add('ipod', 'Set to 1 to enable iPod support through libgpod', 0)
-vars.Add('ladspa', '(EXPERIMENTAL) Set to 1 to enable LADSPA plugin support', 0)
-vars.Add('ffmpeg', '(EXPERIMENTAL) Set to 1 to enable FFMPEG support', 0)
-vars.Add('vinylcontrol', 'Set to 1 to enable vinyl control support', 1)
-vars.Add('shoutcast', 'Set to 1 to enable shoutcast support', 0)
-vars.Add('cmetrics', 'Set to 1 to enable crash reporting/usage statistics via Case Metrics (This should be disabled on development builds)', 0)
-vars.Add('asmlib','(EXPERIMENTAL) Set to 1 to enable linking against Agner Fog\'s hand-optimized asmlib, found at http://www.agner.org/optimize/', 0)
-vars.Add('script', 'Set to 1 to enable MixxxScript/QtScript Studio support.', 0)
-vars.Add('midiscript', 'Set to 1 to enable MIDI Scripting support.', 1)
-vars.Add('tonal', 'Set to 1 to enable tonal analysis', 0)
-vars.Add('qdebug', 'Set to 1 to enable verbose console debug output.', 1)
-vars.Add('test', 'Set to 1 to build Mixxx test fixtures.', 0)
-if not 'win' in platform:
-	vars.Add('tuned', 'Set to 1 to optimize mixxx for this CPU (overrides "optimize")', 0)
-	vars.Add('optimize', 'Set to:\n  1 for -O3 compiler optimizations\n  2 for Pentium 4 optimizations\n  3 for Intel Core optimizations\n  4 for Intel Core 2 optimizations\n  5 for Athlon-4/XP/MP optimizations\n  6 for K8/Opteron/AMD64 optimizations\n  7 for K8/Opteron/AMD64 w/ SSE3\n  8 for Celeron D (generic SSE/SSE2/SSE3) optimizations.', 1)
-	vars.Add('profiling', '(DEVELOPER) Set to 1 to enable profiling using gprof (Linux) or Saturn (OS X)', 0)
-	vars.Add('force32', 'Set to 1 to force GCC to compile a 32-bit binary with the -m32 flag', 0)
-else:
-	if platform == 'win64':
-		vars.Add('tuned', 'Set to 1 to optimize mixxx for this CPU class', 0)
-	vars.Add('optimize', 'Set to:\n  1 to maximize speed (/O2)\n  2 for maximum optimizations (/Ox)', 1)
-	vars.Add('msvshacks', 'Set to 1 to build properly with MS Visual Studio 2005 (Express users should leave this off)', 0)
-	vars.Add('msvcdebug', 'Set to 1 to link against MS libraries with debugging info (implies debug=1)', 0)
-#env = Environment(options = opts)
-vars.Update(env)
-Help(vars.GenerateHelpText(env))
-
-for getenv in ['CXXFLAGS', 'CCFLAGS', 'LINKFLAGS', 'LIBPATH', 'CPPPATH']:
-	kwargs = {}
-	if os.environ.has_key(getenv):
-		kwargs[getenv] = SCons.Util.CLVar( os.environ[getenv] )
-		env.Append(**kwargs)
-
-#env.Append(CPPDEFINES=[('BUILD_REV', '"%s"' % getBZRRevision())]) #doing this forces a rebuild of everything whenever a commit happens -- not much fun
-## instead, embed BZR version into build
-## Put version info into a file, so it doesn't force a rebuild of everything :)
-f = open("build.h","w")
-try:
-	f.write('#define BUILD_REV "' + getBZRRevision() + '"\n')
-finally:
-	f.close()
-
-### embed SVN version into build
-### Put version info into a file, so it doesn't force a rebuild of everything :)
-#f = open("#.mixxx_version.h","w")
-#try:
-#	f.write('#define BUILD_REV "' + getSVNRevision() + '"\n')
-#finally:
-#	f.close()
-
-#Mixxx sources to build
-sources = Split("""
-
-                input.cpp
-                mixxxkeyboard.cpp
-                configobject.cpp
-                controlobjectthread.cpp
-                controlobjectthreadwidget.cpp
-                controlobjectthreadmain.cpp
-                controlevent.cpp
-                controllogpotmeter.cpp
-                controlobject.cpp
-                controlnull.cpp
-                controlpotmeter.cpp
-                controlpushbutton.cpp
-                controlttrotary.cpp
-                controlbeat.cpp
-
-                dlgpreferences.cpp
-                dlgprefsound.cpp
-                dlgprefmidibindings.cpp
-                dlgprefplaylist.cpp
-                dlgprefnomidi.cpp
-                dlgprefcontrols.cpp
-                dlgprefbpm.cpp
-                dlgbpmscheme.cpp
-                dlgabout.cpp
-                dlgprefeq.cpp
-                dlgprefcrossfader.cpp
-                dlgmidilearning.cpp
-                dlgtrackinfo.cpp
-                dlgprepare.cpp
-                dlgautodj.cpp
-
-                engine/engineworker.cpp
-                engine/engineworkerscheduler.cpp
-                engine/enginebuffer.cpp
-                engine/enginebufferscale.cpp
-		engine/enginebufferscaledummy.cpp
-                engine/enginebufferscalelinear.cpp
-		engine/enginebufferscalereal.cpp
-                engine/engineclipping.cpp
-                engine/enginefilterblock.cpp
-                engine/enginefilteriir.cpp
-                engine/enginefilter.cpp
-                engine/engineobject.cpp
-                engine/enginepregain.cpp
-                engine/enginevolume.cpp
-                engine/enginechannel.cpp
-                engine/enginemaster.cpp
-                engine/enginedelay.cpp
-                engine/engineflanger.cpp
-                engine/enginespectralfwd.cpp
-                engine/enginevumeter.cpp
-                engine/enginevinylsoundemu.cpp
-                engine/enginesidechain.cpp
-                engine/enginefilterbutterworth8.cpp
-                engine/enginexfader.cpp
-                engine/enginecontrol.cpp
-                engine/ratecontrol.cpp
-                engine/loopingcontrol.cpp
-                engine/bpmcontrol.cpp
-                engine/cuecontrol.cpp
-                engine/readaheadmanager.cpp
-                cachingreader.cpp
-
-                analyserqueue.cpp
-		analyserwavesummary.cpp
-		analyserbpm.cpp
-		analyserwaveform.cpp
-
-                midi/midimapping.cpp
-                midi/midiinputmappingtablemodel.cpp
-                midi/midioutputmappingtablemodel.cpp
-                midi/midichanneldelegate.cpp
-                midi/midistatusdelegate.cpp
-                midi/midinodelegate.cpp
-                midi/midioptiondelegate.cpp
-                midi/midimessage.cpp
-                midi/midiledhandler.cpp
-
-                main.cpp
-                controlgroupdelegate.cpp
-                controlvaluedelegate.cpp
-                mixxxcontrol.cpp
-                mixxx.cpp
-                mixxxview.cpp
-                errordialoghandler.cpp
-                upgrade.cpp
-
-                soundsource.cpp
-                soundsourcemp3.cpp
-                soundsourceoggvorbis.cpp
-
-                widget/wwidget.cpp
-                widget/wlabel.cpp
-                widget/wnumber.cpp
-                widget/wnumberpos.cpp
-                widget/wnumberrate.cpp
-                widget/wnumberbpm.cpp
-                widget/wknob.cpp
-                widget/wdisplay.cpp
-                widget/wvumeter.cpp
-                widget/wpushbutton.cpp
-                widget/wslidercomposed.cpp
-                widget/wslider.cpp
-                widget/wstatuslight.cpp
-		widget/woverview.cpp
-		widget/wskincolor.cpp
-		widget/wabstractcontrol.cpp
-                widget/wsearchlineedit.cpp
-		widget/wpixmapstore.cpp
-				widget/hexspinbox.cpp
-
-                mathstuff.cpp
-                rtthread.cpp
-                windowkaiser.cpp
-                probabilityvector.cpp
-
-                peaklist.cpp
-                rotary.cpp
-                wtracktableview.cpp
-                widget/wtracktableviewheader.cpp
-                widget/wlibrarysidebar.cpp
-                widget/wlibrary.cpp
-                widget/wlibrarytableview.cpp
-                widget/wpreparelibrarytableview.cpp
-                widget/wpreparecratestableview.cpp
-                widget/wbrowsetableview.cpp
-                widget/wlibrarytextbrowser.cpp
-                library/preparecratedelegate.cpp
-                library/trackcollection.cpp
-                library/basesqltablemodel.cpp
-                library/librarytablemodel.cpp
-                library/preparelibrarytablemodel.cpp
-                library/browsetablemodel.cpp
-                library/missingtablemodel.cpp
-                library/proxytrackmodel.cpp
-                library/abstractxmltrackmodel.cpp
-                library/rhythmboxtrackmodel.cpp
-                library/rhythmboxplaylistmodel.cpp
-                library/itunestrackmodel.cpp
-                library/itunesplaylistmodel.cpp
-                library/playlisttablemodel.cpp
-                library/libraryfeature.cpp
-                library/preparefeature.cpp
-                library/autodjfeature.cpp
-                library/mixxxlibraryfeature.cpp
-                library/playlistfeature.cpp
-                library/rhythmboxfeature.cpp
-                library/itunesfeature.cpp
-                library/browsefeature.cpp
-                library/cratefeature.cpp
-                library/browsefilter.cpp
-                library/sidebarmodel.cpp
-                library/libraryscanner.cpp
-                library/libraryscannerdlg.cpp
-                library/legacylibraryimporter.cpp
-                library/library.cpp
-                library/searchthread.cpp
-                library/dao/cratedao.cpp
-                library/cratetablemodel.cpp
-                library/dao/cuedao.cpp
-                library/dao/cue.cpp
-                library/dao/trackdao.cpp
-                library/dao/playlistdao.cpp
-                library/dao/libraryhashdao.cpp
-                library/dao/settingsdao.cpp
-                library/librarymidicontrol.cpp
-                library/schemamanager.cpp
-                library/promotracksfeature.cpp
-                library/promotrackswebview.cpp
-
-                xmlparse.cpp
-                parser.cpp
-                parserpls.cpp
-                parserm3u.cpp
-
-                bpm/bpmscheme.cpp
-
-                soundsourceproxy.cpp
-
-                widget/wvisualsimple.cpp
-                widget/wwaveformviewer.cpp
-                widget/wglwaveformviewer.cpp
-                waveformviewerfactory.cpp
-                waveform/renderobject.cpp
-                waveform/waveformrenderer.cpp
-		waveform/waveformrenderbackground.cpp
-		waveform/waveformrendersignal.cpp
-                waveform/waveformrendersignaltiles.cpp
-		waveform/waveformrendersignalpixmap.cpp
-		waveform/waveformrendermark.cpp
-                waveform/waveformrendermarkrange.cpp
-                waveform/waveformrenderbeat.cpp
-
-
-                imginvert.cpp
-                imgloader.cpp
-                imgcolor.cpp
-
-                trackinfoobject.cpp
-                player.cpp
-                sounddevice.cpp
-                soundmanager.cpp
-                sounddeviceportaudio.cpp
-                dlgprefrecord.cpp
-                recording/enginerecord.cpp
-                recording/writeaudiofile.cpp
-                playerinfo.cpp
-
-                segmentation.cpp
-                """)
-
-#Set up the library path on Windows:
-if platform == 'win64':
-	env.Append(CPPPATH='#/../mixxx-win64lib-msvc') #If you add more directories, separate them with a semicolon (;)
-	env.Append(LIBPATH='#/../mixxx-win64lib-msvc')
-
-if platform == 'win32':
-	env.Append(CPPPATH='#/../mixxx-win32lib-msvc') #If you add more directories, separate them with a semicolon (;)
-	env.Append(LIBPATH='#/../mixxx-win32lib-msvc')
-
-if 'win' in platform:
-	env.Append(CPPPATH='../../lib/ladspa') #If you add more directories, separate them with a semicolon (;)
-	env.Append(LINKFLAGS = ['/nodefaultlib:libc.lib', '/nodefaultlib:libcd.lib',  '/entry:mainCRTStartup'])
-	env.Append(LIBS='advapi32') # needed for PortMIDI
-#'/subsystem:windows',
-
-if platform == 'bsd':
-	env.Append(CPPPATH=['/usr/include', '/usr/local/include', '/usr/X11R6/include/'])
-	env.Append(LIBPATH=['/usr/lib/', '/usr/local/lib', '/usr/X11R6/lib'])
-#BSD hacks
-#XXX todo: move these into their proper places
-
-	env.Append(LIBS='pthread')
-	env.Append(LIBS=['ogg', 'vorbis']) #why do we need to do this on OpenBSD and not on Linux? if we don't then CheckLib("vorbisfile") fails
-elif platform == 'osx':
-	#Non-standard libpaths for fink and certain (most?) darwin ports
-	env.Append(LIBPATH = ['/sw/lib'])
-	env.Append(CPPPATH = ['/sw/include'])
-
-	#Non-standard libpaths for darwin ports
-	env.Append(LIBPATH = ['/opt/local/lib'])
-	env.Append(CPPPATH = ['/opt/local/include'])
-
-
-#Check for dependencies if we're not doing a clean...
-#if not env.GetOption('clean') and not SCons.Util.containsAny(os.sys.argv, ['-h', '--help']):
-conf = Configure(env, custom_tests = { 'CheckForPKGConfig' : CheckForPKGConfig, 'CheckForPKG' : CheckForPKG })
-
-#TODO: Add all of the other configure checks as custom_tests properly.
-
-# On Posix default SCons.LIBPREFIX = 'lib', on Windows default SCons.LIBPREFIX = ''
-
-#XXX all these Exit(1) calls should be turned into a list of libs to look for and then a loop that does the exit if any(conf.CheckLib(lib) for lib in list)
-if not conf.CheckLib('portaudio'):
-	print 'Did not find libportaudio.a, portaudio.lib, or the PortAudio-v19 development header files - exiting!'
-	Exit(1)
-
-if not conf.CheckLib(['id3tag','libid3tag-release']):
-	print 'Did not find libid3tag.a, libid3tag.lib, or the libid3tag development header files - exiting!'
-	Exit(1)
-
-if not conf.CheckLib(['mad','libmad']):
-	print 'Did not find libmad.a, libmad.lib, or the libmad development header files - exiting!'
-	Exit(1)
-
-#Check for libsndfile
-#if not conf.CheckLibWithHeader(['sndfile', 'libsndfile'], 'sndfile.h', 'C'):
-if not conf.CheckLib(['sndfile', 'libsndfile']):
-	print "Did not find libsndfile or it\'s development headers, exiting!"
-	Exit(1)
-else:
-	#env.Append(LIBS='sndfile') #XXX is this necessary?
-	env.Append(CPPDEFINES = '__SNDFILE__')
-	sources.append('soundsourcesndfile.cpp') ## TODO: Convert this to a SharedLibrary, so it can be installed without having to run scons twice after a clean
-
-
-#Check for Ogg and Vorbis
-if platform == 'win64':
-	if not conf.CheckLib('vorbisfile_static'): # For some reason this has to be checked this way on win64, otherwise it looks for the dll lib which will cause a conflict later (at line 713)
-		print 'Did not find vorbisfile_static.lib or the libvorbisfile development headers, exiting!'
-		Exit(1)
-else:
-	if not conf.CheckLib('vorbisfile'):
-		print 'Did not find libvorbisfile.a, libvorbisfile.lib, or the libvorbisfile development headers, exiting!'
-		Exit(1)
-
-if not conf.CheckLib('vorbis'):
-	print 'Did not find libvorbis.a, libvorbis.lib, or the libvorbisfile development headers, exiting!'
-	Exit(1)
-
-if not conf.CheckLib('ogg'):
-	print 'Did not find libogg.a, libogg.lib, or the libogg development headers, exiting!'
-	Exit(1)
-
-
-## Check for OpenGL (it's messy to do it for all three platforms)
-## XXX this should *NOT* have hardcoded paths like this
-if not conf.CheckLib('GL') and not conf.CheckCHeader('GL/gl.h') and not conf.CheckLib('opengl32') and not conf.CheckCHeader('/System/Library/Frameworks/OpenGL.framework/Versions/A/Headers/gl.h'):
-	print 'Did not find OpenGL development files, exiting!'
-	Exit(1)
-
-if not conf.CheckLib('GLU') and not conf.CheckCHeader('GL/glu.h') and not conf.CheckLib('glu32') and not conf.CheckCHeader('/System/Library/Frameworks/OpenGL.framework/Versions/A/Headers/glu.h'):
-	print 'Did not find GLU development files, exiting!'
-	Exit(1)
-
-#Check if FFMPEG was enabled
-CheckFFMPEG(conf, sources)
-
-#Check for PortTime
-if not conf.CheckLib(['porttime', 'libporttime']) and not conf.CheckHeader(['porttime.h']):
-	print "Did not find PortTime or its development headers, exiting!"
-	Exit(1)
-
-#Check for PortMIDI & PortTime
-if not conf.CheckLib(['portmidi', 'libportmidi']) and not conf.CheckHeader(['portmidi.h']):
- 	print "Did not find PortMidi or its development headers, exiting!"
- 	Exit(1)
-
-
-sources += Split("""midi/mididevice.cpp """);
-sources += Split("""midi/mididevicemanager.cpp """);
-sources += Split("""midi/midideviceportmidi.cpp """);
-
-#Platform-specific checks for Linux...
-if platform == 'linux':
-	#Check for g++ (yeah, SCONS is a bit dumb here)
-	if os.system("which g++ > /dev/null"): #Checks for non-zero return code
-		print "Did not find g++, exiting!"
-		Exit(1)
-
-	#Check for pkg-config
-	if not conf.CheckForPKGConfig('0.15.0'):
-		print 'pkg-config >= 0.15.0 not found.'
-		Exit(1)
-
-	#Check for QT >= 4.3
-	if not conf.CheckForPKG('QtCore', '4.3'):
-		print 'QT >= 4.3 not found.'
-		Exit(1)
-	else:
-		#Grabs the QT4 include paths
-		"""
-		env.ParseConfig('pkg-config QtCore --silence-errors --cflags --libs')
-		env.ParseConfig('pkg-config QtSql --silence-errors --cflags --libs')
-		env.ParseConfig('pkg-config QtGui --silence-errors --cflags --libs')
-		env.ParseConfig('pkg-config QtXml --silence-errors --cflags --libs')
-		env.ParseConfig('pkg-config QtOpenGL --silence-errors --cflags --libs')
-		env.ParseConfig('pkg-config QtScript --silence-errors --cflags --libs')
-		"""
-		#Try using David's qt4.py's Qt4-module finding thingy instead of pkg-config.
-		#(This hopefully respects our qtdir=blah flag while linking now.)
-
-		env.EnableQt4Modules([
-		'QtCore',
-		'QtGui',
-		'QtOpenGL',
-		'QtXml',
-		'QtSvg',
-		'QtSql',
-		'QtScript',
-		'QtXmlPatterns',
-		'QtWebKit'
-		#'QtUiTools',
-		#'QtDesigner',
-		#'QtWebKit',
-		],
-		debug=False,
-		)
-
-	#Another check for PortAudio-v19 # why? -kousu
-	env.ParseConfig('pkg-config --cflags --libs portaudio-2.0')
-		#If the above line looks like magic, it's because it really is. (Read about ParseConfig, it's nifty)
-
-#Platform-specific checks for OS X
-if platform == 'osx':
-
-	env.Append(CPPPATH='/Library/Frameworks/OpenGL.framework/Headers/')
-	env.Append(LINKFLAGS='-framework OpenGL')
-
-	#QT4
-	env.Append(LINKFLAGS = '-framework QtCore -framework QtOpenGL -framework QtGui -framework QtSql -framework QtXml -framework QtXmlPatterns  -framework QtNetwork -framework QtSql -framework QtScript -framework QtWebKit')
-	env.Append(CPPPATH = ['/Library/Frameworks/QtCore.framework/Headers/',
-				'/Library/Frameworks/QtOpenGL.framework/Headers/',
-				'/Library/Frameworks/QtGui.framework/Headers/',
-				'/Library/Frameworks/QtXml.framework/Headers/',
-				'/Library/Frameworks/QtNetwork.framework/Headers/',
-				'/Library/Frameworks/QtSql.framework/Headers/',
-				'/Library/Frameworks/QtWebKit.framework/Headers/',
-				'/Library/Frameworks/QtScript.framework/Headers/'])
-
-	#Non-standard libpaths for fink and darwin ports
-	env.Append(LIBPATH = ['/sw/lib'])
-	env.Append(CPPPATH = ['/sw/include'])
-
-	#Check for CoreMIDI
-	if not conf.CheckCXXHeader('/System/Library/Frameworks/CoreMIDI.framework/Headers/CoreMIDI.h'):
-		print 'Did not find CoreMIDI framework, exiting! (Please install it)'
-		Exit(1)
-	else:
-		env.Append(LINKFLAGS = '-framework CoreMIDI -framework CoreFoundation -framework CoreAudio -framework Carbon -framework QuickTime -framework AudioToolbox -framework AudioUnit') #Have to add the rest of these frameworks somewhere..
-
-
-
-env = conf.Finish()
-
-#Declare the flags for Mixxx's config/track listing files:
-#The quotes are necessary, since these are used directly in C code as strings
-if platform in ('linux', 'bsd'):
-        _mixxx_files = [('SETTINGS_PATH','.mixxx/'), ('BPMSCHEME_FILE','mixxxbpmscheme.xml'), ('SETTINGS_FILE', 'mixxx.cfg'), ('TRACK_FILE', 'mixxxtrack.xml')]
-elif platform == 'osx': #right now this is the same as linux and bsd, but these files should really go in ~/Library/Applicationsomething like the rest of OS X apps do
-        _mixxx_files = [('SETTINGS_PATH','.mixxx/'), ('BPMSCHEME_FILE', 'mixxxbpmscheme.xml'), ('SETTINGS_FILE', 'mixxx.cfg'), ('TRACK_FILE', 'mixxxtrack.xml')]
-elif 'win' in platform:
-        _mixxx_files = [('SETTINGS_PATH','Local Settings/Application Data/Mixxx/'), ('BPMSCHEME_FILE', 'mixxxbpmscheme.xml'), ('SETTINGS_FILE', 'mixxx.cfg'), ('TRACK_FILE', 'mixxxtrack.xml')]
-_mixxx_files = [(k, r'\"' + v + r'\"') for k,v in _mixxx_files] #escape the filepaths, so that they wind up as C-strings to the C-compiler (the \s are so the shell doesn't eat the ")
-env.Append(CPPDEFINES=_mixxx_files)
-del _mixxx_files #safety net
-
-# say where to find resources on Unix
-# XXX we should replace this with a RESOURCES_PATH and covers Win and OS X too
-if platform in ('linux', 'bsd'):
-	env.Append(CPPDEFINES=('UNIX_SHARE_PATH', r'\"' + os.path.join(ARGUMENTS.get('prefix', '/usr/local'),'share/mixxx') + r'\"'))
-
-#declare platform specific flags? though we shouldn't really need these, the compilers should Just Know...
-#on __APPLE__ it works like that. probably we just need to look into what the default __platform__ #defines are and search and replace in the code
-env.Append(CPPDEFINES=machine)
-
-if platform == 'linux':
-	env.Append(CPPDEFINES='__LINUX__')
-elif platform == 'bsd':
-	env.Append(CPPDEFINES='__BSD__')
-elif 'win' in platform:
-	env.Append(CPPDEFINES='__WINDOWS__')
-	env.Append(CPPDEFINES='UNICODE')	# Need this on Windows until we have UTF16 support in Mixxx
-	if platform == 'win32':
-		env.Append(CPPDEFINES='WIN32')
-	if platform == 'win64':
-		env.Append(CPPDEFINES='WIN64')
-
-if platform in ('linux', 'bsd'): #a define for code that works on unix only can ask for (not sure if this is actually used anywhere)
-	env.Append(CPPDEFINES='__UNIX__')
-
-env.Append(CPPDEFINES = '__PORTAUDIO__'); #Turn on PortAudio support in Mixxx
-env.Append(CPPPATH = ['.', '../', '../../']) #Fun fun fun with paths
-
-
-if platform in ('linux', 'bsd'):
-	env.Append(LIBS = 'QtXml')
-	env.Append(LIBS = 'QtGui')
-	env.Append(LIBS = 'QtCore')
-	env.Append(LIBS = 'QtNetwork')
-	env.Append(LIBS = 'QtOpenGL')
-	env.Append(LIBS = 'QtWebKit')
-	env.Append(LIBS = 'QtScript')
-	env.Append(LIBS = 'sndfile') #? we shouldn't have to do this...
-	env.Append(LIBS = 'vorbisfile') #? we shouldn't have to do this...
-
-if 'win' in platform:
-	env.Append(LIBS = 'QtXml4');
-	env.Append(LIBS = 'QtXmlPatterns4');
-	env.Append(LIBS = 'QtSql4');
-	env.Append(LIBS = 'QtGui4');
-	env.Append(LIBS = 'QtCore4');
-	env.Append(LIBS = 'QtWebKit4');
-	env.Append(LIBS = 'QtOpenGL4');
-	env.Append(LIBS = 'WinMM'); #Needed for Midi stuff
-	env.Append(LIBS = 'ogg_static')
-	env.Append(LIBS = 'vorbis_static')
-	env.Append(LIBS = 'vorbisfile_static')
-	env.Append(LIBS = 'imm32')
-	env.Append(LIBS = 'wsock32')
-	env.Append(LIBS = 'delayimp')
-	env.Append(LIBS = 'winspool')
-	env.Append(LIBS = 'shell32')
-
-env.Append(CPPDEFINES = ['QT3_SUPPORT', 'QT3_SUPPORT_WARNINGS', 'QT_THREAD_SUPPORT', 'QT_SHARED', 'QT_TABLET_SUPPORT']) #Stolen from Mixxx's build output
-
-if platform in ('linux','bsd') or 'win' in platform:
-	env.Append(CPPPATH=['$QTDIR/include/QtCore',
-			    '$QTDIR/include/QtGui',
-			    '$QTDIR/include/QtXml',
-			    '$QTDIR/include/QtNetwork',
-			    '$QTDIR/include/QtSql',
-			    '$QTDIR/include/QtOpenGL',
-			    '$QTDIR/include/QtWebKit',
-			    '$QTDIR/include/Qt'])
-
-if 'win' in platform:
-	env.Append(CPPPATH=["$VCINSTALLDIR/include/atl", "C:/Program Files/Microsoft Platform SDK/Include/atl"])
-
-if 'win' in platform:
-	env.Append(CPPDEFINES = 'WIN32') #for soundtouch
-else:
-	env.Append(CCFLAGS = Split(""" -pipe -Wall -W -g """)) # omghax
-	env.Append(LINKFLAGS = Split(""" -pipe -Wall -W -g"""))
-	if platform != 'osx':
-		env.Append(LINKFLAGS = "-Wl,-rpath,$QTDIR/lib")
-	env.Append(LINKFLAGS = "-Wl,-rpath,$QTDIR/lib")
-	env.Append(CPPDEFINES = "_REENTRANT")
-
-#Uic these guys (they're moc'd automatically after this) - Generates the code for the QT UI forms
-env.Uic4('dlgpreferencesdlg.ui')
-env.Uic4('dlgprefsounddlg.ui')
-env.Uic4('dlgprefmidibindingsdlg.ui')
-env.Uic4('dlgprefplaylistdlg.ui')
-env.Uic4('dlgprefnomididlg.ui')
-env.Uic4('dlgprefcontrolsdlg.ui')
-env.Uic4('dlgprefeqdlg.ui')
-env.Uic4('dlgprefcrossfaderdlg.ui')
-env.Uic4('dlgprefbpmdlg.ui')
-env.Uic4('dlgbpmschemedlg.ui')
-# env.Uic4('dlgbpmtapdlg.ui')
-env.Uic4('dlgprefvinyldlg.ui')
-env.Uic4('dlgprefrecorddlg.ui')
-env.Uic4('dlgaboutdlg.ui')
-env.Uic4('dlgmidilearning.ui')
-env.Uic4('dlgtrackinfo.ui')
-env.Uic4('dlgprepare.ui')
-env.Uic4('dlgautodj.ui')
-
-#Add the QRC file which compiles in some extra resources (prefs icons, etc.)
-env.Qrc('#res/mixxx.qrc')
-sources += Split(""" #res/qrc_mixxx.cc """)
-
-if 'win' in platform:
-	env.RES('mixxx.rc')
-	sources += Split(""" mixxx.res """)
-
-#Tell SCons to build libraries that are bundled with Mixxx
-#===================================================
-
-#SoundTouch
-#XXX this should be done with a subsconscript
-
-soundtouch_path = 'soundtouch-1.4.1'
-
-env.Append(CPPPATH=['#lib/'+soundtouch_path])
-sources += Split("""engine/enginebufferscalest.cpp
-                    #lib/""" + soundtouch_path + """/SoundTouch.cpp
-                    #lib/""" + soundtouch_path + """/TDStretch.cpp
-                    #lib/""" + soundtouch_path + """/RateTransposer.cpp
-                    #lib/""" + soundtouch_path + """/AAFilter.cpp
-                    #lib/""" + soundtouch_path + """/FIFOSampleBuffer.cpp
-                    #lib/""" + soundtouch_path + """/FIRFilter.cpp
-                    #lib/""" + soundtouch_path + """/PeakFinder.cpp
-                    #lib/""" + soundtouch_path + """/BPMDetect.cpp
-                    """)
-
-if 'win' in platform:
-	if platform == 'win32':
-		sources += Split("""#lib/""" + soundtouch_path + """/cpu_detect_x86_win.cpp""")
-	if platform == 'win64':
-		sources += Split("""#lib/""" + soundtouch_path + """/cpu_detect_x64_win.cpp""")
-else:
-	if machine == 'x86_64':
-		sources += Split("""#lib/""" + soundtouch_path + """/cpu_detect_x64_gcc.cpp""")
-	else:
-		sources += Split("""#lib/""" + soundtouch_path + """/cpu_detect_x86_gcc.cpp""")
-
-
-#KissFFT
-env.Append(CPPPATH=['#lib/kissfft'])
-sources += Split("""#lib/kissfft/kiss_fft.c""")
-
-#libsamplerate - Getting rid of this out of our source tree since we don't use it.
-#env.Append(CPPPATH='#lib/libsamplerate')
-#sources += Split("""engine/enginebufferscalesrc.cpp #lib/libsamplerate/samplerate.c #lib/libsamplerate/src_linear.c #lib/libsamplerate/src_sinc.c #lib/libsamplerate/src_zoh.c""")
-
-#fidlib (for EQs)
-#XXX this should be a SharedLib() line
-env.Append(CPPPATH='#lib/fidlib-0.9.9/')
-sources += Split("""#lib/fidlib-0.9.9/fidlib.c """)
-
-## Platform-specific compile/link flags needed for fidlib
-if 'win' in platform:
-	env.Append(CPPDEFINES = 'T_MSVC')
-	#env.Append(CXXFLAGS = '-DT_MSVC') #is this still needed?
-	env.Append(LINKFLAGS = ['/nodefaultlib:LIBCMT.lib', '/nodefaultlib:LIBCMTD.lib'])
-	env.Append(CXXFLAGS = '/Zc:wchar_t-') #Ugh, MSVC-only hack :( see http://www.qtforum.org/article/17883/problem-using-qstring-fromstdwstring.html
-else:
-	env.Append(CPPDEFINES = 'T_LINUX') #so maybe "T_LINUX" isn't really accurate for an else case, but the only platforms really in existence are Unix and Win right now, and that's all we're targetting
-
-
-#Parse command-line build flags
-build_flags = ""
-
-print "\nFeatures Summary:\n================"
-
-
-#High quality EQs
-flags_hifieq = getFlags(env, 'hifieq', 1)
-if int(flags_hifieq) == 0:
-	env.Append(CPPDEFINES = ['__LOFI__', '__NO_INTTYPES__']) #Enables old crappy EQs
-	print "High quality EQs... disabled"
-else:
-	print "High quality EQs... enabled"
-	build_flags += 'hifieq '
-
-#Experimental IPOD support
-flags_ipod = getFlags(env, 'ipod', 0)
-if int(flags_ipod):
-	env.Append(CPPDEFINES = '__IPOD__')
-
-	if 'win' in platform:
-		env.Append(LIBS = 'gpod');
-		# You must check v-this-v directory out from http://publicsvn.songbirdnest.com/vendor-binaries/trunk/windows-i686-msvc8/libgpod/
-		env.Append(LIBPATH='../../../windows-i686-msvc8/libgpod/release/lib')
-		# Following building the following must be added to the dist folder in order for mixxx to run with ipod support on Win32
-		# \windows-i686-msvc8\libgpod\release\lib\libgpod.dll
-		# \windows-i686-msvc8\glib\release\bin\libgobject-2.0-0.dll
-		# \windows-i686-msvc8\glib\release\bin\libglib-2.0-0.dll
-		# \windows-i686-msvc8\libiconv\release\bin\iconv.dll
-		# \windows-i686-msvc8\gettext\release\binintl.dll
-	if platform == 'linux' or platform == 'osx':
-		# env.Append(LIBS = 'libgpod-1.0')
-		# env.Append(LIBS = 'glib-2.0')
-		env.ParseConfig('pkg-config libgpod-1.0 --silence-errors --cflags --libs')
-		env.ParseConfig('pkg-config glib-2.0 --silence-errors --cflags --libs')
-
-	sources += Split("""wipodtracksmodel.cpp """) #IPOD
-	print "iPod support... enabled"
-	build_flags += 'ipod '
-else:
-	print "iPod support... disabled"
-
-#Experimental Shoutcast
-flags_shoutcast = getFlags(env, 'shoutcast', 0)
-
-if int(flags_shoutcast):
-	shoutmp3 = 0
-	shoutogg = 0
-
-	conf = Configure(env, custom_tests = { 'CheckForPKGConfig' : CheckForPKGConfig, 'CheckForPKG' : CheckForPKG })
-	if not conf.CheckLib('shout'):
-		print "libshout was not found! Please install it or compile Mixxx without Shoutcast support using the shoutcast=0 flag."
-		Exit(1)
-
-	env.Append(CPPDEFINES = '__SHOUTCAST__')
-
-	sources += Split(""" dlgprefshoutcast.cpp engine/engineshoutcast.cpp encoder.cpp """ )
-	build_flags += 'shoutcast '
-
-
-	if conf.CheckLibWithHeader('mp3lame', 'lame/lame.h', 'C'):
-		env.Append(CPPDEFINES = '__SHOUTCAST_LAME__')
-		sources += Split(""" encodermp3.cpp """)
-		shoutmp3 = 1
-
-	if conf.CheckLib('vorbisenc'):
-		env.Append(CPPDEFINES = '__SHOUTCAST_VORBIS__')
-		sources += Split("""  encodervorbis.cpp """)
-		shoutogg = 1
-
-
-	if shoutmp3 and shoutogg:
-		print "Shoutcast support (OGG/MP3)... enabled"
-	elif shoutmp3:
-		print "Shoutcast support (MP3)... enabled"
-	elif shoutogg:
-		print "Shoutcast support (OGG)... enabled"
-	else:
-		print "Shoutcast support... enabled"
->>>>>>> 03cc7d9e
 
 env = build.env
 flags = build.flags
