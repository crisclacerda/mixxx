/***************************************************************************
                          defs.h  -  description
                             -------------------
    copyright            : (C) 2002 by Tue and Ken Haste Andersen
    email                :
 ***************************************************************************/

/***************************************************************************
 *                                                                         *
 *   This program is free software; you can redistribute it and/or modify  *
 *   it under the terms of the GNU General Public License as published by  *
 *   the Free Software Foundation; either version 2 of the License, or     *
 *   (at your option) any later version.                                   *
 *                                                                         *
 ***************************************************************************/

#ifndef DEFS_H
#define DEFS_H

<<<<<<< HEAD
#define VERSION "Trunk"
=======
// Version number moved to defs_version.h to avoid lots of rebuilding
>>>>>>> 0e762979
#define MIXXX_PROMO_DIR "promo"

#include <math.h>
#include <iostream>
#include <stdlib.h>

typedef short int SAMPLE;       // Data type used in output buffer. S16_LE works on SB/ALSA.
//const int SAMPLE_SIZE = 2;      // Number of bytes used to store 1 sample
typedef float CSAMPLE;          // CSAMPLE defines the CSAMPLE type used for
                                // intermidiate calculations
typedef CSAMPLE FLOAT_TYPE;       // Float type, used for non sample data

const int OK = 0;               // Just defs to use for returning errors from functions
const int ERR = -1;

const int BUFFER_SIZE  = 2048;  // Buffer size used both for input and output as default

/** size of the chunk that's read in every read. */
const unsigned int READCHUNKSIZE = 20480; //40960;
/** Number of readchunks. Should minimum be set to 5. In theory this should minimum be four, but
  * since it is possible that the sound sources return more samples than request, 5 is on the
  * safe side */
const int READCHUNK_NO = 40;
const unsigned int READBUFFERSIZE = READCHUNKSIZE*READCHUNK_NO;
/** Window size used in ReaderExtract objects */
const int WINDOWSIZE = 2048;
/** Step size used in block based processing (ReaderExtract classes) */
const int STEPSIZE = 1024; //WINDOWSIZE/2; //WINDOWSIZE/STEPSIZE must result in an integer value

/** Maximum buffer length to each EngineObject::process call */
const int MAX_BUFFER_LEN = 160000;

// Various fixed constants
// static CSAMPLE pi     = acos(-1.0); // Conflicts with macx headers
// static CSAMPLE two_pi = (2.f*acos(-1.f));
// two_pi has been moved to mathstuff.h clear up the "defs.h:55: warning: ‘two_pi’ defined but not used" it generates for every file including defs.h

// Ensure that CSAMPLE x stays above the intel cpu denormalization range,
// otherwise sets x equal to 0.
inline double zap_denormal(double x)
{
    // fabs too slow on Windows...
    double absx;
    if (x<0)
        absx = -x;
    else
        absx = x;

    return (absx > 1e-15f && absx < 1e15f) ? x : 0.f;
}

#ifndef math_max
#define math_max(a,b)            (((a) > (b)) ? (a) : (b))
#endif

#ifndef math_min
#define math_min(a,b)            (((a) < (b)) ? (a) : (b))
#endif

#endif
<|MERGE_RESOLUTION|>--- conflicted
+++ resolved
@@ -17,11 +17,6 @@
 #ifndef DEFS_H
 #define DEFS_H
 
-<<<<<<< HEAD
-#define VERSION "Trunk"
-=======
-// Version number moved to defs_version.h to avoid lots of rebuilding
->>>>>>> 0e762979
 #define MIXXX_PROMO_DIR "promo"
 
 #include <math.h>
