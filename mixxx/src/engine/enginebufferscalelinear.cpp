/***************************************************************************
                          enginebufferscalelinear.cpp  -  description
                            -------------------
    begin                : Mon Apr 14 2003
    copyright            : (C) 2003 by Tue & Ken Haste Andersen
    email                : haste@diku.dk
***************************************************************************/

/***************************************************************************
*                                                                         *
*   This program is free software; you can redistribute it and/or modify  *
*   it under the terms of the GNU General Public License as published by  *
*   the Free Software Foundation; either version 2 of the License, or     *
*   (at your option) any later version.                                   *
*                                                                         *
***************************************************************************/

#include <QtCore>
#include "enginebufferscalelinear.h"
#include "mathstuff.h"

#define RATE_LERP_LENGTH 200

EngineBufferScaleLinear::EngineBufferScaleLinear(ReadAheadManager *pReadAheadManager) : 
    EngineBufferScale(),
    m_pReadAheadManager(pReadAheadManager)
{
    m_dBaseRate = 0.0f;
    m_dTempo = 0.0f;
    m_fOldTempo = 1.0f;
    m_fOldBaseRate = 1.0f;
    
    buffer_int = new CSAMPLE[kiLinearScaleReadAheadLength];
}

EngineBufferScaleLinear::~EngineBufferScaleLinear()
{
}

double EngineBufferScaleLinear::setTempo(double _tempo)
{
//    if (m_fOldTempo != m_dTempo)
        m_fOldTempo = m_dTempo; //Save the old tempo when the tempo changes

    m_dTempo = _tempo;

    if (m_dTempo>MAX_SEEK_SPEED)
        m_dTempo = MAX_SEEK_SPEED;
    else if (m_dTempo < -MAX_SEEK_SPEED)
        m_dTempo = -MAX_SEEK_SPEED;

    // Determine playback direction
    if (m_dTempo<0.)
        m_bBackwards = true;
    else
        m_bBackwards = false;

    return m_dTempo;
}

void EngineBufferScaleLinear::setBaseRate(double dBaseRate)
{
//    if (m_fOldBaseRate != m_dBaseRate)
        m_fOldBaseRate = m_dBaseRate; //Save the old baserate when it changes

    m_dBaseRate = dBaseRate*m_dTempo;
}

void EngineBufferScaleLinear::clear()
{
    m_bClear = true;
}


// laurent de soras - punked from musicdsp.org (mad props)
inline float hermite4(float frac_pos, float xm1, float x0, float x1, float x2)
{
    const float c = (x1 - xm1) * 0.5f;
    const float v = x0 - x1;
    const float w = c + v;
    const float a = w + v + (x2 - x0) * 0.5f;
    const float b_neg = w + a;
    return ((((a * frac_pos) - b_neg) * frac_pos + c) * frac_pos + x0);
}

/** Stretch a buffer worth of audio using linear interpolation */
CSAMPLE * EngineBufferScaleLinear::scale(double playpos, unsigned long buf_size,
                                         CSAMPLE* pBase, unsigned long iBaseLength)
{
    float rate_add_new = 2.*m_dBaseRate;
    float rate_add_old = 2.*m_fOldBaseRate; //Smoothly interpolate to new playback rate
    float rate_add = rate_add_new; 
    
    m_fOldBaseRate = m_dBaseRate;           //Update the old base rate because we only need to
                                            //interpolate/ramp up the pitch changes once.
    
    // Determine position in read_buffer to start from
    new_playpos = playpos;

    long unscaled_samples_needed = buf_size + (long)(floor((float)buf_size * ((float)fabs(m_dBaseRate) - 1.0)));
<<<<<<< HEAD

    unscaled_samples_needed = long(ceil(fabs(buf_size * m_dBaseRate)));
    //unscaled_samples_needed = buf_size + floor(buf_size * (fabs(m_dBaseRate) - 1.0f));
=======
    unscaled_samples_needed = long(ceil(fabs(buf_size * m_dBaseRate)));
>>>>>>> abf067c2
    
    //unscaled_samples_needed = buf_size + floor(buf_size * (fabs(m_dBaseRate) - 1.0f));

    // Simulate the loop to estimate how many samples we need
    double samples = 0;
    for (int j = 0; j < buf_size; j+=2) {
        if (j < RATE_LERP_LENGTH) {
            rate_add = (rate_add_new-rate_add_old)/RATE_LERP_LENGTH*j + rate_add_old;
        }
        else {
            rate_add = rate_add_new;
        }
        samples += fabs(rate_add);
    }
    rate_add = rate_add_new;
    unscaled_samples_needed = ceil(samples);
    if (!even(unscaled_samples_needed))
        unscaled_samples_needed++;
    
    Q_ASSERT(unscaled_samples_needed >= 0);
    Q_ASSERT(unscaled_samples_needed != 0);
    
    int buffer_size = 0;
    double buffer_index= 0;

<<<<<<< HEAD
    // CSAMPLE previous_l = 0;
    // CSAMPLE previous_r = 0;
        
    for (int i = 0; i < buf_size;) {
        long prev = floor(buffer_index);
        if (!even(prev)) prev--;
        long next = prev + 2;

        Q_ASSERT(prev >= 0);
        Q_ASSERT(next >= 0);
        
        /* Fetch enough audio into the internal buffer to access the next
         * sample
         */
        if (next > buffer_size) {
            Q_ASSERT(unscaled_samples_needed > 0);
=======
    long current_sample = 0;
    long prev_sample = 0;
    int fuckups = 0;
        
    for (int i = 0; i < buf_size;) {
        prev_sample = current_sample;
        current_sample = floor(buffer_index);
        if (!even(current_sample))
            current_sample++;
        Q_ASSERT(current_sample % 2 == 0);
        Q_ASSERT(current_sample >= 0);

        if (prev_sample != current_sample) {
            m_fPreviousL = buffer_int[prev_sample];
            m_fPreviousR = buffer_int[prev_sample+1];
        }
        
        if (current_sample+1 >= buffer_size) {
            //Q_ASSERT(unscaled_samples_needed > 0);
            if (unscaled_samples_needed == 0) {
                qDebug() << "Fuckups" << ++fuckups;
                unscaled_samples_needed = 2;
            }
>>>>>>> abf067c2
            int samples_to_read = math_min(kiLinearScaleReadAheadLength,
                                           unscaled_samples_needed);
            buffer_size = m_pReadAheadManager->getNextSamples(m_dBaseRate,
                                                              buffer_int,
                                                              samples_to_read);
            unscaled_samples_needed -= buffer_size;
            buffer_index = buffer_index - floor(buffer_index);
            buffer_index = 0;
            continue;
        }

        //Smooth any changes in the playback rate over RATE_LERP_LENGTH samples. This
        //prevvents the change from being discontinuous and helps improve sound
        //quality.
        if (i < RATE_LERP_LENGTH) {
            rate_add = (rate_add_new-rate_add_old)/RATE_LERP_LENGTH*i + rate_add_old;
        }
        else {
            rate_add = rate_add_new;
        }

        CSAMPLE frac = new_playpos - floor(new_playpos);
            
        //Perform linear interpolation
        buffer[i] = buffer_int[prev] + frac*(buffer_int[next] - buffer_int[prev]);
        buffer[i+1] = buffer_int[prev+1] + frac*(buffer_int[next+1] - buffer_int[prev+1]);
        i += 2;

        // buffer[i] = previous_l + frac*(buffer_int[next] - previous_l);
        // buffer[i+1] = previous_r + frac*(buffer_int[next+1] - previous_r);
        // previous_l = buffer_int[next];
        // previous_r = buffer_int[next+1];

        new_playpos += rate_add;
        buffer_index += fabs(rate_add);
    }
    
    Q_ASSERT(unscaled_samples_needed == 0);
    
    return buffer;
}<|MERGE_RESOLUTION|>--- conflicted
+++ resolved
@@ -29,6 +29,8 @@
     m_dTempo = 0.0f;
     m_fOldTempo = 1.0f;
     m_fOldBaseRate = 1.0f;
+    m_fPreviousL = 0.0f;
+    m_fPreviousR = 0.0f;
     
     buffer_int = new CSAMPLE[kiLinearScaleReadAheadLength];
 }
@@ -98,13 +100,7 @@
     new_playpos = playpos;
 
     long unscaled_samples_needed = buf_size + (long)(floor((float)buf_size * ((float)fabs(m_dBaseRate) - 1.0)));
-<<<<<<< HEAD
-
     unscaled_samples_needed = long(ceil(fabs(buf_size * m_dBaseRate)));
-    //unscaled_samples_needed = buf_size + floor(buf_size * (fabs(m_dBaseRate) - 1.0f));
-=======
-    unscaled_samples_needed = long(ceil(fabs(buf_size * m_dBaseRate)));
->>>>>>> abf067c2
     
     //unscaled_samples_needed = buf_size + floor(buf_size * (fabs(m_dBaseRate) - 1.0f));
 
@@ -123,31 +119,12 @@
     unscaled_samples_needed = ceil(samples);
     if (!even(unscaled_samples_needed))
         unscaled_samples_needed++;
-    
     Q_ASSERT(unscaled_samples_needed >= 0);
     Q_ASSERT(unscaled_samples_needed != 0);
     
     int buffer_size = 0;
-    double buffer_index= 0;
+    double buffer_index = 0;
 
-<<<<<<< HEAD
-    // CSAMPLE previous_l = 0;
-    // CSAMPLE previous_r = 0;
-        
-    for (int i = 0; i < buf_size;) {
-        long prev = floor(buffer_index);
-        if (!even(prev)) prev--;
-        long next = prev + 2;
-
-        Q_ASSERT(prev >= 0);
-        Q_ASSERT(next >= 0);
-        
-        /* Fetch enough audio into the internal buffer to access the next
-         * sample
-         */
-        if (next > buffer_size) {
-            Q_ASSERT(unscaled_samples_needed > 0);
-=======
     long current_sample = 0;
     long prev_sample = 0;
     int fuckups = 0;
@@ -171,7 +148,6 @@
                 qDebug() << "Fuckups" << ++fuckups;
                 unscaled_samples_needed = 2;
             }
->>>>>>> abf067c2
             int samples_to_read = math_min(kiLinearScaleReadAheadLength,
                                            unscaled_samples_needed);
             buffer_size = m_pReadAheadManager->getNextSamples(m_dBaseRate,
@@ -193,20 +169,17 @@
             rate_add = rate_add_new;
         }
 
-        CSAMPLE frac = new_playpos - floor(new_playpos);
-            
+        CSAMPLE frac = buffer_index - floor(buffer_index);
+                
         //Perform linear interpolation
-        buffer[i] = buffer_int[prev] + frac*(buffer_int[next] - buffer_int[prev]);
-        buffer[i+1] = buffer_int[prev+1] + frac*(buffer_int[next+1] - buffer_int[prev+1]);
+        buffer[i] = m_fPreviousL + frac * (buffer_int[current_sample] - m_fPreviousL);
+        buffer[i+1] = m_fPreviousR + frac * (buffer_int[current_sample+1] - m_fPreviousR);
         i += 2;
-
-        // buffer[i] = previous_l + frac*(buffer_int[next] - previous_l);
-        // buffer[i+1] = previous_r + frac*(buffer_int[next+1] - previous_r);
-        // previous_l = buffer_int[next];
-        // previous_r = buffer_int[next+1];
 
         new_playpos += rate_add;
         buffer_index += fabs(rate_add);
+
+        
     }
     
     Q_ASSERT(unscaled_samples_needed == 0);
