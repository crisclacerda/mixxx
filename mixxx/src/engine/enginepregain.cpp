--- conflicted
+++ resolved
@@ -117,12 +117,6 @@
             m_fSumClock=0;
         }
     }
-<<<<<<< HEAD
-
-    fGain = fGain*m_fReplayGainCorrection;
-    m_pTotalGain->set(fGain);
-=======
->>>>>>> 209c9a4f
 
     // Clamp gain to within [0, 10.0] to prevent insane gains. This can happen
     // (some corrupt files get really high replay gain values).
