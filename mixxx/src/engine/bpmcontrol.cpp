--- conflicted
+++ resolved
@@ -25,34 +25,16 @@
     m_pRateSlider = ControlObject::getControl(ConfigKey(_group, "rate"));
     connect(m_pRateSlider, SIGNAL(valueChanged(double)),
             this, SLOT(slotAdjustBpm()),
-<<<<<<< HEAD
-=======
-            Qt::DirectConnection);
-    connect(m_pRateSlider, SIGNAL(valueChangedFromEngine(double)),
-            this, SLOT(slotAdjustBpm()),
->>>>>>> 0629391f
             Qt::DirectConnection);
 
     m_pRateRange = ControlObject::getControl(ConfigKey(_group, "rateRange"));
     connect(m_pRateRange, SIGNAL(valueChanged(double)),
             this, SLOT(slotAdjustBpm()),
-<<<<<<< HEAD
-=======
-            Qt::DirectConnection);
-    connect(m_pRateRange, SIGNAL(valueChangedFromEngine(double)),
-            this, SLOT(slotAdjustBpm()),
->>>>>>> 0629391f
             Qt::DirectConnection);
 
     m_pRateDir = ControlObject::getControl(ConfigKey(_group, "rate_dir"));
     connect(m_pRateDir, SIGNAL(valueChanged(double)),
             this, SLOT(slotAdjustBpm()),
-<<<<<<< HEAD
-=======
-            Qt::DirectConnection);
-    connect(m_pRateDir, SIGNAL(valueChangedFromEngine(double)),
-            this, SLOT(slotAdjustBpm()),
->>>>>>> 0629391f
             Qt::DirectConnection);
 
     m_pLoopEnabled = ControlObject::getControl(
@@ -154,10 +136,6 @@
     double averageBpm = 60.0 * 1000.0 / averageLength;
     double dRate = 1.0 + m_pRateDir->get() * m_pRateRange->get() * m_pRateSlider->get();
     m_pFileBpm->set(averageBpm / dRate);
-<<<<<<< HEAD
-=======
-    slotAdjustBpm(); 
->>>>>>> 0629391f
 }
 
 void BpmControl::slotControlBeatSyncPhase(double v) {
