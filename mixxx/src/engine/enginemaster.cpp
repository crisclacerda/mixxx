--- conflicted
+++ resolved
@@ -478,45 +478,12 @@
     }
 }
 
-<<<<<<< HEAD
-    // TODO(XXX) WARNING HUGE HACK ALERT In the case of 2-decks, this code hooks
-    // the two EngineBuffers together so they can beat-sync off of each other.
-    // rryan 6/2010
-    // OWEN EDIT: For four decks, assume 3 syncs off 1 and 4 syncs off 2
-    QString otherGroup = "";
-    QString thisGroup = pChannel->getGroup();
-    if (thisGroup == "[Channel1]" || thisGroup == "[Channel3]") {
-        otherGroup = "[Channel2]";
-    } else if (thisGroup == "[Channel2]" || thisGroup == "[Channel4]") {
-        otherGroup = "[Channel1]";
-    }
-    
-    if (otherGroup != "")
-    {
-        for (QList<ChannelInfo*>::const_iterator i = m_channels.constBegin();
-             i != m_channels.constEnd(); ++i) {
-            const ChannelInfo* pChannelInfo = *i;
-            if (pChannelInfo->m_pChannel->getGroup() == otherGroup) {
-                EngineBuffer *pBuffer1 = pChannel->getEngineBuffer();
-                EngineBuffer *pBuffer2 = pChannelInfo->m_pChannel->getEngineBuffer();
-                if (pBuffer1 != NULL && pBuffer2 != NULL) {
-                    pBuffer1->setOtherEngineBuffer(pBuffer2);
-                    if (thisGroup == "[Channel2]") {
-                        // for some reason [Channel1] never calls this function,
-                        // set it specially
-                        pBuffer2->setOtherEngineBuffer(pBuffer1);
-                    }
-                }
-                
-            }
-=======
 EngineChannel* EngineMaster::getChannel(QString group) {
     for (QList<ChannelInfo*>::const_iterator i = m_channels.begin();
          i != m_channels.end(); ++i) {
         ChannelInfo* pChannelInfo = *i;
         if (pChannelInfo->m_pChannel->getGroup() == group) {
             return pChannelInfo->m_pChannel;
->>>>>>> 1c0549e4
         }
     }
     return NULL;
