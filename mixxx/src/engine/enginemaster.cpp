--- conflicted
+++ resolved
@@ -373,7 +373,6 @@
     float cmaster_gain = 0.5*(cf_val+1.);
     // qDebug() << "head val " << cf_val << ", head " << chead_gain
     //          << ", master " << cmaster_gain;
-<<<<<<< HEAD
     
     //increment Internal buffer first in case it is the master
     m_pMasterSync->incrementPseudoPosition(iBufferSize);
@@ -382,11 +381,8 @@
     
     //find the Sync Master and process it first
     //then process all the slaves (and skip the master)
-    
-=======
 
     Timer timer("EngineMaster::process channels");
->>>>>>> 70c70a3d
     QList<ChannelInfo*>::iterator it = m_channels.begin();
     QList<ChannelInfo*>::iterator master_it = NULL;
     for (unsigned int channel_number = 0;
