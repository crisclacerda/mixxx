/***************************************************************************
                          enginemaster.cpp  -  description
                             -------------------
    begin                : Sun Apr 28 2002
    copyright            : (C) 2002 by
    email                :
***************************************************************************/

/***************************************************************************
*                                                                         *
*   This program is free software; you can redistribute it and/or modify  *
*   it under the terms of the GNU General Public License as published by  *
*   the Free Software Foundation; either version 2 of the License, or     *
*   (at your option) any later version.                                   *
*                                                                         *
***************************************************************************/

#include <QDebug>
#include <QList>
#include <QPair>

#include "controlpushbutton.h"
#include "configobject.h"
#include "controllogpotmeter.h"
#include "controlpotmeter.h"
#include "enginebuffer.h"
#include "enginemaster.h"
#include "engine/engineworkerscheduler.h"
#include "enginebuffer.h"
#include "enginechannel.h"
#include "engineclipping.h"
#include "enginevumeter.h"
#include "enginexfader.h"
<<<<<<< HEAD
#include "enginesidechain.h"
#include "enginesync.h"
#include "engine/syncworker.h"
=======
#include "engine/sidechain/enginesidechain.h"
>>>>>>> 35f0dac3
#include "sampleutil.h"
#include "util/timer.h"

#ifdef __LADSPA__
#include "engineladspa.h"
#endif

EngineMaster::EngineMaster(ConfigObject<ConfigValue> * _config,
                           const char * group,
                           bool bEnableSidechain) {
    m_pWorkerScheduler = new EngineWorkerScheduler(this);
    m_pWorkerScheduler->start();

    // Master sample rate
    m_pMasterSampleRate = new ControlObject(ConfigKey(group, "samplerate"), true, true);
    m_pMasterSampleRate->set(44100.);

    // Latency control
    m_pMasterLatency = new ControlObject(ConfigKey(group, "latency"), true, true);
    m_pMasterAudioBufferSize = new ControlObject(ConfigKey(group, "audio_buffer_size"));
    m_pMasterUnderflowCount = new ControlObject(ConfigKey(group, "underflow_count"), true, true);

    // Master rate
    m_pMasterRate = new ControlPotmeter(ConfigKey(group, "rate"), -1.0, 1.0);
    
    // Master sync controller
    m_pMasterSync = new EngineSync(this, _config);
    //(XXX) DEBUG TEMP
    //m_pMasterSync->setDeckMaster("[Channel1]");
    //m_pMasterSync->setInternalMaster();
    //qDebug() << "-=-=-=-=-=-=-=-=-=-=-=-=-=-=-=-=-=-=-=-=-=-=-=-=-==-here we are setting bpm";
    ControlObject::getControl(ConfigKey("[Master]","sync_bpm"))->set(124.0);
    ControlObject::getControl(ConfigKey("[Master]","rate"))->set(124.0);

#ifdef __LADSPA__
    // LADSPA
    ladspa = new EngineLADSPA();
#endif

    // Crossfader
    crossfader = new ControlPotmeter(ConfigKey(group, "crossfader"),-1.,1.);

    // Balance
    m_pBalance = new ControlPotmeter(ConfigKey(group, "balance"), -1., 1.);

    // Master volume
    m_pMasterVolume = new ControlLogpotmeter(ConfigKey(group, "volume"), 5.);

    // Clipping
    clipping = new EngineClipping(group);

    // VU meter:
    vumeter = new EngineVuMeter(group);

    // Headphone volume
    m_pHeadVolume = new ControlLogpotmeter(ConfigKey(group, "headVolume"), 5.);

    // Headphone mix (left/right)
    head_mix = new ControlPotmeter(ConfigKey(group, "headMix"),-1.,1.);
    head_mix->setDefaultValue(-1.);
    head_mix->set(-1.);

    // Headphone Clipping
    head_clipping = new EngineClipping("");

    // Allocate buffers
    m_pHead = SampleUtil::alloc(MAX_BUFFER_LEN);
    m_pMaster = SampleUtil::alloc(MAX_BUFFER_LEN);
    SampleUtil::applyGain(m_pHead, 0, MAX_BUFFER_LEN);
    SampleUtil::applyGain(m_pMaster, 0, MAX_BUFFER_LEN);

    // Starts a thread for recording and shoutcast
    m_pSideChain = bEnableSidechain ? new EngineSideChain(_config) : NULL;

    // X-Fader Setup
    xFaderMode = new ControlPotmeter(
        ConfigKey("[Mixer Profile]", "xFaderMode"), 0., 1.);
    xFaderCurve = new ControlPotmeter(
        ConfigKey("[Mixer Profile]", "xFaderCurve"), 0., 2.);
    xFaderCalibration = new ControlPotmeter(
        ConfigKey("[Mixer Profile]", "xFaderCalibration"), -2., 2.);
    xFaderReverse = new ControlPotmeter(
        ConfigKey("[Mixer Profile]", "xFaderReverse"), 0., 1.);
}

EngineMaster::~EngineMaster()
{
    qDebug() << "in ~EngineMaster()";
    delete crossfader;
    delete m_pBalance;
    delete head_mix;
    delete m_pMasterVolume;
    delete m_pHeadVolume;
    delete clipping;
    delete vumeter;
    delete head_clipping;
    delete m_pSideChain;

    delete xFaderReverse;
    delete xFaderCalibration;
    delete xFaderCurve;
    delete xFaderMode;

    delete m_pMasterSampleRate;
    delete m_pMasterLatency;
    delete m_pMasterAudioBufferSize;
    delete m_pMasterRate;
    delete m_pMasterUnderflowCount;

    SampleUtil::free(m_pHead);
    SampleUtil::free(m_pMaster);

    QMutableListIterator<ChannelInfo*> channel_it(m_channels);
    while (channel_it.hasNext()) {
        ChannelInfo* pChannelInfo = channel_it.next();
        channel_it.remove();
        SampleUtil::free(pChannelInfo->m_pBuffer);
        delete pChannelInfo->m_pChannel;
        delete pChannelInfo->m_pVolumeControl;
        delete pChannelInfo;
    }

    delete m_pWorkerScheduler;
}

const CSAMPLE* EngineMaster::getMasterBuffer() const
{
    return m_pMaster;
}

const CSAMPLE* EngineMaster::getHeadphoneBuffer() const
{
    return m_pHead;
}

EngineSync* EngineMaster::getMasterSync(void)
{
    return m_pMasterSync;
}

void EngineMaster::setMasterSync(QString deck)
{
    m_pMasterSync->setDeckMaster(deck);
}

void EngineMaster::mixChannels(unsigned int channelBitvector, unsigned int maxChannels,
                               CSAMPLE* pOutput, unsigned int iBufferSize,
                               GainCalculator* pGainCalculator) {
    // Common case: 2 decks, 4 samplers, 1 mic
    ChannelInfo* pChannel1 = NULL;
    ChannelInfo* pChannel2 = NULL;
    ChannelInfo* pChannel3 = NULL;
    ChannelInfo* pChannel4 = NULL;
    ChannelInfo* pChannel5 = NULL;
    ChannelInfo* pChannel6 = NULL;
    ChannelInfo* pChannel7 = NULL;

    unsigned int totalActive = 0;
    for (unsigned int i = 0; i < maxChannels; ++i) {
        if ((channelBitvector & (1 << i)) == 0) {
            continue;
        }

        ++totalActive;

        if (pChannel1 == NULL) {
            pChannel1 = m_channels[i];
        } else if (pChannel2 == NULL) {
            pChannel2 = m_channels[i];
        } else if (pChannel3 == NULL) {
            pChannel3 = m_channels[i];
        } else if (pChannel4 == NULL) {
            pChannel4 = m_channels[i];
        } else if (pChannel5 == NULL) {
            pChannel5 = m_channels[i];
        } else if (pChannel6 == NULL) {
            pChannel6 = m_channels[i];
        } else if (pChannel7 == NULL) {
            pChannel7 = m_channels[i];
        }
    }

    ScopedTimer t(QString("EngineMaster::mixChannels_%1active").arg(totalActive));

    if (totalActive == 0) {
        SampleUtil::applyGain(pOutput, 0.0f, iBufferSize);
    } else if (totalActive == 1) {
        CSAMPLE* pBuffer1 = pChannel1->m_pBuffer;
        double gain1 = pGainCalculator->getGain(pChannel1);
        SampleUtil::copyWithGain(pOutput,
                                 pBuffer1, gain1,
                                 iBufferSize);
    } else if (totalActive == 2) {
        CSAMPLE* pBuffer1 = pChannel1->m_pBuffer;
        double gain1 = pGainCalculator->getGain(pChannel1);
        CSAMPLE* pBuffer2 = pChannel2->m_pBuffer;
        double gain2 = pGainCalculator->getGain(pChannel2);
        SampleUtil::copy2WithGain(pOutput,
                                  pBuffer1, gain1,
                                  pBuffer2, gain2,
                                  iBufferSize);
    } else if (totalActive == 3) {
        CSAMPLE* pBuffer1 = pChannel1->m_pBuffer;
        double gain1 = pGainCalculator->getGain(pChannel1);
        CSAMPLE* pBuffer2 = pChannel2->m_pBuffer;
        double gain2 = pGainCalculator->getGain(pChannel2);
        CSAMPLE* pBuffer3 = pChannel3->m_pBuffer;
        double gain3 = pGainCalculator->getGain(pChannel3);

        SampleUtil::copy3WithGain(pOutput,
                                  pBuffer1, gain1,
                                  pBuffer2, gain2,
                                  pBuffer3, gain3,
                                  iBufferSize);
    } else if (totalActive == 4) {
        CSAMPLE* pBuffer1 = pChannel1->m_pBuffer;
        double gain1 = pGainCalculator->getGain(pChannel1);
        CSAMPLE* pBuffer2 = pChannel2->m_pBuffer;
        double gain2 = pGainCalculator->getGain(pChannel2);
        CSAMPLE* pBuffer3 = pChannel3->m_pBuffer;
        double gain3 = pGainCalculator->getGain(pChannel3);
        CSAMPLE* pBuffer4 = pChannel4->m_pBuffer;
        double gain4 = pGainCalculator->getGain(pChannel4);
        SampleUtil::copy4WithGain(pOutput,
                                  pBuffer1, gain1,
                                  pBuffer2, gain2,
                                  pBuffer3, gain3,
                                  pBuffer4, gain4,
                                  iBufferSize);
    } else if (totalActive == 5) {
        CSAMPLE* pBuffer1 = pChannel1->m_pBuffer;
        double gain1 = pGainCalculator->getGain(pChannel1);
        CSAMPLE* pBuffer2 = pChannel2->m_pBuffer;
        double gain2 = pGainCalculator->getGain(pChannel2);
        CSAMPLE* pBuffer3 = pChannel3->m_pBuffer;
        double gain3 = pGainCalculator->getGain(pChannel3);
        CSAMPLE* pBuffer4 = pChannel4->m_pBuffer;
        double gain4 = pGainCalculator->getGain(pChannel4);
        CSAMPLE* pBuffer5 = pChannel5->m_pBuffer;
        double gain5 = pGainCalculator->getGain(pChannel5);

        SampleUtil::copy5WithGain(pOutput,
                                  pBuffer1, gain1,
                                  pBuffer2, gain2,
                                  pBuffer3, gain3,
                                  pBuffer4, gain4,
                                  pBuffer5, gain5,
                                  iBufferSize);
    } else if (totalActive == 6) {
        CSAMPLE* pBuffer1 = pChannel1->m_pBuffer;
        double gain1 = pGainCalculator->getGain(pChannel1);
        CSAMPLE* pBuffer2 = pChannel2->m_pBuffer;
        double gain2 = pGainCalculator->getGain(pChannel2);
        CSAMPLE* pBuffer3 = pChannel3->m_pBuffer;
        double gain3 = pGainCalculator->getGain(pChannel3);
        CSAMPLE* pBuffer4 = pChannel4->m_pBuffer;
        double gain4 = pGainCalculator->getGain(pChannel4);
        CSAMPLE* pBuffer5 = pChannel5->m_pBuffer;
        double gain5 = pGainCalculator->getGain(pChannel5);
        CSAMPLE* pBuffer6 = pChannel6->m_pBuffer;
        double gain6 = pGainCalculator->getGain(pChannel6);
        SampleUtil::copy6WithGain(pOutput,
                                  pBuffer1, gain1,
                                  pBuffer2, gain2,
                                  pBuffer3, gain3,
                                  pBuffer4, gain4,
                                  pBuffer5, gain5,
                                  pBuffer6, gain6,
                                  iBufferSize);
    } else if (totalActive == 7) {
        CSAMPLE* pBuffer1 = pChannel1->m_pBuffer;
        double gain1 = pGainCalculator->getGain(pChannel1);
        CSAMPLE* pBuffer2 = pChannel2->m_pBuffer;
        double gain2 = pGainCalculator->getGain(pChannel2);
        CSAMPLE* pBuffer3 = pChannel3->m_pBuffer;
        double gain3 = pGainCalculator->getGain(pChannel3);
        CSAMPLE* pBuffer4 = pChannel4->m_pBuffer;
        double gain4 = pGainCalculator->getGain(pChannel4);
        CSAMPLE* pBuffer5 = pChannel5->m_pBuffer;
        double gain5 = pGainCalculator->getGain(pChannel5);
        CSAMPLE* pBuffer6 = pChannel6->m_pBuffer;
        double gain6 = pGainCalculator->getGain(pChannel6);
        CSAMPLE* pBuffer7 = pChannel7->m_pBuffer;
        double gain7 = pGainCalculator->getGain(pChannel7);
        SampleUtil::copy7WithGain(pOutput,
                                  pBuffer1, gain1,
                                  pBuffer2, gain2,
                                  pBuffer3, gain3,
                                  pBuffer4, gain4,
                                  pBuffer5, gain5,
                                  pBuffer6, gain6,
                                  pBuffer7, gain7,
                                  iBufferSize);
    } else {
        // Set pOutput to all 0s
        SampleUtil::applyGain(pOutput, 0.0f, iBufferSize);

        for (unsigned int i = 0; i < maxChannels; ++i) {
            if (channelBitvector & (1 << i)) {
                ChannelInfo* pChannelInfo = m_channels[i];
                CSAMPLE* pBuffer = pChannelInfo->m_pBuffer;
                double gain = pGainCalculator->getGain(pChannelInfo);
                SampleUtil::addWithGain(pOutput, pBuffer, gain, iBufferSize);
            }
        }
    }
}

void EngineMaster::process(const CSAMPLE *, const CSAMPLE *pOut, const int iBufferSize) {
    static bool haveSetName = false;
    if (!haveSetName) {
        QThread::currentThread()->setObjectName("Engine");
        haveSetName = true;
    }
    ScopedTimer t("EngineMaster::process");

    CSAMPLE **pOutput = (CSAMPLE**)pOut;
    Q_UNUSED(pOutput);

    // Prepare each channel for output

    // Bitvector of enabled channels
    const unsigned int maxChannels = 32;
    unsigned int masterOutput = 0;
    unsigned int headphoneOutput = 0;

    // Compute headphone mix
    // Head phone left/right mix
    float cf_val = head_mix->get();
    float chead_gain = 0.5*(-cf_val+1.);
    float cmaster_gain = 0.5*(cf_val+1.);
    // qDebug() << "head val " << cf_val << ", head " << chead_gain
    //          << ", master " << cmaster_gain;
    
    //increment Internal buffer first in case it is the master
    m_pMasterSync->incrementPseudoPosition(iBufferSize);
    
    //Owen TODO: MIDI goes here?????
    
    //find the Sync Master and process it first
    //then process all the slaves (and skip the master)

    Timer timer("EngineMaster::process channels");
    QList<ChannelInfo*>::iterator it = m_channels.begin();
    QList<ChannelInfo*>::iterator master_it = NULL;
    for (unsigned int channel_number = 0;
         it != m_channels.end(); ++it, ++channel_number) {
         ChannelInfo* pChannelInfo = *it;
         EngineChannel* pChannel = pChannelInfo->m_pChannel;
         if (pChannel && pChannel->isActive())
         {
            EngineBuffer* pBuffer = pChannel->getEngineBuffer();
            if (pBuffer == m_pMasterSync->getMaster())
            {
                master_it = it;
                
                //proceed with the processing as below
                bool needsProcessing = false;
                if (pChannel->isMaster()) {
                    masterOutput |= (1 << channel_number);
                    needsProcessing = true;
                }

                // If the channel is enabled for previewing in headphones, copy it
                // over to the headphone buffer
                if (pChannel->isPFL()) {
                    headphoneOutput |= (1 << channel_number);
                    needsProcessing = true;
                }

                // Process the buffer if necessary, which it damn well better be
                Q_ASSERT(needsProcessing);
                if (needsProcessing) {
                    pChannel->process(NULL, pChannelInfo->m_pBuffer, iBufferSize);
                }
            }
        }
    }

    it = m_channels.begin();
    for (unsigned int channel_number = 0;
         it != m_channels.end(); ++it, ++channel_number) {
        ChannelInfo* pChannelInfo = *it;
        EngineChannel* pChannel = pChannelInfo->m_pChannel;
        
        if (it == master_it) {
            //we already processed this
            continue;
        }

        if (!pChannel->isActive()) {
            continue;
        }

        bool needsProcessing = false;
        if (pChannel->isMaster()) {
            masterOutput |= (1 << channel_number);
            needsProcessing = true;
        }

        // If the channel is enabled for previewing in headphones, copy it
        // over to the headphone buffer
        if (pChannel->isPFL()) {
            headphoneOutput |= (1 << channel_number);
            needsProcessing = true;
        }

        // Process the buffer if necessary
        if (needsProcessing) {
            pChannel->process(NULL, pChannelInfo->m_pBuffer, iBufferSize);
        }
    }
    timer.elapsed(true);

    // Mix all the enabled headphone channels together.
    m_headphoneGain.setGain(chead_gain);
    mixChannels(headphoneOutput, maxChannels, m_pHead, iBufferSize, &m_headphoneGain);

    // Calculate the crossfader gains for left and right side of the crossfader
    float c1_gain, c2_gain;
    EngineXfader::getXfadeGains(c1_gain, c2_gain,
                                crossfader->get(), xFaderCurve->get(),
                                xFaderCalibration->get(),
                                xFaderMode->get()==MIXXX_XFADER_CONSTPWR,
                                xFaderReverse->get()==1.0);

    // Now set the gains for overall volume and the left, center, right gains.
    m_masterGain.setGains(m_pMasterVolume->get(), c1_gain, 1.0, c2_gain);

    // Perform the master mix
    mixChannels(masterOutput, maxChannels, m_pMaster, iBufferSize, &m_masterGain);

#ifdef __LADSPA__
    // LADPSA master effects
    ladspa->process(m_pMaster, m_pMaster, iBufferSize);
#endif

    // Clipping
    clipping->process(m_pMaster, m_pMaster, iBufferSize);

    // Balance values
    float balright = 1.;
    float balleft = 1.;
    float bal = m_pBalance->get();
    if (bal>0.)
        balleft -= bal;
    else if (bal<0.)
        balright += bal;

    // Perform balancing on main out
    SampleUtil::applyAlternatingGain(m_pMaster, balleft, balright, iBufferSize);

    // Update VU meter (it does not return anything). Needs to be here so that
    // master balance is reflected in the VU meter.
    if (vumeter != NULL)
        vumeter->process(m_pMaster, m_pMaster, iBufferSize);

    //Submit master samples to the side chain to do shoutcasting, recording,
    //etc.  (cpu intensive non-realtime tasks)
    if (m_pSideChain != NULL) {
        m_pSideChain->writeSamples(m_pMaster, iBufferSize);
    }

    // Add master to headphone with appropriate gain
    SampleUtil::addWithGain(m_pHead, m_pMaster, cmaster_gain, iBufferSize);

    // Head volume and clipping
    SampleUtil::applyGain(m_pHead, m_pHeadVolume->get(), iBufferSize);
    head_clipping->process(m_pHead, m_pHead, iBufferSize);

    //Master/headphones interleaving is now done in
    //SoundManager::requestBuffer() - Albert Nov 18/07

    // We're close to the end of the callback. Wake up the engine worker
    // scheduler so that it runs the workers.
    m_pWorkerScheduler->runWorkers();
}

void EngineMaster::addChannel(EngineChannel* pChannel) {
    ChannelInfo* pChannelInfo = new ChannelInfo();
    pChannelInfo->m_pChannel = pChannel;
    pChannelInfo->m_pVolumeControl = new ControlLogpotmeter(
        ConfigKey(pChannel->getGroup(), "volume"), 1.0);
    pChannelInfo->m_pVolumeControl->setDefaultValue(1.0);
    pChannelInfo->m_pVolumeControl->set(1.0);
    pChannelInfo->m_pBuffer = SampleUtil::alloc(MAX_BUFFER_LEN);
    SampleUtil::applyGain(pChannelInfo->m_pBuffer, 0, MAX_BUFFER_LEN);
    m_channels.push_back(pChannelInfo);
    
    m_pMasterSync->addDeck(pChannel->getGroup());

    EngineBuffer* pBuffer = pChannelInfo->m_pChannel->getEngineBuffer();
    if (pBuffer != NULL) {
        pBuffer->bindWorkers(m_pWorkerScheduler);
        pBuffer->setEngineMaster(this);
    }
}

EngineChannel* EngineMaster::getChannel(QString group) {
    for (QList<ChannelInfo*>::const_iterator i = m_channels.begin();
         i != m_channels.end(); ++i) {
        ChannelInfo* pChannelInfo = *i;
        if (pChannelInfo->m_pChannel->getGroup() == group) {
            return pChannelInfo->m_pChannel;
        }
    }
    return NULL;
}

const CSAMPLE* EngineMaster::getDeckBuffer(unsigned int i) const {
    return getChannelBuffer(QString("[Channel%1]").arg(i+1));
}

const CSAMPLE* EngineMaster::getChannelBuffer(QString group) const {
    for (QList<ChannelInfo*>::const_iterator i = m_channels.constBegin();
         i != m_channels.constEnd(); ++i) {
        const ChannelInfo* pChannelInfo = *i;
        if (pChannelInfo->m_pChannel->getGroup() == group) {
            return pChannelInfo->m_pBuffer;
        }
    }
    return NULL;
}

const CSAMPLE* EngineMaster::buffer(AudioOutput output) const {
    switch (output.getType()) {
    case AudioOutput::MASTER:
        return getMasterBuffer();
        break;
    case AudioOutput::HEADPHONES:
        return getHeadphoneBuffer();
        break;
    case AudioOutput::DECK:
        return getDeckBuffer(output.getIndex());
        break;
    default:
        return NULL;
    }
}<|MERGE_RESOLUTION|>--- conflicted
+++ resolved
@@ -31,13 +31,8 @@
 #include "engineclipping.h"
 #include "enginevumeter.h"
 #include "enginexfader.h"
-<<<<<<< HEAD
-#include "enginesidechain.h"
 #include "enginesync.h"
-#include "engine/syncworker.h"
-=======
 #include "engine/sidechain/enginesidechain.h"
->>>>>>> 35f0dac3
 #include "sampleutil.h"
 #include "util/timer.h"
 
@@ -62,7 +57,7 @@
 
     // Master rate
     m_pMasterRate = new ControlPotmeter(ConfigKey(group, "rate"), -1.0, 1.0);
-    
+
     // Master sync controller
     m_pMasterSync = new EngineSync(this, _config);
     //(XXX) DEBUG TEMP
@@ -371,12 +366,12 @@
     float cmaster_gain = 0.5*(cf_val+1.);
     // qDebug() << "head val " << cf_val << ", head " << chead_gain
     //          << ", master " << cmaster_gain;
-    
+
     //increment Internal buffer first in case it is the master
     m_pMasterSync->incrementPseudoPosition(iBufferSize);
-    
+
     //Owen TODO: MIDI goes here?????
-    
+
     //find the Sync Master and process it first
     //then process all the slaves (and skip the master)
 
@@ -393,7 +388,7 @@
             if (pBuffer == m_pMasterSync->getMaster())
             {
                 master_it = it;
-                
+
                 //proceed with the processing as below
                 bool needsProcessing = false;
                 if (pChannel->isMaster()) {
@@ -422,7 +417,7 @@
          it != m_channels.end(); ++it, ++channel_number) {
         ChannelInfo* pChannelInfo = *it;
         EngineChannel* pChannel = pChannelInfo->m_pChannel;
-        
+
         if (it == master_it) {
             //we already processed this
             continue;
@@ -526,7 +521,7 @@
     pChannelInfo->m_pBuffer = SampleUtil::alloc(MAX_BUFFER_LEN);
     SampleUtil::applyGain(pChannelInfo->m_pBuffer, 0, MAX_BUFFER_LEN);
     m_channels.push_back(pChannelInfo);
-    
+
     m_pMasterSync->addDeck(pChannel->getGroup());
 
     EngineBuffer* pBuffer = pChannelInfo->m_pChannel->getEngineBuffer();
