/***************************************************************************
                          enginepregain.h  -  description
                             -------------------
    copyright            : (C) 2002 by Tue and Ken Haste Andersen
    email                :
 ***************************************************************************/

/***************************************************************************
 *                                                                         *
 *   This program is free software; you can redistribute it and/or modify  *
 *   it under the terms of the GNU General Public License as published by  *
 *   the Free Software Foundation; either version 2 of the License, or     *
 *   (at your option) any later version.                                   *
 *                                                                         *
 ***************************************************************************/

#ifndef ENGINEPREGAIN_H
#define ENGINEPREGAIN_H

#include "engine/engineobject.h"
#include "controlobject.h"


class ControlLogpotmeter;
class ControlPotmeter;
class ControlObject;
class EnginePregain : public EngineObject
{
public:
    EnginePregain( const char *group);
    ~EnginePregain();
    void process(const CSAMPLE *pIn, const CSAMPLE *pOut, const int iBufferSize);


private:
    ControlLogpotmeter *potmeterPregain;
    ControlObject *m_pTotalGain;
<<<<<<< HEAD
    ControlObject* m_pControlReplayGain;
    ControlObject* m_pPassthroughEnabled;
=======
    ControlObject *m_pControlReplayGain;
>>>>>>> 76480226
    static ControlPotmeter *s_pReplayGainBoost;
    static ControlObject *s_pEnableReplayGain;
    float m_fReplayGainCorrection, m_fReplayGain, m_fOldReplayGainCorrection;
    bool m_bSmoothFade;
    float m_fClock;
    float m_fSumClock;

};

#endif<|MERGE_RESOLUTION|>--- conflicted
+++ resolved
@@ -35,12 +35,8 @@
 private:
     ControlLogpotmeter *potmeterPregain;
     ControlObject *m_pTotalGain;
-<<<<<<< HEAD
     ControlObject* m_pControlReplayGain;
     ControlObject* m_pPassthroughEnabled;
-=======
-    ControlObject *m_pControlReplayGain;
->>>>>>> 76480226
     static ControlPotmeter *s_pReplayGainBoost;
     static ControlObject *s_pEnableReplayGain;
     float m_fReplayGainCorrection, m_fReplayGain, m_fOldReplayGainCorrection;
