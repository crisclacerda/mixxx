--- conflicted
+++ resolved
@@ -29,11 +29,6 @@
       m_sGroup(_group),
       m_iSyncState(SYNC_NONE),
       m_bUserTweakingSync(false),
-<<<<<<< HEAD
-=======
-      m_bVinylControlEnabled(false),
-      m_bVinylControlScratching(false),
->>>>>>> 1ba874f5
       m_ePbCurrent(0),
       m_ePbPressed(0),
       m_bTempStarted(false),
@@ -184,15 +179,6 @@
     // Throw a hissy fit if somebody moved us such that the vinylcontrol_enabled
     // control doesn't exist yet. This will blow up immediately, won't go unnoticed.
     Q_ASSERT(m_pVCEnabled);
-<<<<<<< HEAD
-=======
-    connect(m_pVCEnabled, SIGNAL(valueChanged(double)),
-            this, SLOT(slotControlVinyl(double)),
-            Qt::DirectConnection);
-    connect(m_pVCEnabled, SIGNAL(valueChangedFromEngine(double)),
-            this, SLOT(slotControlVinyl(double)),
-            Qt::DirectConnection);
->>>>>>> 1ba874f5
 
     m_pVCScratching = ControlObject::getControl(ConfigKey(_group, "vinylcontrol_scratching"));
     // Throw a hissy fit if somebody moved us such that the vinylcontrol_enabled
@@ -232,10 +218,6 @@
 
 void RateControl::setEngineMaster(EngineMaster* pEngineMaster) {
     EngineControl::setEngineMaster(pEngineMaster);
-<<<<<<< HEAD
-=======
-    m_pEngineMaster = pEngineMaster;
->>>>>>> 1ba874f5
 
     //TODO: should we only hook these up if we are a slave?  beat distance
     //is updated on every iteration so it's heavy
@@ -409,11 +391,7 @@
 
 void RateControl::slotMasterBpmChanged(double syncbpm) {
     // Vinyl overrides
-<<<<<<< HEAD
     if (m_pVCEnabled && m_pVCEnabled->get() > 0) {
-=======
-    if (m_bVinylControlEnabled) {
->>>>>>> 1ba874f5
         return;
     }
     if (m_iSyncState == SYNC_SLAVE) {
@@ -496,17 +474,13 @@
 
 void RateControl::slotSyncStateChanged(double state) {
     double changed = m_iSyncState != state;
-<<<<<<< HEAD
     // TODO(rryan): Is the multiple assignment significant? It looks like
     // EngineSync could reject a change we make in slotSetStatuses and change
     // the sync state.
-=======
->>>>>>> 1ba874f5
     m_iSyncState = state;
     if (changed) {
         slotSetStatuses();
     }
-    m_iSyncState = state;
     if (state == SYNC_SLAVE) {
         slotMasterBpmChanged(m_pMasterBpm->get());
     }
@@ -599,17 +573,6 @@
             rate += userTweak;
             m_bUserTweakingSync = (userTweak != 0.0);
 
-<<<<<<< HEAD
-=======
-        // if master sync is on, respond to it -- but vinyl always overrides
-        if (m_iSyncState == SYNC_SLAVE && !paused && !m_bVinylControlEnabled)
-        {
-            rate = m_dSyncedRate;
-            double userTweak = getTempRate() + wheelFactor + jogFactor;
-            rate += userTweak;
-            m_bUserTweakingSync = (userTweak != 0.0);
-
->>>>>>> 1ba874f5
             m_pRateSlider->set(((rate - 1.0f) / m_pRateRange->get()) * m_pRateDir->get());
             return rate;
         }
@@ -684,10 +647,6 @@
             *isScratching = true;
         }
     }
-<<<<<<< HEAD
-=======
-
->>>>>>> 1ba874f5
     return rate;
 }
 
