--- conflicted
+++ resolved
@@ -158,9 +158,6 @@
     // BPM to display in the UI (updated more slowly than the actual bpm)
     m_visualBpm = new ControlObject(ConfigKey(m_group, "visual_bpm"));
 
-    // how far past the last beat are we?
-    m_beatDistance = new ControlObject(ConfigKey(m_group, "beat_distance"));
-
     // Slider to show and change song position
     //these bizarre choices map conveniently to the 0-127 range of midi
     m_playposSlider = new ControlLinPotmeter(
@@ -329,14 +326,9 @@
 
 void EngineBuffer::setEngineMaster(EngineMaster * pEngineMaster)
 {
-<<<<<<< HEAD
-    m_pRateControl->setEngineMaster(pEngineMaster);
-    m_pBpmControl->setEngineMaster(pEngineMaster);
-=======
     foreach(EngineControl* e, m_engineControls) {
         e->setEngineMaster(pEngineMaster);
     }
->>>>>>> 6275efce
 }
 
 void EngineBuffer::queueNewPlaypos(double newpos) {
@@ -600,12 +592,8 @@
         rate = m_pRateControl->calculateRate(baserate, paused, iBufferSize,
                                              &is_scratching);
 
-<<<<<<< HEAD
         m_pBpmControl->setUserTweakingSync(
             m_pRateControl->getUserTweakingSync());
-=======
-        m_pBpmControl->userTweakingSync(m_pRateControl->getUserTweakingSync());
->>>>>>> 6275efce
 
         if (!paused) {
             rate *= m_pBpmControl->getSyncAdjustment();
@@ -649,17 +637,9 @@
                     setNewPlaypos(m_filepos_play);
                 }
             }
-<<<<<<< HEAD
 
             rate = m_pScale->setTempo(rate);
             m_pBpmControl->onEngineRateChange(rate);
-=======
-            if (m_pBpmControl->getSyncState() == SYNC_SLAVE) {
-                m_pBpmControl->setEngineBpmByRate(rate);
-            }
-
-            rate = m_pScale->setTempo(rate);
->>>>>>> 6275efce
             resample_rate = rate * baserate;
             m_pScale->setBaseRate(baserate);
             m_rate_old = resample_rate;
@@ -731,12 +711,6 @@
                 cross_mix += cross_inc;
             }
             m_iCrossFadeSamples = 0;
-        }
-
-        // It doesn't make sense to me to use the position before update, but this
-        // results in better sync.
-        if (m_pBpmControl->getSyncState() == SYNC_MASTER) {
-            m_beatDistance->set(m_pBpmControl->getBeatDistance());
         }
 
         m_engineLock.lock();
