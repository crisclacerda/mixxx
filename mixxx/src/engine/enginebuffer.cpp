--- conflicted
+++ resolved
@@ -347,13 +347,9 @@
     m_pTrackSampleRate->set(iTrackSampleRate);
     slotControlSeek(0.);
 
-<<<<<<< HEAD
     //fix the duration
     pTrack->setDuration(iTrackNumSamples / (2 * iTrackSampleRate));
     
-
-=======
->>>>>>> af509b5a
     // Let the engine know that a track is loaded now.
     m_pTrackEndCOT->slotSet(0.0f); //XXX: Not sure if to use the COT or CO here
     
