// loopingcontrol.cpp
// Created on Sep 23, 2008
// Author: asantoni, rryan

#include <QtDebug>
#include <QObject>

#include "controlobject.h"
#include "configobject.h"
#include "controlpushbutton.h"
#include "cachingreader.h"
#include "engine/loopingcontrol.h"
#include "engine/enginecontrol.h"
#include "mathstuff.h"

#include "trackinfoobject.h"
#include "track/beats.h"


double LoopingControl::s_dBeatSizes[] = { 0.0625, 0.125, 0.25, 0.5, 1, 2, 4, 8, 16, 32, 64, -1 };


LoopingControl::LoopingControl(const char * _group,
                               ConfigObject<ConfigValue> * _config)
        : EngineControl(_group, _config) {
    m_bLoopingEnabled = false;
    m_iLoopStartSample = kNoTrigger;
    m_iLoopEndSample = kNoTrigger;
    m_iCurrentSample = 0.;

    //Create loop-in, loop-out, and reloop/exit ControlObjects
    m_pLoopInButton = new ControlPushButton(ConfigKey(_group, "loop_in"));
    connect(m_pLoopInButton, SIGNAL(valueChanged(double)),
            this, SLOT(slotLoopIn(double)),
            Qt::DirectConnection);
    m_pLoopInButton->set(0);

    m_pLoopOutButton = new ControlPushButton(ConfigKey(_group, "loop_out"));
    connect(m_pLoopOutButton, SIGNAL(valueChanged(double)),
            this, SLOT(slotLoopOut(double)),
            Qt::DirectConnection);
    m_pLoopOutButton->set(0);

    m_pReloopExitButton = new ControlPushButton(ConfigKey(_group, "reloop_exit"));
    connect(m_pReloopExitButton, SIGNAL(valueChanged(double)),
            this, SLOT(slotReloopExit(double)),
            Qt::DirectConnection);
    m_pReloopExitButton->set(0);


    m_pCOLoopEnabled = new ControlObject(ConfigKey(_group, "loop_enabled"));
    m_pCOLoopEnabled->set(0.0f);

    m_pCOLoopStartPosition =
            new ControlObject(ConfigKey(_group, "loop_start_position"));
    m_pCOLoopStartPosition->set(kNoTrigger);
    connect(m_pCOLoopStartPosition, SIGNAL(valueChanged(double)),
            this, SLOT(slotLoopStartPos(double)),
            Qt::DirectConnection);

    m_pCOLoopEndPosition =
            new ControlObject(ConfigKey(_group, "loop_end_position"));
    m_pCOLoopEndPosition->set(kNoTrigger);
    connect(m_pCOLoopEndPosition, SIGNAL(valueChanged(double)),
            this, SLOT(slotLoopEndPos(double)),
            Qt::DirectConnection);

    m_pQuantizeEnabled = ControlObject::getControl(ConfigKey(_group, "quantize"));
    m_pNextBeat = ControlObject::getControl(ConfigKey(_group, "beat_next"));

    // Connect beatloop, which can flexibly handle different values.
    // Using this CO directly is meant to be used internally and by scripts,
    // or anything else that can pass in arbitrary values.
    m_pCOBeatLoop = new ControlPushButton(ConfigKey(_group, "beatloop"));
    connect(m_pCOBeatLoop, SIGNAL(valueChanged(double)), this,
            SLOT(slotBeatLoop(double)), Qt::DirectConnection);


    // Here we create corresponding beatloop_(SIZE) CO's which all call the same
    // BeatControl, but with a set value.
    for (int i = 0; i < (sizeof(s_dBeatSizes) / sizeof(s_dBeatSizes[0])); ++i) {
        BeatLoopingControl* pBeatLoop = new BeatLoopingControl(_group, this, s_dBeatSizes[i]);
        m_beatLoops.append(pBeatLoop);
    }

    m_pCOLoopScale = new ControlObject(ConfigKey(_group, "loop_scale"));
    connect(m_pCOLoopScale, SIGNAL(valueChanged(double)),
            this, SLOT(slotLoopScale(double)));
    m_pLoopHalveButton = new ControlPushButton(ConfigKey(_group, "loop_halve"));
    connect(m_pLoopHalveButton, SIGNAL(valueChanged(double)),
            this, SLOT(slotLoopHalve(double)));
    m_pLoopDoubleButton = new ControlPushButton(ConfigKey(_group, "loop_double"));
    connect(m_pLoopDoubleButton, SIGNAL(valueChanged(double)),
            this, SLOT(slotLoopDouble(double)));
}

LoopingControl::~LoopingControl() {
<<<<<<< HEAD
    delete m_pCOBeatLoop;

    while (m_beatLoops.size() > 0) {
        BeatLoopingControl* pBeatLoop = m_beatLoops.takeLast();
        delete pBeatLoop;
    }
=======
    delete m_pLoopOutButton;
    delete m_pLoopInButton;
    delete m_pReloopExitButton;
    delete m_pCOLoopEnabled;
    delete m_pCOLoopStartPosition;
    delete m_pCOLoopEndPosition;
    delete m_pCOLoopScale;
    delete m_pLoopHalveButton;
    delete m_pLoopDoubleButton;
>>>>>>> a00752cf
}

void LoopingControl::slotLoopScale(double scale) {
    int loop_length = m_iLoopEndSample - m_iLoopStartSample;
    loop_length *= scale;
    m_iLoopEndSample = m_iLoopStartSample + loop_length;

    if (m_iLoopEndSample % 2 != 0) {
        m_iLoopEndSample--;
    }

    // Don't allow 0 samples loop, so one can still manipulate it
    if (m_iLoopEndSample == m_iLoopStartSample){
        m_iLoopEndSample = m_iLoopStartSample + 2;
    }

    // Update CO for loop end marker
    m_pCOLoopEndPosition->set(m_iLoopEndSample);
}

void LoopingControl::slotLoopHalve(double v) {
    if (v > 0.0) {
        slotLoopScale(0.5);
    }
}

void LoopingControl::slotLoopDouble(double v) {
    if (v > 0.0f) {
        slotLoopScale(2.0);
    }
}

double LoopingControl::process(const double dRate,
                               const double currentSample,
                               const double totalSamples,
                               const int iBufferSize) {
    m_iCurrentSample = currentSample;
    if (!even(m_iCurrentSample))
        m_iCurrentSample--;

    bool reverse = dRate < 0;

    double retval = kNoTrigger;
    if(m_bLoopingEnabled &&
       m_iLoopStartSample != kNoTrigger &&
       m_iLoopEndSample != kNoTrigger) {
        bool outsideLoop = (currentSample >= m_iLoopEndSample ||
                            currentSample <= m_iLoopStartSample);
        if (outsideLoop) {
            retval = reverse ? m_iLoopEndSample : m_iLoopStartSample;
        }
    }

    return retval;
}

double LoopingControl::nextTrigger(const double dRate,
                                   const double currentSample,
                                   const double totalSamples,
                                   const int iBufferSize) {
    bool bReverse = dRate < 0;

    if(m_bLoopingEnabled) {
        if (bReverse)
            return m_iLoopStartSample;
        else
            return m_iLoopEndSample;
    }
    return kNoTrigger;
}

double LoopingControl::getTrigger(const double dRate,
                                  const double currentSample,
                                  const double totalSamples,
                                  const int iBufferSize) {
    bool bReverse = dRate < 0;

    if(m_bLoopingEnabled) {
        if (bReverse)
            return m_iLoopEndSample;
        else
            return m_iLoopStartSample;
    }
    return kNoTrigger;
}

void LoopingControl::hintReader(QList<Hint>& hintList) {
    Hint loop_hint;
    // If the loop is enabled, then this is high priority because we will loop
    // sometime potentially very soon! The current audio itself is priority 1,
    // but we will issue ourselves at priority 2.
    if (m_bLoopingEnabled) {
        // If we're looping, hint the loop in and loop out, in case we reverse
        // into it. We could save information from process to tell which
        // direction we're going in, but that this is much simpler, and hints
        // aren't that bad to make anyway.
        if (m_iLoopStartSample >= 0) {
            loop_hint.priority = 2;
            loop_hint.sample = m_iLoopStartSample;
            loop_hint.length = 0; // Let it issue the default length
            hintList.append(loop_hint);
        }
        if (m_iLoopEndSample >= 0) {
            loop_hint.priority = 10;
            loop_hint.sample = m_iLoopEndSample;
            loop_hint.length = -1; // Let it issue the default (backwards) length
            hintList.append(loop_hint);
        }
    } else {
        if (m_iLoopStartSample >= 0) {
            loop_hint.priority = 10;
            loop_hint.sample = m_iLoopStartSample;
            loop_hint.length = 0; // Let it issue the default length
            hintList.append(loop_hint);
        }
    }
}

void LoopingControl::slotLoopIn(double val) {
    if (val) {
        // set loop in position
        m_iLoopStartSample = m_pQuantizeEnabled->get() ? m_pNextBeat->get() : m_iCurrentSample;
        m_pCOLoopStartPosition->set(m_iLoopStartSample);

        // Reset the loop out position if it is before the loop in so that loops
        // cannot be inverted.
        if (m_iLoopEndSample != -1 &&
            m_iLoopEndSample < m_iLoopStartSample) {
            m_iLoopEndSample = -1;
            m_pCOLoopEndPosition->set(kNoTrigger);
        }
    }
}

void LoopingControl::slotLoopOut(double val) {
    int pos;


    if (val) {
        pos = m_pQuantizeEnabled->get() ? m_pQuantizeBeat->get() : m_iCurrentSample;
        // If the user is trying to set a loop-out before the loop in or without
        // having a loop-in, then ignore it.
        if (m_iLoopStartSample == -1 || pos < m_iLoopStartSample) {
            return;
        }

        //set loop out position and start looping
        m_iLoopEndSample = pos;
        m_pCOLoopEndPosition->set(m_iLoopEndSample);

        if (m_iLoopStartSample != -1 &&
            m_iLoopEndSample != -1) {
            setLoopingEnabled(true);
        }
        //qDebug() << "set loop_out to " << m_iLoopStartSample;
    }
}

void LoopingControl::slotReloopExit(double val) {
    if (val) {
        // If we're looping, stop looping
        if (m_bLoopingEnabled) {
            setLoopingEnabled(false);
            //qDebug() << "reloop_exit looping off";
        } else {
            // If we're not looping, jump to the loop-in point and start looping
            if (m_iLoopStartSample != -1 && m_iLoopEndSample != -1 &&
                m_iLoopStartSample <= m_iLoopEndSample) {
                setLoopingEnabled(true);
            }
            //qDebug() << "reloop_exit looping on";
        }
    }
}

void LoopingControl::slotLoopStartPos(double pos) {
    int newpos = pos;
    if (newpos >= 0 && !even(newpos)) {
        newpos--;
    }
    if (pos == -1.0f) {
        setLoopingEnabled(false);
    }

    m_iLoopStartSample = newpos;

    if (m_iLoopEndSample != -1 &&
        m_iLoopEndSample < m_iLoopStartSample) {
        m_iLoopEndSample = -1;
        m_pCOLoopEndPosition->set(kNoTrigger);
        setLoopingEnabled(false);
    }
}

void LoopingControl::slotLoopEndPos(double pos) {
    int newpos = pos;

    if (newpos >= 0 && !even(newpos)) {
        newpos--;
    }

    // Reject if the loop-in is not set, or if the new position is before the
    // start point (but not -1).
    if (m_iLoopStartSample == -1 ||
        (newpos >= 0 && newpos < m_iLoopStartSample)) {
        return;
    }

    if (pos == -1.0f) {
        setLoopingEnabled(false);
    }
    m_iLoopEndSample = newpos;
}

void LoopingControl::notifySeek(double dNewPlaypos) {
    if (m_bLoopingEnabled) {
        Q_ASSERT(m_iLoopStartSample != -1);
        Q_ASSERT(m_iLoopEndSample != -1);
        if (dNewPlaypos < m_iLoopStartSample || dNewPlaypos > m_iLoopEndSample) {
            setLoopingEnabled(false);
        }
    }
}

void LoopingControl::setLoopingEnabled(bool enabled) {
    m_bLoopingEnabled = enabled;
    m_pCOLoopEnabled->set(enabled);
}

// Beat Looping Methods
void LoopingControl::trackLoaded(TrackPointer tio)
{
    m_pTrack = tio;
    m_pBeats = m_pTrack->getBeats();

    connect(m_pTrack.data(), SIGNAL(beatsUpdated()),
                    this, SLOT(slotUpdatedTrackBeats()));
}

void LoopingControl::slotUpdatedTrackBeats()
{
    m_pBeats = m_pTrack->getBeats();
    if ( !m_pBeats )
        return;
}

// Generate a loop of 'beats' length. It can also do fractions for a beatslicing
// effect.
void LoopingControl::slotBeatLoop(double beats)
{
    int loop_in;
    int loop_out;

    if ( !m_pBeats ) {
        return;
    }

    // For positive numbers we start from the beat before us and create the loop
    // around X beats from there.
    if ( beats > 0 )
    {
        loop_in = m_pBeats->findNthBeat(m_iCurrentSample, -1);
        if ( beats >= 1 )
            loop_out = m_pBeats->findNthBeat(m_iCurrentSample, (int)floor(beats));
        else
        {
            loop_out = m_pBeats->findNthBeat(m_iCurrentSample, 1);
            loop_out = loop_in + ((loop_out - loop_in) * beats);
        }
    }
    // For negative numbers we start from the beat after us and start the loop
    // around X beats before there.
    else
    {
        loop_out = m_pBeats->findNthBeat(m_iCurrentSample, 0);
        if ( beats <= -1 )
            loop_in = m_pBeats->findNthBeat(m_iCurrentSample, (int)floor(beats));
        else
        {
            loop_in = m_pBeats->findNthBeat(m_iCurrentSample, 1);
            loop_in += ((loop_out - loop_in) * beats);
        }
    }

    if (!even(loop_in))
        loop_in--;
    if (!even(loop_out))
        loop_out--;

    m_iLoopStartSample = loop_in;
    m_pCOLoopStartPosition->set(loop_in);
    m_iLoopEndSample = loop_out;
    m_pCOLoopEndPosition->set(loop_out);
    setLoopingEnabled(true);
}

// Class for handling beat loops of a set size. This allows easy access from skins.
BeatLoopingControl::BeatLoopingControl(const char* pGroup, LoopingControl* pLoopingControl, double size)
        : m_dBeatLoopSize(size),
          m_pLoopingControl(pLoopingControl) {
    m_pPBActivateBeatLoop = new ControlPushButton(keyForControl(pGroup, "beatloop", size));
    connect(m_pPBActivateBeatLoop, SIGNAL(valueChanged(double)),
            this, SLOT(slotBeatLoopActivate(double)),
            Qt::DirectConnection);
}

BeatLoopingControl::~BeatLoopingControl() {
}

void BeatLoopingControl::slotBeatLoopActivate(double) {
    m_pLoopingControl->slotBeatLoop(m_dBeatLoopSize);
}

// Used simply to generate the beatloop_%SIZE and beatseek_%SIZE CO ConfigKeys.
ConfigKey BeatLoopingControl::keyForControl(const char* pGroup, QString ctrlName, double num) {
    ConfigKey key;
    key.group = pGroup;
    key.item = QString("%1_%2").arg(ctrlName).arg(num);
    return key;
}
<|MERGE_RESOLUTION|>--- conflicted
+++ resolved
@@ -95,14 +95,6 @@
 }
 
 LoopingControl::~LoopingControl() {
-<<<<<<< HEAD
-    delete m_pCOBeatLoop;
-
-    while (m_beatLoops.size() > 0) {
-        BeatLoopingControl* pBeatLoop = m_beatLoops.takeLast();
-        delete pBeatLoop;
-    }
-=======
     delete m_pLoopOutButton;
     delete m_pLoopInButton;
     delete m_pReloopExitButton;
@@ -112,7 +104,12 @@
     delete m_pCOLoopScale;
     delete m_pLoopHalveButton;
     delete m_pLoopDoubleButton;
->>>>>>> a00752cf
+    delete m_pCOBeatLoop;
+
+    while (m_beatLoops.size() > 0) {
+        BeatLoopingControl* pBeatLoop = m_beatLoops.takeLast();
+        delete pBeatLoop;
+    }
 }
 
 void LoopingControl::slotLoopScale(double scale) {
@@ -252,7 +249,7 @@
 
 
     if (val) {
-        pos = m_pQuantizeEnabled->get() ? m_pQuantizeBeat->get() : m_iCurrentSample;
+        pos = m_pQuantizeEnabled->get() ? m_pNextBeat->get() : m_iCurrentSample;
         // If the user is trying to set a loop-out before the loop in or without
         // having a loop-in, then ignore it.
         if (m_iLoopStartSample == -1 || pos < m_iLoopStartSample) {
