/***************************************************************************
                          enginemaster.h  -  description
                             -------------------
    begin                : Sun Apr 28 2002
    copyright            : (C) 2002 by
    email                :
 ***************************************************************************/

/***************************************************************************
 *                                                                         *
 *   This program is free software; you can redistribute it and/or modify  *
 *   it under the terms of the GNU General Public License as published by  *
 *   the Free Software Foundation; either version 2 of the License, or     *
 *   (at your option) any later version.                                   *
 *                                                                         *
 ***************************************************************************/

#ifndef ENGINEMASTER_H
#define ENGINEMASTER_H

#include <QMap>

#include "controlobject.h"
#include "engine/engineobject.h"
#include "engine/enginechannel.h"
<<<<<<< HEAD
#include "soundmanagerutil.h"
=======
#include "recording/recordingmanager.h"
>>>>>>> c4ebf355

class EngineWorkerScheduler;
class EngineBuffer;
class EngineChannel;
class EngineClipping;
class EngineFlanger;
#ifdef __LADSPA__
class EngineLADSPA;
#endif
class EngineVuMeter;
class ControlPotmeter;
class ControlPushButton;
class EngineVinylSoundEmu;
class EngineSideChain;

<<<<<<< HEAD
class EngineMaster : public EngineObject, public AudioSource {
=======
class EngineMaster : public EngineObject {
    Q_OBJECT
>>>>>>> c4ebf355
public:
    EngineMaster(ConfigObject<ConfigValue>* pConfig,
                 const char* pGroup);
    virtual ~EngineMaster();

    // Get access to the sample buffers. None of these are thread safe. Only to
    // be called by SoundManager.
    const CSAMPLE* buffer(AudioOutput output) const;

    void process(const CSAMPLE *, const CSAMPLE *pOut, const int iBufferSize);

    // Add an EngineChannel to the mixing engine. This is not thread safe --
    // only call it before the engine has started mixing.
    void addChannel(EngineChannel* pChannel);
    static inline double gainForOrientation(EngineChannel::ChannelOrientation orientation,
                                            double leftGain,
                                            double centerGain,
                                            double rightGain) {
        switch (orientation) {
            case EngineChannel::LEFT:
                return leftGain;
            case EngineChannel::RIGHT:
                return rightGain;
            case EngineChannel::CENTER:
            default:
                return centerGain;
        }
    }


  signals:
    void bytesRecorded(int);
    void isRecording(bool);
    
  private:
    struct ChannelInfo {
        EngineChannel* m_pChannel;
        CSAMPLE* m_pBuffer;
        ControlObject* m_pVolumeControl;
    };

    class GainCalculator {
      public:
        virtual double getGain(ChannelInfo* pChannelInfo) = 0;
    };
    class ConstantGainCalculator : public GainCalculator {
      public:
        inline double getGain(ChannelInfo* pChannelInfo) {
            return m_dGain;
        }
        inline void setGain(double dGain) {
            m_dGain = dGain;
        }
      private:
        double m_dGain;
    };
    class OrientationVolumeGainCalculator : public GainCalculator {
      public:
        inline double getGain(ChannelInfo* pChannelInfo) {
            double channelVolume = pChannelInfo->m_pVolumeControl->get();
            double orientationGain = EngineMaster::gainForOrientation(
                pChannelInfo->m_pChannel->getOrientation(),
                m_dLeftGain, m_dCenterGain, m_dRightGain);
            return m_dVolume * channelVolume * orientationGain;
        }

        inline void setGains(double dVolume, double leftGain, double centerGain, double rightGain) {
            m_dVolume = dVolume;
            m_dLeftGain = leftGain;
            m_dCenterGain = centerGain;
            m_dRightGain = rightGain;
        }
      private:
        double m_dVolume, m_dLeftGain, m_dCenterGain, m_dRightGain;
    };

    void mixChannels(unsigned int channelBitvector, unsigned int maxChannels,
                     CSAMPLE* pOutput, unsigned int iBufferSize, GainCalculator* pGainCalculator);
    const CSAMPLE* getMasterBuffer() const;
    const CSAMPLE* getHeadphoneBuffer() const;
    const CSAMPLE* getDeckBuffer(unsigned int i) const;
    const CSAMPLE* getChannelBuffer(QString name) const;


    QList<ChannelInfo*> m_channels;

    CSAMPLE *m_pMaster, *m_pHead;

    EngineWorkerScheduler *m_pWorkerScheduler;

    ControlObject *m_pMasterVolume, *m_pHeadVolume;
    EngineClipping *clipping, *head_clipping;
#ifdef __LADSPA__
    EngineLADSPA *ladspa;
#endif
    EngineVuMeter *vumeter;
    EngineSideChain *sidechain;

    ControlPotmeter *crossfader, *head_mix,
        *m_pBalance, *xFaderCurve, *xFaderCalibration;

    ConstantGainCalculator m_headphoneGain;
    OrientationVolumeGainCalculator m_masterGain;
};

#endif<|MERGE_RESOLUTION|>--- conflicted
+++ resolved
@@ -23,11 +23,8 @@
 #include "controlobject.h"
 #include "engine/engineobject.h"
 #include "engine/enginechannel.h"
-<<<<<<< HEAD
 #include "soundmanagerutil.h"
-=======
 #include "recording/recordingmanager.h"
->>>>>>> c4ebf355
 
 class EngineWorkerScheduler;
 class EngineBuffer;
@@ -43,13 +40,9 @@
 class EngineVinylSoundEmu;
 class EngineSideChain;
 
-<<<<<<< HEAD
 class EngineMaster : public EngineObject, public AudioSource {
-=======
-class EngineMaster : public EngineObject {
     Q_OBJECT
->>>>>>> c4ebf355
-public:
+  public:
     EngineMaster(ConfigObject<ConfigValue>* pConfig,
                  const char* pGroup);
     virtual ~EngineMaster();
@@ -82,7 +75,7 @@
   signals:
     void bytesRecorded(int);
     void isRecording(bool);
-    
+
   private:
     struct ChannelInfo {
         EngineChannel* m_pChannel;
