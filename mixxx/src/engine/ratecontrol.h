// ratecontrol.h
// Created 7/4/2009 by RJ Ryan (rryan@mit.edu)

#ifndef RATECONTROL_H
#define RATECONTROL_H

#include <QObject>

#include "configobject.h"
#include "engine/enginecontrol.h"
#include "engine/enginesync.h"

const int RATE_TEMP_STEP = 500;
const int RATE_TEMP_STEP_SMALL = RATE_TEMP_STEP * 10.;
const int RATE_SENSITIVITY_MIN = 100;
const int RATE_SENSITIVITY_MAX = 2500;

class Rotary;
class ControlTTRotary;
class ControlObject;
class ControlPotmeter;
class ControlPushButton;
class PositionScratchController;

// RateControl is an EngineControl that is in charge of managing the rate of
// playback of a given channel of audio in the Mixxx engine. Using input from
// various controls, RateControl will calculate the current rate.
class RateControl : public EngineControl {
    Q_OBJECT
public:
    RateControl(const char* _group, ConfigObject<ConfigValue>* _config);
    virtual ~RateControl();
    void setEngineMaster(EngineMaster* pEngineMaster);
    // Must be called during each callback of the audio thread so that
    // RateControl has a chance to update itself.
    double process(const double dRate,
                   const double currentSample,
                   const double totalSamples,
                   const int bufferSamples);
    // Returns the current engine rate.
    double calculateRate(double baserate, bool paused, int iSamplesPerBuffer, bool* isScratching);
    double getRawRate();
    double getCurrentRate();

    // Set rate change when temp rate button is pressed
    static void setTemp(double v);
    // Set rate change when temp rate small button is pressed
    static void setTempSmall(double v);
    // Set rate change when perm rate button is pressed
    static void setPerm(double v);
    // Set rate change when perm rate small button is pressed
    static void setPermSmall(double v);
    /** Set Rate Ramp Mode */
    static void setRateRamp(bool);
    /** Set Rate Ramp Sensitivity */
    static void setRateRampSensitivity(int);
    virtual void notifySeek(double dNewPlaypos);

  public slots:
    void slotControlRatePermDown(double);
    void slotControlRatePermDownSmall(double);
    void slotControlRatePermUp(double);
    void slotControlRatePermUpSmall(double);
    void slotControlRateTempDown(double);
    void slotControlRateTempDownSmall(double);
    void slotControlRateTempUp(double);
    void slotControlRateTempUpSmall(double);
    void slotControlFastForward(double);
    void slotControlFastBack(double);
    void slotControlVinyl(double);
<<<<<<< HEAD
    
  private slots:
    void slotFileBpmChanged(double);
    void slotMasterBpmChanged(double);
    void slotSyncStateChanged(double);
=======
    void slotControlVinylScratching(double);
>>>>>>> b6a9be96

  private:
    QString m_sGroup;
  
    double getJogFactor();
    double getWheelFactor();

    /** Set rate change of the temporary pitch rate */
    void setRateTemp(double v);
    /** Add a value to the temporary pitch rate */
    void addRateTemp(double v);
    /** Subtract a value from the temporary pitch rate */
    void subRateTemp(double v);
    /** Reset the temporary pitch rate */
    void resetRateTemp(void);
    /** Get the 'Raw' Temp Rate */
    double getTempRate(void);
    /** Is vinyl control enabled? **/
    bool m_bVinylControlEnabled;
    bool m_bVinylControlScratching;

    /** Values used when temp and perm rate buttons are pressed */
    static double m_dTemp, m_dTempSmall, m_dPerm, m_dPermSmall;

    ControlPushButton *buttonRateTempDown, *buttonRateTempDownSmall,
        *buttonRateTempUp, *buttonRateTempUpSmall;
    ControlPushButton *buttonRatePermDown, *buttonRatePermDownSmall,
        *buttonRatePermUp, *buttonRatePermUpSmall;
    ControlObject *m_pRateDir, *m_pRateRange;
    ControlPotmeter* m_pRateSlider;
    ControlPotmeter* m_pRateSearch;
    ControlPushButton* m_pReverseButton;
    ControlObject* m_pBackButton;
    ControlObject* m_pForwardButton;

    ControlTTRotary* m_pWheel;
    ControlTTRotary* m_pScratch;
    ControlTTRotary* m_pOldScratch;
    PositionScratchController* m_pScratchController;

    ControlPushButton* m_pScratchToggle;
    ControlObject* m_pJog;
    Rotary* m_pJogFilter;

    ControlObject *m_pSampleRate;
    
    //For Master Sync
    ControlObject *m_pTrueRate, *m_pMasterBpm, *m_pSyncState;
    double m_dSyncedRate;
    int m_iSyncState;
    
    /** The current loaded file's detected BPM */
    ControlObject* m_pFileBpm;
    double m_dFileBpm; // cache it

    // Enumerations which hold the state of the pitchbend buttons.
    // These enumerations can be used like a bitmask.
    enum RATERAMP_DIRECTION {
        RATERAMP_NONE = 0,	// No buttons are held down
        RATERAMP_DOWN = 1,	// Down button is being held
        RATERAMP_UP = 2,	// Up button is being held
        RATERAMP_BOTH = 3	// Both buttons are being held down
    };

    // Rate ramping mode:
    //	RATERAMP_STEP: pitch takes a temporary step up/down a certain amount.
    //  RATERAMP_LINEAR: pitch moves up/down in a progresively linear fashion.
    enum RATERAMP_MODE {
        RATERAMP_STEP = 0,
        RATERAMP_LINEAR = 1
    };

    // This defines how the rate returns to normal. Currently unused.
    // Rate ramp back mode:
    //	RATERAMP_RAMPBACK_NONE: returns back to normal all at once.
    //	RATERAMP_RAMPBACK_SPEED: moves back in a linearly progresive manner.
    //	RATERAMP_RAMPBACK_PERIOD: returns to normal within a period of time.
    enum RATERAMP_RAMPBACK_MODE {
        RATERAMP_RAMPBACK_NONE,
        RATERAMP_RAMPBACK_SPEED,
        RATERAMP_RAMPBACK_PERIOD
    };

    // The current rate ramping direction. Only holds the last button pressed.
    int m_ePbCurrent;
    //  The rate ramping buttons which are currently being pressed.
    int m_ePbPressed;

    /** This is true if we've already started to ramp the rate */
    int m_bTempStarted;
    /** Set to the rate change used for rate temp */
    double m_dTempRateChange;
    /** Set the Temporary Rate Change Mode */
    static enum RATERAMP_MODE m_eRateRampMode;
    /** The Rate Temp Sensitivity, the higher it is the slower it gets */
    static int m_iRateRampSensitivity;
    /** Temporary pitchrate, added to the permanent rate for calculateRate */
    double m_dRateTemp;
    /** */
    enum RATERAMP_RAMPBACK_MODE m_eRampBackMode;
    /** Return speed for temporary rate change */
    double m_dRateTempRampbackChange;

    /** Old playback rate. Stored in this variable while a temp pitch change
      * buttons is in effect. It does not work to just decrease the pitch slider
      * by the value it has been increased with when the temp button was
      * pressed, because there is a fixed limit on the range of the pitch
      * slider */
    double m_dOldRate;
    
    /** Handle for configuration */
    ConfigObject<ConfigValue>* m_pConfig;
};

#endif /* RATECONTROL_H */<|MERGE_RESOLUTION|>--- conflicted
+++ resolved
@@ -68,15 +68,12 @@
     void slotControlFastForward(double);
     void slotControlFastBack(double);
     void slotControlVinyl(double);
-<<<<<<< HEAD
     
   private slots:
     void slotFileBpmChanged(double);
     void slotMasterBpmChanged(double);
     void slotSyncStateChanged(double);
-=======
     void slotControlVinylScratching(double);
->>>>>>> b6a9be96
 
   private:
     QString m_sGroup;
