--- conflicted
+++ resolved
@@ -81,14 +81,7 @@
     void slotSyncInternalChanged(double);
     void slotSyncStateChanged(double);
     void slotControlVinylScratching(double);
-<<<<<<< HEAD
-    void slotWheelSensitivity(double);
-    
-  protected:
-	static double m_dWheelSensitivity;
-=======
     void slotSetStatuses();
->>>>>>> 8b71c3a2
 
   private:
     QString m_sGroup;
