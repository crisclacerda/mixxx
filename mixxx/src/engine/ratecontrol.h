--- conflicted
+++ resolved
@@ -66,14 +66,11 @@
     void slotControlFastForward(double);
     void slotControlFastBack(double);
     void slotControlVinyl(double);
-<<<<<<< HEAD
     void slotWheelSensitivity(double);
   protected:
 	static double m_dWheelSensitivity;
-=======
     void slotControlVinylScratching(double);
 
->>>>>>> b6a9be96
   private:
     double getJogFactor();
     double getWheelFactor();
