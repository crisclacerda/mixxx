/***************************************************************************
                          controlpushbutton.cpp  -  description
                             -------------------
    begin                : Wed Feb 20 2002
    copyright            : (C) 2002 by Tue and Ken Haste Andersen
    email                :
***************************************************************************/

/***************************************************************************
*                                                                         *
*   This program is free software; you can redistribute it and/or modify  *
*   it under the terms of the GNU General Public License as published by  *
*   the Free Software Foundation; either version 2 of the License, or     *
*   (at your option) any later version.                                   *
*                                                                         *
***************************************************************************/

#include "controlpushbutton.h"

<<<<<<< HEAD
#include <QDebug>

// static
const int ControlPushButton::kPowerWindowTimeMillis = 300;

=======
>>>>>>> c953e360
/* -------- ------------------------------------------------------
   Purpose: Creates a new simulated latching push-button.
   Input:   key - Key for the configuration file
   -------- ------------------------------------------------------ */
ControlPushButton::ControlPushButton(ConfigKey key) :
        ControlObject(key, false),
        m_buttonMode(PUSH),
        m_iNoStates(2) {
    if (m_pControl) {
        ControlNumericBehavior* pOldBehavior = m_pControl->setBehavior(
            new ControlPushButtonBehavior(
                static_cast<ControlPushButtonBehavior::ButtonMode>(m_buttonMode),
                m_iNoStates));
        delete pOldBehavior;
    }
}

ControlPushButton::~ControlPushButton() {
}

// Tell this PushButton how to act on rising and falling edges
void ControlPushButton::setButtonMode(enum ButtonMode mode) {
    //qDebug() << "Setting " << m_Key.group << m_Key.item << "as toggle";
    m_buttonMode = mode;

    if (m_pControl) {
        ControlNumericBehavior* pOldBehavior = m_pControl->setBehavior(
            new ControlPushButtonBehavior(
                static_cast<ControlPushButtonBehavior::ButtonMode>(m_buttonMode),
                m_iNoStates));
        delete pOldBehavior;
    }
}

void ControlPushButton::setStates(int num_states) {
    m_iNoStates = num_states;

<<<<<<< HEAD
void ControlPushButton::setValueFromMidi(MidiOpCode o, double v) {
    // keyboard events are handled by this function as well
    //if (m_bMidiSimulateLatching)

    //qDebug() << "bMidiSimulateLatching is true!";
    // Only react on NOTE_ON midi events if simulating latching...

    //qDebug() << o << v;

    // This block makes push-buttons act as power window buttons.
    if (m_buttonMode == POWERWINDOW && m_iNoStates == 2) {
        if (o == MIDI_NOTE_ON) {
            if (v > 0.) {
                m_dValue = !m_dValue;
                m_pushTimer.setSingleShot(true);
                m_pushTimer.start(kPowerWindowTimeMillis);
            }
        } else if (o == MIDI_NOTE_OFF) {
            if (!m_pushTimer.isActive()) {
                m_dValue = 0.0;
            }
        }
    } else if (m_buttonMode == TOGGLE) {
        // This block makes push-buttons act as toggle buttons.
        if (m_iNoStates > 2) { //multistate button
            if (v > 0.) { //looking for NOTE_ON doesn't seem to work...
                m_dValue++;
                if (m_dValue >= m_iNoStates)
                    m_dValue = 0;
            }
        } else {
            //if (o == MIDI_NOTE_ON) {
                if (v > 0.) {
                    m_dValue = !m_dValue;
                }
            //}
        }
    } else { //Not a toggle button (trigger only when button pushed)
        //if (o == MIDI_NOTE_ON) {
            m_dValue = !m_dValue;
        //} else if (o == MIDI_NOTE_OFF) {
        //    qDebug() << "toggle6";
        //    m_dValue = 0.0;
        //}
    }
    emit(valueChanged(m_dValue));
=======
    if (m_pControl) {
        ControlNumericBehavior* pOldBehavior = m_pControl->setBehavior(
            new ControlPushButtonBehavior(
                static_cast<ControlPushButtonBehavior::ButtonMode>(m_buttonMode),
                m_iNoStates));
        delete pOldBehavior;
    }
>>>>>>> c953e360
}
<|MERGE_RESOLUTION|>--- conflicted
+++ resolved
@@ -17,14 +17,6 @@
 
 #include "controlpushbutton.h"
 
-<<<<<<< HEAD
-#include <QDebug>
-
-// static
-const int ControlPushButton::kPowerWindowTimeMillis = 300;
-
-=======
->>>>>>> c953e360
 /* -------- ------------------------------------------------------
    Purpose: Creates a new simulated latching push-button.
    Input:   key - Key for the configuration file
@@ -62,54 +54,6 @@
 void ControlPushButton::setStates(int num_states) {
     m_iNoStates = num_states;
 
-<<<<<<< HEAD
-void ControlPushButton::setValueFromMidi(MidiOpCode o, double v) {
-    // keyboard events are handled by this function as well
-    //if (m_bMidiSimulateLatching)
-
-    //qDebug() << "bMidiSimulateLatching is true!";
-    // Only react on NOTE_ON midi events if simulating latching...
-
-    //qDebug() << o << v;
-
-    // This block makes push-buttons act as power window buttons.
-    if (m_buttonMode == POWERWINDOW && m_iNoStates == 2) {
-        if (o == MIDI_NOTE_ON) {
-            if (v > 0.) {
-                m_dValue = !m_dValue;
-                m_pushTimer.setSingleShot(true);
-                m_pushTimer.start(kPowerWindowTimeMillis);
-            }
-        } else if (o == MIDI_NOTE_OFF) {
-            if (!m_pushTimer.isActive()) {
-                m_dValue = 0.0;
-            }
-        }
-    } else if (m_buttonMode == TOGGLE) {
-        // This block makes push-buttons act as toggle buttons.
-        if (m_iNoStates > 2) { //multistate button
-            if (v > 0.) { //looking for NOTE_ON doesn't seem to work...
-                m_dValue++;
-                if (m_dValue >= m_iNoStates)
-                    m_dValue = 0;
-            }
-        } else {
-            //if (o == MIDI_NOTE_ON) {
-                if (v > 0.) {
-                    m_dValue = !m_dValue;
-                }
-            //}
-        }
-    } else { //Not a toggle button (trigger only when button pushed)
-        //if (o == MIDI_NOTE_ON) {
-            m_dValue = !m_dValue;
-        //} else if (o == MIDI_NOTE_OFF) {
-        //    qDebug() << "toggle6";
-        //    m_dValue = 0.0;
-        //}
-    }
-    emit(valueChanged(m_dValue));
-=======
     if (m_pControl) {
         ControlNumericBehavior* pOldBehavior = m_pControl->setBehavior(
             new ControlPushButtonBehavior(
@@ -117,5 +61,4 @@
                 m_iNoStates));
         delete pOldBehavior;
     }
->>>>>>> c953e360
 }
