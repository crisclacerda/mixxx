--- conflicted
+++ resolved
@@ -126,10 +126,6 @@
     void slotHelpSupport();
     /** Change of file to play */
     //void slotChangePlay(int,int,int, const QPoint &);
-<<<<<<< HEAD
-=======
-    QString getSkinPath();
->>>>>>> fb48053d
 
     void slotlibraryMenuAboutToShow();
     /** Scan or rescan the music library directory */
