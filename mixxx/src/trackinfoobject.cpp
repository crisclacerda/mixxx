--- conflicted
+++ resolved
@@ -76,15 +76,9 @@
     m_bHeaderParsed = false;
     create_date = XmlParse::selectNodeQString(nodeHeader, "CreateDate");
     if (create_date == "")
-<<<<<<< HEAD
     	m_dCreateDate = fileInfo.created();
     else
     	m_dCreateDate = QDateTime::fromString(create_date);
-=======
-        m_dCreateDate = fileInfo.created();
-    else
-        m_dCreateDate = QDateTime::fromString(create_date);
->>>>>>> 1147fa1e
 
     // Mixxx <1.8 recorded track IDs in mixxxtrack.xml, but we are going to
     // ignore those. Tracks will get a new ID from the database.
@@ -141,10 +135,7 @@
     m_dVisualResampleRate = 0;
     m_dCreateDate = QDateTime::currentDateTime();
     m_Rating = 0;
-<<<<<<< HEAD
-=======
     m_key = "";
->>>>>>> 1147fa1e
 
     // parse() parses the metadata from file. This is not a quick operation!
     if (parseHeader)
@@ -170,11 +161,7 @@
 {
     QMutexLocker lock(&m_qMutex);
 
-<<<<<<< HEAD
-	QString create_date;
-=======
     QString create_date;
->>>>>>> 1147fa1e
     XmlParse::addElement( doc, header, "Filename", m_sFilename );
     //XmlParse::addElement( doc, header, "Filepath", m_sFilepath );
     XmlParse::addElement( doc, header, "Title", m_sTitle );
@@ -286,15 +273,9 @@
 
 QDateTime TrackInfoObject::getCreateDate() const
 {
-<<<<<<< HEAD
-	QMutexLocker lock(&m_qMutex);
-	QDateTime create_date = QDateTime(m_dCreateDate);
-	return create_date;
-=======
     QMutexLocker lock(&m_qMutex);
     QDateTime create_date = QDateTime(m_dCreateDate);
     return create_date;
->>>>>>> 1147fa1e
 }
 
 bool TrackInfoObject::exists()  const
@@ -514,13 +495,8 @@
 void TrackInfoObject::incTimesPlayed()
 {
     QMutexLocker lock(&m_qMutex);
-<<<<<<< HEAD
-    //std::cout << "Track Played:" << m_sArtist.toStdString() << " - " << m_sTitle.toStdString() << " - " << m_sFilename.toStdString();
-	qDebug() << "Track Played:" << m_sArtist << " - " << m_sTitle << " - " << m_sFilename;
-=======
     std::cout << "Track Played:" << m_sArtist.toStdString() << " - " << m_sTitle.toStdString();
     qDebug() << "Track Played:" << m_sArtist << " - " << m_sTitle;
->>>>>>> 1147fa1e
     m_bPlayed = true;
     ++m_iTimesPlayed;
     setDirty(true);
@@ -528,36 +504,13 @@
 
 bool TrackInfoObject::getPlayed() const
 {
-<<<<<<< HEAD
-	QMutexLocker lock(&m_qMutex);
-=======
-    QMutexLocker lock(&m_qMutex);
->>>>>>> 1147fa1e
+    QMutexLocker lock(&m_qMutex);
     bool bPlayed = m_bPlayed;
     return bPlayed;
 }
 
 void TrackInfoObject::setPlayed(bool bPlayed)
 {
-<<<<<<< HEAD
-	QMutexLocker lock(&m_qMutex);
-	bool dirty = bPlayed != m_bPlayed;
-    m_bPlayed = bPlayed;
-   	if (dirty)
-   	{
-		if (bPlayed)
-		{
-			//std::cout << "Track Played:" << m_sArtist.toStdString() << " - " << m_sTitle.toStdString() << " - " << m_sFilename.toStdString();
-			qDebug() << "Track Played:" << m_sArtist << " - " << m_sTitle << " - " << m_sFilename;
-		}
-		else
-		{
-			//std::cout << "Track Unplayed:" << m_sArtist.toStdString() << " - " << m_sTitle.toStdString()  << " - " << m_sFilename.toStdString();
-			qDebug() << "Track Unplayed:" << m_sArtist << " - " << m_sTitle << " - " << m_sFilename;
-	    }
-		setDirty(true);
-	}
-=======
     QMutexLocker lock(&m_qMutex);
     bool dirty = bPlayed != m_bPlayed;
     m_bPlayed = bPlayed;
@@ -575,7 +528,6 @@
         }
         setDirty(true);
     }
->>>>>>> 1147fa1e
 }
 
 QString TrackInfoObject::getComment() const
@@ -867,9 +819,6 @@
     m_Rating = rating;
     if (dirty)
         setDirty(true);
-<<<<<<< HEAD
-}
-=======
 }
 QString TrackInfoObject::getKey() const{
     QMutexLocker lock(&m_qMutex);
@@ -882,4 +831,3 @@
     if (dirty)
         setDirty(true);
 }
->>>>>>> 1147fa1e
