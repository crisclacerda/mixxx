--- conflicted
+++ resolved
@@ -133,13 +133,10 @@
     m_iChannels = 0;
     m_fCuePoint = 0.0f;
     m_dVisualResampleRate = 0;
-<<<<<<< HEAD
     m_pTrackBeats = NULL;
-=======
     m_dCreateDate = QDateTime::currentDateTime();
     m_Rating = 0;
     m_key = "";
->>>>>>> fd899299
 
     // parse() parses the metadata from file. This is not a quick operation!
     if (parseHeader)
