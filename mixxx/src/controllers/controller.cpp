--- conflicted
+++ resolved
@@ -75,13 +75,8 @@
             qWarning() << "No script functions available! Did the XML file(s) load successfully? See above for any errors.";
         } else {
             if (scriptFunctions.isEmpty()) {
-<<<<<<< HEAD
-                m_pEngine->loadScriptFiles(m_pConfig->getConfigPath(),
-                                           pPreset->scriptFileNames);
-=======
                 m_pEngine->loadScriptFiles(configPath,
                                            preset->scriptFileNames);
->>>>>>> 1108c8db
             }
             m_pEngine->initializeScripts(pPreset->scriptFunctionPrefixes);
         }
