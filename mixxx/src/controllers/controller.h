/**
* @file controller.h
* @author Sean Pappalardo spappalardo@mixxx.org
* @date Sat Apr 30 2011
* @brief Base class representing a physical (or software) controller.
*
* This is a base class representing a physical (or software) controller.  It
* must be inherited by a class that implements it on some API. Note that the
* subclass' destructor should call close() at a minimum.
*/

#ifndef CONTROLLER_H
#define CONTROLLER_H

#include "controllers/controllerengine.h"
#include "controllers/controllerpreset.h"
#include "controllers/controllerpresetvisitor.h"
#include "controllers/controllerpresetfilehandler.h"
#include "controllers/mixxxcontrol.h"

class Controller : public QObject, ControllerPresetVisitor {
    Q_OBJECT
  public:
    Controller();
    virtual ~Controller();  // Subclass should call close() at minimum.

    // Returns the extension for the controller (type) preset files.  This is
    // used by the ControllerManager to display only relevant preset files for
    // the controller (type.)
    virtual QString presetExtension();
    inline QString defaultPreset();

    void setPreset(const ControllerPreset& preset) {
        // We don't know the specific type of the preset so we need to ask
        // the preset to call our visitor methods with its type.
        preset.accept(this);
    }

    virtual bool savePreset(const QString filename) const = 0;

    // Returns a clone of the Controller's loaded preset.
    virtual ControllerPresetPointer getPreset() const = 0;
    virtual ControllerPresetFileHandler* getFileHandler() const = 0;

    inline bool isOpen() const {
        return m_bIsOpen;
    }
    inline bool isOutputDevice() const {
        return m_bIsOutputDevice;
    }
    inline bool isInputDevice() const {
        return m_bIsInputDevice;
    }
    inline QString getName() const {
        return m_sDeviceName;
    }
    inline bool debugging() const {
        return m_bDebug;
    }
    virtual bool isMappable() const = 0;
    inline bool isLearning() const {
        return m_bLearning;
    }

  signals:
    void learnedMessage(QString message);
    // Emitted when a new preset is loaded. pPreset is a /clone/ of the loaded
    // preset, not a pointer to the preset itself.
    void presetLoaded(ControllerPresetPointer pPreset);

  // Making these slots protected/private ensures that other parts of Mixxx can
  // only signal them which allows us to use no locks.
  protected slots:
    // Handles packets of raw bytes and passes them to an ".incomingData" script
    // function that is assumed to exist. (Sub-classes may want to reimplement
    // this if they have an alternate way of handling such data.)
    virtual void receive(const QByteArray data);

    // Initializes the controller engine
    virtual void applyPreset(QString configPath);

    void learn(MixxxControl control);
    void cancelLearn();

    virtual void clearInputMappings() {}
    virtual void clearOutputMappings() {}

  protected:
    Q_INVOKABLE void send(QList<int> data, unsigned int length);

    // To be called in sub-class' open() functions after opening the device but
    // before starting any input polling/processing.
    void startEngine();

    // To be called in sub-class' close() functions after stopping any input
    // polling/processing but before closing the device.
    void stopEngine();

    inline ControllerEngine* getEngine() const {
        return m_pEngine;
    }
    inline void setDeviceName(QString deviceName) {
        m_sDeviceName = deviceName;
    }
    inline void setOutputDevice(bool outputDevice) {
        m_bIsOutputDevice = outputDevice;
    }
    inline void setInputDevice(bool inputDevice) {
        m_bIsInputDevice = inputDevice;
    }
    inline void setOpen(bool open) {
        m_bIsOpen = open;
    }
    inline MixxxControl controlToLearn() const {
        return m_controlToLearn;
    }
    inline void setControlToLearn(MixxxControl control) {
        m_controlToLearn = control;
    }


  private slots:
    virtual int open() = 0;
    virtual int close() = 0;
    // Requests that the device poll if it is a polling device.
    virtual void poll() { }

  private:
    // This must be reimplemented by sub-classes desiring to send raw bytes to a
    // controller.
    virtual void send(QByteArray data) = 0;

    // Returns true if this device should receive polling signals via calls to
    // its poll() method.
    virtual bool isPolling() const = 0;

<<<<<<< HEAD
    // Returns a pointer to the currently loaded controller preset. For internal
    // use only.
    virtual ControllerPreset* preset() = 0;

    ConfigObject<ConfigValue>* m_pConfig;
=======
>>>>>>> 592b7e6b
    ControllerEngine* m_pEngine;

    // Verbose and unique device name suitable for display.
    QString m_sDeviceName;
    // Flag indicating if this device supports output (receiving data from
    // Mixxx)
    bool m_bIsOutputDevice;
    // Flag indicating if this device supports input (sending data to Mixxx)
    bool m_bIsInputDevice;
    // Indicates whether or not the device has been opened for input/output.
    bool m_bIsOpen;
    // Specifies whether or not we should dump incoming data to the console at
    // runtime. This is useful for end-user debugging and script-writing.
    bool m_bDebug;
    bool m_bLearning;
    MixxxControl m_controlToLearn;

    friend class ControllerManager; // accesses lots of our stuff, but in the same thread
};

#endif<|MERGE_RESOLUTION|>--- conflicted
+++ resolved
@@ -134,14 +134,9 @@
     // its poll() method.
     virtual bool isPolling() const = 0;
 
-<<<<<<< HEAD
     // Returns a pointer to the currently loaded controller preset. For internal
     // use only.
     virtual ControllerPreset* preset() = 0;
-
-    ConfigObject<ConfigValue>* m_pConfig;
-=======
->>>>>>> 592b7e6b
     ControllerEngine* m_pEngine;
 
     // Verbose and unique device name suitable for display.
