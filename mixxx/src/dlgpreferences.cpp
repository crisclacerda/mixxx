--- conflicted
+++ resolved
@@ -36,12 +36,7 @@
 #else
     #include "dlgprefbpm.h"
 #endif
-
-<<<<<<< HEAD
-#include "dlgprefbpm.h"
 #include "dlgprefkey.h"
-=======
->>>>>>> d00a7e82
 #include "dlgpreferences.h"
 #include "dlgprefsound.h"
 #include "controllers/dlgprefmappablecontroller.h"
@@ -98,12 +93,9 @@
 #else
     m_wbpm = new DlgPrefBpm(this, config);
     addPageWidget(m_wbpm);
-<<<<<<< HEAD
-    m_wkey = new DlgPrefKey(this, config);
+#endif
+    m_wkey = new DlgPrefKeyNotationFormat(this, config);
     addPageWidget(m_wkey);
-=======
-#endif
->>>>>>> d00a7e82
     m_wreplaygain = new DlgPrefReplayGain(this, config);
     addPageWidget(m_wreplaygain);
     m_wrecord = new DlgPrefRecord(this, config);
@@ -254,17 +246,14 @@
     m_pBPMdetectButton->setText(0, tr("BPM Detection"));
     m_pBPMdetectButton->setTextAlignment(0, Qt::AlignLeft | Qt::AlignVCenter);
     m_pBPMdetectButton->setFlags(Qt::ItemIsSelectable | Qt::ItemIsEnabled);
-<<<<<<< HEAD
-
-    m_pKEYdetectButton = new QTreeWidgetItem(contentsTreeWidget, QTreeWidgetItem::Type);
-    m_pKEYdetectButton->setIcon(0, QIcon(":/images/preferences/ic_preferences_keydetect.png"));
-    m_pKEYdetectButton->setText(0, tr("Key Detection"));
-    m_pKEYdetectButton->setTextAlignment(0, Qt::AlignLeft | Qt::AlignVCenter);
-    m_pKEYdetectButton->setFlags(Qt::ItemIsSelectable | Qt::ItemIsEnabled);
-
-=======
-#endif
->>>>>>> d00a7e82
+#endif
+
+    m_pKeyNotationFormatButton = new QTreeWidgetItem(contentsTreeWidget, QTreeWidgetItem::Type);
+    m_pKeyNotationFormatButton->setIcon(0, QIcon(":/images/preferences/ic_preferences_keynotation.png"));
+    m_pKeyNotationFormatButton->setText(0, tr("Key Notation Format"));
+    m_pKeyNotationFormatButton->setTextAlignment(0, Qt::AlignLeft | Qt::AlignVCenter);
+    m_pKeyNotationFormatButton->setFlags(Qt::ItemIsSelectable | Qt::ItemIsEnabled);
+
     m_pReplayGainButton = new QTreeWidgetItem(contentsTreeWidget, QTreeWidgetItem::Type);
     m_pReplayGainButton->setIcon(0, QIcon(":/images/preferences/ic_preferences_replaygain.png"));
     m_pReplayGainButton->setText(0, tr("Normalization"));
@@ -326,12 +315,9 @@
 #else
     } else if (current == m_pBPMdetectButton) {
         pagesWidget->setCurrentWidget(m_wbpm->parentWidget()->parentWidget());
-<<<<<<< HEAD
-    } else if (current == m_pKEYdetectButton) {
+#endif
+    } else if (current == m_pKeyNotationFormatButton) {
     	pagesWidget->setCurrentWidget(m_wkey->parentWidget()->parentWidget());
-=======
-#endif
->>>>>>> d00a7e82
     } else if (current == m_pReplayGainButton) {
     	pagesWidget->setCurrentWidget(m_wreplaygain->parentWidget()->parentWidget());
 
