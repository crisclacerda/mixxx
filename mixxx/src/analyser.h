--- conflicted
+++ resolved
@@ -21,11 +21,7 @@
         return false;
     }
     virtual void process(const CSAMPLE* pIn, const int iLen) = 0;
-<<<<<<< HEAD
-    virtual void cleanup(TrackPointer tio) { Q_UNUSED(tio); }
-=======
     virtual void cleanup(TrackPointer tio) = 0;
->>>>>>> 1fd118b6
     virtual void finalise(TrackPointer tio) { Q_UNUSED(tio); }
     virtual ~Analyser() {}
 };
