--- conflicted
+++ resolved
@@ -33,13 +33,10 @@
     m_pMenu = new QMenu(this);
     //Edit on clicking selected row
     setEditTriggers(QAbstractItemView::SelectedClicked);
-<<<<<<< HEAD
-=======
     m_pPlaylistMenu = new QMenu(this);
     m_pPlaylistMenu->setTitle(tr("Add to Playlist"));
     m_pCrateMenu = new QMenu(this);
     m_pCrateMenu->setTitle(tr("Add to Crate"));
->>>>>>> f20e6983
 
     //Create all the context m_pMenu->actions (stuff that shows up when you
     //right-click)
