/**
 * @file soundmanager.h
 * @author Albert Santoni <gamegod at users dot sf dot net>
 * @author Bill Good <bkgood at gmail dot com>
 * @date 20070815
 */

/***************************************************************************
 *                                                                         *
 *   This program is free software; you can redistribute it and/or modify  *
 *   it under the terms of the GNU General Public License as published by  *
 *   the Free Software Foundation; either version 2 of the License, or     *
 *   (at your option) any later version.                                   *
 *                                                                         *
 ***************************************************************************/

#ifndef SOUNDMANAGER_H
#define SOUNDMANAGER_H

<<<<<<< HEAD
#include "configobject.h"
#include "controlobject.h"
#include "controlobjectthreadmain.h"
=======
#include <QObject>
>>>>>>> 4bad7acf
#include "defs.h"
#include "configobject.h"
#include "soundmanagerconfig.h"

class SoundDevice;
class EngineMaster;
class AudioOutput;
class AudioInput;
class AudioSource;
class AudioDestination;

#define MIXXX_PORTAUDIO_JACK_STRING "JACK Audio Connection Kit"
#define MIXXX_PORTAUDIO_ALSA_STRING "ALSA"
#define MIXXX_PORTAUDIO_OSS_STRING "OSS"
#define MIXXX_PORTAUDIO_ASIO_STRING "ASIO"
#define MIXXX_PORTAUDIO_DIRECTSOUND_STRING "Windows DirectSound"
#define MIXXX_PORTAUDIO_COREAUDIO_STRING "Core Audio"

class SoundManager : public QObject {
    Q_OBJECT
public:
    SoundManager(ConfigObject<ConfigValue> *pConfig, EngineMaster *_master);
    ~SoundManager();
    const EngineMaster* getEngine() const; // this shouldn't exist
    QList<SoundDevice*> getDeviceList(QString filterAPI, bool bOutputDevices, bool bInputDevices);
    void closeDevices();
    void clearDeviceList();
    void queryDevices();
    int setupDevices();
    SoundDevice* getErrorDevice() const;
    QList<unsigned int> getSampleRates(QString api) const;
    QList<unsigned int> getSampleRates() const;
    QList<QString> getHostAPIList() const;
    SoundManagerConfig getConfig() const;
    int setConfig(SoundManagerConfig config);
    void checkConfig();
    QHash<AudioOutput, const CSAMPLE*> requestBuffer(
        QList<AudioOutput> outputs, unsigned long iFramesPerBuffer,
        SoundDevice *device, double streamTime = 0);
    void pushBuffer(QList<AudioInput> inputs, short *inputBuffer,
        unsigned long iFramesPerBuffer, unsigned int iFrameSize);
    void registerOutput(AudioOutput output, const AudioSource *src);
    void registerInput(AudioInput input, AudioDestination *dest);
    QList<AudioOutput> registeredOutputs() const;
    QList<AudioInput> registeredInputs() const;
signals:
    void devicesUpdated(); // emitted when pointers to SoundDevices go stale
    void devicesSetup(); // emitted when the sound devices have been set up
    void outputRegistered(AudioOutput output, const AudioSource *src);
    void inputRegistered(AudioInput input, AudioDestination *dest);
public slots:
    void sync();
private:
    void clearOperativeVariables();

<<<<<<< HEAD
    public:
        SoundManager(ConfigObject<ConfigValue> *pConfig, EngineMaster *_master);
        ~SoundManager();
        const EngineMaster* getEngine() const;
        QList<SoundDevice*> getDeviceList(QString filterAPI, bool bOutputDevices, bool bInputDevices);
        void closeDevices();
        void clearDeviceList();
        void queryDevices();
        int setupDevices();
        SoundDevice* getErrorDevice() const;
        QList<unsigned int> getSampleRates(QString api) const;
        QList<unsigned int> getSampleRates() const;
        QList<QString> getHostAPIList() const;
        SoundManagerConfig getConfig() const;
        int setConfig(SoundManagerConfig config);
        void checkConfig();
        QHash<AudioOutput, const CSAMPLE*>
            requestBuffer(QList<AudioOutput> outputs, unsigned long iFramesPerBuffer, SoundDevice*, double streamTime=0);
        void pushBuffer(QList<AudioInput> inputs, short *inputBuffer,
                        unsigned long iFramesPerBuffer, unsigned int iFrameSize);
        void registerOutput(AudioOutput output, const AudioSource *src);
        void registerInput(AudioInput input, AudioDestination *dest);
        QList<AudioOutput> registeredOutputs() const;
        QList<AudioInput> registeredInputs() const;
    signals:
        void devicesUpdated(); // emitted when all the pointers to SoundDevices go stale
        void devicesSetup(); // emitted when the sound devices have been set up
        void outputRegistered(AudioOutput output, const AudioSource *src);
        void inputRegistered(AudioInput input, AudioDestination *dest);
    public slots:
        void sync();
    private slots:
    	void slotInputPassthrough1(double);
    	void slotInputPassthrough2(double);
    private:
        void clearOperativeVariables();

        EngineMaster *m_pMaster;
        ConfigObject<ConfigValue> *m_pConfig;
        ControlObjectThreadMain *m_pControlObjectInputPassthrough1, *m_pControlObjectInputPassthrough2;
        ControlObjectThreadMain *m_pControlObjectVinylStatus1, *m_pControlObjectVinylStatus2;
        bool m_bPassthroughActive[2];
        QList<SoundDevice*> m_devices;
        QList<unsigned int> m_samplerates;
        QString m_hostAPI;
        QHash<AudioOutput, const CSAMPLE*> m_outputBuffers;
        QHash<AudioInput, short*> m_inputBuffers; /** Audio received from input */
        QHash<SoundDevice*, long> m_deviceFrameCount;   /** Sound card sync */
        SoundDevice* m_pClkRefDevice;  /** Sound card sync */
        unsigned int iNumDevicesOpenedForOutput;
        unsigned int iNumDevicesOpenedForInput;
        QMutex requestBufferMutex;
        SoundManagerConfig m_config;
        SoundDevice *m_pErrorDevice;
=======
    EngineMaster *m_pMaster;
    ConfigObject<ConfigValue> *m_pConfig;
    QList<SoundDevice*> m_devices;
    QList<unsigned int> m_samplerates;
    QString m_hostAPI;
    QHash<AudioOutput, const CSAMPLE*> m_outputBuffers;
    QHash<AudioInput, short*> m_inputBuffers;
    QHash<SoundDevice*, long> m_deviceFrameCount; // used in dead code
    // Clock reference, used to make sure the same device triggers buffer
    // refresh every $latency-ms period
    SoundDevice* m_pClkRefDevice;
    int m_outputDevicesOpened;
    int m_inputDevicesOpened;
    QMutex requestBufferMutex;
    SoundManagerConfig m_config;
    SoundDevice *m_pErrorDevice;
>>>>>>> 4bad7acf
#ifdef __PORTAUDIO__
    bool m_paInitialized;
    unsigned int m_jackSampleRate;
#endif
    QHash<AudioOutput, const AudioSource*> m_registeredSources;
    QHash<AudioInput, AudioDestination*> m_registeredDestinations;
};

#endif<|MERGE_RESOLUTION|>--- conflicted
+++ resolved
@@ -17,15 +17,12 @@
 #ifndef SOUNDMANAGER_H
 #define SOUNDMANAGER_H
 
-<<<<<<< HEAD
+#include <QObject>
+#include "defs.h"
 #include "configobject.h"
 #include "controlobject.h"
 #include "controlobjectthreadmain.h"
-=======
-#include <QObject>
->>>>>>> 4bad7acf
 #include "defs.h"
-#include "configobject.h"
 #include "soundmanagerconfig.h"
 
 class SoundDevice;
@@ -76,67 +73,17 @@
     void inputRegistered(AudioInput input, AudioDestination *dest);
 public slots:
     void sync();
+private slots:
+	void slotInputPassthrough1(double);
+	void slotInputPassthrough2(double);
 private:
     void clearOperativeVariables();
 
-<<<<<<< HEAD
-    public:
-        SoundManager(ConfigObject<ConfigValue> *pConfig, EngineMaster *_master);
-        ~SoundManager();
-        const EngineMaster* getEngine() const;
-        QList<SoundDevice*> getDeviceList(QString filterAPI, bool bOutputDevices, bool bInputDevices);
-        void closeDevices();
-        void clearDeviceList();
-        void queryDevices();
-        int setupDevices();
-        SoundDevice* getErrorDevice() const;
-        QList<unsigned int> getSampleRates(QString api) const;
-        QList<unsigned int> getSampleRates() const;
-        QList<QString> getHostAPIList() const;
-        SoundManagerConfig getConfig() const;
-        int setConfig(SoundManagerConfig config);
-        void checkConfig();
-        QHash<AudioOutput, const CSAMPLE*>
-            requestBuffer(QList<AudioOutput> outputs, unsigned long iFramesPerBuffer, SoundDevice*, double streamTime=0);
-        void pushBuffer(QList<AudioInput> inputs, short *inputBuffer,
-                        unsigned long iFramesPerBuffer, unsigned int iFrameSize);
-        void registerOutput(AudioOutput output, const AudioSource *src);
-        void registerInput(AudioInput input, AudioDestination *dest);
-        QList<AudioOutput> registeredOutputs() const;
-        QList<AudioInput> registeredInputs() const;
-    signals:
-        void devicesUpdated(); // emitted when all the pointers to SoundDevices go stale
-        void devicesSetup(); // emitted when the sound devices have been set up
-        void outputRegistered(AudioOutput output, const AudioSource *src);
-        void inputRegistered(AudioInput input, AudioDestination *dest);
-    public slots:
-        void sync();
-    private slots:
-    	void slotInputPassthrough1(double);
-    	void slotInputPassthrough2(double);
-    private:
-        void clearOperativeVariables();
-
-        EngineMaster *m_pMaster;
-        ConfigObject<ConfigValue> *m_pConfig;
-        ControlObjectThreadMain *m_pControlObjectInputPassthrough1, *m_pControlObjectInputPassthrough2;
-        ControlObjectThreadMain *m_pControlObjectVinylStatus1, *m_pControlObjectVinylStatus2;
-        bool m_bPassthroughActive[2];
-        QList<SoundDevice*> m_devices;
-        QList<unsigned int> m_samplerates;
-        QString m_hostAPI;
-        QHash<AudioOutput, const CSAMPLE*> m_outputBuffers;
-        QHash<AudioInput, short*> m_inputBuffers; /** Audio received from input */
-        QHash<SoundDevice*, long> m_deviceFrameCount;   /** Sound card sync */
-        SoundDevice* m_pClkRefDevice;  /** Sound card sync */
-        unsigned int iNumDevicesOpenedForOutput;
-        unsigned int iNumDevicesOpenedForInput;
-        QMutex requestBufferMutex;
-        SoundManagerConfig m_config;
-        SoundDevice *m_pErrorDevice;
-=======
     EngineMaster *m_pMaster;
     ConfigObject<ConfigValue> *m_pConfig;
+    ControlObjectThreadMain *m_pControlObjectInputPassthrough1, *m_pControlObjectInputPassthrough2;
+    ControlObjectThreadMain *m_pControlObjectVinylStatus1, *m_pControlObjectVinylStatus2;
+    bool m_bPassthroughActive[2];
     QList<SoundDevice*> m_devices;
     QList<unsigned int> m_samplerates;
     QString m_hostAPI;
@@ -151,7 +98,6 @@
     QMutex requestBufferMutex;
     SoundManagerConfig m_config;
     SoundDevice *m_pErrorDevice;
->>>>>>> 4bad7acf
 #ifdef __PORTAUDIO__
     bool m_paInitialized;
     unsigned int m_jackSampleRate;
