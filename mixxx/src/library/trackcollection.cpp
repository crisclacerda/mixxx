#include <QtCore>
#include <QtGui>
#include <QtSql>
#include <QtDebug>

#include "trackcollection.h"
#include "xmlparse.h"
#include "trackinfoobject.h"
#include "defs.h"
#include "soundsourceproxy.h"
#include "library/schemamanager.h"
#include "trackinfoobject.h"

TrackCollection::TrackCollection(ConfigObject<ConfigValue>* pConfig)
        : m_pConfig(pConfig),
          m_db(QSqlDatabase::addDatabase("QSQLITE")),
          m_playlistDao(m_db),
          m_cueDao(m_db),
          m_trackDao(m_db, m_cueDao, pConfig),
          m_crateDao(m_db),
          m_supportedFileExtensionsRegex(SoundSourceProxy::supportedFileExtensionsRegex(),
                                         Qt::CaseInsensitive)
{

    bCancelLibraryScan = 0;
    qDebug() << QSqlDatabase::drivers();

    m_db.setHostName("localhost");
    m_db.setDatabaseName(MIXXX_DB_PATH);
    m_db.setUserName("mixxx");
    m_db.setPassword("mixxx");
    bool ok = m_db.open();
    qDebug() << __FILE__ << "DB status:" << ok;
    qDebug() << m_db.lastError();




    //Check for tables and create them if missing
    if (!checkForTables()) exit(-1);
}

TrackCollection::~TrackCollection()
{
    // Save all tracks that haven't been saved yet.
    m_trackDao.saveDirtyTracks();
    // TODO(XXX) Maybe fold saveDirtyTracks into TrackDAO::finish now that it
    // exists? -- rryan 10/2010
    m_trackDao.finish();

    Q_ASSERT(!m_db.rollback()); //Rollback any uncommitted transaction
    //The above is an ASSERT because there should never be an outstanding
    //transaction when this code is called. If there is, it means we probably
    //aren't committing a transaction somewhere that should be.
    m_db.close();
    qDebug() << "TrackCollection destroyed";
}

bool TrackCollection::checkForTables()
{
    if (!m_db.open()) {
        QMessageBox::critical(0, tr("Cannot open database"),
                              tr("Unable to establish a database connection.\n"
                                 "Mixxx requires QT with SQLite support. Please read "
                                 "the Qt SQL driver documentation for information on how "
                                 "to build it.\n\n"
                                 "Click OK to exit."), QMessageBox::Ok);
        return false;
    }

<<<<<<< HEAD
    int requiredSchemaVersion = 6;
=======
    int requiredSchemaVersion = 8;
>>>>>>> fd899299
    if (!SchemaManager::upgradeToSchemaVersion(m_pConfig, m_db,
                                               requiredSchemaVersion)) {
        QMessageBox::warning(0, tr("Cannot upgrade database schema"),
                             tr("Unable to upgrade your database schema to version %1.\n"
                                "Your mixxx.db file may be corrupt.\n"
                                "Try renaming it and restarting Mixxx.\n\n"
                                "Click OK to exit.").arg(requiredSchemaVersion),
                             QMessageBox::Ok);
        return false;
    }

    m_trackDao.initialize();
    m_playlistDao.initialize();
    m_crateDao.initialize();
    m_cueDao.initialize();

    return true;
}


QSqlDatabase& TrackCollection::getDatabase()
{
 	return m_db;
  }


/** Do a non-recursive import of all the songs in a directory. Does NOT decend into subdirectories.
    @param trackDao The track data access object which provides a connection to the database. We use this parameter in order to make this function callable from separate threads. You need to use a different DB connection for each thread.
    @return true if the scan completed without being cancelled. False if the scan was cancelled part-way through.
*/
bool TrackCollection::importDirectory(QString directory, TrackDAO &trackDao,
                                      QList<TrackInfoObject*>& tracksToAdd)
{
    //qDebug() << "TrackCollection::importDirectory(" << directory<< ")";

    emit(startedLoading());
    QFileInfoList files;

    //Check to make sure the path exists.
    QDir dir(directory);
    if (dir.exists()) {
        files = dir.entryInfoList(QDir::Files | QDir::NoDotAndDotDot);
    } else {
        qDebug() << "Error: Import path does not exist." << directory;
        return true;
    }

    //The directory exists, so get a list of the contents of the directory and go through it.
    QList<QFileInfo>::iterator it = files.begin();
    while (it != files.end()) {
        QFileInfo file = *it; //TODO: THIS IS SLOW!
        it++;

        //If a flag was raised telling us to cancel the library scan then stop.
        m_libraryScanMutex.lock();
        bool cancel = bCancelLibraryScan;
        m_libraryScanMutex.unlock();
        if (cancel)
        {
            return false;
        }

        QString absoluteFilePath = file.absoluteFilePath();
        QString fileName = file.fileName();

        if (fileName.count(m_supportedFileExtensionsRegex)) {
            //If the track is in the database, mark it as existing. This code gets exectuted
            //when other files in the same directory have changed (the directory hash has changed).
            trackDao.markTrackLocationAsVerified(absoluteFilePath);

            // If the file already exists in the database, continue and go on to
            // the next file.

            // If the file doesn't already exist in the database, then add
            // it. If it does exist in the database, then it is either in the
            // user's library OR the user has "removed" the track via
            // "Right-Click -> Remove". These tracks stay in the library, but
            // their mixxx_deleted column is 1.
            if (!trackDao.trackExistsInDatabase(absoluteFilePath))
            {
                //qDebug() << "Loading" << file.fileName();
                emit(progressLoading(fileName));

                // addTrack uses this QFileInfo instead of making a new one now.
                //trackDao.addTrack(file);
                TrackInfoObject* pTrack = new TrackInfoObject(file.absoluteFilePath());
                tracksToAdd.append(pTrack);
            }
        } else {
            //qDebug() << "Skipping" << file.fileName() <<
            //    "because it did not match thesupported audio files filter:" <<
        }
    }
    emit(finishedLoading());
    return true;
}



void TrackCollection::slotCancelLibraryScan()
{
    m_libraryScanMutex.lock();
    bCancelLibraryScan = 1;
    m_libraryScanMutex.unlock();
}

void TrackCollection::resetLibaryCancellation()
{
    m_libraryScanMutex.lock();
    bCancelLibraryScan = 0;
    m_libraryScanMutex.unlock();
}

CrateDAO& TrackCollection::getCrateDAO() {
    return m_crateDao;
}

TrackDAO& TrackCollection::getTrackDAO() {
    return m_trackDao;
}

PlaylistDAO& TrackCollection::getPlaylistDAO() {
    return m_playlistDao;
}
<|MERGE_RESOLUTION|>--- conflicted
+++ resolved
@@ -68,11 +68,7 @@
         return false;
     }
 
-<<<<<<< HEAD
-    int requiredSchemaVersion = 6;
-=======
-    int requiredSchemaVersion = 8;
->>>>>>> fd899299
+    int requiredSchemaVersion = 9;
     if (!SchemaManager::upgradeToSchemaVersion(m_pConfig, m_db,
                                                requiredSchemaVersion)) {
         QMessageBox::warning(0, tr("Cannot upgrade database schema"),
