#include <QtCore>
#include <QtGui>
#include <QtSql>
#include <QtDebug>

#include "trackcollection.h"

#include "defs.h"
#include "library/librarytablemodel.h"
#include "library/schemamanager.h"
#include "soundsourceproxy.h"
#include "trackinfoobject.h"
#include "xmlparse.h"

TrackCollection::TrackCollection(ConfigObject<ConfigValue>* pConfig)
        : m_pConfig(pConfig),
          m_db(QSqlDatabase::addDatabase("QSQLITE")), // defaultConnection
          m_playlistDao(m_db),
          m_crateDao(m_db),
          m_cueDao(m_db),
          m_trackDao(m_db, m_cueDao, m_playlistDao, m_crateDao, pConfig),
          m_supportedFileExtensionsRegex(
              SoundSourceProxy::supportedFileExtensionsRegex(),
              Qt::CaseInsensitive) {
    bCancelLibraryScan = false;
    qDebug() << "Available QtSQL drivers:" << QSqlDatabase::drivers();

    m_db.setHostName("localhost");
    m_db.setDatabaseName(MIXXX_DB_PATH);
    m_db.setUserName("mixxx");
    m_db.setPassword("mixxx");
    bool ok = m_db.open();
    qDebug() << __FILE__ << "DB status:" << ok;
    if (m_db.lastError().isValid()) {
        qDebug() << "Error loading database:" << m_db.lastError();
    }
    // Check for tables and create them if missing
    if (!checkForTables()) {
        // TODO(XXX) something a little more elegant
        exit(-1);
    }
}

TrackCollection::~TrackCollection() {
    qDebug() << "~TrackCollection()";
    // Save all tracks that haven't been saved yet.
    m_trackDao.saveDirtyTracks();
    // TODO(XXX) Maybe fold saveDirtyTracks into TrackDAO::finish now that it
    // exists? -- rryan 10/2010
    m_trackDao.finish();

    Q_ASSERT(!m_db.rollback()); //Rollback any uncommitted transaction
    //The above is an ASSERT because there should never be an outstanding
    //transaction when this code is called. If there is, it means we probably
    //aren't committing a transaction somewhere that should be.
    m_db.close();
}

bool TrackCollection::checkForTables() {
    if (!m_db.open()) {
        QMessageBox::critical(0, tr("Cannot open database"),
                              tr("Unable to establish a database connection.\n"
                                 "Mixxx requires QT with SQLite support. Please read "
                                 "the Qt SQL driver documentation for information on how "
                                 "to build it.\n\n"
                                 "Click OK to exit."), QMessageBox::Ok);
        return false;
    }

<<<<<<< HEAD
    int requiredSchemaVersion = 15;
=======
    int requiredSchemaVersion = 16;
>>>>>>> a8b73c53
    if (!SchemaManager::upgradeToSchemaVersion(m_pConfig, m_db,
                                               requiredSchemaVersion)) {
        QMessageBox::warning(0, tr("Cannot upgrade database schema"),
                             tr("Unable to upgrade your database schema to version %1.\n"
                                "Your mixxx.db file may be corrupt.\n"
                                "Try renaming it and restarting Mixxx.\n\n"
                                "Click OK to exit.").arg(requiredSchemaVersion),
                             QMessageBox::Ok);
        return false;
    }

    m_trackDao.initialize();
    m_playlistDao.initialize();
    m_crateDao.initialize();
    m_cueDao.initialize();

    return true;
}

QSqlDatabase& TrackCollection::getDatabase() {
    return m_db;
}

/** Do a non-recursive import of all the songs in a directory. Does NOT decend into subdirectories.
    @param trackDao The track data access object which provides a connection to the database. We use this parameter in order to make this function callable from separate threads. You need to use a different DB connection for each thread.
    @return true if the scan completed without being cancelled. False if the scan was cancelled part-way through.
*/
bool TrackCollection::importDirectory(QString directory, TrackDAO &trackDao,
                                      QList<TrackInfoObject*>& tracksToAdd) {
    //qDebug() << "TrackCollection::importDirectory(" << directory<< ")";

    emit(startedLoading());
    QFileInfoList files;

    //Check to make sure the path exists.
    QDir dir(directory);
    if (dir.exists()) {
        files = dir.entryInfoList(QDir::Files | QDir::NoDotAndDotDot);
    } else {
        qDebug() << "Error: Import path does not exist." << directory;
        return true;
    }

    //The directory exists, so get a list of the contents of the directory and go through it.
    QList<QFileInfo>::iterator it = files.begin();
    while (it != files.end()) {
        QFileInfo file = *it; //TODO: THIS IS SLOW!
        it++;

        //If a flag was raised telling us to cancel the library scan then stop.
        m_libraryScanMutex.lock();
        bool cancel = bCancelLibraryScan;
        m_libraryScanMutex.unlock();
        if (cancel) {
            return false;
        }

        QString absoluteFilePath = file.absoluteFilePath();
        QString fileName = file.fileName();

        if (fileName.count(m_supportedFileExtensionsRegex)) {
            //If the track is in the database, mark it as existing. This code gets exectuted
            //when other files in the same directory have changed (the directory hash has changed).
            trackDao.markTrackLocationAsVerified(absoluteFilePath);

            // If the file already exists in the database, continue and go on to
            // the next file.

            // If the file doesn't already exist in the database, then add
            // it. If it does exist in the database, then it is either in the
            // user's library OR the user has "removed" the track via
            // "Right-Click -> Remove". These tracks stay in the library, but
            // their mixxx_deleted column is 1.
            if (!trackDao.trackExistsInDatabase(absoluteFilePath))
            {
                //qDebug() << "Loading" << file.fileName();
                emit(progressLoading(fileName));

                // addTrack uses this QFileInfo instead of making a new one now.
                //trackDao.addTrack(file);
                TrackInfoObject* pTrack = new TrackInfoObject(file.absoluteFilePath());
                tracksToAdd.append(pTrack);
            }
        } else {
            //qDebug() << "Skipping" << file.fileName() <<
            //    "because it did not match thesupported audio files filter:" <<
        }
    }
    emit(finishedLoading());
    return true;
}

void TrackCollection::slotCancelLibraryScan() {
    m_libraryScanMutex.lock();
    bCancelLibraryScan = 1;
    m_libraryScanMutex.unlock();
}

void TrackCollection::resetLibaryCancellation() {
    m_libraryScanMutex.lock();
    bCancelLibraryScan = 0;
    m_libraryScanMutex.unlock();
}

CrateDAO& TrackCollection::getCrateDAO() {
    return m_crateDao;
}

TrackDAO& TrackCollection::getTrackDAO() {
    return m_trackDao;
}

PlaylistDAO& TrackCollection::getPlaylistDAO() {
    return m_playlistDao;
}

QSharedPointer<BaseTrackCache> TrackCollection::getTrackSource(
    const QString name) {
    return m_trackSources.value(name, QSharedPointer<BaseTrackCache>());
}

void TrackCollection::addTrackSource(
    const QString name, QSharedPointer<BaseTrackCache> trackSource) {
    Q_ASSERT(!m_trackSources.contains(name));
    m_trackSources[name] = trackSource;
}<|MERGE_RESOLUTION|>--- conflicted
+++ resolved
@@ -67,11 +67,7 @@
         return false;
     }
 
-<<<<<<< HEAD
-    int requiredSchemaVersion = 15;
-=======
-    int requiredSchemaVersion = 16;
->>>>>>> a8b73c53
+    int requiredSchemaVersion = 17;
     if (!SchemaManager::upgradeToSchemaVersion(m_pConfig, m_db,
                                                requiredSchemaVersion)) {
         QMessageBox::warning(0, tr("Cannot upgrade database schema"),
