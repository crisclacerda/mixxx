#include <QtCore>
#include <QtGui>
#include <QtSql>
#include "library/trackcollection.h"
#include "library/traktor/traktortablemodel.h"

#include "mixxxutils.cpp"

TraktorTableModel::TraktorTableModel(QObject* parent,
                                     TrackCollection* pTrackCollection)
        : TrackModel(pTrackCollection->getDatabase(),
                     "mixxx.db.model.traktor_tablemodel"),
          BaseSqlTableModel(parent, pTrackCollection, pTrackCollection->getDatabase()),
          m_pTrackCollection(pTrackCollection),
          m_database(m_pTrackCollection->getDatabase())

{
    connect(this, SIGNAL(doSearch(const QString&)), this, SLOT(slotSearch(const QString&)));

    QStringList columns;
    columns << "id"
            << "artist"
            << "album"
            << "genre"
            << "location"
            << "comment"
            << "duration"
            << "bitrate"
            << "bpm"
            << "key"
            << "rating";
    setCaching(false);
    setTable("traktor_library", columns, "id");
    initHeaderData();
    initDefaultSearchColumns();
}

TraktorTableModel::~TraktorTableModel() {
}

bool TraktorTableModel::addTrack(const QModelIndex& index, QString location)
{

    return false;
}

TrackPointer TraktorTableModel::getTrack(const QModelIndex& index) const
{
    //qDebug() << "getTraktorTrack";

    QString artist = index.sibling(index.row(), fieldIndex("artist")).data().toString();
    QString title = index.sibling(index.row(), fieldIndex("title")).data().toString();
    QString album = index.sibling(index.row(), fieldIndex("album")).data().toString();
    QString year = index.sibling(index.row(), fieldIndex("year")).data().toString();
    QString genre = index.sibling(index.row(), fieldIndex("genre")).data().toString();
    float bpm = index.sibling(index.row(), fieldIndex("bpm")).data().toString().toFloat();

    QString location = index.sibling(index.row(), fieldIndex("location")).data().toString();

    TrackInfoObject* pTrack = new TrackInfoObject(location);
    pTrack->setArtist(artist);
    pTrack->setTitle(title);
    pTrack->setAlbum(album);
    pTrack->setYear(year);
    pTrack->setGenre(genre);
    pTrack->setBpm(bpm);


    return TrackPointer(pTrack, &QObject::deleteLater);
}

QString TraktorTableModel::getTrackLocation(const QModelIndex& index) const
{
    QString location = index.sibling(index.row(), fieldIndex("location")).data().toString();
    return location;
}

int TraktorTableModel::getTrackId(const QModelIndex& index) const {
    if (!index.isValid()) {
        return -1;
    }
    return index.sibling(index.row(), fieldIndex("id")).data().toInt();
}

int TraktorTableModel::getTrackRow(int trackId) const {
    return BaseSqlTableModel::getTrackRow(trackId);
}

void TraktorTableModel::removeTrack(const QModelIndex& index)
{

}

void TraktorTableModel::removeTracks(const QModelIndexList& indices) {

}
void TraktorTableModel::moveTrack(const QModelIndex& sourceIndex, const QModelIndex& destIndex)
{

}

void TraktorTableModel::search(const QString& searchText) {
    // qDebug() << "TraktorTableModel::search()" << searchText
    //          << QThread::currentThread();
    emit(doSearch(searchText));
}

void TraktorTableModel::slotSearch(const QString& searchText)
{
<<<<<<< HEAD
   if (!m_currentSearch.isNull() && m_currentSearch == searchText)
        return;
    m_currentSearch = searchText;

    //update database so searches reflect updated data
    m_pTrackCollection->getTrackDAO().saveDirtyTracks();
    
    QString filter;
    QSqlField search("search", QVariant::String);
    search.setValue("%" + searchText + "%");
    QString escapedText = database().driver()->formatValue(search);
    filter = "(artist LIKE " + escapedText + " OR " +
                "album LIKE " + escapedText + " OR " +
                "title  LIKE " + escapedText + ")";
    setFilter(filter);

=======
    BaseSqlTableModel::search(searchText);
>>>>>>> 98f88d37
}

const QString TraktorTableModel::currentSearch() {
    return BaseSqlTableModel::currentSearch();
}

bool TraktorTableModel::isColumnInternal(int column) {
    if (column == fieldIndex(LIBRARYTABLE_ID) ||
        column == fieldIndex(LIBRARYTABLE_MIXXXDELETED) ||
        column == fieldIndex(TRACKLOCATIONSTABLE_FSDELETED))
        return true;
    return false;
}

QMimeData* TraktorTableModel::mimeData(const QModelIndexList &indexes) const {
    QMimeData *mimeData = new QMimeData();
    QList<QUrl> urls;

    //Ok, so the list of indexes we're given contains separates indexes for
    //each column, so even if only one row is selected, we'll have like 7 indexes.
    //We need to only count each row once:
    QList<int> rows;

    foreach (QModelIndex index, indexes) {
        if (index.isValid()) {
            if (!rows.contains(index.row())) {
                rows.push_back(index.row());
                QUrl url = QUrl::fromLocalFile(getTrackLocation(index));
                if (!url.isValid())
                    qDebug() << "ERROR invalid url\n";
                else
                    urls.append(url);
            }
        }
    }
    mimeData->setUrls(urls);
    return mimeData;
}

QItemDelegate* TraktorTableModel::delegateForColumn(const int i) {
    return NULL;
}

TrackModel::CapabilitiesFlags TraktorTableModel::getCapabilities() const
{

    return TRACKMODELCAPS_NONE;
}

Qt::ItemFlags TraktorTableModel::flags(const QModelIndex &index) const
{
    return readOnlyFlags(index);
}

bool TraktorTableModel::isColumnHiddenByDefault(int column) {
    if (column == fieldIndex(LIBRARYTABLE_KEY))
        return true;
    if(column == fieldIndex(LIBRARYTABLE_BITRATE))
        return true;

    return false;
}<|MERGE_RESOLUTION|>--- conflicted
+++ resolved
@@ -107,26 +107,7 @@
 
 void TraktorTableModel::slotSearch(const QString& searchText)
 {
-<<<<<<< HEAD
-   if (!m_currentSearch.isNull() && m_currentSearch == searchText)
-        return;
-    m_currentSearch = searchText;
-
-    //update database so searches reflect updated data
-    m_pTrackCollection->getTrackDAO().saveDirtyTracks();
-    
-    QString filter;
-    QSqlField search("search", QVariant::String);
-    search.setValue("%" + searchText + "%");
-    QString escapedText = database().driver()->formatValue(search);
-    filter = "(artist LIKE " + escapedText + " OR " +
-                "album LIKE " + escapedText + " OR " +
-                "title  LIKE " + escapedText + ")";
-    setFilter(filter);
-
-=======
     BaseSqlTableModel::search(searchText);
->>>>>>> 98f88d37
 }
 
 const QString TraktorTableModel::currentSearch() {
