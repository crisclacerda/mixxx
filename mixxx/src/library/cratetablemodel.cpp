--- conflicted
+++ resolved
@@ -72,40 +72,8 @@
 
     select();
 
-<<<<<<< HEAD
-    setHeaderData(fieldIndex(LIBRARYTABLE_TIMESPLAYED),
-                  Qt::Horizontal, tr("Played"));
-    setHeaderData(fieldIndex(LIBRARYTABLE_ID),
-                  Qt::Horizontal, tr("ID"));
-    setHeaderData(fieldIndex(LIBRARYTABLE_ARTIST),
-                  Qt::Horizontal, tr("Artist"));
-    setHeaderData(fieldIndex(LIBRARYTABLE_TITLE),
-                  Qt::Horizontal, tr("Title"));
-    setHeaderData(fieldIndex(LIBRARYTABLE_ALBUM),
-                  Qt::Horizontal, tr("Album"));
-    setHeaderData(fieldIndex(LIBRARYTABLE_GENRE),
-                  Qt::Horizontal, tr("Genre"));
-    setHeaderData(fieldIndex(LIBRARYTABLE_YEAR),
-                  Qt::Horizontal, tr("Year"));
-    setHeaderData(fieldIndex(LIBRARYTABLE_FILETYPE),
-                  Qt::Horizontal, tr("Type"));
-    setHeaderData(fieldIndex("location"),
-                  Qt::Horizontal, tr("Location"));
-    setHeaderData(fieldIndex(LIBRARYTABLE_COMMENT),
-                  Qt::Horizontal, tr("Comment"));
-    setHeaderData(fieldIndex(LIBRARYTABLE_DURATION),
-                  Qt::Horizontal, tr("Duration"));
-    setHeaderData(fieldIndex(LIBRARYTABLE_TRACKNUMBER),
-                  Qt::Horizontal, tr("Track #"));
-    setHeaderData(fieldIndex(LIBRARYTABLE_BITRATE),
-                  Qt::Horizontal, tr("Bitrate"));
-    setHeaderData(fieldIndex(LIBRARYTABLE_BPM),
-                  Qt::Horizontal, tr("BPM"));
-    setHeaderData(fieldIndex(LIBRARYTABLE_DATETIMEADDED),
-                  Qt::Horizontal, tr("Date Added"));
-=======
-    initHeaderData();    //derived from BaseSqlModel
->>>>>>> 21944486
+    // BaseSqlTableModel sets up the header names
+    initHeaderData();
 }
 
 bool CrateTableModel::addTrack(const QModelIndex& index, QString location) {
@@ -255,102 +223,8 @@
     return mimeData;
 }
 
-<<<<<<< HEAD
-Qt::ItemFlags CrateTableModel::flags(const QModelIndex& index) const {
-    Qt::ItemFlags defaultFlags = QAbstractItemModel::flags(index);
-    if (!index.isValid())
-        return Qt::ItemIsEnabled;
-
-    //Enable dragging songs from this data model to elsewhere (like the waveform
-    //widget to load a track into a Player).
-    defaultFlags |= Qt::ItemIsDragEnabled;
-
-    if (index.column() == fieldIndex(LIBRARYTABLE_BPM)) return defaultFlags | QAbstractItemModel::flags(index) | Qt::ItemIsEditable;
-    else if (index.column() == fieldIndex(LIBRARYTABLE_COMMENT)) return defaultFlags | QAbstractItemModel::flags(index) | Qt::ItemIsEditable;
-    else if (index.column() == fieldIndex(LIBRARYTABLE_TIMESPLAYED)) return defaultFlags | QAbstractItemModel::flags(index) | Qt::ItemIsUserCheckable;
-
-    return defaultFlags;
-}
-
-=======
->>>>>>> 21944486
 QItemDelegate* CrateTableModel::delegateForColumn(int i) {
     return NULL;
-}
-
-<<<<<<< HEAD
-QVariant CrateTableModel::data(const QModelIndex& item, int role) const {
-    if (!item.isValid())
-        return QVariant();
-
-    QVariant value;
-
-    if (role == Qt::ToolTipRole)
-        value = BaseSqlTableModel::data(item, Qt::DisplayRole);
-    else
-        value = BaseSqlTableModel::data(item, role);
-
-    if ((role == Qt::DisplayRole || role == Qt::ToolTipRole) &&
-        item.column() == fieldIndex(LIBRARYTABLE_DURATION)) {
-        if (qVariantCanConvert<int>(value)) {
-            value = MixxxUtils::secondsToMinutes(qVariantValue<int>(value));
-        }
-    }
-    if (role == Qt::DisplayRole) {
-        if (item.column() == fieldIndex(LIBRARYTABLE_TIMESPLAYED)) {
-            return QString("(%1)").arg(value.toInt());
-        }
-        else if (item.column() == fieldIndex(LIBRARYTABLE_PLAYED)) {
-            if (value == "true")
-                return true;
-            else
-                return false;
-        }
-    }
-    else if (role == Qt::EditRole) {
-        if (item.column() == fieldIndex(LIBRARYTABLE_BPM)) return value.toInt();
-        else if (item.column() == fieldIndex(LIBRARYTABLE_COMMENT)) return value.toString();
-        else if (item.column() == fieldIndex(LIBRARYTABLE_TIMESPLAYED)) return item.sibling(item.row(), fieldIndex(LIBRARYTABLE_PLAYED)).data().toBool();
-        else {
-            qDebug() << "Can't edit this column" << item.column();
-            return QVariant();
-        }
-    }
-    else if (role == Qt::CheckStateRole) {
-        if (item.column() == fieldIndex(LIBRARYTABLE_TIMESPLAYED)) {
-            bool played = item.sibling(item.row(), fieldIndex(LIBRARYTABLE_PLAYED)).data().toBool();
-            if (played) {
-                return Qt::Checked;
-            }
-            return Qt::Unchecked;
-        }
-    }
-    return value;
-}
-=======
->>>>>>> 21944486
-
-bool CrateTableModel::setData(const QModelIndex &index, const QVariant &value, int role)
-{
-    //qDebug() << "edited " << index.row() << " " << index.column() << "to " << value << " with role " << role;
-    if (index.isValid() && role == Qt::CheckStateRole)
-    {
-        QString val = value.toInt() > 0 ? QString("true") : QString("false");
-        if (index.column() == fieldIndex(LIBRARYTABLE_TIMESPLAYED)) {
-            QModelIndex playedIndex = index.sibling(index.row(), fieldIndex(LIBRARYTABLE_PLAYED));
-            return setData(playedIndex, val, Qt::EditRole);
-        }
-    }
-    else if (BaseSqlTableModel::setData(index, value, role))
-    {
-        submitAll();
-        return true;
-    }
-    /*else
-      {
-      qDebug() << "problem with setdata" << lastError();
-      }*/
-    return false;
 }
 
 TrackModel::CapabilitiesFlags CrateTableModel::getCapabilities() const {
