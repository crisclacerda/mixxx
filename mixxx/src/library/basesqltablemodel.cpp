// basesqltablemodel.h
// Created by RJ Ryan (rryan@mit.edu) 1/29/2010

#include <QtDebug>
#include <QTime>

#include "library/basesqltablemodel.h"
#include "mixxxutils.cpp"
#include "library/starrating.h"

const bool sDebug = false;

BaseSqlTableModel::BaseSqlTableModel(QObject* pParent,
                                     TrackCollection* pTrackCollection,
                                     QSqlDatabase db)
        :  QAbstractTableModel(pParent),
           m_pTrackCollection(pTrackCollection),
           m_trackDAO(m_pTrackCollection->getTrackDAO()),
           m_database(db) {
    connect(&m_trackDAO, SIGNAL(trackChanged(int)),
            this, SLOT(trackChanged(int)));
    connect(&m_trackDAO, SIGNAL(trackClean(int)),
            this, SLOT(trackClean(int)));
    m_isCachedModel = true;
    m_bInitialized = false;
    m_bIndexBuilt = false;
    m_iSortColumn = 0;
    m_eSortOrder = Qt::AscendingOrder;
}

BaseSqlTableModel::~BaseSqlTableModel() {

}

void BaseSqlTableModel::initHeaderData() {
    //Set the column heading labels, rename them for translations and have
    //proper capitalization
    setHeaderData(fieldIndex(LIBRARYTABLE_TIMESPLAYED),
                  Qt::Horizontal, tr("Played"));
    setHeaderData(fieldIndex(LIBRARYTABLE_ARTIST),
                  Qt::Horizontal, tr("Artist"));
    setHeaderData(fieldIndex(LIBRARYTABLE_TITLE),
                  Qt::Horizontal, tr("Title"));
    setHeaderData(fieldIndex(LIBRARYTABLE_ALBUM),
                  Qt::Horizontal, tr("Album"));
    setHeaderData(fieldIndex(LIBRARYTABLE_GENRE),
                  Qt::Horizontal, tr("Genre"));
    setHeaderData(fieldIndex(LIBRARYTABLE_YEAR),
                  Qt::Horizontal, tr("Year"));
    setHeaderData(fieldIndex(LIBRARYTABLE_FILETYPE),
                  Qt::Horizontal, tr("Type"));
    setHeaderData(fieldIndex(LIBRARYTABLE_LOCATION),
                  Qt::Horizontal, tr("Location"));
    setHeaderData(fieldIndex(LIBRARYTABLE_COMMENT),
                  Qt::Horizontal, tr("Comment"));
    setHeaderData(fieldIndex(LIBRARYTABLE_DURATION),
                  Qt::Horizontal, tr("Duration"));
    setHeaderData(fieldIndex(LIBRARYTABLE_RATING),
                  Qt::Horizontal, tr("Rating"));
    setHeaderData(fieldIndex(LIBRARYTABLE_BITRATE),
                  Qt::Horizontal, tr("Bitrate"));
    setHeaderData(fieldIndex(LIBRARYTABLE_BPM),
                  Qt::Horizontal, tr("BPM"));
    setHeaderData(fieldIndex(LIBRARYTABLE_TRACKNUMBER),
                  Qt::Horizontal, tr("Track #"));
    setHeaderData(fieldIndex(LIBRARYTABLE_DATETIMEADDED),
                  Qt::Horizontal, tr("Date Added"));
    setHeaderData(fieldIndex(PLAYLISTTRACKSTABLE_POSITION),
                  Qt::Horizontal, tr("#"));
    setHeaderData(fieldIndex(LIBRARYTABLE_KEY),
                  Qt::Horizontal, tr("Key"));
}

void BaseSqlTableModel::initDefaultSearchColumns() {
    QStringList searchColumns;
    searchColumns << "artist"
                  << "album"
                  << "location"
                  << "comment"
                  << "title";
    setSearchColumns(searchColumns);
}

QSqlDatabase BaseSqlTableModel::database() const {
    return m_database;
}

void BaseSqlTableModel::setSearchColumns(const QStringList& searchColumns) {
    m_searchColumns = searchColumns;

    // Convert all the search column names to their field indexes because we use
    // them a bunch.
    m_searchColumnIndices.resize(m_searchColumns.size());
    for (int i = 0; i < m_searchColumns.size(); ++i) {
        m_searchColumnIndices[i] = fieldIndex(m_searchColumns[i]);
    }
}

bool BaseSqlTableModel::setHeaderData(int section, Qt::Orientation orientation,
                                      const QVariant &value, int role) {
    int numColumns = columnCount();
    if (section < 0 || section >= numColumns) {
        return false;
    }

    if (orientation != Qt::Horizontal) {
        // We only care about horizontal headers.
        return false;
    }

    if (m_headerInfo.size() != numColumns)
        m_headerInfo.resize(numColumns);

    m_headerInfo[section][role] = value;
    emit(headerDataChanged(orientation, section, section));
    return true;
}

QVariant BaseSqlTableModel::headerData(int section, Qt::Orientation orientation, int role) const {
    if (role != Qt::DisplayRole)
        return QAbstractTableModel::headerData(section, orientation, role);

    if (orientation == Qt::Horizontal) {
        QVariant headerValue = m_headerInfo.value(section).value(role);
        if (!headerValue.isValid() && role == Qt::DisplayRole) {
            // Try EditRole if DisplayRole wasn't present
            headerValue = m_headerInfo.value(section).value(Qt::EditRole);
        }
        if (!headerValue.isValid()) {
            headerValue = QVariant(section).toString();
        }
        return headerValue;
    }
    return QAbstractTableModel::headerData(section, orientation, role);
}


void BaseSqlTableModel::updateTrackInIndex(int trackId) {
    QList<int> trackIds;
    trackIds.append(trackId);
    updateTracksInIndex(trackIds);
}

void BaseSqlTableModel::updateTracksInIndex(QList<int> trackIds) {
    if (!m_bInitialized || trackIds.size() == 0)
        return;

    QStringList idStrings;
    foreach (int trackId, trackIds) {
        idStrings << QVariant(trackId).toString();
    }

    QString queryString = QString("SELECT %1 FROM %2 WHERE %3 in (%4)")
            .arg(m_columnNamesJoined).arg(m_tableName).arg(m_idColumn).arg(idStrings.join(","));

    if (sDebug) {
        qDebug() << this << "updateTracksInIndex update query:" << queryString;
    }

    QSqlQuery query(m_database);
    // This causes a memory savings since QSqlCachedResult (what QtSQLite uses)
    // won't allocate a giant in-memory table that we won't use at all.
    query.setForwardOnly(true); // performance improvement?
    query.prepare(queryString);

    if (!query.exec()) {
        qDebug() << this << "updateTracksInIndex error:" << __FILE__ << __LINE__
                 << query.executedQuery() << query.lastError();
        return;
    }

    int idColumn = query.record().indexOf(m_idColumn);

    while (query.next()) {
        int id = query.value(idColumn).toInt();

        QVector<QVariant>& record = m_recordCache[id];
        record.resize(m_columnNames.size());

        for (int i = 0; i < m_columnNames.size(); ++i) {
            record[i] = query.value(i);
        }
    }

    foreach (int trackId, trackIds) {
        int row = getTrackRow(trackId);
        if (row >= 0) {
            //qDebug() << "Row in this result set was updated. Signalling update. track:" << trackId << "row:" << row;
            QModelIndex left = index(row, 0);
            QModelIndex right = index(row, columnCount());
            emit(dataChanged(left, right));
        }
    }
}

void BaseSqlTableModel::buildIndex() {
    if (!m_bInitialized)
        return;

    if (sDebug)
        qDebug() << this << "buildIndex()";

    QTime timer;
    timer.start();

    QString queryString = QString("SELECT %1 FROM %2").arg(m_columnNamesJoined).arg(m_tableName);

    if (sDebug)
        qDebug() << this << "buildIndex query:" << queryString;

    QSqlQuery query(m_database);
    // This causes a memory savings since QSqlCachedResult (what QtSQLite uses)
    // won't allocate a giant in-memory table that we won't use at all.
    query.setForwardOnly(true); // performance improvement?
    query.prepare(queryString);

    if (!query.exec()) {
        qDebug() << this << "buildIndex error:"
                 << __FILE__ << __LINE__ << query.executedQuery() << query.lastError();
    }

    int idColumn = query.record().indexOf(m_idColumn);

    while (query.next()) {
        int id = query.value(idColumn).toInt();

        QVector<QVariant>& record = m_recordCache[id];
        record.resize(m_columnNames.size());

        for (int i = 0; i < m_columnNames.size(); ++i) {
            record[i] = query.value(i);
        }
    }

    m_bIndexBuilt = true;
    qDebug() << this << "buildIndex took" << timer.elapsed() << "ms";
}

int BaseSqlTableModel::findSortInsertionPoint(int trackId, TrackPointer pTrack,
                                              const QVector<int>& rowToTrack) {
    QVariant trackValue = getTrackValueForColumn(trackId, m_iSortColumn, pTrack);

    int min = 0;
    int max = rowToTrack.size()-1;

    if (sDebug) {
        qDebug() << this << "Trying to insertion sort:"
                 << trackValue << "min" << min << "max" << max;
    }

    while (min <= max) {
        int mid = min + (max - min) / 2;
        int otherTrackId = rowToTrack[mid];

        // This should not happen, but it's a recoverable error so we should only log it.
        if (!m_recordCache.contains(otherTrackId)) {
            qDebug() << "WARNING: track" << otherTrackId << "was not in index";
            updateTrackInIndex(otherTrackId);
        }

        QVariant tableValue = getTrackValueForColumn(otherTrackId, m_iSortColumn);
        int compare = compareColumnValues(m_iSortColumn, m_eSortOrder, trackValue, tableValue);

        if (sDebug) {
            qDebug() << this << "Comparing" << trackValue
                     << "to" << tableValue << ":" << compare;
        }

        if (compare == 0) {
            // Alright, if we're here then we can insert it here and be
            // "correct"
            min = mid;
            break;
        } else if (compare > 0) {
            min = mid + 1;
        } else {
            max = mid - 1;
        }
    }
    return min;
}


void BaseSqlTableModel::select() {
    if (!m_bInitialized)
        return;

    if (sDebug) {
        qDebug() << this << "select()";
    }

    QTime time;
    time.start();

    // If we haven't built the index yet, now is a good time.
    if (!m_bIndexBuilt) {
        buildIndex();
    }

    // Remove all the rows from the table.
    if (m_rowToTrackId.size() > 0) {
        beginRemoveRows(QModelIndex(), 0, m_rowToTrackId.size()-1);
        m_rowToTrackId.clear();
        m_trackIdToRow.clear();
        endRemoveRows();
    }

    QString filter = filterClause();
    QString orderBy = orderByClause();
    QString queryString = QString("SELECT %1 FROM %2 %3 %4")
            .arg(m_idColumn).arg(m_tableName).arg(filter).arg(orderBy);

    if (sDebug) {
        qDebug() << this << "select() executing:" << queryString;
    }

    QSqlQuery query(m_database);
    // This causes a memory savings since QSqlCachedResult (what QtSQLite uses)
    // won't allocate a giant in-memory table that we won't use at all.
    query.setForwardOnly(true);
    query.prepare(queryString);

    if (!query.exec()) {
        qDebug() << this << "select() error:" << __FILE__ << __LINE__
                 << query.executedQuery() << query.lastError();
    }

    int idColumn = query.record().indexOf(m_idColumn);
    int rows = query.size();

    if (sDebug) {
        qDebug() << "Rows returned" << rows << m_rowToTrackId.size();
    }

    QVector<int> rowToTrack;
    QHash<int, int> trackToRow;
    QList<int> missingTracks;
    while (query.next()) {
        int id = query.value(idColumn).toInt();
        trackToRow[id] = rowToTrack.size();
        rowToTrack.push_back(id);

        if (!m_recordCache.contains(id)) {
            missingTracks.push_back(id);
        }
    }

    // TODO(XXX) This is a hack. If every part of Mixxx was being honest with us
    // whenever it updated out table, then we wouldn't have to do this. Any
    // newly added tracks that are present in this filter will need to be added
    // to the record cache.
    updateTracksInIndex(missingTracks);

    // *deep breath* Now, we have to deal with the track cache.
    //
    // Tracks that are in the track cache might be:
    //
    // 1) Updated such that they no longer should be shown for the current query
    //    when they are present in the result set.
    // 2) Updated such that they should be shown for the current query, but
    //    aren't present in the result set.
    // 3) Updated so that their sort position should be different.
    //
    // In the case of 1, we can just remove them from the results. Easy
    // enough. In the case of 2 and 3, we have to insert them into the results
    // *in the correct position, given the current column ordering*.

    // Make a regular expression that matches the query terms.
    QStringList searchTokens = m_currentSearch.split(" ");
    // Escape every token to stuff in a regular expression
    for (int i = 0; i < searchTokens.size(); ++i) {
        searchTokens[i] = QRegExp::escape(searchTokens[i]);
    }
    QRegExp searchMatcher(searchTokens.join("|"), Qt::CaseInsensitive);

    // Going off of the assumption that the track cache is really small, this
    // big dirty loop isn't so bad.
    foreach (int trackId, m_trackOverrides) {
        // Only get the track if it is in the cache.
        TrackPointer pTrack = lookupCachedTrack(trackId);

        if (!pTrack)
            continue;

        // Skip tracks that are in the override list but are not part of the
        // base "view" of this table. This requires that we get sane updates
        // from e.g. the DAO's when the data under us changes.
        if (!m_recordCache.contains(trackId))
            continue;

        // Default true
        bool shouldBeInResultSet = true;

        // Alright, now let's look at the active search query and the search
        // columns.
        if (!m_currentSearch.isEmpty()) {
            bool matches = false;

            // For every search column, lookup the value for the track and check
            // if it matches the search query.
            foreach (int columnIndex, m_searchColumnIndices) {
                QVariant value = getTrackValueForColumn(trackId, columnIndex, pTrack);
                if (value.isValid() && qVariantCanConvert<QString>(value)) {
                    QString valueStr = value.toString();
                    if (valueStr.contains(searchMatcher)) {
                        matches = true;
                    }
                }
            }

            // If we matched, then it should be in the result set. If not, then
            // it shouldn't be.
            shouldBeInResultSet = matches;
        }

        // If the track is in this result set.
        bool isInResultSet = trackToRow.contains(trackId);

        if (shouldBeInResultSet) {
            // Track should be in result set...

            // Remove the track from the results first (we have to do this or it
            // will sort wrong).
            if (isInResultSet) {
                int row = trackToRow[trackId];
                rowToTrack.remove(row);
                // Don't update trackToRow, since we do it below.
            }

            // Figure out where it is supposed to sort. The table is sorted by
            // the sort column, so we can binary search.
            int insertRow = findSortInsertionPoint(trackId, pTrack, rowToTrack);

            if (sDebug) {
                qDebug() << this << "Insertion sort says it should be inserted at:" << insertRow;
            }

            // The track should sort at insertRow
            trackToRow[trackId] = insertRow;
            rowToTrack.insert(insertRow, trackId);

            // Fix the index. TODO(rryan) find a non-stupid way to do this.
            for (int i = 0; i < rowToTrack.size(); ++i) {
                trackToRow[rowToTrack[i]] = i;

            }
        } else if (isInResultSet) {
            // Track should not be in this result set, but it is. We need to
            // remove it.
            int row = trackToRow.take(trackId);
            // It's O(n) to remove an item from a QVector. Sucks to be you.
            rowToTrack.remove(row);
        }
    }

    // We're done! Issue the update signals and replace the master maps.
    beginInsertRows(QModelIndex(), 0, rowToTrack.size()-1);
    m_rowToTrackId = rowToTrack;
    m_trackIdToRow = trackToRow;
    endInsertRows();

    int elapsed = time.elapsed();
    qDebug() << this << "select() took" << elapsed << "ms";
}

void BaseSqlTableModel::setTable(const QString& tableName,
                                 const QStringList& columnNames,
                                 const QString& idColumn) {
    qDebug() << this << "setTable" << tableName << columnNames << idColumn;
    m_tableName = tableName;
    m_columnNames = columnNames;
    m_columnNamesJoined = m_columnNames.join(",");
    m_idColumn = idColumn;
    m_columnIndex.clear();
    for (int i = 0; i < m_columnNames.size(); ++i) {
        m_columnIndex[m_columnNames[i]] = i;
    }

    m_bInitialized = true;
}

QString BaseSqlTableModel::currentSearch() const {
    return m_currentSearch;
}

void BaseSqlTableModel::search(const QString& searchText, const QString extraFilter) {
    if (sDebug)
        qDebug() << this << "search" << searchText;

    bool searchIsDifferent = m_currentSearch.isNull() || m_currentSearch != searchText;
    bool filterDisabled = (m_currentSearchFilter.isNull() && extraFilter.isNull());
    bool searchFilterIsDifferent = m_currentSearchFilter != extraFilter;

    if (!searchIsDifferent && (filterDisabled || !searchFilterIsDifferent)) {
        // Do nothing if the filters are no different.
        return;
    }

    m_currentSearch = searchText;
    m_currentSearchFilter = extraFilter;

    if (m_bIndexBuilt) {
        select();
    }
}

void BaseSqlTableModel::setSort(int column, Qt::SortOrder order) {
    if (sDebug) {
        qDebug() << this << "setSort()";
    }

    m_iSortColumn = column;
    m_eSortOrder = order;

    if (m_bIndexBuilt) {
        select();
    }
}

void BaseSqlTableModel::sort(int column, Qt::SortOrder order) {
    if (sDebug) {
        qDebug() << this << "sort()" << column << order;
    }

    m_iSortColumn = column;
    m_eSortOrder = order;

    select();
}

int BaseSqlTableModel::rowCount(const QModelIndex& parent) const {
    return parent.isValid() ? 0 : m_rowToTrackId.size();
}

int BaseSqlTableModel::columnCount(const QModelIndex& parent) const {
    return parent.isValid() ? 0 : m_columnNames.size();
}

int BaseSqlTableModel::fieldIndex(const QString& fieldName) const {
    // Usually a small list, so O(n) is small
    //return m_queryRecord.indexOf(fieldName);
    //return m_columnNames.indexOf(fieldName);
    QHash<QString, int>::const_iterator it = m_columnIndex.constFind(fieldName);
    if (it != m_columnIndex.end()) {
        return it.value();
    }
    return -1;
}

QVariant BaseSqlTableModel::data(const QModelIndex& index, int role) const {
    //qDebug() << this << "data()";
    if (!index.isValid() || (role != Qt::DisplayRole &&
                             role != Qt::EditRole &&
                             role != Qt::CheckStateRole &&
                             role != Qt::ToolTipRole)) {
        return QVariant();
    }

    int row = index.row();
    int column = index.column();

    // This value is the value in its most raw form. It was looked up either
    // from the SQL table or from the cached track layer.
    QVariant value = getBaseValue(index, role);

    // Format the value based on whether we are in a tooltip, display, or edit
    // role
<<<<<<< HEAD
    if (role == Qt::ToolTipRole || role == Qt::DisplayRole) {
        if (index.column() == fieldIndex(LIBRARYTABLE_DURATION)) {
            if (qVariantCanConvert<int>(value))
                value = MixxxUtils::secondsToMinutes(qVariantValue<int>(value));
        } else if (index.column() == fieldIndex(LIBRARYTABLE_RATING)) {
            if (qVariantCanConvert<int>(value))
                value = qVariantFromValue(StarRating(value.toInt()));
        } else if (index.column() == fieldIndex(LIBRARYTABLE_TIMESPLAYED)) {
            if (qVariantCanConvert<int>(value))
                value =  QString("(%1)").arg(value.toInt());
        } else if (index.column() == fieldIndex(LIBRARYTABLE_PLAYED)) {
            // Convert to a bool. Not really that useful since it gets converted
            // right back to a QVariant
            value = (value == "true") ? true : false;
        } else if (index.column() == fieldIndex(LIBRARYTABLE_LOCATION)) {
			if (value.toString().startsWith(m_sPrefix))
				return value.toString().remove(0, m_sPrefix.size() + 1);
		}
    } else if (role == Qt::EditRole) {
        if (index.column() == fieldIndex(LIBRARYTABLE_BPM)) {
            return value.toDouble();
        } else if (index.column() == fieldIndex(LIBRARYTABLE_TIMESPLAYED)) {
            return index.sibling(index.row(), fieldIndex(LIBRARYTABLE_PLAYED)).data().toBool();
        } else if (index.column() == fieldIndex(LIBRARYTABLE_RATING)) {
            if (qVariantCanConvert<int>(value))
                value = qVariantFromValue(StarRating(value.toInt()));
        }
    } else if (role == Qt::CheckStateRole) {
        if (index.column() == fieldIndex(LIBRARYTABLE_TIMESPLAYED)) {
            bool played = index.sibling(index.row(), fieldIndex(LIBRARYTABLE_PLAYED)).data().toBool();
            value = played ? Qt::Checked : Qt::Unchecked;
        }
=======
    switch (role) {
        case Qt::ToolTipRole:
        case Qt::DisplayRole:
            if (column == fieldIndex(LIBRARYTABLE_DURATION)) {
                if (qVariantCanConvert<int>(value))
                    value = MixxxUtils::secondsToMinutes(qVariantValue<int>(value));
            } else if (column == fieldIndex(LIBRARYTABLE_RATING)) {
                if (qVariantCanConvert<int>(value))
                    value = qVariantFromValue(StarRating(value.toInt()));
            } else if (column == fieldIndex(LIBRARYTABLE_TIMESPLAYED)) {
                if (qVariantCanConvert<int>(value))
                    value =  QString("(%1)").arg(value.toInt());
            } else if (column == fieldIndex(LIBRARYTABLE_PLAYED)) {
                // Convert to a bool. Not really that useful since it gets converted
                // right back to a QVariant
                value = (value == "true") ? true : false;
            }
            break;
        case Qt::EditRole:
            if (column == fieldIndex(LIBRARYTABLE_BPM)) {
                return value.toDouble();
            } else if (column == fieldIndex(LIBRARYTABLE_TIMESPLAYED)) {
                return index.sibling(row, fieldIndex(LIBRARYTABLE_PLAYED)).data().toBool();
            } else if (column == fieldIndex(LIBRARYTABLE_RATING)) {
                if (qVariantCanConvert<int>(value))
                    value = qVariantFromValue(StarRating(value.toInt()));
            }
            break;
        case Qt::CheckStateRole:
            if (column == fieldIndex(LIBRARYTABLE_TIMESPLAYED)) {
                bool played = index.sibling(row, fieldIndex(LIBRARYTABLE_PLAYED)).data().toBool();
                value = played ? Qt::Checked : Qt::Unchecked;
            }
            break;
        default:
            break;
>>>>>>> 98f88d37
    }
    return value;
}

bool BaseSqlTableModel::setData(const QModelIndex& index, const QVariant& value, int role) {

    if (!m_isCachedModel) {
        // TODO(XXX) Only cached models know how to update tracks currently.
        return false;
    }

    if (!index.isValid())
        return false;

    int row = index.row();
    int column = index.column();

    if (sDebug) {
        qDebug() << this << "setData() column:" << column << "value:" << value << "role:" << role;
    }

    // Over-ride sets to TIMESPLAYED and re-direct them to PLAYED
    if (role == Qt::CheckStateRole) {
        if (column == fieldIndex(LIBRARYTABLE_TIMESPLAYED)) {
            QString val = value.toInt() > 0 ? QString("true") : QString("false");
            QModelIndex playedIndex = index.sibling(index.row(), fieldIndex(LIBRARYTABLE_PLAYED));
            return setData(playedIndex, val, Qt::EditRole);
        }
        return false;
    }

    if (row < 0 || row >= m_rowToTrackId.size()) {
        return false;
    }

    int trackId = m_rowToTrackId[row];
    TrackPointer pTrack = m_trackDAO.getTrack(trackId);
    setTrackValueForColumn(pTrack, column, value);

    // Do not save the track here. Changing the track dirties it and the caching
    // system will automatically save the track once it is unloaded from
    // memory. rryan 10/2010
    //m_trackDAO.saveTrack(pTrack);

    return true;
}

Qt::ItemFlags BaseSqlTableModel::flags(const QModelIndex &index) const {
    return readWriteFlags(index);
}

Qt::ItemFlags BaseSqlTableModel::readWriteFlags(const QModelIndex &index) const {
    if (!index.isValid())
        return Qt::ItemIsEnabled;

    Qt::ItemFlags defaultFlags = QAbstractItemModel::flags(index);

    //Enable dragging songs from this data model to elsewhere (like the waveform
    //widget to load a track into a Player).
    defaultFlags |= Qt::ItemIsDragEnabled;

    int row = index.row();
    int column = index.column();

    if ( column == fieldIndex(LIBRARYTABLE_FILETYPE)
         || column == fieldIndex(LIBRARYTABLE_LOCATION)
         || column == fieldIndex(LIBRARYTABLE_DURATION)
         || column == fieldIndex(LIBRARYTABLE_BITRATE)
         || column == fieldIndex(LIBRARYTABLE_DATETIMEADDED)) {
        return defaultFlags;
    } else if (column == fieldIndex(LIBRARYTABLE_TIMESPLAYED)) {
        return defaultFlags | Qt::ItemIsUserCheckable;
    } else {
        return defaultFlags | Qt::ItemIsEditable;
    }
}

Qt::ItemFlags BaseSqlTableModel::readOnlyFlags(const QModelIndex &index) const
{
    Qt::ItemFlags defaultFlags = QAbstractItemModel::flags(index);
    if (!index.isValid())
        return Qt::ItemIsEnabled;

    //Enable dragging songs from this data model to elsewhere (like the waveform widget to
    //load a track into a Player).
    defaultFlags |= Qt::ItemIsDragEnabled;

    return defaultFlags;
}

int BaseSqlTableModel::getTrackRow(int trackId) const {
    if (m_trackIdToRow.contains(trackId)) {
        return m_trackIdToRow[trackId];
    }
    return -1;
}

void BaseSqlTableModel::trackChanged(int trackId) {
    if (sDebug) {
        qDebug() << this << "trackChanged" << trackId;
    }
    m_trackOverrides.insert(trackId);
    int row = getTrackRow(trackId);
    if (row >= 0) {
        //qDebug() << "Row in this result set was updated. Signalling update. track:" << trackId << "row:" << row;
        QModelIndex left = index(row, 0);
        QModelIndex right = index(row, columnCount());
        emit(dataChanged(left, right));
    }
}

void BaseSqlTableModel::trackClean(int trackId) {
    if (sDebug) {
        qDebug() << this << "trackClean" << trackId;
    }
    if (m_trackOverrides.contains(trackId)) {
        m_trackOverrides.remove(trackId);
        updateTrackInIndex(trackId);
    }
}

int BaseSqlTableModel::compareColumnValues(int iColumnNumber, Qt::SortOrder eSortOrder,
                                           QVariant val1, QVariant val2) {
    int result = 0;

    if (iColumnNumber == fieldIndex(PLAYLISTTRACKSTABLE_POSITION) ||
        iColumnNumber == fieldIndex(LIBRARYTABLE_BITRATE) ||
        iColumnNumber == fieldIndex(LIBRARYTABLE_BPM) ||
        iColumnNumber == fieldIndex(LIBRARYTABLE_DURATION) ||
        iColumnNumber == fieldIndex(LIBRARYTABLE_TIMESPLAYED) ||
        iColumnNumber == fieldIndex(LIBRARYTABLE_RATING)) {
        // Sort as floats.
        double delta = val1.toDouble() - val2.toDouble();

        if (fabs(delta) < .00001)
            result = 0;
        else if (delta > 0.0)
            result = 1;
        else
            result = -1;
    } else {
        // Default to case-insensitive string comparison
        result = val1.toString().compare(val2.toString(), Qt::CaseInsensitive);
    }

    // If we're in descending order, flip the comparison.
    if (eSortOrder == Qt::DescendingOrder) {
        result = -result;
    }

    return result;
}

TrackPointer BaseSqlTableModel::lookupCachedTrack(int trackId) const {
    // Only get the Track from the TrackDAO if it's in the cache
    if (m_isCachedModel)
        return m_trackDAO.getTrack(trackId, true);
    return TrackPointer();
}

QVariant BaseSqlTableModel::getTrackValueForColumn(int trackId, int column, TrackPointer pTrack) const {
    QVariant result;

    // The caller can optionally provide a pTrack if they already looked it
    // up. This is just an optimization to help reduce the # of calls to
    // lookupCachedTrack. If they didn't provide it, look it up.
    if (!pTrack) {
        pTrack = lookupCachedTrack(trackId);
    }
    if (pTrack) {
        result = getTrackValueForColumn(pTrack, column);
    }

    // If the track lookup failed (could happen for track properties we dont
    // keep track of in Track, like playlist position) look up the value in
    // their SQL record.
    if (!result.isValid()) {
        QHash<int, QVector<QVariant> >::const_iterator it =
                m_recordCache.find(trackId);
        if (it != m_recordCache.end()) {
            const QVector<QVariant>& fields = it.value();
            result = fields.value(column, result);
        }
    }
    return result;
}

QVariant BaseSqlTableModel::getTrackValueForColumn(TrackPointer pTrack, int column) const {
    if (!pTrack)
        return QVariant();

    // TODO(XXX) Qt properties could really help here.
    if (fieldIndex(LIBRARYTABLE_ARTIST) == column) {
        return QVariant(pTrack->getArtist());
    } else if (fieldIndex(LIBRARYTABLE_TITLE) == column) {
        return QVariant(pTrack->getTitle());
    } else if (fieldIndex(LIBRARYTABLE_ALBUM) == column) {
        return QVariant(pTrack->getAlbum());
    } else if (fieldIndex(LIBRARYTABLE_YEAR) == column) {
        return QVariant(pTrack->getYear());
    } else if (fieldIndex(LIBRARYTABLE_GENRE) == column) {
        return QVariant(pTrack->getGenre());
    } else if (fieldIndex(LIBRARYTABLE_FILETYPE) == column) {
        return QVariant(pTrack->getType());
    } else if (fieldIndex(LIBRARYTABLE_TRACKNUMBER) == column) {
        return QVariant(pTrack->getTrackNumber());
    } else if (fieldIndex(LIBRARYTABLE_LOCATION) == column) {
        return QVariant(pTrack->getLocation());
    } else if (fieldIndex(LIBRARYTABLE_COMMENT) == column) {
        return QVariant(pTrack->getComment());
    } else if (fieldIndex(LIBRARYTABLE_DURATION) == column) {
        return pTrack->getDuration();
    } else if (fieldIndex(LIBRARYTABLE_BITRATE) == column) {
        return QVariant(pTrack->getBitrate());
    } else if (fieldIndex(LIBRARYTABLE_BPM) == column) {
        return QVariant(pTrack->getBpm());
    } else if (fieldIndex(LIBRARYTABLE_PLAYED) == column) {
        return QVariant(pTrack->getPlayed());
    } else if (fieldIndex(LIBRARYTABLE_TIMESPLAYED) == column) {
        return QVariant(pTrack->getTimesPlayed());
    } else if (fieldIndex(LIBRARYTABLE_RATING) == column) {
        return pTrack->getRating();
    } else if (fieldIndex(LIBRARYTABLE_KEY) == column) {
        return pTrack->getKey();
    }
    return QVariant();
}

void BaseSqlTableModel::setTrackValueForColumn(TrackPointer pTrack, int column, QVariant value) {
    // TODO(XXX) Qt properties could really help here.
    if (fieldIndex(LIBRARYTABLE_ARTIST) == column) {
        pTrack->setArtist(value.toString());
    } else if (fieldIndex(LIBRARYTABLE_TITLE) == column) {
        pTrack->setTitle(value.toString());
    } else if (fieldIndex(LIBRARYTABLE_ALBUM) == column) {
        pTrack->setAlbum(value.toString());
    } else if (fieldIndex(LIBRARYTABLE_YEAR) == column) {
        pTrack->setYear(value.toString());
    } else if (fieldIndex(LIBRARYTABLE_GENRE) == column) {
        pTrack->setGenre(value.toString());
    } else if (fieldIndex(LIBRARYTABLE_FILETYPE) == column) {
        pTrack->setType(value.toString());
    } else if (fieldIndex(LIBRARYTABLE_TRACKNUMBER) == column) {
        pTrack->setTrackNumber(value.toString());
    } else if (fieldIndex(LIBRARYTABLE_LOCATION) == column) {
        pTrack->setLocation(value.toString());
    } else if (fieldIndex(LIBRARYTABLE_COMMENT) == column) {
        pTrack->setComment(value.toString());
    } else if (fieldIndex(LIBRARYTABLE_DURATION) == column) {
        pTrack->setDuration(value.toInt());
    } else if (fieldIndex(LIBRARYTABLE_BITRATE) == column) {
        pTrack->setBitrate(value.toInt());
    } else if (fieldIndex(LIBRARYTABLE_BPM) == column) {
        //QVariant::toFloat needs >= QT 4.6.x
        pTrack->setBpm((float) value.toDouble());
    } else if (fieldIndex(LIBRARYTABLE_PLAYED) == column) {
        pTrack->setPlayed(value.toBool());
    } else if (fieldIndex(LIBRARYTABLE_TIMESPLAYED) == column) {
        pTrack->setTimesPlayed(value.toInt());
    } else if (fieldIndex(LIBRARYTABLE_RATING) == column) {
        StarRating starRating = qVariantValue<StarRating>(value);
        pTrack->setRating(starRating.starCount());
    } else if (fieldIndex(LIBRARYTABLE_KEY) == column) {
        pTrack->setKey(value.toString());
    }
}

QVariant BaseSqlTableModel::getBaseValue(const QModelIndex& index, int role) const {
    if (role != Qt::DisplayRole &&
        role != Qt::ToolTipRole &&
        role != Qt::EditRole) {
        return QVariant();
    }

    int row = index.row();
    int column = index.column();

    if (row < 0 || row >= m_rowToTrackId.size()) {
        return QVariant();
    }

    int trackId = m_rowToTrackId[row];

    return getTrackValueForColumn(trackId, column);
}

QString BaseSqlTableModel::filterClause() const {
    QStringList queryFragments;

    if (!m_currentSearchFilter.isNull() && m_currentSearchFilter != "") {
        queryFragments << QString("(%1)").arg(m_currentSearchFilter);
    }

    if (!m_currentSearch.isNull() && m_currentSearch != "") {
        QStringList tokens = m_currentSearch.split(" ");
        QSqlField search("search", QVariant::String);

        QStringList tokenFragments;
        foreach (QString token, tokens) {
            search.setValue("%" + token + "%");
            QString escapedToken = database().driver()->formatValue(search);

            QStringList columnFragments;
            foreach (QString column, m_searchColumns) {
                columnFragments << QString("%1 LIKE %2").arg(column).arg(escapedToken);
            }
            tokenFragments << QString("(%1)").arg(columnFragments.join(" OR "));
        }
        queryFragments << QString("(%1)").arg(tokenFragments.join(" AND "));
    }

    if (queryFragments.size() > 0)
        return "WHERE " + queryFragments.join(" AND ");
    return "";
}

QString BaseSqlTableModel::orderByClause() const {
    // This is all stolen from QSqlTableModel::orderByClause(), just rigged to
    // sort case-insensitively.

    // TODO(rryan) I couldn't get QSqlRecord to work without exec'ing this damn
    // query. Need to find out how to make it work without exec()'ing and remove
    // this.
    QSqlQuery query(m_database);
    QString queryString = QString("SELECT %1 FROM %2 LIMIT 1").arg(m_columnNamesJoined).arg(m_tableName);
    query.prepare(queryString);
    query.exec();

    QString s;
    QSqlField f = query.record().field(m_iSortColumn);
    if (!f.isValid()) {
        if (sDebug) {
            qDebug() << "field not valid";
        }
        return QString();
    }

    QString table = m_tableName;
    QString field = m_database.driver()->escapeIdentifier(f.name(), QSqlDriver::FieldName);

    //QString field = m_columnNames[m_iSortColumn];

    s.append(QLatin1String("ORDER BY "));
    QString sort_field = QString("%1.%2").arg(table).arg(field);

    // If the field is a string, sort using its lowercase form so sort is
    // case-insensitive.
    QVariant::Type type = f.type();

    // TODO(XXX) Instead of special-casing tracknumber here, we should ask the
    // child class to format the expression for sorting.
    if (sort_field.contains("tracknumber")) {
        sort_field = QString("cast(%1 as integer)").arg(sort_field);
    } else if (type == QVariant::String) {
        sort_field = QString("lower(%1)").arg(sort_field);
    }
    s.append(sort_field);

    s += m_eSortOrder == Qt::AscendingOrder ? QLatin1String(" ASC") : QLatin1String(" DESC");
    return s;
}

<<<<<<< HEAD
Qt::ItemFlags BaseSqlTableModel::readWriteFlags(const QModelIndex &index) const
{
    Qt::ItemFlags defaultFlags = QAbstractItemModel::flags(index);
    if (!index.isValid())
        return Qt::ItemIsEnabled;

    //Enable dragging songs from this data model to elsewhere (like the waveform
    //widget to load a track into a Player).
    defaultFlags |= Qt::ItemIsDragEnabled;

    if ( index.column() == fieldIndex(LIBRARYTABLE_FILETYPE)
         || index.column() == fieldIndex(LIBRARYTABLE_LOCATION)
         || index.column() == fieldIndex(LIBRARYTABLE_DURATION)
         || index.column() == fieldIndex(LIBRARYTABLE_BITRATE)
         || index.column() == fieldIndex(LIBRARYTABLE_DATETIMEADDED))
    {
        return defaultFlags | QAbstractItemModel::flags(index);
    }
    else if (index.column() == fieldIndex(LIBRARYTABLE_TIMESPLAYED)) {
        return defaultFlags | QAbstractItemModel::flags(index) | Qt::ItemIsUserCheckable;
    }
    else {
        return defaultFlags | QAbstractItemModel::flags(index) | Qt::ItemIsEditable;
    }
}

Qt::ItemFlags BaseSqlTableModel::readOnlyFlags(const QModelIndex &index) const
{
    Qt::ItemFlags defaultFlags = QAbstractItemModel::flags(index);
    if (!index.isValid())
      return Qt::ItemIsEnabled;

    //Enable dragging songs from this data model to elsewhere (like the waveform widget to
    //load a track into a Player).
    defaultFlags |= Qt::ItemIsDragEnabled;

    return defaultFlags;

}

Qt::ItemFlags BaseSqlTableModel::flags(const QModelIndex &index) const
{
    return readWriteFlags(index);
}

void BaseSqlTableModel::setLibraryPrefix(QString sPrefix)
{
	m_sPrefix = sPrefix;
	if (sPrefix[sPrefix.length()-1] == '/' || sPrefix[sPrefix.length()-1] == '\\')
		m_sPrefix.chop(1);
}

=======
>>>>>>> 98f88d37
void BaseSqlTableModel::setCaching(bool isCachedModel){
    m_isCachedModel = isCachedModel;
    if (!m_isCachedModel) {
        disconnect(&m_trackDAO, SIGNAL(trackChanged(int)),
                this, SLOT(trackChanged(int)));
        disconnect(&m_trackDAO, SIGNAL(trackClean(int)),
                this, SLOT(trackClean(int)));
    }
}
<|MERGE_RESOLUTION|>--- conflicted
+++ resolved
@@ -565,40 +565,6 @@
 
     // Format the value based on whether we are in a tooltip, display, or edit
     // role
-<<<<<<< HEAD
-    if (role == Qt::ToolTipRole || role == Qt::DisplayRole) {
-        if (index.column() == fieldIndex(LIBRARYTABLE_DURATION)) {
-            if (qVariantCanConvert<int>(value))
-                value = MixxxUtils::secondsToMinutes(qVariantValue<int>(value));
-        } else if (index.column() == fieldIndex(LIBRARYTABLE_RATING)) {
-            if (qVariantCanConvert<int>(value))
-                value = qVariantFromValue(StarRating(value.toInt()));
-        } else if (index.column() == fieldIndex(LIBRARYTABLE_TIMESPLAYED)) {
-            if (qVariantCanConvert<int>(value))
-                value =  QString("(%1)").arg(value.toInt());
-        } else if (index.column() == fieldIndex(LIBRARYTABLE_PLAYED)) {
-            // Convert to a bool. Not really that useful since it gets converted
-            // right back to a QVariant
-            value = (value == "true") ? true : false;
-        } else if (index.column() == fieldIndex(LIBRARYTABLE_LOCATION)) {
-			if (value.toString().startsWith(m_sPrefix))
-				return value.toString().remove(0, m_sPrefix.size() + 1);
-		}
-    } else if (role == Qt::EditRole) {
-        if (index.column() == fieldIndex(LIBRARYTABLE_BPM)) {
-            return value.toDouble();
-        } else if (index.column() == fieldIndex(LIBRARYTABLE_TIMESPLAYED)) {
-            return index.sibling(index.row(), fieldIndex(LIBRARYTABLE_PLAYED)).data().toBool();
-        } else if (index.column() == fieldIndex(LIBRARYTABLE_RATING)) {
-            if (qVariantCanConvert<int>(value))
-                value = qVariantFromValue(StarRating(value.toInt()));
-        }
-    } else if (role == Qt::CheckStateRole) {
-        if (index.column() == fieldIndex(LIBRARYTABLE_TIMESPLAYED)) {
-            bool played = index.sibling(index.row(), fieldIndex(LIBRARYTABLE_PLAYED)).data().toBool();
-            value = played ? Qt::Checked : Qt::Unchecked;
-        }
-=======
     switch (role) {
         case Qt::ToolTipRole:
         case Qt::DisplayRole:
@@ -615,7 +581,10 @@
                 // Convert to a bool. Not really that useful since it gets converted
                 // right back to a QVariant
                 value = (value == "true") ? true : false;
-            }
+            } else if (column == fieldIndex(LIBRARYTABLE_LOCATION)) {
+				if (value.toString().startsWith(m_sPrefix))
+					return value.toString().remove(0, m_sPrefix.size() + 1);
+		}
             break;
         case Qt::EditRole:
             if (column == fieldIndex(LIBRARYTABLE_BPM)) {
@@ -635,7 +604,6 @@
             break;
         default:
             break;
->>>>>>> 98f88d37
     }
     return value;
 }
@@ -998,52 +966,6 @@
     return s;
 }
 
-<<<<<<< HEAD
-Qt::ItemFlags BaseSqlTableModel::readWriteFlags(const QModelIndex &index) const
-{
-    Qt::ItemFlags defaultFlags = QAbstractItemModel::flags(index);
-    if (!index.isValid())
-        return Qt::ItemIsEnabled;
-
-    //Enable dragging songs from this data model to elsewhere (like the waveform
-    //widget to load a track into a Player).
-    defaultFlags |= Qt::ItemIsDragEnabled;
-
-    if ( index.column() == fieldIndex(LIBRARYTABLE_FILETYPE)
-         || index.column() == fieldIndex(LIBRARYTABLE_LOCATION)
-         || index.column() == fieldIndex(LIBRARYTABLE_DURATION)
-         || index.column() == fieldIndex(LIBRARYTABLE_BITRATE)
-         || index.column() == fieldIndex(LIBRARYTABLE_DATETIMEADDED))
-    {
-        return defaultFlags | QAbstractItemModel::flags(index);
-    }
-    else if (index.column() == fieldIndex(LIBRARYTABLE_TIMESPLAYED)) {
-        return defaultFlags | QAbstractItemModel::flags(index) | Qt::ItemIsUserCheckable;
-    }
-    else {
-        return defaultFlags | QAbstractItemModel::flags(index) | Qt::ItemIsEditable;
-    }
-}
-
-Qt::ItemFlags BaseSqlTableModel::readOnlyFlags(const QModelIndex &index) const
-{
-    Qt::ItemFlags defaultFlags = QAbstractItemModel::flags(index);
-    if (!index.isValid())
-      return Qt::ItemIsEnabled;
-
-    //Enable dragging songs from this data model to elsewhere (like the waveform widget to
-    //load a track into a Player).
-    defaultFlags |= Qt::ItemIsDragEnabled;
-
-    return defaultFlags;
-
-}
-
-Qt::ItemFlags BaseSqlTableModel::flags(const QModelIndex &index) const
-{
-    return readWriteFlags(index);
-}
-
 void BaseSqlTableModel::setLibraryPrefix(QString sPrefix)
 {
 	m_sPrefix = sPrefix;
@@ -1051,8 +973,6 @@
 		m_sPrefix.chop(1);
 }
 
-=======
->>>>>>> 98f88d37
 void BaseSqlTableModel::setCaching(bool isCachedModel){
     m_isCachedModel = isCachedModel;
     if (!m_isCachedModel) {
