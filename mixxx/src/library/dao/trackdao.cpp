#include <QtDebug>
#include <QtCore>
#include <QtSql>

#include "library/dao/trackdao.h"

#include "audiotagger.h"
#include "library/queryutil.h"
#include "soundsourceproxy.h"
#include "track/beatfactory.h"
#include "track/beats.h"
#include "trackinfoobject.h"

// The number of tracks to cache in memory at once. Once the n+1'th track is
// created, the TrackDAO's QCache deletes its TrackPointer to the track, which
// allows the track reference count to drop to zero. The track cache basically
// functions to hold a reference to the track so its reference count stays above
// 0.
#define TRACK_CACHE_SIZE 5

TrackDAO::TrackDAO(QSqlDatabase& database,
                   CueDAO& cueDao,
                   PlaylistDAO& playlistDao,
                   CrateDAO& crateDao,
                   ConfigObject<ConfigValue> * pConfig)
        : m_database(database),
          m_cueDao(cueDao),
          m_playlistDao(playlistDao),
          m_crateDao(crateDao),
          m_trackCache(TRACK_CACHE_SIZE),
          m_pConfig(pConfig) {
}

void TrackDAO::finish() {
    //clear out played information on exit
    //crash prevention: if mixxx crashes, played information will be maintained
    qDebug() << "Clearing played information for this session";
    QSqlQuery query(m_database);
    if (!query.exec("UPDATE library SET played=0")) {
        LOG_FAILED_QUERY(query)
                << "Error clearing played value";
    }
}

TrackDAO::~TrackDAO() {
    qDebug() << "~TrackDAO()";
}

void TrackDAO::initialize() {
    qDebug() << "TrackDAO::initialize" << QThread::currentThread() << m_database.connectionName();
}

/** Retrieve the track id for the track that's located at "location" on disk.
    @return the track id for the track located at location, or -1 if the track
            is not in the database.
*/
int TrackDAO::getTrackId(QString absoluteFilePath) {
    //qDebug() << "TrackDAO::getTrackId" << QThread::currentThread() << m_database.connectionName();

    QSqlQuery query(m_database);
    query.prepare("SELECT library.id FROM library INNER JOIN track_locations ON library.location = track_locations.id WHERE track_locations.location=:location");
    query.bindValue(":location", absoluteFilePath);

    if (!query.exec()) {
        LOG_FAILED_QUERY(query);
        return -1;
    }

    int libraryTrackId = -1;
    if (query.next()) {
        libraryTrackId = query.value(query.record().indexOf("id")).toInt();
    }

    return libraryTrackId;
}

/** Some code (eg. drag and drop) needs to just get a track's location, and it's
    not worth retrieving a whole TrackInfoObject.*/
QString TrackDAO::getTrackLocation(int trackId) {
    qDebug() << "TrackDAO::getTrackLocation"
             << QThread::currentThread() << m_database.connectionName();
    QSqlQuery query(m_database);
    QString trackLocation = "";
    query.prepare("SELECT track_locations.location FROM track_locations INNER JOIN library ON library.location = track_locations.id WHERE library.id=:id");
    query.bindValue(":id", trackId);
    if (!query.exec()) {
        LOG_FAILED_QUERY(query);
        return "";
    }
    while (query.next()) {
        trackLocation = query.value(query.record().indexOf("location")).toString();
    }

    return trackLocation;
}

/** Check if a track exists in the library table already.
    @param file_location The full path to the track on disk, including the filename.
    @return true if the track is found in the library table, false otherwise.
*/
bool TrackDAO::trackExistsInDatabase(QString absoluteFilePath) {
    return (getTrackId(absoluteFilePath) != -1);
}

void TrackDAO::saveTrack(TrackPointer track) {
    if (track) {
        saveTrack(track.data());
    }
}

void TrackDAO::saveTrack(TrackInfoObject* pTrack) {
    if (!pTrack) {
        qWarning() << "TrackDAO::saveTrack() was given NULL track.";
    }
    //qDebug() << "TrackDAO::saveTrack" << pTrack->getId() << pTrack->getInfo();
    // If track's id is not -1, then update, otherwise add.
    int trackId = pTrack->getId();
    if (trackId != -1) {
        if (pTrack->isDirty()) {
            if (!m_dirtyTracks.contains(trackId)) {
                qDebug() << "WARNING: Inconsistent state in TrackDAO. Track is dirty while TrackDAO thinks it is clean.";
            }

            //qDebug() << this << "Dirty tracks before claen save:" << m_dirtyTracks.size();
            //qDebug() << "TrackDAO::saveTrack. Dirty. Calling update";
            updateTrack(pTrack);

            // Write audio meta data, if enabled in the preferences
            writeAudioMetaData(pTrack);

            //qDebug() << this << "Dirty tracks remaining after clean save:" << m_dirtyTracks.size();
        } else {
            //qDebug() << "TrackDAO::saveTrack. Not Dirty";
            //qDebug() << this << "Dirty tracks remaining:" << m_dirtyTracks.size();

            // Q_ASSERT(!m_dirtyTracks.contains(trackId));
            if (m_dirtyTracks.contains(trackId)) {
                qDebug() << "WARNING: Inconsistent state in TrackDAO. Track is clean while TrackDAO thinks it is dirty. Correcting.";
                m_dirtyTracks.remove(trackId);
            }

            //qDebug() << "Skipping track update for track" << pTrack->getId();
        }
    } else {
        addTrack(pTrack, false);
    }
}

bool TrackDAO::isDirty(int trackId) {
    return m_dirtyTracks.contains(trackId);
}

void TrackDAO::slotTrackDirty(TrackInfoObject* pTrack) {
    //qDebug() << "TrackDAO::slotTrackDirty" << pTrack->getInfo();
    // This is a private slot that is connected to TIO's created by this
    // TrackDAO. It is a way for the track to ask that it be saved. The only
    // time this could be unsafe is when the TIO's reference count drops to
    // 0. When that happens, the TIO is deleted with QObject:deleteLater, so Qt
    // will wait for this slot to comlete.
    if (pTrack) {
        int id = pTrack->getId();
        if (id != -1) {
            m_dirtyTracks.insert(id);
            emit(trackDirty(id));
        }
    }
}

void TrackDAO::slotTrackClean(TrackInfoObject* pTrack) {
    //qDebug() << "TrackDAO::slotTrackClean" << pTrack->getInfo();
    // This is a private slot that is connected to TIO's created by this
    // TrackDAO. It is a way for the track to ask that it be saved. The only
    // time this could be unsafe is when the TIO's reference count drops to
    // 0. When that happens, the TIO is deleted with QObject:deleteLater, so Qt
    // will wait for this slot to comlete.

    if (pTrack) {
        int id = pTrack->getId();
        if (id != -1) {
            m_dirtyTracks.remove(id);
            emit(trackClean(id));
        }
    }
}

void TrackDAO::slotTrackChanged(TrackInfoObject* pTrack) {
    //qDebug() << "TrackDAO::slotTrackChanged" << pTrack->getInfo();
    // This is a private slot that is connected to TIO's created by this
    // TrackDAO. It is a way for the track to ask that it be saved. The only
    // time this could be unsafe is when the TIO's reference count drops to
    // 0. When that happens, the TIO is deleted with QObject:deleteLater, so Qt
    // will wait for this slot to comlete.
    if (pTrack) {
        int id = pTrack->getId();
        if (id != -1) {
            emit(trackChanged(id));
        }
    }
}

void TrackDAO::slotTrackSave(TrackInfoObject* pTrack) {
    //qDebug() << "TrackDAO::slotTrackSave" << pTrack->getId() << pTrack->getInfo();
    // This is a private slot that is connected to TIO's created by this
    // TrackDAO. It is a way for the track to ask that it be saved. The last
    // time it is used is when the track is being deleted (i.e. its reference
    // count has dropped to 0). The TIO is deleted with QObject:deleteLater, so
    // Qt will wait for this slot to comlete.
    if (pTrack) {
        saveTrack(pTrack);
    }
}

void TrackDAO::saveDirtyTracks() {
    qDebug() << "TrackDAO::saveDirtyTracks()";
    QHashIterator<int, TrackWeakPointer> it(m_tracks);
    while (it.hasNext()) {
        it.next();
        // Auto-cast from TrackWeakPointer to TrackPointer
        TrackPointer pTrack = it.value();
        if (pTrack && pTrack->isDirty()) {
            saveTrack(pTrack);
        }
    }
    clearCache();
}

void TrackDAO::prepareTrackLocationsInsert(QSqlQuery& query) {
    query.prepare("INSERT INTO track_locations (location, directory, filename, filesize, fs_deleted, needs_verification) "
                  "VALUES (:location, :directory, :filename, :filesize, :fs_deleted, :needs_verification)");
}

void TrackDAO::bindTrackToTrackLocationsInsert(QSqlQuery& query, TrackInfoObject* pTrack) {
    query.bindValue(":location", pTrack->getLocation());
    query.bindValue(":directory", pTrack->getDirectory());
    query.bindValue(":filename", pTrack->getFilename());
    query.bindValue(":filesize", pTrack->getLength());
    // Should this check pTrack->exists()?
    query.bindValue(":fs_deleted", 0);
    query.bindValue(":needs_verification", 0);
}

void TrackDAO::prepareLibraryInsert(QSqlQuery& query) {
    query.prepare("INSERT INTO library (artist, title, album, year, genre, composer, "
				  "tracknumber, filetype, location, comment, url, duration, rating, key, "
                  "bitrate, samplerate, cuepoint, bpm, replaygain, wavesummaryhex, "
                  "timesplayed, "
                  "channels, mixxx_deleted, header_parsed, beats_version, beats, bpm_plugin_key, bpm_lock) "
                  "VALUES (:artist, "
                  ":title, :album, :year, :genre, :composer, :tracknumber, "
                  ":filetype, :location, :comment, :url, :duration, :rating, :key, "
                  ":bitrate, :samplerate, :cuepoint, :bpm, :replaygain, :wavesummaryhex, "
                  ":timesplayed, "
                  ":channels, :mixxx_deleted, :header_parsed, :beats_version, :beats, :bpm_plugin_key, :bpm_lock)");
}

void TrackDAO::bindTrackToLibraryInsert(
    QSqlQuery& query, TrackInfoObject* pTrack, int trackLocationId) {
    query.bindValue(":artist", pTrack->getArtist());
    query.bindValue(":title", pTrack->getTitle());
    query.bindValue(":album", pTrack->getAlbum());
    query.bindValue(":year", pTrack->getYear());
    query.bindValue(":genre", pTrack->getGenre());
    query.bindValue(":composer", pTrack->getComposer());
    query.bindValue(":tracknumber", pTrack->getTrackNumber());
    query.bindValue(":filetype", pTrack->getType());
    query.bindValue(":location", trackLocationId);
    query.bindValue(":comment", pTrack->getComment());
    query.bindValue(":url", pTrack->getURL());
    query.bindValue(":duration", pTrack->getDuration());
    query.bindValue(":rating", pTrack->getRating());
    query.bindValue(":bitrate", pTrack->getBitrate());
    query.bindValue(":samplerate", pTrack->getSampleRate());
    query.bindValue(":cuepoint", pTrack->getCuePoint());
    query.bindValue(":bpm_plugin_key", pTrack->getBpmPluginKey());
    query.bindValue(":bpm_lock", pTrack->hasBpmLock()? 1 : 0);

    query.bindValue(":replaygain", pTrack->getReplayGain());
    query.bindValue(":key", pTrack->getKey());

    // We no longer store the wavesummary in the library table.
    query.bindValue(":wavesummaryhex", QVariant(QVariant::ByteArray));

    query.bindValue(":timesplayed", pTrack->getTimesPlayed());
    //query.bindValue(":datetime_added", pTrack->getDateAdded());
    query.bindValue(":channels", pTrack->getChannels());
    query.bindValue(":mixxx_deleted", 0);
    query.bindValue(":header_parsed", pTrack->getHeaderParsed() ? 1 : 0);

    const QByteArray* pBeatsBlob = NULL;
    QString blobVersion = "";
    BeatsPointer pBeats = pTrack->getBeats();
    // Fall back on cached BPM
    double dBpm = pTrack->getBpm();

    if (pBeats) {
        pBeatsBlob = pBeats->toByteArray();
        blobVersion = pBeats->getVersion();
        dBpm = pBeats->getBpm();
    }

    query.bindValue(":bpm", dBpm);
    query.bindValue(":beats_version", blobVersion);
    query.bindValue(":beats", pBeatsBlob ? *pBeatsBlob : QVariant(QVariant::ByteArray));
    delete pBeatsBlob;
}

void TrackDAO::addTracks(QList<TrackInfoObject*> tracksToAdd, bool unremove) {
    QSet<int> tracksAddedSet;
    QTime time;
    time.start();

    // Start the transaction
    m_database.transaction();

    QSqlQuery query(m_database);
    QSqlQuery query_finder(m_database);
    query_finder.prepare("SELECT id FROM track_locations WHERE location=:location");

    // Major time saver for having this outside the loop
    prepareTrackLocationsInsert(query);

    QStringList trackLocationIds;
    foreach (TrackInfoObject* pTrack, tracksToAdd) {
        if (pTrack == NULL || !isTrackFormatSupported(pTrack)) {
            // TODO(XXX) provide some kind of error code on a per-track basis.
            continue;
        }
        bindTrackToTrackLocationsInsert(query, pTrack);

        int trackLocationId = -1;
        if (!query.exec()) {
            qDebug() << "Location " << pTrack->getLocation() << " is already in the DB";
            query_finder.bindValue(":location", pTrack->getLocation());

            if (!query_finder.exec()) {
                // We can't even select this, something is wrong. Skip this
                // track -- maybe we'll have luck with others.
                LOG_FAILED_QUERY(query_finder)
                        << "Can't find track location ID after failing to insert. Something is wrong.";
                continue;
            }
            while (query_finder.next()) {
                trackLocationId = query_finder.value(query_finder.record().indexOf("id")).toInt();
            }
        } else {
            // Inserting succeeded, so just get the last rowid.
            QVariant lastInsert = query.lastInsertId();
            trackLocationId = lastInsert.toInt();
        }

        // To save time on future queries, setId the trackLocationId on the
        // track. This takes advantage of the fact that I know the
        // LibraryScanner doesn't use these tracks for anything. rryan 9/2010
        pTrack->setId(trackLocationId);
        trackLocationIds.append(QString::number(trackLocationId));
    }

    // Look up pre-existing library records for the track location ids.
    QSqlQuery track_lookup(m_database);
    // Mapping of track library record id to mixxx_deleted field.
    QHash<int, QPair<int, bool> > tracksPresent;
    track_lookup.prepare("SELECT location, id, mixxx_deleted from library WHERE location IN (" +
                         trackLocationIds.join(",")+ ")");
    if (!track_lookup.exec()) {
        LOG_FAILED_QUERY(track_lookup)
                << "Failed to lookup existing tracks:";
    } else {
        QSqlRecord track_lookup_record = track_lookup.record();
        int locationIdColumn = track_lookup_record.indexOf("location");
        int idColumn = track_lookup_record.indexOf("id");
        int mixxxDeletedColumn = track_lookup_record.indexOf("mixxx_deleted");
        while (track_lookup.next()) {
            int locationId = track_lookup.value(locationIdColumn).toInt();
            int trackId = track_lookup.value(idColumn).toInt();
            bool removed = track_lookup.value(mixxxDeletedColumn).toBool();
            tracksPresent[locationId] = QPair<int, bool>(trackId, removed);
        }
    }

    // Major time saver for having this outside the loop
    prepareLibraryInsert(query);

    foreach (TrackInfoObject* pTrack, tracksToAdd) {
        // Skip tracks that did not make it past the previous part.
        if (pTrack == NULL || pTrack->getId() < 0) {
            continue;
        }

        // Immediately undo the hack we did above so we do not accidentally
        // leave the ID incorrectly set.
        int locationId = pTrack->getId();
        pTrack->setId(-1);

        // Skip tracks that are already in the database. Optionally unremove
        // them.
        QHash<int, QPair<int, bool> >::const_iterator it = tracksPresent.find(locationId);
        if (it != tracksPresent.end()) {
            int trackId = it.value().first;
            bool removed = it.value().second;
            if (removed && unremove) {
                QSqlQuery unremove_query(m_database);
                unremove_query.prepare("UPDATE library SET mixxx_deleted = 0 WHERE id = :id");
                unremove_query.bindValue(":id", trackId);
                if (!unremove_query.exec()) {
                    LOG_FAILED_QUERY(unremove_query)
                            << "Could not unremove track" << trackId;
                } else {
                    tracksAddedSet.insert(trackId);
                }
            }

            // Regardless of whether we unremoved this track or not -- it's
            // already in the library and so we need to skip it. Set the track's
            // trackId so the caller can know it. TODO(XXX) this is a little
            // weird because the track has whatever metadata the caller supplied
            // and that metadata may differ from what is already in the
            // database. I'm ignoring this corner case. rryan 10/2011
            pTrack->setId(trackId);
            continue;
        }

        bindTrackToLibraryInsert(query, pTrack, locationId);

        if (!query.exec()) {
            // We failed to insert the track. Maybe it is already in the library
            // but marked deleted? Skip this track.
            LOG_FAILED_QUERY(query)
                    << "Failed to INSERT new track into library:"
                    << pTrack->getFilename();
            continue;
        }
        int trackId = query.lastInsertId().toInt();
        pTrack->setId(trackId);
        m_cueDao.saveTrackCues(trackId, pTrack);
        pTrack->setDirty(false);
        tracksAddedSet.insert(trackId);
    }

    m_database.commit();

    qDebug() << this << "addTracks took" << time.elapsed() << "ms to add"
             << tracksAddedSet.size() << "tracks";
    if (tracksAddedSet.size() > 0) {
        emit(tracksAdded(tracksAddedSet));
    }
}

int TrackDAO::addTrack(QFileInfo& fileInfo, bool unremove) {
    int trackId = -1;
    TrackInfoObject * pTrack = new TrackInfoObject(fileInfo);
    if (pTrack) {
        // Add the song to the database.
        addTrack(pTrack, unremove);
        trackId = pTrack->getId();
        delete pTrack;
    }
    return trackId;
}

int TrackDAO::addTrack(QString absoluteFilePath, bool unremove)
{
    QFileInfo fileInfo(absoluteFilePath);
    return addTrack(fileInfo, unremove);
}

void TrackDAO::addTrack(TrackInfoObject* pTrack, bool unremove) {
    QList<TrackInfoObject*> tracksToAdd;
    tracksToAdd.push_back(pTrack);
    addTracks(tracksToAdd, unremove);
}

/** Removes a track from the library track collection. */
void TrackDAO::removeTrack(int id) {
    //qDebug() << "TrackDAO::removeTrack" << QThread::currentThread() << m_database.connectionName();
    Q_ASSERT(id >= 0);
    QSqlQuery query(m_database);

    // Remove track from crates and playlists.
    m_playlistDao.removeTrackFromPlaylists(id);
    m_crateDao.removeTrackFromCrates(id);

    //Mark the track as deleted!
    query.prepare("UPDATE library "
                  "SET mixxx_deleted=1 "
                  "WHERE id = " + QString::number(id));
    if (!query.exec()) {
        LOG_FAILED_QUERY(query);
    }

    QSet<int> tracksRemovedSet;
    tracksRemovedSet.insert(id);
    emit(tracksRemoved(tracksRemovedSet));
}

void TrackDAO::removeTracks(QList<int> ids) {
    QString idList = "";

    foreach (int id, ids) {
        idList.append(QString("%1,").arg(id));
    }

    // Strip the last ,
    if (idList.count() > 0) {
        idList.truncate(idList.count() - 1);
    }

    QSqlQuery query(m_database);
    query.prepare(QString("UPDATE library SET mixxx_deleted=1 WHERE id in (%1)").arg(idList));
    if (!query.exec()) {
        LOG_FAILED_QUERY(query);
    }

    QSet<int> tracksRemovedSet = QSet<int>::fromList(ids);
    emit(tracksRemoved(tracksRemovedSet));
}

/*** If a track has been manually "removed" from Mixxx's library by the user via
     Mixxx's interface, this lets you add it back. When a track is removed,
     mixxx_deleted in the DB gets set to 1. This clears that, and makes it show
     up in the library views again.
     This function should get called if you drag-and-drop a file that's been
     "removed" from Mixxx back into the library view.
*/
void TrackDAO::unremoveTrack(int trackId) {
    Q_ASSERT(trackId >= 0);
    QSqlQuery query(m_database);
    query.prepare("UPDATE library "
                  "SET mixxx_deleted=0 "
                  "WHERE id = " + QString("%1").arg(trackId));
    if (!query.exec()) {
        LOG_FAILED_QUERY(query)
                << "Failed to set track" << trackId << "as undeleted";
    }
    QSet<int> tracksAddedSet;
    tracksAddedSet.insert(trackId);
    emit(tracksAdded(tracksAddedSet));
}

// static
void TrackDAO::deleteTrack(TrackInfoObject* pTrack) {
    Q_ASSERT(pTrack);
    //qDebug() << "Garbage Collecting" << pTrack << "ID" << pTrack->getId() << pTrack->getInfo();

    // Save the track if it is dirty.
    pTrack->doSave();

    // Now Qt will delete it in the event loop.
    pTrack->deleteLater();
}

TrackPointer TrackDAO::getTrackFromDB(QSqlQuery &query) const {
    //Print out any SQL error, if there was one.
    if (query.lastError().isValid()) {
        LOG_FAILED_QUERY(query);
    }

    while (query.next()) {
        // Good god! Assign query.record() to a freaking variable!
        int trackId = query.value(query.record().indexOf("id")).toInt();
        QString artist = query.value(query.record().indexOf("artist")).toString();
        QString title = query.value(query.record().indexOf("title")).toString();
        QString album = query.value(query.record().indexOf("album")).toString();
        QString year = query.value(query.record().indexOf("year")).toString();
        QString genre = query.value(query.record().indexOf("genre")).toString();
        QString composer = query.value(query.record().indexOf("composer")).toString();
        QString tracknumber = query.value(query.record().indexOf("tracknumber")).toString();
        QString comment = query.value(query.record().indexOf("comment")).toString();
        QString url = query.value(query.record().indexOf("url")).toString();
        QString key = query.value(query.record().indexOf("key")).toString();
        int duration = query.value(query.record().indexOf("duration")).toInt();
        int bitrate = query.value(query.record().indexOf("bitrate")).toInt();
        int rating = query.value(query.record().indexOf("rating")).toInt();
        int samplerate = query.value(query.record().indexOf("samplerate")).toInt();
        int cuepoint = query.value(query.record().indexOf("cuepoint")).toInt();
        QString bpm = query.value(query.record().indexOf("bpm")).toString();
        QString replaygain = query.value(query.record().indexOf("replaygain")).toString();
        int timesplayed = query.value(query.record().indexOf("timesplayed")).toInt();
        int played = query.value(query.record().indexOf("played")).toInt();
        int channels = query.value(query.record().indexOf("channels")).toInt();
        //int filesize = query.value(query.record().indexOf("filesize")).toInt();
        QString filetype = query.value(query.record().indexOf("filetype")).toString();
        QString location = query.value(query.record().indexOf("location")).toString();
        bool header_parsed = query.value(query.record().indexOf("header_parsed")).toBool();
        QDateTime date_created = query.value(query.record().indexOf("datetime_added")).toDateTime();

        QString bpm_plugin_key = query.value(query.record().indexOf("bpm_plugin_key")).toString();
        bool has_bpm_lock = query.value(query.record().indexOf("bpm_lock")).toBool();

       TrackPointer pTrack = TrackPointer(new TrackInfoObject(location, false), &TrackDAO::deleteTrack);

        // TIO already stats the file to see if it exists, what its length is,
        // etc. So don't bother setting it.
        //track->setLength(filesize);

        pTrack->setId(trackId);
        pTrack->setArtist(artist);
        pTrack->setTitle(title);
        pTrack->setAlbum(album);
        pTrack->setYear(year);
        pTrack->setGenre(genre);
        pTrack->setComposer(composer);
        pTrack->setTrackNumber(tracknumber);
        pTrack->setRating(rating);
        pTrack->setKey(key);

        pTrack->setComment(comment);
        pTrack->setURL(url);
        pTrack->setDuration(duration);
        pTrack->setBitrate(bitrate);
        pTrack->setSampleRate(samplerate);
        pTrack->setCuePoint((float)cuepoint);
        pTrack->setBpm(bpm.toFloat());
        pTrack->setReplayGain(replaygain.toFloat());

        QString beatsVersion = query.value(query.record().indexOf("beats_version")).toString();
        QByteArray beatsBlob = query.value(query.record().indexOf("beats")).toByteArray();
        BeatsPointer pBeats = BeatFactory::loadBeatsFromByteArray(pTrack, beatsVersion, &beatsBlob);
        if (pBeats) {
            pTrack->setBeats(pBeats);
        }

        pTrack->setTimesPlayed(timesplayed);
        pTrack->setPlayed(played);
        pTrack->setChannels(channels);
        pTrack->setType(filetype);
        pTrack->setLocation(location);
        pTrack->setHeaderParsed(header_parsed);
        pTrack->setDateAdded(date_created);

        pTrack->setCuePoints(m_cueDao.getCuesForTrack(trackId));
        pTrack->setBpmPluginKey(bpm_plugin_key);
        pTrack->setBpmLock(has_bpm_lock);

        pTrack->setDirty(false);

        // Listen to dirty and changed signals
        connect(pTrack.data(), SIGNAL(dirty(TrackInfoObject*)),
                this, SLOT(slotTrackDirty(TrackInfoObject*)),
                Qt::DirectConnection);
        connect(pTrack.data(), SIGNAL(clean(TrackInfoObject*)),
                this, SLOT(slotTrackClean(TrackInfoObject*)),
                Qt::DirectConnection);
        connect(pTrack.data(), SIGNAL(changed(TrackInfoObject*)),
                this, SLOT(slotTrackChanged(TrackInfoObject*)),
                Qt::DirectConnection);
        connect(pTrack.data(), SIGNAL(save(TrackInfoObject*)),
                this, SLOT(slotTrackSave(TrackInfoObject*)),
                Qt::DirectConnection);

        // Automatic conversion to a weak pointer
        m_tracks[trackId] = pTrack;
        m_trackCache.insert(trackId, new TrackPointer(pTrack));

        // If the header hasn't been parsed, parse it but only after we set the
        // track clean and hooked it up to the track cache, because this will
        // dirty it.
        if (!header_parsed) {
            pTrack->parse();
        }

        if (!pBeats && pTrack->getBpm() != 0.0f) {
            // The track has no stored beats but has a previously detected BPM
            // or a BPM loaded from metadata. Automatically create a beatgrid
            // for the track. This dirties the track so we have to do it after
            // all the signal connections, etc. are in place.
            BeatsPointer pBeats = BeatFactory::makeBeatGrid(pTrack, pTrack->getBpm(), 0.0f);
            pTrack->setBeats(pBeats);
        }

        return pTrack;
    }

    return TrackPointer();
}

TrackPointer TrackDAO::getTrack(int id, bool cacheOnly) const {
    //qDebug() << "TrackDAO::getTrack" << QThread::currentThread() << m_database.connectionName();

    // If the track cache contains the track, use it to get a strong reference
    // to the track. We do this first so that the QCache keeps track of the
    // least-recently-used track so that it expires them intelligently.
    if (m_trackCache.contains(id)) {
        TrackPointer pTrack = *m_trackCache[id];

        // If the strong reference is still valid (it should be), then return
        // it. Otherwise query the DB for the track.
        if (pTrack)
            return pTrack;
    }

    // Next, check the weak-reference cache to see if the track was ever loaded
    // into memory. It's possible that something is currently using this track,
    // so its reference count is non-zero despite it not being present in the
    // track cache. m_tracks is a map of weak pointers to the tracks.
    if (m_tracks.contains(id)) {
        //qDebug() << "Returning cached TIO for track" << id;
        TrackPointer pTrack = m_tracks[id];

        // If the pointer to the cached copy is still valid, return
        // it. Otherwise, re-query the DB for the track.
        if (pTrack)
            return pTrack;
    }

    // The person only wanted the track if it was cached.
    if (cacheOnly) {
        //qDebug() << "TrackDAO::getTrack()" << id << "Caller wanted track but only if it was cached. Returning null.";
        return TrackPointer();
    }

    QTime time;
    time.start();
    QSqlQuery query(m_database);

    query.prepare(
        "SELECT library.id, artist, title, album, year, genre, composer, tracknumber, "
        "filetype, rating, key, track_locations.location as location, "
        "track_locations.filesize as filesize, comment, url, duration, bitrate, "
<<<<<<< HEAD
        "samplerate, cuepoint, bpm, replaygain, wavesummaryhex, channels, "
        "header_parsed, timesplayed, played, beats_version, beats, datetime_added, bpm_plugin_key, bpm_lock "
=======
        "samplerate, cuepoint, bpm, replaygain, channels, "
        "header_parsed, timesplayed, played, beats_version, beats, datetime_added "
>>>>>>> b6a9be96
        "FROM Library "
        "INNER JOIN track_locations "
            "ON library.location = track_locations.id "
        "WHERE library.id=" + QString("%1").arg(id)
    );

    TrackPointer pTrack;

    if (query.exec()) {
         pTrack = getTrackFromDB(query);
    } else {
        LOG_FAILED_QUERY(query)
                << QString("getTrack(%1)").arg(id);
    }
    //qDebug() << "getTrack hit the database, took " << time.elapsed() << "ms";

    return pTrack;
}

/** Saves a track's info back to the database */
void TrackDAO::updateTrack(TrackInfoObject* pTrack) {
    m_database.transaction();
    QTime time;
    time.start();
    Q_ASSERT(pTrack);
    //qDebug() << "TrackDAO::updateTrackInDatabase" << QThread::currentThread() << m_database.connectionName();

    //qDebug() << "Updating track" << pTrack->getInfo() << "in database...";

    int trackId = pTrack->getId();
    Q_ASSERT(trackId >= 0);

    QSqlQuery query(m_database);

    //Update everything but "location", since that's what we identify the track by.
    query.prepare("UPDATE library "
                  "SET artist=:artist, "
                  "title=:title, album=:album, year=:year, genre=:genre, "
                  "composer=:composer, filetype=:filetype, tracknumber=:tracknumber, "
                  "comment=:comment, url=:url, duration=:duration, rating=:rating, key=:key, "
                  "bitrate=:bitrate, samplerate=:samplerate, cuepoint=:cuepoint, "
                  "bpm=:bpm, replaygain=:replaygain, "
                  "timesplayed=:timesplayed, played=:played, "
                  "channels=:channels, header_parsed=:header_parsed, "
                  "beats_version=:beats_version, beats=:beats, bpm_plugin_key=:bpm_plugin_key, "
                  "bpm_lock=:bpm_lock "
                  "WHERE id="+QString("%1").arg(trackId));
    query.bindValue(":artist", pTrack->getArtist());
    query.bindValue(":title", pTrack->getTitle());
    query.bindValue(":album", pTrack->getAlbum());
    query.bindValue(":year", pTrack->getYear());
    query.bindValue(":genre", pTrack->getGenre());
    query.bindValue(":composer", pTrack->getComposer());
    query.bindValue(":filetype", pTrack->getType());
    query.bindValue(":tracknumber", pTrack->getTrackNumber());
    query.bindValue(":comment", pTrack->getComment());
    query.bindValue(":url", pTrack->getURL());
    query.bindValue(":duration", pTrack->getDuration());
    query.bindValue(":bitrate", pTrack->getBitrate());
    query.bindValue(":samplerate", pTrack->getSampleRate());
    query.bindValue(":cuepoint", pTrack->getCuePoint());

    query.bindValue(":replaygain", pTrack->getReplayGain());
    query.bindValue(":key", pTrack->getKey());
    query.bindValue(":rating", pTrack->getRating());
    query.bindValue(":timesplayed", pTrack->getTimesPlayed());
    query.bindValue(":played", pTrack->getPlayed());
    query.bindValue(":channels", pTrack->getChannels());
    query.bindValue(":header_parsed", pTrack->getHeaderParsed() ? 1 : 0);
    //query.bindValue(":location", pTrack->getLocation());

    query.bindValue(":bpm_lock", pTrack->hasBpmLock() ? 1 : 0);
    query.bindValue(":bpm_plugin_key", pTrack->getBpmPluginKey());

    BeatsPointer pBeats = pTrack->getBeats();
    QByteArray* pBeatsBlob = NULL;
    QString beatsVersion = "";
    double dBpm = pTrack->getBpm();

    if (pBeats) {
        pBeatsBlob = pBeats->toByteArray();
        beatsVersion = pBeats->getVersion();
        dBpm = pBeats->getBpm();
    }
    //qDebug() << "Update track beat version is: " << beatsVersion;
    query.bindValue(":beats", pBeatsBlob ? *pBeatsBlob : QVariant(QVariant::ByteArray));
    query.bindValue(":beats_version", beatsVersion);
    query.bindValue(":bpm", dBpm);
    delete pBeatsBlob;

    if (!query.exec()) {
        LOG_FAILED_QUERY(query);
        m_database.rollback();
        return;
    }

    if (query.numRowsAffected() == 0) {
        qWarning() << "updateTrack had no effect: trackId" << trackId << "invalid";
        m_database.rollback();
        return;
    }

    //qDebug() << "Update track took : " << time.elapsed() << "ms. Now updating cues";
    time.start();
    m_cueDao.saveTrackCues(trackId, pTrack);
    m_database.commit();

    //qDebug() << "Update track in database took: " << time.elapsed() << "ms";
    time.start();
    pTrack->setDirty(false);
    //qDebug() << "Dirtying track took: " << time.elapsed() << "ms";
}

/** Mark all the tracks whose paths begin with libraryPath as invalid.
    That means we'll need to later check that those tracks actually
    (still) exist as part of the library scanning procedure. */
void TrackDAO::invalidateTrackLocationsInLibrary(QString libraryPath) {
    //qDebug() << "TrackDAO::invalidateTrackLocations" << QThread::currentThread() << m_database.connectionName();
    //qDebug() << "invalidateTrackLocations(" << libraryPath << ")";
    libraryPath += "%"; //Add wildcard to SQL query to match subdirectories!

    QSqlQuery query(m_database);
    query.prepare("UPDATE track_locations "
                  "SET needs_verification=1 "
                  "WHERE directory LIKE :directory");
    query.bindValue(":directory", libraryPath);
    if (!query.exec()) {
        LOG_FAILED_QUERY(query)
                << "Couldn't mark tracks in directory" << libraryPath
                <<  "as needing verification.";
    }
}

void TrackDAO::markTrackLocationAsVerified(QString location)
{
    //qDebug() << "TrackDAO::markTrackLocationAsVerified" << QThread::currentThread() << m_database.connectionName();
    //qDebug() << "markTrackLocationAsVerified()" << location;

    QSqlQuery query(m_database);
    query.prepare("UPDATE track_locations "
                  "SET needs_verification=0, fs_deleted=0 "
                  "WHERE location=:location");
    query.bindValue(":location", location);
    if (!query.exec()) {
        LOG_FAILED_QUERY(query)
                << "Couldn't mark track" << location << " as verified.";
    }
}

void TrackDAO::markTracksInDirectoryAsVerified(QString directory) {
    //qDebug() << "TrackDAO::markTracksInDirectoryAsVerified" << QThread::currentThread() << m_database.connectionName();
    //qDebug() << "markTracksInDirectoryAsVerified()" << directory;

    QSqlQuery query(m_database);
    query.prepare("UPDATE track_locations "
                  "SET needs_verification=0 "
                  "WHERE directory=:directory");
    query.bindValue(":directory", directory);
    if (!query.exec()) {
        LOG_FAILED_QUERY(query)
                << "Couldn't mark tracks in" << directory << " as verified.";
    }
}

void TrackDAO::markUnverifiedTracksAsDeleted() {
    //qDebug() << "TrackDAO::markUnverifiedTracksAsDeleted" << QThread::currentThread() << m_database.connectionName();
    //qDebug() << "markUnverifiedTracksAsDeleted()";

    QSqlQuery query(m_database);
    query.prepare("UPDATE track_locations "
                  "SET fs_deleted=1, needs_verification=0 "
                  "WHERE needs_verification=1");
    if (!query.exec()) {
        LOG_FAILED_QUERY(query)
                << "Couldn't mark unverified tracks as deleted.";
    }

}

void TrackDAO::markTrackLocationsAsDeleted(QString directory) {
    //qDebug() << "TrackDAO::markTrackLocationsAsDeleted" << QThread::currentThread() << m_database.connectionName();
    QSqlQuery query(m_database);
    query.prepare("UPDATE track_locations "
                  "SET fs_deleted=1 "
                  "WHERE directory=:directory");
    query.bindValue(":directory", directory);
    if (!query.exec()) {
        LOG_FAILED_QUERY(query)
                << "Couldn't mark tracks in" << directory << "as deleted.";
    }
}

/** Look for moved files. Look for files that have been marked as "deleted on disk"
    and see if another "file" with the same name and filesize exists in the track_locations
    table. That means the file has moved instead of being deleted outright, and so
    we can salvage your existing metadata that you have in your DB (like cue points, etc.). */
void TrackDAO::detectMovedFiles() {
    //This function should not start a transaction on it's own!
    //When it's called from libraryscanner.cpp, there already is a transaction
    //started!

    QSqlQuery query(m_database);
    QSqlQuery query2(m_database);
    int oldTrackLocationId = -1;
    int newTrackLocationId = -1;
    QString filename;
    int fileSize;

    query.prepare("SELECT id, filename, filesize FROM track_locations WHERE fs_deleted=1");

    if (!query.exec()) {
        LOG_FAILED_QUERY(query);
    }

    //For each track that's been "deleted" on disk...
    while (query.next()) {
        newTrackLocationId = -1; //Reset this var
        oldTrackLocationId = query.value(query.record().indexOf("id")).toInt();
        filename = query.value(query.record().indexOf("filename")).toString();
        fileSize = query.value(query.record().indexOf("filesize")).toInt();

        query2.prepare("SELECT id FROM track_locations WHERE "
                       "fs_deleted=0 AND "
                       "filename=:filename AND "
                       "filesize=:filesize");
        query2.bindValue(":filename", filename);
        query2.bindValue(":filesize", fileSize);
        Q_ASSERT(query2.exec());

        Q_ASSERT(query2.size() <= 1); //WTF duplicate tracks?
        while (query2.next())
        {
            newTrackLocationId = query2.value(query2.record().indexOf("id")).toInt();
        }

        //If we found a moved track...
        if (newTrackLocationId >= 0)
        {
            qDebug() << "Found moved track!" << filename;

            //Remove old row from track_locations table
            query2.prepare("DELETE FROM track_locations WHERE "
                           "id=:id");
            query2.bindValue(":id", oldTrackLocationId);
            Q_ASSERT(query2.exec());

            //The library scanner will have added a new row to the Library
            //table which corresponds to the track in the new location. We need
            //to remove that so we don't end up with two rows in the library table
            //for the same track.
            query2.prepare("DELETE FROM library WHERE "
                           "location=:location");
            query2.bindValue(":location", newTrackLocationId);
            Q_ASSERT(query2.exec());

            //Update the location foreign key for the existing row in the library table
            //to point to the correct row in the track_locations table.
            query2.prepare("UPDATE library "
                           "SET location=:newloc WHERE location=:oldloc");
            query2.bindValue(":newloc", newTrackLocationId);
            query2.bindValue(":oldloc", oldTrackLocationId);
            Q_ASSERT(query2.exec());
        }
    }
}

void TrackDAO::clearCache() {
    m_trackCache.clear();
    m_dirtyTracks.clear();
}

void TrackDAO::writeAudioMetaData(TrackInfoObject* pTrack){
    if (m_pConfig && m_pConfig->getValueString(ConfigKey("[Library]","WriteAudioTags")).toInt() == 1) {
        AudioTagger tagger(pTrack->getLocation());

        tagger.setArtist(pTrack->getArtist());
        tagger.setTitle(pTrack->getTitle());
        tagger.setGenre(pTrack->getGenre());
        tagger.setComposer(pTrack->getComposer());
        tagger.setAlbum(pTrack->getAlbum());
        tagger.setComment(pTrack->getComment());
        tagger.setTracknumber(pTrack->getTrackNumber());
        tagger.setBpm(pTrack->getBpmStr());

        tagger.save();
    }
}

bool TrackDAO::isTrackFormatSupported(TrackInfoObject* pTrack) const {
    return SoundSourceProxy::isFilenameSupported(pTrack->getFilename());
}<|MERGE_RESOLUTION|>--- conflicted
+++ resolved
@@ -716,13 +716,8 @@
         "SELECT library.id, artist, title, album, year, genre, composer, tracknumber, "
         "filetype, rating, key, track_locations.location as location, "
         "track_locations.filesize as filesize, comment, url, duration, bitrate, "
-<<<<<<< HEAD
-        "samplerate, cuepoint, bpm, replaygain, wavesummaryhex, channels, "
+        "samplerate, cuepoint, bpm, replaygain, channels, "
         "header_parsed, timesplayed, played, beats_version, beats, datetime_added, bpm_plugin_key, bpm_lock "
-=======
-        "samplerate, cuepoint, bpm, replaygain, channels, "
-        "header_parsed, timesplayed, played, beats_version, beats, datetime_added "
->>>>>>> b6a9be96
         "FROM Library "
         "INNER JOIN track_locations "
             "ON library.location = track_locations.id "
