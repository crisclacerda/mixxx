
#include <QtDebug>
#include <QtCore>
#include <QtSql>

#include "trackinfoobject.h"
#include "track/beats.h"
#include "track/beatfactory.h"
#include "library/dao/trackdao.h"
#include "audiotagger.h"

// The number of tracks to cache in memory at once. Once the n+1'th track is
// created, the TrackDAO's QCache deletes its TrackPointer to the track, which
// allows the track reference count to drop to zero. The track cache basically
// functions to hold a reference to the track so its reference count stays above
// 0.
#define TRACK_CACHE_SIZE 20

TrackDAO::TrackDAO(QSqlDatabase& database, CueDAO& cueDao, ConfigObject<ConfigValue> * pConfig)
        : m_database(database),
          m_cueDao(cueDao),
          m_pConfig(pConfig),
          m_trackCache(TRACK_CACHE_SIZE) {

	m_librarysavetimer = new QTimer(this);
	connect(m_librarysavetimer, SIGNAL(timeout()), this, SLOT(saveDirtyTracks()));
	m_librarysavetimer->start(5 * 60 * 1000); //every 5 minutes
}

void TrackDAO::finish()
{
    //clear out played information on exit
    //crash prevention: if mixxx crashes, played information will be maintained
    qDebug() << "Clearing played information for this session";
    QSqlQuery query(m_database);
    if (!query.exec("UPDATE library SET played=0"))
    {
        qDebug() << "Error clearing played value";
    }
}

TrackDAO::~TrackDAO()
{
    qDebug() << "~TrackDAO()";
    clearCache();
}

void TrackDAO::initialize()
{
    //qDebug() << "TrackDAO::initialize" << QThread::currentThread() << m_database.connectionName();
}

/** Retrieve the track id for the track that's located at "location" on disk.
    @return the track id for the track located at location, or -1 if the track
            is not in the database.
*/
int TrackDAO::getTrackId(QString absoluteFilePath)
{
    //qDebug() << "TrackDAO::getTrackId" << QThread::currentThread() << m_database.connectionName();

    QSqlQuery query(m_database);
    query.prepare("SELECT library.id FROM library INNER JOIN track_locations ON library.location = track_locations.id WHERE track_locations.location=:location");
    query.bindValue(":location", absoluteFilePath);

    if (!query.exec()) {
        qDebug() << query.lastError();
        return -1;
    }

    int libraryTrackId = -1;
    if (query.next()) {
        libraryTrackId = query.value(query.record().indexOf("id")).toInt();
    }
    //query.finish();

    return libraryTrackId;
}

/** Some code (eg. drag and drop) needs to just get a track's location, and it's
    not worth retrieving a whole TrackInfoObject.*/
QString TrackDAO::getTrackLocation(int trackId)
{
    //qDebug() << "TrackDAO::getTrackLocation"
    //         << QThread::currentThread() << m_database.connectionName();
    QSqlQuery query(m_database);
    QString trackLocation = "";
    query.prepare("SELECT track_locations.location FROM track_locations INNER JOIN library ON library.location = track_locations.id WHERE library.id=:id");
    query.bindValue(":id", trackId);
    if (!query.exec()) {
        qDebug() << query.lastError();
        return "";
    }
    while (query.next()) {
        trackLocation = query.value(query.record().indexOf("location")).toString();
    }
    //query.finish();

    return trackLocation;
}

/** Check if a track exists in the library table already.
    @param file_location The full path to the track on disk, including the filename.
    @return true if the track is found in the library table, false otherwise.
*/
bool TrackDAO::trackExistsInDatabase(QString absoluteFilePath)
{
    return (getTrackId(absoluteFilePath) != -1);
}

void TrackDAO::saveTrack(TrackPointer track) {

    if (track)
        saveTrack(track.data());
}

void TrackDAO::saveTrack(TrackInfoObject* pTrack) {
    if (!pTrack) {
        qWarning() << "TrackDAO::saveTrack() was given NULL track.";
    }
    // If track's id is not -1, then update, otherwise add.
    int trackId = pTrack->getId();
    if (trackId != -1) {
        if (pTrack->isDirty()) {
            
            
            //Write audio meta data, if enabled in the preferences
            if (m_pConfig && m_pConfig->getValueString(ConfigKey("[Library]","WriteAudioTags")).toInt() == 1) 
            {
    			if (pTrack->isLoaded())
    			{
    				qDebug() << "Track reports it is currently loaded, not saving metadata:" << pTrack->getTitle();
    				//don't remove from dirtytracks or call it clean
    				return;
    			}
    			else
		            writeAudioMetaData(pTrack);
		    }
		    
		    updateTrack(pTrack);
		    m_dirtyTracks.remove(trackId);
            emit(trackClean(trackId));
        } else {
            // We don't know why this is happening right now, but this assert is
            //failing. The condition is mostly harmless, so simply take
            //corrective action instead of asserting and warn about it in the
            //log -- rryan 12/2010

            // Q_ASSERT(!m_dirtyTracks.contains(trackId));
            if (!m_dirtyTracks.contains(trackId)) {
                qDebug() << "WARNING: Inconsistent state in TrackDAO. Track is clean while TrackDAO thinks it is dirty. Correcting. (updating anyway)";
                
                
                //Write audio meta data, if enabled in the preferences
		        if (m_pConfig && m_pConfig->getValueString(ConfigKey("[Library]","WriteAudioTags")).toInt() == 1) 
		        {
					if (pTrack->isLoaded())
					{
						qDebug() << "Track reports it is currently loaded, not saving metadata:" << pTrack->getTitle();
						return;
					}
					else
				        writeAudioMetaData(pTrack);
				}
				
				updateTrack(pTrack);
		        emit(trackClean(trackId));
            }

            //qDebug() << "Skipping track update for track" << pTrack->getId();
        }
    } else {
        addTrack(pTrack);
    }
}

bool TrackDAO::isDirty(int trackId) {
    return m_dirtyTracks.contains(trackId);
}

void TrackDAO::slotTrackDirty() {
    // This is a private slot that is connected to TIO's created by this
    // TrackDAO. It is a way for the track to ask that it be saved. The only
    // time this could be unsafe is when the TIO's reference count drops to
    // 0. When that happens, the TIO is deleted with QObject:deleteLater, so Qt
    // will wait for this slot to comlete.
    TrackInfoObject* pTrack = dynamic_cast<TrackInfoObject*>(sender());
    if (pTrack) {
        int id = pTrack->getId();
        if (id != -1) {
            m_dirtyTracks.insert(id);
            emit(trackDirty(id));
        }
    }
}

void TrackDAO::slotTrackChanged() {
    // This is a private slot that is connected to TIO's created by this
    // TrackDAO. It is a way for the track to ask that it be saved. The only
    // time this could be unsafe is when the TIO's reference count drops to
    // 0. When that happens, the TIO is deleted with QObject:deleteLater, so Qt
    // will wait for this slot to comlete.
    TrackInfoObject* pTrack = dynamic_cast<TrackInfoObject*>(sender());
    if (pTrack) {
        int id = pTrack->getId();
        if (id != -1) {
            emit(trackChanged(id));
        }
    }
}

void TrackDAO::slotTrackSave() {
    // This is a private slot that is connected to TIO's created by this
    // TrackDAO. It is a way for the track to ask that it be saved. The last
    // time it is used is when the track is being deleted (i.e. its reference
    // count has dropped to 0). The TIO is deleted with QObject:deleteLater, so
    // Qt will wait for this slot to comlete.
    TrackInfoObject* pTrack = dynamic_cast<TrackInfoObject*>(sender());
    if (pTrack) {
        saveTrack(pTrack);
    }
}

void TrackDAO::saveDirtyTracks() {
	qDebug() << "saving dirty tracks...";
    QHashIterator<int, TrackWeakPointer> it(m_tracks);
    while (it.hasNext()) {
        it.next();
        // Auto-cast from TrackWeakPointer to TrackPointer
        TrackPointer pTrack = it.value();
        if (pTrack && pTrack->isDirty()) {
            saveTrack(pTrack);
        }
    }
}

void TrackDAO::prepareTrackLocationsInsert(QSqlQuery& query) {
    query.prepare("INSERT INTO track_locations (location, directory, filename, filesize, fs_deleted, needs_verification) "
                  "VALUES (:location, :directory, :filename, :filesize, :fs_deleted, :needs_verification)");
}

void TrackDAO::bindTrackToTrackLocationsInsert(QSqlQuery& query, TrackInfoObject* pTrack) {
    query.bindValue(":location", pTrack->getLocation());
    query.bindValue(":directory", pTrack->getDirectory());
    query.bindValue(":filename", pTrack->getFilename());
    query.bindValue(":filesize", pTrack->getLength());
    // Should this check pTrack->exists()?
    query.bindValue(":fs_deleted", 0);
    query.bindValue(":needs_verification", 0);
}

void TrackDAO::prepareLibraryInsert(QSqlQuery& query) {
    query.prepare("INSERT INTO library (artist, title, album, year, genre, tracknumber, "
                  "filetype, location, comment, url, duration, rating, key, "
                  "bitrate, samplerate, cuepoint, bpm, replaygain, wavesummaryhex, "
                  "datetime_added, "
                  "timesplayed, "
                  "channels, mixxx_deleted, header_parsed, beats_version, beats) "
                  "VALUES (:artist, "
                  ":title, :album, :year, :genre, :tracknumber, "
                  ":filetype, :location, :comment, :url, :duration, :rating, :key, "
                  ":bitrate, :samplerate, :cuepoint, :bpm, :replaygain, :wavesummaryhex, "
                  ":datetime_added, "
                  ":timesplayed, "
                  ":channels, :mixxx_deleted, :header_parsed, :beats_version, :beats)");
}

void TrackDAO::bindTrackToLibraryInsert(QSqlQuery& query, TrackInfoObject* pTrack, int trackLocationId) {
    query.bindValue(":artist", pTrack->getArtist());
    query.bindValue(":title", pTrack->getTitle());
    query.bindValue(":album", pTrack->getAlbum());
    query.bindValue(":year", pTrack->getYear());
    query.bindValue(":genre", pTrack->getGenre());
    query.bindValue(":tracknumber", pTrack->getTrackNumber());
    query.bindValue(":filetype", pTrack->getType());
    query.bindValue(":location", trackLocationId);
    query.bindValue(":comment", pTrack->getComment());
    query.bindValue(":url", pTrack->getURL());
    query.bindValue(":duration", pTrack->getDuration());
    query.bindValue(":rating", pTrack->getRating());
    query.bindValue(":bitrate", pTrack->getBitrate());
    query.bindValue(":samplerate", pTrack->getSampleRate());
    query.bindValue(":cuepoint", pTrack->getCuePoint());

    query.bindValue(":replaygain", pTrack->getReplayGain());
    query.bindValue(":key", pTrack->getKey());
    const QByteArray* pWaveSummary = pTrack->getWaveSummary();
    query.bindValue(":wavesummaryhex", pWaveSummary ? *pWaveSummary : QVariant(QVariant::ByteArray));
    query.bindValue(":timesplayed", pTrack->getTimesPlayed());
    query.bindValue(":datetime_added", pTrack->getCreateDate());
    query.bindValue(":channels", pTrack->getChannels());
    query.bindValue(":mixxx_deleted", 0);
    query.bindValue(":header_parsed", pTrack->getHeaderParsed() ? 1 : 0);

    const QByteArray* pBeatsBlob = NULL;
    QString blobVersion = "";
    BeatsPointer pBeats = pTrack->getBeats();
    // Fall back on cached BPM
    double dBpm = pTrack->getBpm();

    if (pBeats) {
        pBeatsBlob = pBeats->toByteArray();
        blobVersion = pBeats->getVersion();
        dBpm = pBeats->getBpm();
    }

    query.bindValue(":bpm", dBpm);
    query.bindValue(":beats_version", blobVersion);
    query.bindValue(":beats", pBeatsBlob ? *pBeatsBlob : QVariant(QVariant::ByteArray));
    delete pBeatsBlob;
}

void TrackDAO::addTracks(QList<TrackInfoObject*> tracksToAdd) {
    QTime time;
    time.start();

    //Start the transaction
    m_database.transaction();

    QSqlQuery query(m_database);
    QSqlQuery query_finder(m_database);
    query_finder.prepare("SELECT id FROM track_locations WHERE location=:location");

    // Major time saver for having this outside the loop
    prepareTrackLocationsInsert(query);

    foreach (TrackInfoObject* pTrack, tracksToAdd) {
        bindTrackToTrackLocationsInsert(query, pTrack);

        int trackLocationId = -1;
        if (!query.exec()) {
            qDebug() << "Location " << pTrack->getLocation() << " is already in the DB";
            query.bindValue(":location", pTrack->getLocation());

            if (!query.exec()) {
                // We can't even select this, something is wrong.
                qDebug() << query.lastError();
                m_database.rollback();
                return;
            }
            while (query.next()) {
                trackLocationId = query.value(query.record().indexOf("id")).toInt();
            }
        } else {
            // Inserting succeeded, so just get the last rowid.
            QVariant lastInsert = query.lastInsertId();
            trackLocationId = lastInsert.toInt();
        }

        // To save time on future queries, setId the trackLocationId on the
        // track. This takes advantage of the fact that I know the
        // LibraryScanner doesn't use these tracks for anything. rryan 9/2010
        pTrack->setId(trackLocationId);
    }

    // Major time saver for having this outside the loop
    prepareLibraryInsert(query);

    foreach (TrackInfoObject* pTrack, tracksToAdd) {
        bindTrackToLibraryInsert(query, pTrack, pTrack->getId());

        if (!query.exec()) {
            qDebug() << "Failed to INSERT new track into library:"
                         << pTrack->getFilename()
                     << __FILE__ << __LINE__ << query.lastError();
            m_database.rollback();
            return;
        }

        int trackId = query.lastInsertId().toInt();

        if (trackId >= 0) {
            m_cueDao.saveTrackCues(trackId, pTrack);
        } else {
            qDebug() << "Could not get track ID to save the track cue points:"
                     << query.lastError();
        }

        // Undo the hack we did above by setting this track to its new id in the
        // database.
        pTrack->setId(trackId);
    }

    m_database.commit();

    qDebug() << "Writing tracks to database by TrackDAO::addTracks() took " << time.elapsed() << " ms";
}

int TrackDAO::addTrack(QFileInfo& fileInfo) {
    int trackId = -1;
    TrackInfoObject * pTrack = new TrackInfoObject(fileInfo);
    if (pTrack) {
        //Add the song to the database.
        addTrack(pTrack);
        trackId = pTrack->getId();
        delete pTrack;
    }
    return trackId;
}

int TrackDAO::addTrack(QString absoluteFilePath)
{
    QFileInfo fileInfo(absoluteFilePath);
    return addTrack(fileInfo);
}

void TrackDAO::addTrack(TrackInfoObject* pTrack)
{
    QTime time;
    time.start();

    //qDebug() << "TrackDAO::addTrack" << QThread::currentThread() << m_database.connectionName();
    //qDebug() << "TrackCollection::addTrack(), inserting into DB";
    Q_ASSERT(pTrack); //Why you be giving me NULL pTracks

    //Start the transaction
    m_database.transaction();

    QSqlQuery query(m_database);
    int trackLocationId = -1;

    // Insert the track location into the corresponding table. This will fail
    // silently if the location is already in the table because it has a UNIQUE
    // constraint.
    prepareTrackLocationsInsert(query);
    bindTrackToTrackLocationsInsert(query, pTrack);

    if (!query.exec()) {
        // Inserting into track_locations failed, so the file already
        // exists. Query for its id.
        query.prepare("SELECT id FROM track_locations WHERE location=:location");
        query.bindValue(":location", pTrack->getLocation());

        if (!query.exec()) {
            // We can't even select this, something is wrong.
            qDebug() << query.lastError();
            m_database.rollback();
            return;
        }
        while (query.next()) {
            trackLocationId = query.value(query.record().indexOf("id")).toInt();
        }
    } else {
        // Inserting succeeded, so just get the last rowid.
        QVariant lastInsert = query.lastInsertId();
        trackLocationId = lastInsert.toInt();
    }

    //Failure of this assert indicates that we were unable to insert the track
    //location into the table AND we could not retrieve the id of that track
    //location from the same table. "It shouldn't happen"... unless I screwed up
    //- Albert :)
    Q_ASSERT(trackLocationId >= 0);

    prepareLibraryInsert(query);
    bindTrackToLibraryInsert(query, pTrack, trackLocationId);

    int trackId = -1;

    if (!query.exec())
    {
        qDebug() << "Failed to INSERT new track into library"
                 << __FILE__ << __LINE__ << query.lastError();
        m_database.rollback();
        return;
    } else {
        // Inserting succeeded, so just get the last rowid.
        trackId = query.lastInsertId().toInt();
    }
    //query.finish();

    Q_ASSERT(trackId >= 0);

    if (trackId >= 0) {
        m_cueDao.saveTrackCues(trackId, pTrack);
    } else {
        qDebug() << "Could not get track ID to save the track cue points:"
                 << query.lastError();
    }

    pTrack->setId(trackId);
    pTrack->setDirty(false);

    //query.finish();

    //Commit the transaction
    m_database.commit();
    //qDebug() << "addTrack took" << time.elapsed() << "ms";
}

  /** Removes a track from the library track collection. */
void TrackDAO::removeTrack(int id)
{
    //qDebug() << "TrackDAO::removeTrack" << QThread::currentThread() << m_database.connectionName();
    Q_ASSERT(id >= 0);
    QSqlQuery query(m_database);

    //Mark the track as deleted!
    query.prepare("UPDATE library "
                  "SET mixxx_deleted=1 "
                  "WHERE id = " + QString("%1").arg(id));
    query.exec();
    //query.finish();

    //Print out any SQL error, if there was one.
    if (query.lastError().isValid()) {
        qDebug() << query.lastError();
    }
}

void TrackDAO::removeTracks(QList<int> ids) {
    QString idList = "";

    foreach (int id, ids) {
        idList.append(QString("%1,").arg(id));
    }

    // Strip the last ,
    if (idList.count() > 0) {
        idList.truncate(idList.count() - 1);
    }

    QSqlQuery query(m_database);
    query.prepare(QString("UPDATE library SET mixxx_deleted=1 WHERE id in (%1)").arg(idList));
    if (!query.exec()) {
        qDebug() << query.lastError();
    }
}

/*** If a track has been manually "removed" from Mixxx's library by the user via
     Mixxx's interface, this lets you add it back. When a track is removed,
     mixxx_deleted in the DB gets set to 1. This clears that, and makes it show
     up in the library views again.
     This function should get called if you drag-and-drop a file that's been
     "removed" from Mixxx back into the library view.
*/
void TrackDAO::unremoveTrack(int trackId)
{
    Q_ASSERT(trackId >= 0);
    QSqlQuery query(m_database);
    query.prepare("UPDATE library "
                  "SET mixxx_deleted=0 "
                  "WHERE id = " + QString("%1").arg(trackId));
    if (!query.exec()) {
        qDebug() << "Failed to set track" << trackId << "as undeleted" << query.lastError();
    }
}

// static
void TrackDAO::deleteTrack(TrackInfoObject* pTrack) {
    Q_ASSERT(pTrack);

    qDebug() << "Got deletion call for track" << pTrack << "ID" << pTrack->getId() << pTrack->getInfo();

    // Save dirty tracks.
    if (pTrack->isDirty())
    	pTrack->save();

    // if (iId != -1 && isDirty(iId)) {
    //     saveTrack(track);
    // }

    // Now Qt will delete it in the event loop.
    pTrack->deleteLater();
}

TrackPointer TrackDAO::getTrackFromDB(QSqlQuery &query) const
{
    if (!query.isValid()) {
        //query.exec();
    }

    //Print out any SQL error, if there was one.
    if (query.lastError().isValid()) {
        qDebug() << query.lastError();
    }

    int locationId = -1;
    while (query.next()) {
        // Good god! Assign query.record() to a freaking variable!
        int trackId = query.value(query.record().indexOf("id")).toInt();
        QString artist = query.value(query.record().indexOf("artist")).toString();
        QString title = query.value(query.record().indexOf("title")).toString();
        QString album = query.value(query.record().indexOf("album")).toString();
        QString year = query.value(query.record().indexOf("year")).toString();
        QString genre = query.value(query.record().indexOf("genre")).toString();
        QString tracknumber = query.value(query.record().indexOf("tracknumber")).toString();
        QString comment = query.value(query.record().indexOf("comment")).toString();
        QString url = query.value(query.record().indexOf("url")).toString();
        QString key = query.value(query.record().indexOf("key")).toString();
        int duration = query.value(query.record().indexOf("duration")).toInt();
        int bitrate = query.value(query.record().indexOf("bitrate")).toInt();
        int rating = query.value(query.record().indexOf("rating")).toInt();
        int samplerate = query.value(query.record().indexOf("samplerate")).toInt();
        int cuepoint = query.value(query.record().indexOf("cuepoint")).toInt();
        QString bpm = query.value(query.record().indexOf("bpm")).toString();
        QString replaygain = query.value(query.record().indexOf("replaygain")).toString();
        QByteArray* wavesummaryhex = new QByteArray(
            query.value(query.record().indexOf("wavesummaryhex")).toByteArray());
        int timesplayed = query.value(query.record().indexOf("timesplayed")).toInt();
        int played = query.value(query.record().indexOf("played")).toInt();
        int channels = query.value(query.record().indexOf("channels")).toInt();
        int filesize = query.value(query.record().indexOf("filesize")).toInt();
        QString filetype = query.value(query.record().indexOf("filetype")).toString();
        QString location = query.value(query.record().indexOf("location")).toString();
        bool header_parsed = query.value(query.record().indexOf("header_parsed")).toBool();

        TrackInfoObject* track = new TrackInfoObject(location, false);
        TrackPointer pTrack = TrackPointer(track, this->deleteTrack);

        // TIO already stats the file to see if it exists, what its length is,
        // etc. So don't bother setting it.
        //track->setLength(filesize);

        track->setId(trackId);
        track->setArtist(artist);
        track->setTitle(title);
        track->setAlbum(album);
        track->setYear(year);
        track->setGenre(genre);
        track->setTrackNumber(tracknumber);
        track->setRating(rating);
        track->setKey(key);

        track->setComment(comment);
        track->setURL(url);
        track->setDuration(duration);
        track->setBitrate(bitrate);
        track->setSampleRate(samplerate);
        track->setCuePoint((float)cuepoint);
        track->setBpm(bpm.toFloat());
        track->setReplayGain(replaygain.toFloat());
        track->setWaveSummary(wavesummaryhex, false);
        delete wavesummaryhex;

        QString beatsVersion = query.value(query.record().indexOf("beats_version")).toString();
        QByteArray beatsBlob = query.value(query.record().indexOf("beats")).toByteArray();
        BeatsPointer pBeats = BeatFactory::loadBeatsFromByteArray(pTrack, beatsVersion, &beatsBlob);
        if (pBeats) {
            pTrack->setBeats(pBeats);
        }

        track->setTimesPlayed(timesplayed);
        track->setPlayed(played);
        track->setChannels(channels);
        track->setType(filetype);
        track->setLocation(location);
        track->setHeaderParsed(header_parsed);

        track->setCuePoints(m_cueDao.getCuesForTrack(trackId));
        track->setDirty(false);

        // Listen to dirty and changed signals
        connect(track, SIGNAL(dirty()),
                this, SLOT(slotTrackDirty()));
        connect(track, SIGNAL(changed()),
                this, SLOT(slotTrackChanged()));
        connect(track, SIGNAL(save()),
                this, SLOT(slotTrackSave()));

        // Automatic conversion to a weak pointer
        m_tracks[trackId] = pTrack;
        m_trackCache.insert(trackId, new TrackPointer(pTrack));

        // If the header hasn't been parsed, parse it but only after we set the
        // track clean and hooked it up to the track cache, because this will
        // dirty it.
        if (!header_parsed) {
            pTrack->parse();
        }

        if (!pBeats && pTrack->getBpm() != 0.0f) {
            // The track has no stored beats but has a previously detected BPM
            // or a BPM loaded from metadata. Automatically create a beatgrid
            // for the track. This dirties the track so we have to do it after
            // all the signal connections, etc. are in place.
            BeatsPointer pBeats = BeatFactory::makeBeatGrid(pTrack, pTrack->getBpm(), 0.0f);
            pTrack->setBeats(pBeats);
        }

        return pTrack;
    }
    //query.finish();

    return TrackPointer();
}

TrackPointer TrackDAO::getTrack(int id) const
{
    //qDebug() << "TrackDAO::getTrack" << QThread::currentThread() << m_database.connectionName();

    // If the track cache contains the track, use it to get a strong reference
    // to the track. We do this first so that the QCache keeps track of the
    // least-recently-used track so that it expires them intelligently.
    if (m_trackCache.contains(id)) {
        TrackPointer& pTrack = *m_trackCache[id];

        // If the strong reference is still valid (it should be), then return
        // it. Otherwise query the DB for the track.
        if (pTrack)
            return pTrack;
    }

    // Next, check the weak-reference cache to see if the track was ever loaded
    // into memory. It's possible that something is currently using this track,
    // so its reference count is non-zero despite it not being present in the
    // track cache. m_tracks is a map of weak pointers to the tracks.
    if (m_tracks.contains(id)) {
        //qDebug() << "Returning cached TIO for track" << id;
        TrackPointer pTrack = m_tracks[id];

        // If the pointer to the cached copy is still valid, return
        // it. Otherwise, re-query the DB for the track.
        if (pTrack)
            return pTrack;
    }

    QTime time;
    time.start();
    QSqlQuery query(m_database);

    query.prepare(
        "SELECT library.id, artist, title, album, year, genre, tracknumber, "
        "filetype, rating, key, track_locations.location as location, "
        "track_locations.filesize as filesize, comment, url, duration, bitrate, "
        "samplerate, cuepoint, bpm, replaygain, wavesummaryhex, channels, "
        "header_parsed, timesplayed, played, beats_version, beats "
        "FROM Library "
        "INNER JOIN track_locations "
            "ON library.location = track_locations.id "
        "WHERE library.id=" + QString("%1").arg(id)
    );

    TrackPointer pTrack;

    if (query.exec()) {
         pTrack = getTrackFromDB(query);
    } else {
        qDebug() << QString("getTrack(%1)").arg(id) << query.lastError();
    }
    //qDebug() << "getTrack hit the database, took " << time.elapsed() << "ms";

    return pTrack;
}

/** Saves a track's info back to the database */
void TrackDAO::updateTrack(TrackInfoObject* pTrack)
{
    m_database.transaction();
    QTime time;
    time.start();
    Q_ASSERT(pTrack);
    //qDebug() << "TrackDAO::updateTrackInDatabase" << QThread::currentThread() << m_database.connectionName();

    //qDebug() << "Updating track" << pTrack->getInfo() << "in database...";

    int trackId = pTrack->getId();
    Q_ASSERT(trackId >= 0);

    QSqlQuery query(m_database);

    //Update everything but "location", since that's what we identify the track by.
    query.prepare("UPDATE library "
                  "SET artist=:artist, "
                  "title=:title, album=:album, year=:year, genre=:genre, "
                  "filetype=:filetype, tracknumber=:tracknumber, "
                  "comment=:comment, url=:url, duration=:duration, rating=:rating, key=:key, "
                  "bitrate=:bitrate, samplerate=:samplerate, cuepoint=:cuepoint, "
                  "bpm=:bpm, replaygain=:replaygain, wavesummaryhex=:wavesummaryhex, "
                  "timesplayed=:timesplayed, played=:played, "
                  "channels=:channels, header_parsed=:header_parsed, "
                  "beats_version=:beats_version, beats=:beats "
                  "WHERE id="+QString("%1").arg(trackId));
    query.bindValue(":artist", pTrack->getArtist());
    query.bindValue(":title", pTrack->getTitle());
    query.bindValue(":album", pTrack->getAlbum());
    query.bindValue(":year", pTrack->getYear());
    query.bindValue(":genre", pTrack->getGenre());
    query.bindValue(":filetype", pTrack->getType());
    query.bindValue(":tracknumber", pTrack->getTrackNumber());
    query.bindValue(":comment", pTrack->getComment());
    query.bindValue(":url", pTrack->getURL());
    query.bindValue(":duration", pTrack->getDuration());
    query.bindValue(":bitrate", pTrack->getBitrate());
    query.bindValue(":samplerate", pTrack->getSampleRate());
    query.bindValue(":cuepoint", pTrack->getCuePoint());

    query.bindValue(":replaygain", pTrack->getReplayGain());
    query.bindValue(":key", pTrack->getKey());
    query.bindValue(":rating", pTrack->getRating());
    const QByteArray* pWaveSummary = pTrack->getWaveSummary();
    query.bindValue(":wavesummaryhex", pWaveSummary ? *pWaveSummary : QVariant(QVariant::ByteArray));
    query.bindValue(":timesplayed", pTrack->getTimesPlayed());
    query.bindValue(":played", pTrack->getPlayed());
    query.bindValue(":channels", pTrack->getChannels());
    query.bindValue(":header_parsed", pTrack->getHeaderParsed() ? 1 : 0);
    //query.bindValue(":location", pTrack->getLocation());
<<<<<<< HEAD
    
=======

    BeatsPointer pBeats = pTrack->getBeats();
    QByteArray* pBeatsBlob = NULL;
    QString beatsVersion = "";
    double dBpm = pTrack->getBpm();

    if (pBeats) {
        pBeatsBlob = pBeats->toByteArray();
        beatsVersion = pBeats->getVersion();
        dBpm = pBeats->getBpm();
    }

    query.bindValue(":beats", pBeatsBlob ? *pBeatsBlob : QVariant(QVariant::ByteArray));
    query.bindValue(":beats_version", beatsVersion);
    query.bindValue(":bpm", dBpm);

>>>>>>> f05db7a6
    if (!query.exec()) {
        qDebug() << query.lastError();
        m_database.rollback();
        return;
    }

    if (query.numRowsAffected() == 0) {
        //qWarning() << "updateTrack had no effect: trackId" << trackId << "invalid";
        m_database.rollback();
        return;
    }

    //query.finish();

    //qDebug() << "Update track took : " << time.elapsed() << "ms. Now updating cues";
    time.start();
    m_cueDao.saveTrackCues(trackId, pTrack);
    m_database.commit();

    //qDebug() << "Update track in database took: " << time.elapsed() << "ms";
    time.start();
    pTrack->setDirty(false);
    //qDebug() << "Dirtying track took: " << time.elapsed() << "ms";
}

/** Mark all the tracks whose paths begin with libraryPath as invalid.
    That means we'll need to later check that those tracks actually
    (still) exist as part of the library scanning procedure. */
void TrackDAO::invalidateTrackLocationsInLibrary(QString libraryPath)
{
    //qDebug() << "TrackDAO::invalidateTrackLocations" << QThread::currentThread() << m_database.connectionName();
    //qDebug() << "invalidateTrackLocations(" << libraryPath << ")";
    libraryPath += "%"; //Add wildcard to SQL query to match subdirectories!

    QSqlQuery query(m_database);
    query.prepare("UPDATE track_locations "
                  "SET needs_verification=1 "
                  "WHERE directory LIKE :directory");
    query.bindValue(":directory", libraryPath);
    if (!query.exec()) {
        qDebug() << "Couldn't mark tracks in directory" << libraryPath <<  "as needing verification." << query.lastError();
    }
}

void TrackDAO::markTrackLocationAsVerified(QString location)
{
    //qDebug() << "TrackDAO::markTrackLocationAsVerified" << QThread::currentThread() << m_database.connectionName();
    //qDebug() << "markTrackLocationAsVerified()" << location;

    QSqlQuery query(m_database);
    query.prepare("UPDATE track_locations "
                  "SET needs_verification=0, fs_deleted=0 "
                  "WHERE location=:location");
    query.bindValue(":location", location);
    if (!query.exec()) {
        qDebug() << "Couldn't mark track" << location << " as verified." << query.lastError();
    }
}

void TrackDAO::markTracksInDirectoryAsVerified(QString directory)
{
    //qDebug() << "TrackDAO::markTracksInDirectoryAsVerified" << QThread::currentThread() << m_database.connectionName();
    //qDebug() << "markTracksInDirectoryAsVerified()" << directory;

    QSqlQuery query(m_database);
    query.prepare("UPDATE track_locations "
                  "SET needs_verification=0 "
                  "WHERE directory=:directory");
    query.bindValue(":directory", directory);
    if (!query.exec()) {
        qDebug() << "Couldn't mark tracks in" << directory << " as verified." << query.lastError();
    }
}

void TrackDAO::markUnverifiedTracksAsDeleted()
{
    //qDebug() << "TrackDAO::markUnverifiedTracksAsDeleted" << QThread::currentThread() << m_database.connectionName();
    //qDebug() << "markUnverifiedTracksAsDeleted()";

    QSqlQuery query(m_database);
    query.prepare("UPDATE track_locations "
                  "SET fs_deleted=1, needs_verification=0 "
                  "WHERE needs_verification=1");
    if (!query.exec()) {
        qDebug() << "Couldn't mark unverified tracks as deleted." << query.lastError();
    }

}

void TrackDAO::markTrackLocationsAsDeleted(QString directory)
{
    //qDebug() << "TrackDAO::markTrackLocationsAsDeleted" << QThread::currentThread() << m_database.connectionName();
    QSqlQuery query(m_database);
    query.prepare("UPDATE track_locations "
                  "SET fs_deleted=1 "
                  "WHERE directory=:directory");
    query.bindValue(":directory", directory);
    if (!query.exec()) {
        qDebug() << "Couldn't mark tracks in" << directory << "as deleted." << query.lastError();
    }
}

/** Look for moved files. Look for files that have been marked as "deleted on disk"
    and see if another "file" with the same name and filesize exists in the track_locations
    table. That means the file has moved instead of being deleted outright, and so
    we can salvage your existing metadata that you have in your DB (like cue points, etc.). */
void TrackDAO::detectMovedFiles()
{
    //This function should not start a transaction on it's own!
    //When it's called from libraryscanner.cpp, there already is a transaction
    //started!

    QSqlQuery query(m_database);
    QSqlQuery query2(m_database);
    int oldTrackLocationId = -1;
    int newTrackLocationId = -1;
    QString filename;
    int fileSize;

    query.prepare("SELECT id, filename, filesize FROM track_locations WHERE fs_deleted=1");
    query.exec();

    //For each track that's been "deleted" on disk...
    while (query.next()) {
        newTrackLocationId = -1; //Reset this var
        oldTrackLocationId = query.value(query.record().indexOf("id")).toInt();
        filename = query.value(query.record().indexOf("filename")).toString();
        fileSize = query.value(query.record().indexOf("filesize")).toInt();

        query2.prepare("SELECT id FROM track_locations WHERE "
                       "fs_deleted=0 AND "
                       "filename=:filename AND "
                       "filesize=:filesize");
        query2.bindValue(":filename", filename);
        query2.bindValue(":filesize", fileSize);
        Q_ASSERT(query2.exec());

        Q_ASSERT(query2.size() <= 1); //WTF duplicate tracks?
        while (query2.next())
        {
            newTrackLocationId = query2.value(query2.record().indexOf("id")).toInt();
        }

        //If we found a moved track...
        if (newTrackLocationId >= 0)
        {
            //qDebug() << "Found moved track!" << filename;

            //Remove old row from track_locations table
            query2.prepare("DELETE FROM track_locations WHERE "
                           "id=:id");
            query2.bindValue(":id", oldTrackLocationId);
            Q_ASSERT(query2.exec());

            //The library scanner will have added a new row to the Library
            //table which corresponds to the track in the new location. We need
            //to remove that so we don't end up with two rows in the library table
            //for the same track.
            query2.prepare("DELETE FROM library WHERE "
                           "location=:location");
            query2.bindValue(":location", newTrackLocationId);
            Q_ASSERT(query2.exec());

            //Update the location foreign key for the existing row in the library table
            //to point to the correct row in the track_locations table.
            query2.prepare("UPDATE library "
                           "SET location=:newloc WHERE location=:oldloc");
            query2.bindValue(":newloc", newTrackLocationId);
            query2.bindValue(":oldloc", oldTrackLocationId);
            Q_ASSERT(query2.exec());
        }
    }
}

void TrackDAO::clearCache()
{
    m_trackCache.clear();
    m_dirtyTracks.clear();
}

void TrackDAO::writeAudioMetaData(TrackInfoObject* pTrack){
    AudioTagger tagger(pTrack->getLocation());

    tagger.setArtist(pTrack->getArtist());
    tagger.setTitle(pTrack->getTitle());
    tagger.setGenre(pTrack->getGenre());
    tagger.setAlbum(pTrack->getAlbum());
    tagger.setComment(pTrack->getComment());
    tagger.setTracknumber(pTrack->getTrackNumber());
    tagger.setBpm(pTrack->getBpmStr());

    tagger.save();
}<|MERGE_RESOLUTION|>--- conflicted
+++ resolved
@@ -794,9 +794,6 @@
     query.bindValue(":channels", pTrack->getChannels());
     query.bindValue(":header_parsed", pTrack->getHeaderParsed() ? 1 : 0);
     //query.bindValue(":location", pTrack->getLocation());
-<<<<<<< HEAD
-    
-=======
 
     BeatsPointer pBeats = pTrack->getBeats();
     QByteArray* pBeatsBlob = NULL;
@@ -813,7 +810,6 @@
     query.bindValue(":beats_version", beatsVersion);
     query.bindValue(":bpm", dBpm);
 
->>>>>>> f05db7a6
     if (!query.exec()) {
         qDebug() << query.lastError();
         m_database.rollback();
