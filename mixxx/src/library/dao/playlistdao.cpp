--- conflicted
+++ resolved
@@ -393,7 +393,9 @@
     //query.finish();
 
     m_database.commit();
-<<<<<<< HEAD
+
+    emit(trackAdded(playlistId, trackId, position));
+    emit(changed(playlistId));
 }
 
 void PlaylistDAO::addToAutoDJQueue(int playlistId) {
@@ -420,9 +422,4 @@
     while(query.next()) {
         appendTrackToPlaylist(query.value(0).toInt(), autoDJId);
     }
-=======
-
-    emit(trackAdded(playlistId, trackId, position));
-    emit(changed(playlistId));
->>>>>>> 0a4d39c5
 }