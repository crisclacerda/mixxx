#include <QtDebug>

#include "library/itunesfeature.h"

#include "library/itunestrackmodel.h"
#include "library/itunesplaylistmodel.h"
#include "library/proxytrackmodel.h"

ITunesFeature::ITunesFeature(QObject* parent)
    : LibraryFeature(parent) {
<<<<<<< HEAD

    //Don't actually initialize these until the iTunes item in the sidebar is clicked.
    m_pITunesTrackModel = NULL;
    m_pTrackModelProxy = NULL;
=======
    m_pITunesTrackModel = new ITunesTrackModel();
    m_pITunesPlaylistModel = new ITunesPlaylistModel(m_pITunesTrackModel);
    m_pTrackModelProxy = new ProxyTrackModel(m_pITunesTrackModel);
    m_pTrackModelProxy->setFilterCaseSensitivity(Qt::CaseInsensitive);
    m_pTrackModelProxy->setSortCaseSensitivity(Qt::CaseInsensitive);

    QStringList list;
    for (int i = 0; i < m_pITunesPlaylistModel->numPlaylists(); ++i) {
        list << m_pITunesPlaylistModel->playlistTitle(i);
    }
    m_childModel.setStringList(list);
>>>>>>> a362f56e
}

ITunesFeature::~ITunesFeature() {

}

bool ITunesFeature::isSupported() {
    return (QFile::exists(MIXXX_ITUNES_DB_LOCATION));
}


QVariant ITunesFeature::title() {
    return tr("iTunes");
}

QIcon ITunesFeature::getIcon() {
    return QIcon(":/images/library/rhythmbox.png");
}

void ITunesFeature::activate() {
    qDebug("ITunesFeature::activate()");

    if (!m_pITunesTrackModel) {
        m_pITunesTrackModel = new ITunesTrackModel();
        m_pTrackModelProxy = new ProxyTrackModel(m_pITunesTrackModel);
        m_pTrackModelProxy->setFilterCaseSensitivity(Qt::CaseInsensitive);
        m_pTrackModelProxy->setSortCaseSensitivity(Qt::CaseInsensitive);
        //m_pITunesPlaylistModel = new ITunesPlaylistModel(m_pITunesTrackModel);
        // TODO(XXX) Populate m_childModel with playlist names.
    }

    emit(showTrackModel(m_pTrackModelProxy));
}

void ITunesFeature::activateChild(const QModelIndex& index) {
    qDebug() << "ITunesFeature::activateChild()" << index;
    QString playlist = index.data().toString();
    qDebug() << "Activating " << playlist;
    m_pITunesPlaylistModel->setPlaylist(playlist);
    emit(showTrackModel(m_pITunesPlaylistModel));
}

QAbstractItemModel* ITunesFeature::getChildModel() {
    return &m_childModel;
}

void ITunesFeature::onRightClick(const QPoint& globalPos) {
}

void ITunesFeature::onRightClickChild(const QPoint& globalPos, QModelIndex index) {
}

bool ITunesFeature::dropAccept(QUrl url) {
    return false;
}

bool ITunesFeature::dropAcceptChild(const QModelIndex& index, QUrl url) {
    return false;
}

bool ITunesFeature::dragMoveAccept(QUrl url) {
    return false;
}

bool ITunesFeature::dragMoveAcceptChild(const QModelIndex& index, QUrl url) {
    return false;
}<|MERGE_RESOLUTION|>--- conflicted
+++ resolved
@@ -8,24 +8,10 @@
 
 ITunesFeature::ITunesFeature(QObject* parent)
     : LibraryFeature(parent) {
-<<<<<<< HEAD
-
     //Don't actually initialize these until the iTunes item in the sidebar is clicked.
     m_pITunesTrackModel = NULL;
+    m_pITunesPlaylistModel = NULL;
     m_pTrackModelProxy = NULL;
-=======
-    m_pITunesTrackModel = new ITunesTrackModel();
-    m_pITunesPlaylistModel = new ITunesPlaylistModel(m_pITunesTrackModel);
-    m_pTrackModelProxy = new ProxyTrackModel(m_pITunesTrackModel);
-    m_pTrackModelProxy->setFilterCaseSensitivity(Qt::CaseInsensitive);
-    m_pTrackModelProxy->setSortCaseSensitivity(Qt::CaseInsensitive);
-
-    QStringList list;
-    for (int i = 0; i < m_pITunesPlaylistModel->numPlaylists(); ++i) {
-        list << m_pITunesPlaylistModel->playlistTitle(i);
-    }
-    m_childModel.setStringList(list);
->>>>>>> a362f56e
 }
 
 ITunesFeature::~ITunesFeature() {
@@ -50,11 +36,16 @@
 
     if (!m_pITunesTrackModel) {
         m_pITunesTrackModel = new ITunesTrackModel();
+        m_pITunesPlaylistModel = new ITunesPlaylistModel(m_pITunesTrackModel);
         m_pTrackModelProxy = new ProxyTrackModel(m_pITunesTrackModel);
         m_pTrackModelProxy->setFilterCaseSensitivity(Qt::CaseInsensitive);
         m_pTrackModelProxy->setSortCaseSensitivity(Qt::CaseInsensitive);
-        //m_pITunesPlaylistModel = new ITunesPlaylistModel(m_pITunesTrackModel);
-        // TODO(XXX) Populate m_childModel with playlist names.
+
+        QStringList list;
+        for (int i = 0; i < m_pITunesPlaylistModel->numPlaylists(); ++i) {
+            list << m_pITunesPlaylistModel->playlistTitle(i);
+        }
+        m_childModel.setStringList(list);
     }
 
     emit(showTrackModel(m_pTrackModelProxy));
