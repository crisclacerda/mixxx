#include <QtDebug>
#include <QMenu>
#include <QInputDialog>
#include <QFileDialog>
#include <QDesktopServices>

#include "library/playlistfeature.h"
#include "library/parser.h"
#include "library/parserm3u.h"
#include "library/parserpls.h"


#include "widget/wlibrary.h"
#include "widget/wlibrarysidebar.h"
#include "widget/wlibrarytextbrowser.h"
#include "library/trackcollection.h"
#include "library/playlisttablemodel.h"
#include "mixxxkeyboard.h"
#include "treeitem.h"

PlaylistFeature::PlaylistFeature(QObject* parent, TrackCollection* pTrackCollection)
        : LibraryFeature(parent),
         // m_pTrackCollection(pTrackCollection),
          m_playlistDao(pTrackCollection->getPlaylistDAO()),
          m_trackDao(pTrackCollection->getTrackDAO()),
          m_playlistTableModel(this, pTrackCollection->getDatabase()) {
    m_pPlaylistTableModel = new PlaylistTableModel(this, pTrackCollection);

    m_pCreatePlaylistAction = new QAction(tr("New Playlist"),this);
    connect(m_pCreatePlaylistAction, SIGNAL(triggered()),
            this, SLOT(slotCreatePlaylist()));

    m_pDeletePlaylistAction = new QAction(tr("Remove"),this);
    connect(m_pDeletePlaylistAction, SIGNAL(triggered()),
            this, SLOT(slotDeletePlaylist()));

    m_pRenamePlaylistAction = new QAction(tr("Rename"),this);
    connect(m_pRenamePlaylistAction, SIGNAL(triggered()),
            this, SLOT(slotRenamePlaylist()));

    m_pLockPlaylistAction = new QAction(tr("Lock"),this);
    connect(m_pLockPlaylistAction, SIGNAL(triggered()),
            this, SLOT(slotTogglePlaylistLock()));

    m_pImportPlaylistAction = new QAction(tr("Import Playlist"),this);
    connect(m_pImportPlaylistAction, SIGNAL(triggered()),
            this, SLOT(slotImportPlaylist()));

    // Setup the sidebar playlist model
    m_playlistTableModel.setTable("Playlists");
    m_playlistTableModel.setFilter("hidden=0");
    m_playlistTableModel.removeColumn(m_playlistTableModel.fieldIndex("id"));
    m_playlistTableModel.removeColumn(m_playlistTableModel.fieldIndex("position"));
    m_playlistTableModel.removeColumn(m_playlistTableModel.fieldIndex("date_created"));
    m_playlistTableModel.removeColumn(m_playlistTableModel.fieldIndex("date_modified"));
    m_playlistTableModel.setSort(m_playlistTableModel.fieldIndex("name"),
                                 Qt::AscendingOrder);
    m_playlistTableModel.select();
    
	//construct child model
    TreeItem *rootItem = new TreeItem();

    int idColumn = m_playlistTableModel.record().indexOf("name");
    for (int row = 0; row < m_playlistTableModel.rowCount(); ++row) {
            QModelIndex ind = m_playlistTableModel.index(row, idColumn);
            QString playlist_name = m_playlistTableModel.data(ind).toString();
            TreeItem *playlist_item = new TreeItem(playlist_name, playlist_name, this, rootItem);
            int playlistID = m_playlistDao.getPlaylistIdFromName(playlist_name);
            bool locked = m_playlistDao.isPlaylistLocked(playlistID);
            
            if (locked) {
                playlist_item->setIcon(QIcon(":/images/library/ic_library_locked.png"));
            }
            else {
                playlist_item->setIcon(QIcon());
            }
            
            
            rootItem->appendChild(playlist_item);
            
    }
    m_childModel.setRootItem(rootItem);
}

PlaylistFeature::~PlaylistFeature() {
    delete m_pPlaylistTableModel;
    delete m_pCreatePlaylistAction;
    delete m_pDeletePlaylistAction;
    delete m_pImportPlaylistAction;
    delete m_pRenamePlaylistAction;
    delete m_pLockPlaylistAction;
}

QVariant PlaylistFeature::title() {
    return tr("Playlists");
}

QIcon PlaylistFeature::getIcon() {
    return QIcon(":/images/library/ic_library_playlist.png");
}


void PlaylistFeature::bindWidget(WLibrarySidebar* sidebarWidget,
                                 WLibrary* libraryWidget,
                                 MixxxKeyboard* keyboard) {
    WLibraryTextBrowser* edit = new WLibraryTextBrowser(libraryWidget);
    connect(this, SIGNAL(showPage(const QUrl&)),
            edit, SLOT(setSource(const QUrl&)));
    libraryWidget->registerView("PLAYLISTHOME", edit);
}

void PlaylistFeature::activate() {
    emit(showPage(QUrl("qrc:/html/playlists.html")));
    emit(switchToView("PLAYLISTHOME"));
}

void PlaylistFeature::activateChild(const QModelIndex& index) {
    //qDebug() << "PlaylistFeature::activateChild()" << index;

    //Switch the playlist table model's playlist.
    QString playlistName = index.data().toString();
    int playlistId = m_playlistDao.getPlaylistIdFromName(playlistName);
    m_pPlaylistTableModel->setPlaylist(playlistId);
    emit(showTrackModel(m_pPlaylistTableModel));
}

void PlaylistFeature::onRightClick(const QPoint& globalPos) {
    m_lastRightClickedIndex = QModelIndex();

    //Create the right-click menu
    QMenu menu(NULL);
    menu.addAction(m_pCreatePlaylistAction);
    menu.exec(globalPos);
}

void PlaylistFeature::onRightClickChild(const QPoint& globalPos, QModelIndex index) {
    //Save the model index so we can get it in the action slots...
    m_lastRightClickedIndex = index;
    QString playlistName = index.data().toString();
    int playlistId = m_playlistDao.getPlaylistIdFromName(playlistName);
    bool locked = m_playlistDao.isPlaylistLocked(playlistId);
    m_pDeletePlaylistAction->setEnabled(!locked);
    m_pRenamePlaylistAction->setEnabled(!locked);
        
    if (locked) {
        m_pLockPlaylistAction->setText(tr("Unlock"));
    }
    else {
        m_pLockPlaylistAction->setText(tr("Lock"));
    }
    
    //Create the right-click menu
    QMenu menu(NULL);
    menu.addAction(m_pCreatePlaylistAction);
    menu.addSeparator();
    menu.addAction(m_pRenamePlaylistAction);
    menu.addAction(m_pDeletePlaylistAction);
    menu.addAction(m_pLockPlaylistAction);
    menu.addSeparator();
    menu.addAction(m_pImportPlaylistAction);
    menu.exec(globalPos);
}

void PlaylistFeature::slotCreatePlaylist() {
    QString name;
    bool validNameGiven = false;

    do {
        bool ok = false;
        name = QInputDialog::getText(NULL,
                                     tr("New Playlist"),
                                     tr("Playlist name:"),
                                     QLineEdit::Normal,
                                     tr("New Playlist"),
                                     &ok).trimmed();
                                             
        if (!ok)
            return;

        int existingId = m_playlistDao.getPlaylistIdFromName(name);
        
        if (existingId != -1) {
            QMessageBox::warning(NULL,
                                 tr("Playlist Creation Failed"),
                                 tr("A playlist by that name already exists."));
        }
        else if (name.isEmpty()) {
            QMessageBox::warning(NULL,
                                 tr("Playlist Creation Failed"),
                                 tr("A playlist cannot have a blank name."));
        }
        else {
            validNameGiven = true;
        }
                                             
    } while (!validNameGiven);

    bool playlistCreated = m_playlistDao.createPlaylist(name);

    if (playlistCreated) {
        clearChildModel();
        m_playlistTableModel.select();
        constructChildModel();
        emit(featureUpdated());
        //Switch the view to the new playlist.
        int playlistId = m_playlistDao.getPlaylistIdFromName(name);
        m_pPlaylistTableModel->setPlaylist(playlistId);
        // TODO(XXX) set sidebar selection
        emit(showTrackModel(m_pPlaylistTableModel));
    }
    else {
        QMessageBox::warning(NULL,
                             tr("Playlist Creation Failed"),
                             tr("An unknown error occurred while creating playlist: ")
                              + name);
    }
}

void PlaylistFeature::slotRenamePlaylist()
{
    qDebug() << "slotRenamePlaylist()";

    QString oldName = m_lastRightClickedIndex.data().toString();
    int playlistId = m_playlistDao.getPlaylistIdFromName(oldName);
    
    QString newName;
    bool validNameGiven = false;
    
    do {
        bool ok = false;
        newName = QInputDialog::getText(NULL,
                                        tr("Rename Playlist"),
                                        tr("New playlist name:"),
                                        QLineEdit::Normal,
                                        oldName,
                                        &ok).trimmed();
  
        if (!ok || oldName == newName) {
            return;
        }

        int existingId = m_playlistDao.getPlaylistIdFromName(newName);
        
        if (existingId != -1) {
            QMessageBox::warning(NULL,
                                tr("Renaming Playlist Failed"),
                                tr("A playlist by that name already exists."));
        }
        else if (newName.isEmpty()) {
            QMessageBox::warning(NULL,
                                tr("Renaming Playlist Failed"),
                                tr("A playlist cannot have a blank name."));
        }
        else {
            validNameGiven = true;
        }
    } while (!validNameGiven);

    m_playlistDao.renamePlaylist(playlistId, newName);
    clearChildModel();
    m_playlistTableModel.select();
    constructChildModel();
    emit(featureUpdated());
    m_pPlaylistTableModel->setPlaylist(playlistId);
}


void PlaylistFeature::slotTogglePlaylistLock()
{
    QString playlistName = m_lastRightClickedIndex.data().toString();
    int playlistId = m_playlistDao.getPlaylistIdFromName(playlistName);
    bool locked = !m_playlistDao.isPlaylistLocked(playlistId);

    if (!m_playlistDao.setPlaylistLocked(playlistId, locked)) {
        qDebug() << "Failed to toggle lock of playlistId " << playlistId;
    }

    TreeItem* playlistItem = m_childModel.getItem(m_lastRightClickedIndex);

    if (locked) {
        playlistItem->setIcon(QIcon(":/images/library/ic_library_locked.png"));
    }
    else {
        playlistItem->setIcon(QIcon());
    }
}

void PlaylistFeature::slotDeletePlaylist()
{
    //qDebug() << "slotDeletePlaylist() row:" << m_lastRightClickedIndex.data();
    int playlistId = m_playlistDao.getPlaylistIdFromName(m_lastRightClickedIndex.data().toString());
    
    if (m_lastRightClickedIndex.isValid() &&
        !m_playlistDao.isPlaylistLocked(playlistId)) {
        Q_ASSERT(playlistId >= 0);
        
        clearChildModel();
        m_playlistDao.deletePlaylist(playlistId);
        m_playlistTableModel.select();
        constructChildModel();
        emit(featureUpdated());
    }
    
}

bool PlaylistFeature::dropAccept(QUrl url) {
    return false;
}

bool PlaylistFeature::dropAcceptChild(const QModelIndex& index, QUrl url) {
    //TODO: Filter by supported formats regex and reject anything that doesn't match.
    QString playlistName = index.data().toString();
    int playlistId = m_playlistDao.getPlaylistIdFromName(playlistName);
    //m_playlistDao.appendTrackToPlaylist(url.toLocalFile(), playlistId);

    // If a track is dropped onto a playlist's name, but the track isn't in the
    // library, then add the track to the library before adding it to the
    // playlist.
    QFileInfo file(url.toLocalFile());
    QString location = file.absoluteFilePath();

    // XXX: Possible WTF alert - Previously we thought we needed toString() here
    // but what you actually want in any case when converting a QUrl to a file
    // system path is QUrl::toLocalFile(). This is the second time we have
    // flip-flopped on this, but I think toLocalFile() should work in any
    // case. toString() absolutely does not work when you pass the result to a
    // QFileInfo. rryan 9/2010

    int trackId = m_trackDao.getTrackId(location);

    if (trackId == -1) {
        trackId = m_trackDao.addTrack(file);
    }

    if (trackId == -1)
        return false;

    // appendTrackToPlaylist doesn't return whether it succeeded, so assume it
    // did.
    m_playlistDao.appendTrackToPlaylist(trackId, playlistId);
    return true;
}

bool PlaylistFeature::dragMoveAccept(QUrl url) {
    return false;
}

bool PlaylistFeature::dragMoveAcceptChild(const QModelIndex& index, QUrl url) {
    //TODO: Filter by supported formats regex and reject anything that doesn't match.

    QString playlistName = index.data().toString();
    int playlistId = m_playlistDao.getPlaylistIdFromName(playlistName);
    bool locked = m_playlistDao.isPlaylistLocked(playlistId);
    
    return !locked;
}

TreeItemModel* PlaylistFeature::getChildModel() {
    return &m_childModel;
}
/**
  * Purpose: When inserting or removing playlists,
  * we require the sidebar model not to reset.
  * This method queries the database and does dynamic insertion 
*/
void PlaylistFeature::constructChildModel()
{
    QList<TreeItem*> data_list;
    int idColumn = m_playlistTableModel.record().indexOf("name");
    //Access the invisible root item
    TreeItem* root = m_childModel.getItem(QModelIndex());
    //Create new TreeItems for the playlists in the database
    for (int row = 0; row < m_playlistTableModel.rowCount(); ++row) {
            QModelIndex ind = m_playlistTableModel.index(row, idColumn);
            QString playlist_name = m_playlistTableModel.data(ind).toString();
<<<<<<< HEAD
            //Create the TreeItem whose parent is the invisible root item
            TreeItem* item = new TreeItem(playlist_name, playlist_name, this, root );
            data_list.append(item);
    }
    //Append all the newly created TreeItems in a dynamic way to the childmodel
    m_childModel.insertRows(data_list, 0, m_playlistTableModel.rowCount());  
=======
            data_list.insert(row,playlist_name);
            
            int playlistID = m_playlistDao.getPlaylistIdFromName(playlist_name);
            bool locked = m_playlistDao.isPlaylistLocked(playlistID);
            TreeItem* playlist_item = m_childModel.getItem(ind);
            
            if (locked) {
                playlist_item->setIcon(QIcon(":/images/library/ic_library_locked.png"));
            }
            else {
                playlist_item->setIcon(QIcon());
            }
    }
    
    m_childModel.insertRows(data_list, 0, m_playlistTableModel.rowCount());

    for (int row = 0; row < m_childModel.rowCount(); ++row) {
        QModelIndex ind = m_childModel.index(row, 0);
        QString playlist_name = m_childModel.data(ind, Qt::DisplayRole).toString();
        int playlistID = m_playlistDao.getPlaylistIdFromName(playlist_name);
        bool locked = m_playlistDao.isPlaylistLocked(playlistID);
        TreeItem* playlist_item = m_childModel.getItem(ind);
        
        if (locked) {
            playlist_item->setIcon(QIcon(":/images/library/ic_library_locked.png"));
        }
        else {
            playlist_item->setIcon(QIcon());
        }
    }
>>>>>>> 8578ec51
}
/**
  * Clears the child model dynamically, but the invisible root item remains
  */
void PlaylistFeature::clearChildModel()
{
    m_childModel.removeRows(0,m_playlistTableModel.rowCount());
}
void PlaylistFeature::slotImportPlaylist()
{
    qDebug() << "slotImportPlaylist() row:" ; //<< m_lastRightClickedIndex.data();


    QString playlist_file = QFileDialog::getOpenFileName
            (
            NULL,
            tr("Import Playlist"),
            QDesktopServices::storageLocation(QDesktopServices::MusicLocation),
            tr("Playlist Files (*.m3u *.pls)") 
            );
    //Exit method if user cancelled the open dialog.
    if (playlist_file.isNull() || playlist_file.isEmpty() ) return;

    Parser* playlist_parser = NULL;
    
    if(playlist_file.endsWith(".m3u", Qt::CaseInsensitive))
    {
        playlist_parser = new ParserM3u();
    }
    else if(playlist_file.endsWith(".pls", Qt::CaseInsensitive))
    {
        playlist_parser = new ParserPls();
    }
    else
    {
        return;
    }
    QList<QString> entries = playlist_parser->parse(playlist_file);
    
    //Iterate over the List that holds URLs of playlist entires
    for (int i = 0; i < entries.size(); ++i) {
        m_pPlaylistTableModel->addTrack(QModelIndex(), entries[i]);
        
    }
 
    //delete the parser object
    if(playlist_parser) delete playlist_parser;  
}<|MERGE_RESOLUTION|>--- conflicted
+++ resolved
@@ -49,37 +49,14 @@
     // Setup the sidebar playlist model
     m_playlistTableModel.setTable("Playlists");
     m_playlistTableModel.setFilter("hidden=0");
-    m_playlistTableModel.removeColumn(m_playlistTableModel.fieldIndex("id"));
-    m_playlistTableModel.removeColumn(m_playlistTableModel.fieldIndex("position"));
-    m_playlistTableModel.removeColumn(m_playlistTableModel.fieldIndex("date_created"));
-    m_playlistTableModel.removeColumn(m_playlistTableModel.fieldIndex("date_modified"));
     m_playlistTableModel.setSort(m_playlistTableModel.fieldIndex("name"),
                                  Qt::AscendingOrder);
     m_playlistTableModel.select();
-    
-	//construct child model
+
+    //construct child model
     TreeItem *rootItem = new TreeItem();
-
-    int idColumn = m_playlistTableModel.record().indexOf("name");
-    for (int row = 0; row < m_playlistTableModel.rowCount(); ++row) {
-            QModelIndex ind = m_playlistTableModel.index(row, idColumn);
-            QString playlist_name = m_playlistTableModel.data(ind).toString();
-            TreeItem *playlist_item = new TreeItem(playlist_name, playlist_name, this, rootItem);
-            int playlistID = m_playlistDao.getPlaylistIdFromName(playlist_name);
-            bool locked = m_playlistDao.isPlaylistLocked(playlistID);
-            
-            if (locked) {
-                playlist_item->setIcon(QIcon(":/images/library/ic_library_locked.png"));
-            }
-            else {
-                playlist_item->setIcon(QIcon());
-            }
-            
-            
-            rootItem->appendChild(playlist_item);
-            
-    }
     m_childModel.setRootItem(rootItem);
+    constructChildModel();
 }
 
 PlaylistFeature::~PlaylistFeature() {
@@ -138,17 +115,15 @@
     m_lastRightClickedIndex = index;
     QString playlistName = index.data().toString();
     int playlistId = m_playlistDao.getPlaylistIdFromName(playlistName);
+
+
     bool locked = m_playlistDao.isPlaylistLocked(playlistId);
     m_pDeletePlaylistAction->setEnabled(!locked);
     m_pRenamePlaylistAction->setEnabled(!locked);
-        
-    if (locked) {
-        m_pLockPlaylistAction->setText(tr("Unlock"));
-    }
-    else {
-        m_pLockPlaylistAction->setText(tr("Lock"));
-    }
-    
+
+    m_pLockPlaylistAction->setText(locked ? tr("Unlock") : tr("Lock"));
+
+
     //Create the right-click menu
     QMenu menu(NULL);
     menu.addAction(m_pCreatePlaylistAction);
@@ -173,12 +148,12 @@
                                      QLineEdit::Normal,
                                      tr("New Playlist"),
                                      &ok).trimmed();
-                                             
+
         if (!ok)
             return;
 
         int existingId = m_playlistDao.getPlaylistIdFromName(name);
-        
+
         if (existingId != -1) {
             QMessageBox::warning(NULL,
                                  tr("Playlist Creation Failed"),
@@ -192,7 +167,7 @@
         else {
             validNameGiven = true;
         }
-                                             
+
     } while (!validNameGiven);
 
     bool playlistCreated = m_playlistDao.createPlaylist(name);
@@ -222,10 +197,16 @@
 
     QString oldName = m_lastRightClickedIndex.data().toString();
     int playlistId = m_playlistDao.getPlaylistIdFromName(oldName);
-    
+    bool locked = m_playlistDao.isPlaylistLocked(playlistId);
+
+    if (locked) {
+        qDebug() << "Skipping playlist rename because playlist" << playlistId << "is locked.";
+        return;
+    }
+
     QString newName;
     bool validNameGiven = false;
-    
+
     do {
         bool ok = false;
         newName = QInputDialog::getText(NULL,
@@ -234,13 +215,13 @@
                                         QLineEdit::Normal,
                                         oldName,
                                         &ok).trimmed();
-  
+
         if (!ok || oldName == newName) {
             return;
         }
 
         int existingId = m_playlistDao.getPlaylistIdFromName(newName);
-        
+
         if (existingId != -1) {
             QMessageBox::warning(NULL,
                                 tr("Renaming Playlist Failed"),
@@ -276,31 +257,31 @@
     }
 
     TreeItem* playlistItem = m_childModel.getItem(m_lastRightClickedIndex);
-
-    if (locked) {
-        playlistItem->setIcon(QIcon(":/images/library/ic_library_locked.png"));
-    }
-    else {
-        playlistItem->setIcon(QIcon());
-    }
+    playlistItem->setIcon(locked ? QIcon(":/images/library/ic_library_locked.png") : QIcon());
 }
 
 void PlaylistFeature::slotDeletePlaylist()
 {
     //qDebug() << "slotDeletePlaylist() row:" << m_lastRightClickedIndex.data();
     int playlistId = m_playlistDao.getPlaylistIdFromName(m_lastRightClickedIndex.data().toString());
-    
+    bool locked = m_playlistDao.isPlaylistLocked(playlistId);
+
+    if (locked) {
+        qDebug() << "Skipping playlist deletion because playlist" << playlistId << "is locked.";
+        return;
+    }
+
     if (m_lastRightClickedIndex.isValid() &&
         !m_playlistDao.isPlaylistLocked(playlistId)) {
         Q_ASSERT(playlistId >= 0);
-        
+
         clearChildModel();
         m_playlistDao.deletePlaylist(playlistId);
         m_playlistTableModel.select();
         constructChildModel();
         emit(featureUpdated());
     }
-    
+
 }
 
 bool PlaylistFeature::dropAccept(QUrl url) {
@@ -351,7 +332,7 @@
     QString playlistName = index.data().toString();
     int playlistId = m_playlistDao.getPlaylistIdFromName(playlistName);
     bool locked = m_playlistDao.isPlaylistLocked(playlistId);
-    
+
     return !locked;
 }
 
@@ -361,58 +342,34 @@
 /**
   * Purpose: When inserting or removing playlists,
   * we require the sidebar model not to reset.
-  * This method queries the database and does dynamic insertion 
+  * This method queries the database and does dynamic insertion
 */
 void PlaylistFeature::constructChildModel()
 {
     QList<TreeItem*> data_list;
+    int nameColumn = m_playlistTableModel.record().indexOf("name");
     int idColumn = m_playlistTableModel.record().indexOf("name");
+
     //Access the invisible root item
     TreeItem* root = m_childModel.getItem(QModelIndex());
     //Create new TreeItems for the playlists in the database
     for (int row = 0; row < m_playlistTableModel.rowCount(); ++row) {
-            QModelIndex ind = m_playlistTableModel.index(row, idColumn);
-            QString playlist_name = m_playlistTableModel.data(ind).toString();
-<<<<<<< HEAD
-            //Create the TreeItem whose parent is the invisible root item
-            TreeItem* item = new TreeItem(playlist_name, playlist_name, this, root );
-            data_list.append(item);
-    }
+        QModelIndex ind = m_playlistTableModel.index(row, nameColumn);
+        QString playlist_name = m_playlistTableModel.data(ind).toString();
+        ind = m_playlistTableModel.index(row, idColumn);
+        int playlist_id = m_playlistTableModel.data(ind).toInt();
+        bool locked = m_playlistDao.isPlaylistLocked(playlist_id);
+
+        //Create the TreeItem whose parent is the invisible root item
+        TreeItem* item = new TreeItem(playlist_name, playlist_name, this, root);
+        item->setIcon(locked ? QIcon(":/images/library/ic_library_locked.png") : QIcon());
+        data_list.append(item);
+    }
+
     //Append all the newly created TreeItems in a dynamic way to the childmodel
-    m_childModel.insertRows(data_list, 0, m_playlistTableModel.rowCount());  
-=======
-            data_list.insert(row,playlist_name);
-            
-            int playlistID = m_playlistDao.getPlaylistIdFromName(playlist_name);
-            bool locked = m_playlistDao.isPlaylistLocked(playlistID);
-            TreeItem* playlist_item = m_childModel.getItem(ind);
-            
-            if (locked) {
-                playlist_item->setIcon(QIcon(":/images/library/ic_library_locked.png"));
-            }
-            else {
-                playlist_item->setIcon(QIcon());
-            }
-    }
-    
     m_childModel.insertRows(data_list, 0, m_playlistTableModel.rowCount());
-
-    for (int row = 0; row < m_childModel.rowCount(); ++row) {
-        QModelIndex ind = m_childModel.index(row, 0);
-        QString playlist_name = m_childModel.data(ind, Qt::DisplayRole).toString();
-        int playlistID = m_playlistDao.getPlaylistIdFromName(playlist_name);
-        bool locked = m_playlistDao.isPlaylistLocked(playlistID);
-        TreeItem* playlist_item = m_childModel.getItem(ind);
-        
-        if (locked) {
-            playlist_item->setIcon(QIcon(":/images/library/ic_library_locked.png"));
-        }
-        else {
-            playlist_item->setIcon(QIcon());
-        }
-    }
->>>>>>> 8578ec51
-}
+}
+
 /**
   * Clears the child model dynamically, but the invisible root item remains
   */
@@ -423,20 +380,19 @@
 void PlaylistFeature::slotImportPlaylist()
 {
     qDebug() << "slotImportPlaylist() row:" ; //<< m_lastRightClickedIndex.data();
-
 
     QString playlist_file = QFileDialog::getOpenFileName
             (
             NULL,
             tr("Import Playlist"),
             QDesktopServices::storageLocation(QDesktopServices::MusicLocation),
-            tr("Playlist Files (*.m3u *.pls)") 
+            tr("Playlist Files (*.m3u *.pls)")
             );
     //Exit method if user cancelled the open dialog.
     if (playlist_file.isNull() || playlist_file.isEmpty() ) return;
 
     Parser* playlist_parser = NULL;
-    
+
     if(playlist_file.endsWith(".m3u", Qt::CaseInsensitive))
     {
         playlist_parser = new ParserM3u();
@@ -450,13 +406,13 @@
         return;
     }
     QList<QString> entries = playlist_parser->parse(playlist_file);
-    
+
     //Iterate over the List that holds URLs of playlist entires
     for (int i = 0; i < entries.size(); ++i) {
         m_pPlaylistTableModel->addTrack(QModelIndex(), entries[i]);
-        
-    }
- 
+
+    }
+
     //delete the parser object
-    if(playlist_parser) delete playlist_parser;  
+    if(playlist_parser) delete playlist_parser;
 }