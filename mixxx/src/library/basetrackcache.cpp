// basetrackcache.cpp
// Created 7/3/2011 by RJ Ryan (rryan@mit.edu)

#include "library/basetrackcache.h"

#include "library/trackcollection.h"
#include "library/searchqueryparser.h"

namespace {

const bool sDebug = false;

const QHash<QString, int> buildReverseIndex(const QList<QString> items) {
    int i = 0;
    QHash<QString, int> index;
    foreach (const QString item, items) {
        index[item] = i++;
    }
    return index;
}

}  // namespace

BaseTrackCache::BaseTrackCache(TrackCollection* pTrackCollection,
                               QString tableName,
                               QString idColumn,
                               QList<QString> columns,
                               bool isCaching)
        : QObject(),
          m_tableName(tableName),
          m_idColumn(idColumn),
          m_columns(columns),
          m_columnsJoined(m_columns.join(",")),
          m_columnIndex(buildReverseIndex(m_columns)),
          m_bIndexBuilt(false),
          m_bIsCaching(isCaching),
          m_pTrackCollection(pTrackCollection),
          m_trackDAO(m_pTrackCollection->getTrackDAO()),
          m_database(m_pTrackCollection->getDatabase()),
          m_pQueryParser(new SearchQueryParser(m_pTrackCollection->getDatabase())) {
    m_searchColumns << "artist"
                    << "album"
                    << "location"
                    << "comment"
                    << "title"
                    << "genre";

    // Convert all the search column names to their field indexes because we use
    // them a bunch.
    m_searchColumnIndices.resize(m_searchColumns.size());
    for (int i = 0; i < m_searchColumns.size(); ++i) {
        m_searchColumnIndices[i] = m_columnIndex.value(m_searchColumns[i], -1);
    }
    
    // Duplicated from searchqueryparser.cpp
    m_numericFilters << "year"
                     << "track"
                     << "bpm"
                     << "duration"
                     << "played"
                     << "rating"
                     << "bitrate";
    m_operatorMatcher = QRegExp("^(>|>=|=|<|<=)(.*)$");
    m_numericFilterMatcher = QRegExp(QString("^(%1):(.*)$").arg(m_numericFilters.join("|")));
    m_stringFilterMatcher = QRegExp(QString("^(%1):(.*)$").arg(m_searchColumns.join("|")));
}

BaseTrackCache::~BaseTrackCache() {
    delete m_pQueryParser;
}

const QStringList BaseTrackCache::columns() const {
    return m_columns;
}

int BaseTrackCache::columnCount() const {
    return m_columns.size();
}

int BaseTrackCache::fieldIndex(const QString columnName) const {
    return m_columnIndex.value(columnName, -1);
}

void BaseTrackCache::slotTracksAdded(QSet<int> trackIds) {
    if (sDebug) {
        qDebug() << this << "slotTracksAdded" << trackIds.size();
    }
    updateTracksInIndex(trackIds);
}

void BaseTrackCache::slotDbTrackAdded(TrackPointer pTrack) {
    if (sDebug) {
        qDebug() << this << "slotDbTrackAdded";
    }
    updateIndexWithTrackpointer(pTrack);
}

void BaseTrackCache::slotTracksRemoved(QSet<int> trackIds) {
    if (sDebug) {
        qDebug() << this << "slotTracksRemoved" << trackIds.size();
    }
    foreach (int trackId, trackIds) {
        m_trackInfo.remove(trackId);
    }
}

void BaseTrackCache::slotTrackDirty(int trackId) {
    if (sDebug) {
        qDebug() << this << "slotTrackDirty" << trackId;
    }
    m_dirtyTracks.insert(trackId);
}

void BaseTrackCache::slotTrackChanged(int trackId) {
    if (sDebug) {
        qDebug() << this << "slotTrackChanged" << trackId;
    }
    QSet<int> trackIds;
    trackIds.insert(trackId);
    emit(tracksChanged(trackIds));
}

void BaseTrackCache::slotTrackClean(int trackId) {
    if (sDebug) {
        qDebug() << this << "slotTrackClean" << trackId;
    }
    m_dirtyTracks.remove(trackId);
    updateTrackInIndex(trackId);
}

bool BaseTrackCache::isCached(int trackId) const {
    return m_trackInfo.contains(trackId);
}

void BaseTrackCache::ensureCached(int trackId) {
    updateTrackInIndex(trackId);
}

void BaseTrackCache::ensureCached(QSet<int> trackIds) {
    updateTracksInIndex(trackIds);
}

TrackPointer BaseTrackCache::lookupCachedTrack(int trackId) const {
    // Only get the Track from the TrackDAO if it's in the cache
    if (m_bIsCaching) {
        return m_trackDAO.getTrack(trackId, true);
    }
    return TrackPointer();
}

bool BaseTrackCache::updateIndexWithTrackpointer(TrackPointer pTrack) {
    if (sDebug) {
        qDebug() << "updateIndexWithTrackpointer:" << pTrack->getFilename();
    }

    if (pTrack.isNull()) {
        return false;
    }

    int numColumns = columnCount();

    int id = pTrack->getId();

    if (id > 0) {
        // m_trackInfo[id] will insert a QVector<QVariant> into the
        // m_trackInfo HashTable with the key "id"
        QVector<QVariant>& record = m_trackInfo[id];
        // prealocate memory for all columns at once
        record.resize(numColumns);

        for (int i = 0; i < numColumns; ++i) {
            getTrackValueForColumn(pTrack, i, record[i]);
        }
    }
    return true;
}

bool BaseTrackCache::updateIndexWithQuery(QString queryString) {
    QTime timer;
    timer.start();

    if (sDebug) {
        qDebug() << "updateIndexWithQuery issuing query:" << queryString;
    }

    QSqlQuery query(m_database);
    // This causes a memory savings since QSqlCachedResult (what QtSQLite uses)
    // won't allocate a giant in-memory table that we won't use at all.
    query.setForwardOnly(true); // performance improvement?
    query.prepare(queryString);

    if (!query.exec()) {
        qDebug() << this << "updateIndexWithQuery error:"
                 << __FILE__ << __LINE__
                 << query.executedQuery() << query.lastError();
        return false;
    }

    int numColumns = columnCount();
    int idColumn = query.record().indexOf(m_idColumn);

    while (query.next()) {
        int id = query.value(idColumn).toInt();

        //m_trackInfo[id] will insert a QVector<QVariant> into the
        //m_trackInfo HashTable with the key "id"
        QVector<QVariant>& record = m_trackInfo[id];
        record.resize(numColumns);

        for (int i = 0; i < numColumns; ++i) {
            record[i] = query.value(i);
        }
    }

    qDebug() << this << "updateIndexWithQuery took" << timer.elapsed() << "ms";
    return true;
}

void BaseTrackCache::buildIndex() {
    if (sDebug) {
        qDebug() << this << "buildIndex()";
    }

    QString queryString = QString("SELECT %1 FROM %2")
            .arg(m_columnsJoined, m_tableName);

    if (sDebug) {
        qDebug() << this << "buildIndex query:" << queryString;
    }

    // TODO(rryan) for very large tables, it probably makes more sense to NOT
    // clear the table, and keep track of what IDs we see, then delete the ones
    // we don't see.
    m_trackInfo.clear();

    if (!updateIndexWithQuery(queryString)) {
        qDebug() << "buildIndex failed!";
    }

    m_bIndexBuilt = true;
}

void BaseTrackCache::updateTrackInIndex(int trackId) {
    QSet<int> trackIds;
    trackIds.insert(trackId);
    updateTracksInIndex(trackIds);
}

void BaseTrackCache::updateTracksInIndex(QSet<int> trackIds) {
    if (trackIds.size() == 0) {
        return;
    }

    QStringList idStrings;
    foreach (int trackId, trackIds) {
        idStrings << QVariant(trackId).toString();
    }

    QString queryString = QString("SELECT %1 FROM %2 WHERE %3 in (%4)")
            .arg(m_columnsJoined, m_tableName, m_idColumn, idStrings.join(","));

    if (sDebug) {
        qDebug() << this << "updateTracksInIndex update query:" << queryString;
    }

    if (!updateIndexWithQuery(queryString)) {
        qDebug() << "updateTracksInIndex failed!";
        return;
    }
    emit(tracksChanged(trackIds));
}

void BaseTrackCache::getTrackValueForColumn(TrackPointer pTrack,
                                            int column,
                                            QVariant& trackValue) const {
    if (!pTrack || column < 0) {
        return;
    }

    // TODO(XXX) Qt properties could really help here.
    // TODO(rryan) this is all TrackDAO specific. What about iTunes/RB/etc.?
    if (fieldIndex(LIBRARYTABLE_ARTIST) == column) {
        trackValue.setValue(pTrack->getArtist());
    } else if (fieldIndex(LIBRARYTABLE_TITLE) == column) {
        trackValue.setValue(pTrack->getTitle());
    } else if (fieldIndex(LIBRARYTABLE_ALBUM) == column) {
        trackValue.setValue(pTrack->getAlbum());
    } else if (fieldIndex(LIBRARYTABLE_YEAR) == column) {
        trackValue.setValue(pTrack->getYear());
    } else if (fieldIndex(LIBRARYTABLE_DATETIMEADDED) == column) {
        trackValue.setValue(pTrack->getDateAdded());
    } else if (fieldIndex(LIBRARYTABLE_GENRE) == column) {
        trackValue.setValue(pTrack->getGenre());
    } else if (fieldIndex(LIBRARYTABLE_COMPOSER) == column) {
        trackValue.setValue(pTrack->getComposer());
    } else if (fieldIndex(LIBRARYTABLE_FILETYPE) == column) {
        trackValue.setValue(pTrack->getType());
    } else if (fieldIndex(LIBRARYTABLE_TRACKNUMBER) == column) {
        trackValue.setValue(pTrack->getTrackNumber());
    } else if (fieldIndex(LIBRARYTABLE_LOCATION) == column) {
        trackValue.setValue(pTrack->getLocation());
    } else if (fieldIndex(LIBRARYTABLE_COMMENT) == column) {
        trackValue.setValue(pTrack->getComment());
    } else if (fieldIndex(LIBRARYTABLE_DURATION) == column) {
        trackValue.setValue(pTrack->getDuration());
    } else if (fieldIndex(LIBRARYTABLE_BITRATE) == column) {
        trackValue.setValue(pTrack->getBitrate());
    } else if (fieldIndex(LIBRARYTABLE_BPM) == column) {
        trackValue.setValue(pTrack->getBpm());
    } else if (fieldIndex(LIBRARYTABLE_PLAYED) == column) {
        trackValue.setValue(pTrack->getPlayed());
    } else if (fieldIndex(LIBRARYTABLE_TIMESPLAYED) == column) {
        trackValue.setValue(pTrack->getTimesPlayed());
    } else if (fieldIndex(LIBRARYTABLE_RATING) == column) {
        trackValue.setValue(pTrack->getRating());
    } else if (fieldIndex(LIBRARYTABLE_KEY) == column) {
<<<<<<< HEAD
        return pTrack->convertK(pTrack->getKey());
=======
        trackValue.setValue(pTrack->getKey());
>>>>>>> e223d027
    } else if (fieldIndex(LIBRARYTABLE_BPM_LOCK) == column) {
        trackValue.setValue(pTrack->hasBpmLock());
    }
}

QVariant BaseTrackCache::data(int trackId, int column) const {
    QVariant result;

    if (!m_bIndexBuilt) {
        qDebug() << this << "ERROR index is not built for" << m_tableName;
        return result;
    }

    // TODO(rryan): allow as an argument
    TrackPointer pTrack;

    // The caller can optionally provide a pTrack if they already looked it
    // up. This is just an optimization to help reduce the # of calls to
    // lookupCachedTrack. If they didn't provide it, look it up.
    if (!pTrack) {
        pTrack = lookupCachedTrack(trackId);
    }
    if (pTrack) {
        getTrackValueForColumn(pTrack, column, result);
    }

    // If the track lookup failed (could happen for track properties we dont
    // keep track of in Track, like playlist position) look up the value in
    // the track info cache.

    // TODO(rryan) this code is flawed for columns that contains row-specific
    // metadata. Currently the upper-levels will not delegate row-specific
    // columns to this method, but there should still be a check here I think.
    if (!result.isValid()) {
        QHash<int, QVector<QVariant> >::const_iterator it =
                m_trackInfo.find(trackId);
        if (it != m_trackInfo.end()) {
            const QVector<QVariant>& fields = it.value();
            result = fields.value(column, result);
        }
    }
    return result;
}

bool BaseTrackCache::trackMatches(const TrackPointer& pTrack,
                                  const QRegExp& matcher) const {
    // For every search column, lookup the value for the track and check
    // if it matches the search query.
    // To properly AND search queries, concatenate all searchable fields
    QString combined_values;
    int i = 0;
    foreach (QString column, m_searchColumns) {
        int columnIndex = m_searchColumnIndices[i++];
        QVariant value;
        getTrackValueForColumn(pTrack, columnIndex, value);
        if (value.isValid() && qVariantCanConvert<QString>(value)) {
            QString valueStr = value.toString();
            combined_values += valueStr + " ";
        }
    }
    return combined_values.contains(matcher);
}

bool BaseTrackCache::trackMatchesNumeric(const TrackPointer& pTrack,
                                     const QStringList& numericMatchers) const {
    foreach(QString numericMatcher, numericMatchers)
    {
        QString field, expression;
        if (m_numericFilterMatcher.indexIn(numericMatcher) == -1) {
            continue;
        }
        field = m_numericFilterMatcher.cap(1);
        expression = m_numericFilterMatcher.cap(2);
        if (field == "year") {
            if (! evaluateNumeric(pTrack->getYear().toInt(), expression)) {
                return false;
            }
        } else if (field == "track") {
            if (! evaluateNumeric(pTrack->getTrackNumber().toInt(), expression)) {
                return false;
            }
        } else if (field == "bpm") {
            if (! evaluateNumeric((int)pTrack->getBpm(), expression)) {
                return false;
            }
        } else if (field == "duration") {
            if (! evaluateNumeric(pTrack->getDuration(), expression)) {
                return false;
            }
        } else if (field == "played") {
            if (! evaluateNumeric(pTrack->getTimesPlayed(), expression)) {
                return false;
            }
        } else if (field == "rating") {
            if (! evaluateNumeric(pTrack->getRating(), expression)) {
                return false;
            }
        } else if (field == "bitrate") {
            if (! evaluateNumeric(pTrack->getBitrate(), expression)) {
                return false;
            }
        } 
    }
    return true;
}

bool BaseTrackCache::evaluateNumeric(const int value, const QString& expression) const {
    // This is mostly duplicated from searchqueryparser.cpp
    QString op = "=";
    if (m_operatorMatcher.indexIn(expression) != -1) {
        op = m_operatorMatcher.cap(1);
        QString sCompare = m_operatorMatcher.cap(2);

        bool parsed = false;
        // Try to convert to see if it parses.
        // TODO: this is double to be the same as searchqueryparser,
        // but everything we are comparing are ints. Do we even want to be
        // able to parse doubles?
        double dCompare = sCompare.toDouble(&parsed);
        if (parsed) {
            // Round it to avoid floating point comparisons
            int iCompare = (int)dCompare; 
            if (op == "=" ) {
                return (value == iCompare);
            } else if (op == "<") { 
                return (value < iCompare);
            } else if (op == ">") { 
                return (value > iCompare);
            } else if (op == "<=") { 
                return (value <= iCompare);
            } else if (op == ">=") { 
                return (value >= iCompare);
            } else {
                return false;
            }
        }
        // Fail
        return false;
    }
    QStringList rangeArgs = expression.split("-");
    if (rangeArgs.length() == 2) {
        bool ok = false;
        double arg1 = rangeArgs[0].toDouble(&ok);
        if (!ok) {
            return false;
        }
        double arg2 = rangeArgs[1].toDouble(&ok);
        if (!ok) {
            return false;
        }

        // Nonsense
        if (arg1 > arg2) {
            return false;
        }
        return (value >= arg1 && value <= arg2);
    }
    return false;
}

bool BaseTrackCache::trackMatchesNamedString(const TrackPointer& pTrack,
                                     const QStringList& stringMatchers) const {
    foreach(QString stringMatcher, stringMatchers)
    {
        QString field, expression;
        if (m_stringFilterMatcher.indexIn(stringMatcher) == -1) {
            continue;
        }
        field = m_stringFilterMatcher.cap(1);
        expression = m_stringFilterMatcher.cap(2);
        if (expression == "" ) {
            return false;
        }
        if (field == "artist") {
            if (! pTrack->getArtist().contains(expression, Qt::CaseInsensitive)) {
                return false;
            }
        } else if (field == "album") {
            if (! pTrack->getAlbum().contains(expression, Qt::CaseInsensitive)) {
                return false;
            }
        } else if (field == "location") {
            if (! pTrack->getLocation().contains(expression, Qt::CaseInsensitive)) {
                return false;
            }
        } else if (field == "comment") {
            if (! pTrack->getComment().contains(expression, Qt::CaseInsensitive)) {
                return false;
            }
        } else if (field == "title") {
            if (! pTrack->getTitle().contains(expression, Qt::CaseInsensitive)) {
                return false;
            }
        } else if (field == "genre") {
            if (! pTrack->getGenre().contains(expression, Qt::CaseInsensitive)) {
                return false;
            }
        }
    }
    return true;
}

void BaseTrackCache::filterAndSort(const QSet<int>& trackIds,
                                   QString searchQuery,
                                   QString extraFilter, int sortColumn,
                                   Qt::SortOrder sortOrder,
                                   QHash<int, int>* trackToIndex) {
    if (!m_bIndexBuilt) {
        buildIndex();
    }

    QStringList idStrings;

    if (sortColumn < 0 || sortColumn >= columnCount()) {
        qDebug() << "ERROR: Invalid sort column provided to BaseTrackCache::filterAndSort";
        return;
    }

    // TODO(rryan) consider making this the data passed in and a separate
    // QVector for output
    QSet<int> dirtyTracks;
    foreach (int trackId, trackIds) {
        idStrings << QVariant(trackId).toString();
        if (m_dirtyTracks.contains(trackId)) {
            dirtyTracks.insert(trackId);
        }
    }

    QString filter = filterClause(searchQuery, extraFilter, idStrings);
    QString orderBy = orderByClause(sortColumn, sortOrder);
    QString queryString = QString("SELECT %1 FROM %2 %3 %4")
            .arg(m_idColumn, m_tableName, filter, orderBy);

    if (sDebug) {
        qDebug() << this << "select() executing:" << queryString;
    }

    QSqlQuery query(m_database);
    // This causes a memory savings since QSqlCachedResult (what QtSQLite uses)
    // won't allocate a giant in-memory table that we won't use at all.
    query.setForwardOnly(true);
    query.prepare(queryString);

    if (!query.exec()) {
        qDebug() << this << "select() error:" << __FILE__ << __LINE__
                 << query.executedQuery() << query.lastError();
    }

    QSqlRecord record = query.record();
    int idColumn = record.indexOf(m_idColumn);
    int rows = query.size();

    if (sDebug) {
        qDebug() << "Rows returned:" << rows;
    }

    m_trackOrder.resize(0);
    trackToIndex->clear();
    if (rows > 0) {
        trackToIndex->reserve(rows);
        m_trackOrder.reserve(rows);
    }

    while (query.next()) {
        int id = query.value(idColumn).toInt();
        (*trackToIndex)[id] = m_trackOrder.size();
        m_trackOrder.push_back(id);
    }

    // At this point, the original set of tracks have been divided into two
    // pieces: those that should be in the result set and those that should
    // not. Unfortunately, due to TrackDAO caching, there may be tracks in
    // either category that are there incorrectly. We must look at all the dirty
    // tracks (within the original set, if specified) and evaluate whether they
    // would match or not match the given filter criteria. Once we correct the
    // membership of tracks in either set, we must then insertion-sort the
    // missing tracks into the resulting index list.

    if (dirtyTracks.size() == 0) {
        return;
    }

    // Make a regular expression that matches the query terms.
    QStringList searchTokens = searchQuery.split(" ");
    QStringList numericMatchers, stringMatchers;
    // Escape every token to stuff in a positive lookahead regular expression
    for (int i = 0; i < searchTokens.size(); ++i) {
        QString escaped = QRegExp::escape(searchTokens[i].trimmed());
        if (escaped.contains(m_numericFilterMatcher)) {
            numericMatchers.append(escaped);
            searchTokens[i] = "";
        } else if (escaped.contains(m_stringFilterMatcher)) {
            stringMatchers.append(escaped);
            searchTokens[i] = "";
        } else {
            searchTokens[i] = "(?=.*" + escaped +")";
        }
    }
    
    QRegExp searchMatcher("^"+searchTokens.join(""), Qt::CaseInsensitive);

    foreach (int trackId, dirtyTracks) {
        // Only get the track if it is in the cache.
        TrackPointer pTrack = lookupCachedTrack(trackId);

        if (!pTrack) {
            continue;
        }

        // The track should be in the result set if the search is empty or the
        // track matches the search.
        // TODO(owen): It would be better to parse the numeric matchers once
        // and run all of the tracks through it instead of redoing that logic
        // for every dirty track
        bool shouldBeInResultSet = searchQuery.isEmpty() ||
                (trackMatches(pTrack, searchMatcher) &&
                trackMatchesNumeric(pTrack, numericMatchers) &&
                trackMatchesNamedString(pTrack, stringMatchers));

        // If the track is in this result set.
        bool isInResultSet = trackToIndex->contains(trackId);

        if (shouldBeInResultSet) {
            // Track should be in result set...

            // Remove the track from the results first (we have to do this or it
            // will sort wrong).
            if (isInResultSet) {
                int index = (*trackToIndex)[trackId];
                m_trackOrder.remove(index);
                // Don't update trackToIndex, since we do it below.
            }

            // Figure out where it is supposed to sort. The table is sorted by
            // the sort column, so we can binary search.
            int insertRow = findSortInsertionPoint(pTrack, sortColumn,
                                                   sortOrder, m_trackOrder);

            if (sDebug) {
                qDebug() << this
                         << "Insertion sort says it should be inserted at:"
                         << insertRow;
            }

            // The track should sort at insertRow
            m_trackOrder.insert(insertRow, trackId);

            trackToIndex->clear();
            // Fix the index. TODO(rryan) find a non-stupid way to do this.
            for (int i = 0; i < m_trackOrder.size(); ++i) {
                (*trackToIndex)[m_trackOrder[i]] = i;
            }
        } else if (isInResultSet) {
            // Track should not be in this result set, but it is. We need to
            // remove it.
            int index = (*trackToIndex)[trackId];
            m_trackOrder.remove(index);

            trackToIndex->clear();
            // Fix the index. TODO(rryan) find a non-stupid way to do this.
            for (int i = 0; i < m_trackOrder.size(); ++i) {
                (*trackToIndex)[m_trackOrder[i]] = i;
            }
        }
    }
}


QString BaseTrackCache::filterClause(QString query, QString extraFilter,
                                     QStringList idStrings) const {
    QStringList queryFragments;
    if (!extraFilter.isNull() && extraFilter != "") {
        queryFragments << QString("(%1)").arg(extraFilter);
    }

    if (idStrings.size() > 0) {
        queryFragments << QString("%1 in (%2)")
                .arg(m_idColumn, idStrings.join(","));
    }

    return m_pQueryParser->parseQuery(query, m_searchColumns,
                                      queryFragments.join(" AND "));
}

QString BaseTrackCache::orderByClause(int sortColumn,
                                      Qt::SortOrder sortOrder) const {
    // This is all stolen from QSqlTableModel::orderByClause(), just rigged to
    // sort case-insensitively.

    // TODO(rryan) I couldn't get QSqlRecord to work without exec'ing this damn
    // query. Need to find out how to make it work without exec()'ing and remove
    // this.
    QSqlQuery query(m_database);
    QString queryString = QString("SELECT %1 FROM %2 LIMIT 1")
            .arg(m_columnsJoined, m_tableName);
    query.prepare(queryString);
    query.exec();

    QString s;
    QSqlField f = query.record().field(sortColumn);
    if (!f.isValid()) {
        if (sDebug) {
            qDebug() << "field not valid";
        }
        return QString();
    }

    QString field = m_database.driver()->escapeIdentifier(
        f.name(), QSqlDriver::FieldName);

    s.append(QLatin1String("ORDER BY "));
    QString sort_field = QString("%1.%2").arg(m_tableName, field);

    // If the field is a string, sort using its lowercase form so sort is
    // case-insensitive.
    QVariant::Type type = f.type();

    // TODO(XXX) Instead of special-casing tracknumber here, we should ask the
    // child class to format the expression for sorting.
    if (sort_field.contains("tracknumber")) {
        sort_field = QString("cast(%1 as integer)").arg(sort_field);
    } else if (type == QVariant::String) {
        sort_field = QString("lower(%1)").arg(sort_field);
    }
    s.append(sort_field);

    s += (sortOrder == Qt::AscendingOrder) ? QLatin1String(" ASC") :
            QLatin1String(" DESC");
    return s;
}

int BaseTrackCache::findSortInsertionPoint(TrackPointer pTrack,
                                           const int sortColumn,
                                           Qt::SortOrder sortOrder,
                                           const QVector<int> trackIds) const {
    QVariant trackValue;
    getTrackValueForColumn(pTrack, sortColumn,trackValue);

    int min = 0;
    int max = trackIds.size()-1;

    if (sDebug) {
        qDebug() << this << "Trying to insertion sort:"
                 << trackValue << "min" << min << "max" << max;
    }

    while (min <= max) {
        int mid = min + (max - min) / 2;
        int otherTrackId = trackIds[mid];

        // This should not happen, but it's a recoverable error so we should only log it.
        if (!m_trackInfo.contains(otherTrackId)) {
            qDebug() << "WARNING: track" << otherTrackId << "was not in index";
            //updateTrackInIndex(otherTrackId);
        }

        QVariant tableValue = data(otherTrackId, sortColumn);
        int compare = compareColumnValues(sortColumn, sortOrder, trackValue, tableValue);

        if (sDebug) {
            qDebug() << this << "Comparing" << trackValue
                     << "to" << tableValue << ":" << compare;
        }

        if (compare == 0) {
            // Alright, if we're here then we can insert it here and be
            // "correct"
            min = mid;
            break;
        } else if (compare > 0) {
            min = mid + 1;
        } else {
            max = mid - 1;
        }
    }
    return min;
}

int BaseTrackCache::compareColumnValues(int sortColumn, Qt::SortOrder sortOrder,
                                        QVariant val1, QVariant val2) const {
    int result = 0;

    if (sortColumn == fieldIndex(PLAYLISTTRACKSTABLE_POSITION) ||
        sortColumn == fieldIndex(LIBRARYTABLE_BITRATE) ||
        sortColumn == fieldIndex(LIBRARYTABLE_BPM) ||
        sortColumn == fieldIndex(LIBRARYTABLE_DURATION) ||
        sortColumn == fieldIndex(LIBRARYTABLE_TIMESPLAYED) ||
        sortColumn == fieldIndex(LIBRARYTABLE_RATING)) {
        // Sort as floats.
        double delta = val1.toDouble() - val2.toDouble();

        if (fabs(delta) < .00001)
            result = 0;
        else if (delta > 0.0)
            result = 1;
        else
            result = -1;
    } else {
        // Default to case-insensitive string comparison
        result = val1.toString().compare(val2.toString(), Qt::CaseInsensitive);
    }

    // If we're in descending order, flip the comparison.
    if (sortOrder == Qt::DescendingOrder) {
        result = -result;
    }

    return result;
}<|MERGE_RESOLUTION|>--- conflicted
+++ resolved
@@ -51,7 +51,7 @@
     for (int i = 0; i < m_searchColumns.size(); ++i) {
         m_searchColumnIndices[i] = m_columnIndex.value(m_searchColumns[i], -1);
     }
-    
+
     // Duplicated from searchqueryparser.cpp
     m_numericFilters << "year"
                      << "track"
@@ -314,11 +314,7 @@
     } else if (fieldIndex(LIBRARYTABLE_RATING) == column) {
         trackValue.setValue(pTrack->getRating());
     } else if (fieldIndex(LIBRARYTABLE_KEY) == column) {
-<<<<<<< HEAD
-        return pTrack->convertK(pTrack->getKey());
-=======
-        trackValue.setValue(pTrack->getKey());
->>>>>>> e223d027
+        trackValue.setValue(pTrack->convertK(pTrack->getKey()));
     } else if (fieldIndex(LIBRARYTABLE_BPM_LOCK) == column) {
         trackValue.setValue(pTrack->hasBpmLock());
     }
@@ -420,7 +416,7 @@
             if (! evaluateNumeric(pTrack->getBitrate(), expression)) {
                 return false;
             }
-        } 
+        }
     }
     return true;
 }
@@ -440,16 +436,16 @@
         double dCompare = sCompare.toDouble(&parsed);
         if (parsed) {
             // Round it to avoid floating point comparisons
-            int iCompare = (int)dCompare; 
+            int iCompare = (int)dCompare;
             if (op == "=" ) {
                 return (value == iCompare);
-            } else if (op == "<") { 
+            } else if (op == "<") {
                 return (value < iCompare);
-            } else if (op == ">") { 
+            } else if (op == ">") {
                 return (value > iCompare);
-            } else if (op == "<=") { 
+            } else if (op == "<=") {
                 return (value <= iCompare);
-            } else if (op == ">=") { 
+            } else if (op == ">=") {
                 return (value >= iCompare);
             } else {
                 return false;
@@ -617,7 +613,7 @@
             searchTokens[i] = "(?=.*" + escaped +")";
         }
     }
-    
+
     QRegExp searchMatcher("^"+searchTokens.join(""), Qt::CaseInsensitive);
 
     foreach (int trackId, dirtyTracks) {
