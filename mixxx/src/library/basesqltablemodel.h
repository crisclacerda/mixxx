// Created by RJ Ryan (rryan@mit.edu) 1/29/2010
#ifndef BASESQLTABLEMODEL_H
#define BASESQLTABLEMODEL_H

#include <QtCore>
#include <QHash>
#include <QtGui>
#include <QtSql>

#include "library/basetrackcache.h"
#include "library/dao/trackdao.h"
#include "library/trackcollection.h"
#include "library/trackmodel.h"
#include "util.h"

// BaseSqlTableModel is a custom-written SQL-backed table which aggressively
// caches the contents of the table and supports lightweight updates.
class BaseSqlTableModel : public QAbstractTableModel, public TrackModel {
    Q_OBJECT
  public:
    BaseSqlTableModel(QObject* pParent,
                      TrackCollection* pTrackCollection,
                      QString settingsNamespace);
    virtual ~BaseSqlTableModel();

    ///////////////////////////////////////////////////////////////////////////
    //  Functions that have to/can be reimplemented
    ///////////////////////////////////////////////////////////////////////////
    //  This class also has protected variables that should be used in childs
    //  m_database, m_pTrackCollection, m_trackDAO

    virtual void setTableModel(int id=-1) = 0;
    virtual bool isColumnInternal(int column) = 0;
    virtual bool isColumnHiddenByDefault(int column) = 0;
    virtual TrackModel::CapabilitiesFlags getCapabilities() const = 0;

    // functions that can be implemented
    // function to reimplement for external libraries
    virtual TrackPointer getTrack(const QModelIndex& index) const;
    // calls readWriteFlags() by default, reimplement this if the child calls
    // should be readOnly
    virtual Qt::ItemFlags flags(const QModelIndex &index) const;

    ////////////////////////////////////////////////////////////////////////////
    // Other public methods
    ////////////////////////////////////////////////////////////////////////////

<<<<<<< HEAD
    virtual void search(const QString& searchText, const QString extraFilter=QString());
    virtual void setSearch(const QString& searchText, const QString extraFilter=QString());
    virtual const QString currentSearch() const;
    virtual void setSort(int column, Qt::SortOrder order);
    virtual int fieldIndex(const QString& fieldName) const;
    virtual void select();
    virtual void setLibraryPrefix(QString sPrefix);
    virtual int getTrackId(const QModelIndex& index) const;
    virtual QString getTrackLocation(const QModelIndex& index) const;
    virtual QAbstractItemDelegate* delegateForColumn(const int i, QObject* pParent);
    virtual void hideTracks(const QModelIndexList& indices);
=======
>>>>>>> c953e360
    // Returns true if the BaseSqlTableModel has been initialized. Calling data
    // access methods on a BaseSqlTableModel which is not initialized is likely
    // to cause instability / crashes.
    bool initialized() const { return m_bInitialized; }
    int getTrackId(const QModelIndex& index) const;
    void search(const QString& searchText, const QString& extraFilter=QString());
    void setSearch(const QString& searchText, const QString extraFilter=QString());
    const QString currentSearch() const;
    void setSort(int column, Qt::SortOrder order);
    void hideTracks(const QModelIndexList& indices);
    int fieldIndex(const QString& fieldName) const;
    void select();
    QString getTrackLocation(const QModelIndex& index) const;
    QAbstractItemDelegate* delegateForColumn(const int i, QObject* pParent);

    // Methods reimplemented from QAbstractItemModel
    void sort(int column, Qt::SortOrder order);
    int rowCount(const QModelIndex& parent=QModelIndex()) const;
    QVariant data(const QModelIndex& index, int role = Qt::DisplayRole) const;
    bool setData(const QModelIndex& index, const QVariant& value, int role=Qt::EditRole);
    int columnCount(const QModelIndex& parent=QModelIndex()) const;
    bool setHeaderData(int section, Qt::Orientation orientation,
                               const QVariant &value, int role=Qt::EditRole);
    QVariant headerData(int section, Qt::Orientation orientation,
                                int role=Qt::DisplayRole) const;
    virtual QMimeData* mimeData(const QModelIndexList &indexes) const;

  protected:
    // Returns the row of trackId in this result set. If trackId is not present,
    // returns -1.
    const QLinkedList<int> getTrackRows(int trackId) const;
    void setTable(const QString& tableName, const QString& trackIdColumn,
                  const QStringList& tableColumns,
                  QSharedPointer<BaseTrackCache> trackSource);
    void initHeaderData();

    // Use this if you want a model that is read-only.
    Qt::ItemFlags readOnlyFlags(const QModelIndex &index) const;
    // Use this if you want a model that can be changed
    Qt::ItemFlags readWriteFlags(const QModelIndex &index) const;

    TrackCollection* m_pTrackCollection;
    TrackDAO& m_trackDAO;
    QSqlDatabase m_database;

  private slots:
    void tracksChanged(QSet<int> trackIds);
    void trackLoaded(QString group, TrackPointer pTrack);

  private:
    inline void setTrackValueForColumn(TrackPointer pTrack, int column, QVariant value);
    QVariant getBaseValue(const QModelIndex& index, int role = Qt::DisplayRole) const;
    // Set the columns used for searching. Names must correspond to the column
    // names in the table provided to setTable. Must be called after setTable is
    // called.
    QString orderByClause() const;
    QSqlDatabase database() const;

    struct RowInfo {
        int trackId;
        int order;
        QHash<int, QVariant> metadata;

        bool operator<(const RowInfo& other) const {
            // -1 is greater than anything
            if (order == -1) {
                return false;
            } else if (other.order == -1) {
                return true;
            }
            return order < other.order;
        }
    };
    QVector<RowInfo> m_rowInfo;

    QString m_tableName;
    QString m_idColumn;
    QSharedPointer<BaseTrackCache> m_trackSource;
    QStringList m_tableColumns;
    QString m_tableColumnsJoined;
    QHash<QString, int> m_tableColumnIndex;
    int m_iSortColumn;
    Qt::SortOrder m_eSortOrder;
    bool m_bInitialized;
    bool m_bDirty;
    QSqlRecord m_queryRecord;
    QHash<int, int> m_trackSortOrder;
    QHash<int, QLinkedList<int> > m_trackIdToRows;
    QString m_currentSearch;
    QString m_currentSearchFilter;
    QString m_previewDeckGroup;
    int m_iPreviewDeckTrackId;
    QVector<QHash<int, QVariant> > m_headerInfo;

<<<<<<< HEAD
    TrackCollection* m_pTrackCollection;
    QString m_sPrefix;
    TrackDAO& m_trackDAO;
    QSqlDatabase m_database;

=======
>>>>>>> c953e360
    DISALLOW_COPY_AND_ASSIGN(BaseSqlTableModel);
};

#endif /* BASESQLTABLEMODEL_H */<|MERGE_RESOLUTION|>--- conflicted
+++ resolved
@@ -45,20 +45,6 @@
     // Other public methods
     ////////////////////////////////////////////////////////////////////////////
 
-<<<<<<< HEAD
-    virtual void search(const QString& searchText, const QString extraFilter=QString());
-    virtual void setSearch(const QString& searchText, const QString extraFilter=QString());
-    virtual const QString currentSearch() const;
-    virtual void setSort(int column, Qt::SortOrder order);
-    virtual int fieldIndex(const QString& fieldName) const;
-    virtual void select();
-    virtual void setLibraryPrefix(QString sPrefix);
-    virtual int getTrackId(const QModelIndex& index) const;
-    virtual QString getTrackLocation(const QModelIndex& index) const;
-    virtual QAbstractItemDelegate* delegateForColumn(const int i, QObject* pParent);
-    virtual void hideTracks(const QModelIndexList& indices);
-=======
->>>>>>> c953e360
     // Returns true if the BaseSqlTableModel has been initialized. Calling data
     // access methods on a BaseSqlTableModel which is not initialized is likely
     // to cause instability / crashes.
@@ -153,14 +139,6 @@
     int m_iPreviewDeckTrackId;
     QVector<QHash<int, QVariant> > m_headerInfo;
 
-<<<<<<< HEAD
-    TrackCollection* m_pTrackCollection;
-    QString m_sPrefix;
-    TrackDAO& m_trackDAO;
-    QSqlDatabase m_database;
-
-=======
->>>>>>> c953e360
     DISALLOW_COPY_AND_ASSIGN(BaseSqlTableModel);
 };
 
