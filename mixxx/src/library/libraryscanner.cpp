/***************************************************************************
                          libraryscanner.cpp  -  scans library in a thread
                             -------------------
    begin                : 11/27/2007
    copyright            : (C) 2007 Albert Santoni
    email                : gamegod \a\t users.sf.net
***************************************************************************/

/***************************************************************************
*                                                                         *
*   This program is free software; you can redistribute it and/or modify  *
*   it under the terms of the GNU General Public License as published by  *
*   the Free Software Foundation; either version 2 of the License, or     *
*   (at your option) any later version.                                   *
*                                                                         *
***************************************************************************/

#include <QtCore>
#include <QtDebug>
#include <QDesktopServices>

#include "soundsourceproxy.h"
#include "library/legacylibraryimporter.h"
#include "libraryscanner.h"
#include "libraryscannerdlg.h"
#include "trackinfoobject.h"

LibraryScanner::LibraryScanner(TrackCollection* collection) :
    m_pCollection(collection),
    m_pProgress(NULL),
    m_libraryHashDao(m_database),
    m_cueDao(m_database),
    m_playlistDao(m_database),
    m_crateDao(m_database),
    m_trackDao(m_database, m_cueDao, m_playlistDao, m_crateDao),
    //Don't initialize m_database here, we need to do it in run() so the DB conn is in
    //the right thread.
    nameFilters(SoundSourceProxy::supportedFileExtensionsString().split(" "))
{

    qDebug() << "Constructed LibraryScanner";
    resetCancel();

    // Force the GUI thread's TrackInfoObject cache to be cleared when a library
    // scan is finished, because we might have modified the database directly
    // when we detected moved files, and the TIOs corresponding to the moved
    // files would then have the wrong track location.
    connect(this, SIGNAL(scanFinished()),
            &(collection->getTrackDAO()), SLOT(clearCache()));

    /* The "Album Artwork" folder within iTunes stores Album Arts.
     * It has numerous hundreds of sub folders but no audio files
     * We put this folder on a "black list"
     * On Windows, the iTunes folder is contained within the standard music folder
     * Hence, Mixxx will scan the "Album Arts folder" for standard users which is wasting time
     */
    QString iTunesArtFolder = "";
#if defined(__WINDOWS__)
    iTunesArtFolder = QDesktopServices::storageLocation(QDesktopServices::MusicLocation) + "\\iTunes\\Album Artwork";
    iTunesArtFolder.replace(QString("\\"), QString("/"));
#elif defined(__APPLE__)
    iTunesArtFolder = QDesktopServices::storageLocation(QDesktopServices::MusicLocation) + "/iTunes/Album Artwork";
#endif
    m_directoriesBlacklist << iTunesArtFolder;
    qDebug() << "iTunes Album Art path is:" << iTunesArtFolder;

#ifdef __WINDOWS__
    //Blacklist the _Serato_ directory that pollutes "My Music" on Windows.
    QString seratoDir = QDesktopServices::storageLocation(QDesktopServices::MusicLocation) + "\\_Serato_";
    m_directoriesBlacklist << seratoDir;
#endif
}

LibraryScanner::~LibraryScanner()
{
    //IMPORTANT NOTE: This code runs in the GUI thread, so it should _NOT_ use
    //                the m_trackDao that lives inside this class. It should use
    //                the DAOs that live in m_pTrackCollection.

    if (isRunning()) {
        //Cancel any running library scan...
        m_pCollection->slotCancelLibraryScan();
        this->cancel();

        wait(); //Wait for thread to finish
    }

    //Do housekeeping on the LibraryHashes table.
    m_pCollection->getDatabase().transaction();

    //Mark the corresponding file locations in the track_locations table as deleted
    //if we find one or more deleted directories.
    QStringList deletedDirs;
    QSqlQuery query(m_pCollection->getDatabase());
    query.prepare("SELECT directory_path FROM LibraryHashes "
                  "WHERE directory_deleted=1");
    if (query.exec()) {
        while (query.next()) {
            QString directory = query.value(query.record().indexOf("directory_path")).toString();
            deletedDirs << directory;
        }
    } else {
        qDebug() << "Couldn't SELECT deleted directories" << query.lastError();
    }

    //Delete any directories that have been marked as deleted...
    query.finish();
    query.exec("DELETE FROM LibraryHashes "
               "WHERE directory_deleted=1");

    //Print out any SQL error, if there was one.
    if (query.lastError().isValid()) {
        qDebug() << query.lastError();
    }

    QString dir;
    foreach(dir, deletedDirs) {
        m_pCollection->getTrackDAO().markTrackLocationsAsDeleted(dir);
    }

    m_pCollection->getDatabase().commit();

    //Close our database connection
    Q_ASSERT(!m_database.rollback()); //Rollback any uncommitted transaction
    //The above is an ASSERT because there should never be an outstanding
    //transaction when this code is called. If there is, it means we probably
    //aren't committing a transaction somewhere that should be.
    if (m_database.isOpen())
        m_database.close();

    qDebug() << "LibraryScanner destroyed";
}

void LibraryScanner::run()
{
    unsigned static id = 0; //the id of this thread, for debugging purposes //XXX copypasta (should factor this out somehow), -kousu 2/2009
    QThread::currentThread()->setObjectName(QString("LibraryScanner %1").arg(++id));
    //m_pProgress->slotStartTiming();

    //Lower our priority to help not grind crappy computers.
    setPriority(QThread::LowPriority);


    if (!m_database.isValid()) {
       m_database = QSqlDatabase::addDatabase("QSQLITE", "LIBRARY_SCANNER");
    }

    if (!m_database.isOpen()) {
        m_database.setHostName("localhost");
        m_database.setDatabaseName(MIXXX_DB_PATH);
        m_database.setUserName("mixxx");
        m_database.setPassword("mixxx");

        //Open the database connection in this thread.
        if (!m_database.open()) {
            qDebug() << "Failed to open database from library scanner thread." << m_database.lastError();
            return;
        }
    }

    m_libraryHashDao.setDatabase(m_database);
    m_cueDao.setDatabase(m_database);
    m_trackDao.setDatabase(m_database);
    m_playlistDao.setDatabase(m_database);

    m_libraryHashDao.initialize();
    m_cueDao.initialize();
    m_trackDao.initialize();
    m_playlistDao.initialize();

    m_pCollection->resetLibaryCancellation();

    QTime t2;
    t2.start();

    //Try to upgrade the library from 1.7 (XML) to 1.8+ (DB) if needed. If the
    //upgrade_filename already exists, then do not try to upgrade since we have
    //already done it.
    QString upgrade_filename = QDir::homePath().append("/").append(SETTINGS_PATH).append("DBUPGRADED");
    qDebug() << "upgrade filename is " << upgrade_filename;
    QFile upgradefile(upgrade_filename);
    if (!upgradefile.exists()) {
        LegacyLibraryImporter libImport(m_trackDao, m_playlistDao);
        connect(&libImport, SIGNAL(progress(QString)),
                m_pProgress, SLOT(slotUpdate(QString)),
                Qt::BlockingQueuedConnection);
        m_database.transaction();
        libImport.import();
        m_database.commit();
        qDebug("Legacy importer took %d ms", t2.elapsed());
    }

    //Refresh the name filters in case we loaded new
    //SoundSource plugins.
    nameFilters = SoundSourceProxy::supportedFileExtensionsString().split(" ");

    // Time the library scanner.
    QTime t;
    t.start();

    //First, we're going to mark all the directories that we've
    //previously hashed as needing verification. As we search through the directory tree
    //when we rescan, we'll mark any directory that does still exist as verified.
    m_libraryHashDao.invalidateAllDirectories();

    //Mark all the tracks in the library as needing
    //verification of their existance...
    //(ie. we want to check they're still on your hard drive where
    //we think they are)
    m_trackDao.invalidateTrackLocationsInLibrary(m_qLibraryPath);

    qDebug() << "Recursively scanning library.";
    //Start scanning the library.
    //THIS SHOULD NOT BE IN A TRANSACTION! Each addTrack() call from inside
    //recursiveScan() handles it's own transactions.

    QList<TrackInfoObject*> tracksToAdd;
    QStringList verifiedDirectories;

    bool bScanFinishedCleanly = recursiveScan(m_qLibraryPath, tracksToAdd, verifiedDirectories);

    if (!bScanFinishedCleanly) {
        qDebug() << "Recursive scan interrupted.";
    } else {
        qDebug() << "Recursive scan finished cleanly.";
    }
	/*
     * We store the scanned files in the database: Note that the recursiveScan()
     * method used TrackCollection::importDirectory() to scan the folders. The
     * method TrackCollection::importDirectory() added all the files to the
     * 'tracksToAdd' list.
     *
     * The following statement writes all the scanned tracks in the list to the
     * database at once. We don't care if the scan has been cancelled or not.
     *
     * This new approach accelerates the scanning process massively by a factor
     * of 3-4 !!!
     */

    // Runs inside a transaction. Do not unremove files.
    m_trackDao.addTracks(tracksToAdd, false);

    QMutableListIterator<TrackInfoObject*> it(tracksToAdd);
    while (it.hasNext()) {
        TrackInfoObject* pTrack = it.next();
        it.remove();
        delete pTrack;
    }

    //Start a transaction for all the library hashing (moved file detection)
    //stuff.
    m_database.transaction();

    //At the end of a scan, mark all tracks and directories that
    //weren't "verified" as "deleted" (as long as the scan wasn't cancelled
    //half way through. This condition is important because our rescanning
    //algorithm starts by marking all tracks and dirs as unverified, so a
    //cancelled scan might leave half of your library as unverified. Don't
    //want to mark those tracks/dirs as deleted in that case) :)
<<<<<<< HEAD
    if (bScanFinishedCleanly)
    {


        qDebug() << "Marking unchanged directories and tracks as verified";
        QListIterator<QString> it(verifiedDirectories);
        while (it.hasNext()) {
            QString dirPath = it.next();
            m_libraryHashDao.updateDirectoryStatus(dirPath, false, true);
            m_trackDao.markTracksInDirectoryAsVerified(dirPath);
            emit(progressHashing(dirPath));
        }
        
=======
    if (bScanFinishedCleanly) {
        qDebug() << "Marking unchanged directories and tracks as verified";
        m_libraryHashDao.updateDirectoryStatuses(verifiedDirectories, false, true);
        m_trackDao.markTracksInDirectoriesAsVerified(verifiedDirectories);

>>>>>>> 9bef7bcc
        qDebug() << "Marking unverified tracks as deleted.";
        m_trackDao.markUnverifiedTracksAsDeleted();
        qDebug() << "Marking unverified directories as deleted.";
        m_libraryHashDao.markUnverifiedDirectoriesAsDeleted();

        //Check to see if the "deleted" tracks showed up in another location,
        //and if so, do some magic to update all our tables.
        qDebug() << "Detecting moved files.";
        m_trackDao.detectMovedFiles();

        //Remove the hashes for any directories that have been
        //marked as deleted to clean up. We need to do this otherwise
        //we can skip over songs if you move a set of songs from directory
        //A to B, then back to A.
        m_libraryHashDao.removeDeletedDirectoryHashes();

        m_database.commit();
        qDebug() << "Scan finished cleanly";
    }
    else {
        m_database.rollback();
        qDebug() << "Scan cancelled";
    }

    qDebug("Scan took: %d ms", t.elapsed());

    //m_pProgress->slotStopTiming();

    Q_ASSERT(!m_database.rollback()); //Rollback any uncommitted transaction
    //The above is an ASSERT because there should never be an outstanding
    //transaction when this code is called. If there is, it means we probably
    //aren't committing a transaction somewhere that should be.
    m_database.close();

    resetCancel();
    emit(scanFinished());
}

void LibraryScanner::scan(QString libraryPath)
{
    m_qLibraryPath = libraryPath;
    m_pProgress = new LibraryScannerDlg();
    m_pProgress->setAttribute(Qt::WA_DeleteOnClose);

    //The important part here is that we need to use
    //Qt::BlockingQueuedConnection, because we're sending these signals across
    //threads. Normally you'd use regular QueuedConnections for this, but since
    //we don't have an event loop running and we need the signals to get
    //processed immediately, we have to use
    //BlockingQueuedConnection. (DirectConnection isn't an option for sending
    //signals across threads.)
    connect(m_pCollection, SIGNAL(progressLoading(QString)),
            m_pProgress, SLOT(slotUpdate(QString)));
            //Qt::BlockingQueuedConnection);
    connect(this, SIGNAL(progressHashing(QString)),
            m_pProgress, SLOT(slotUpdate(QString)));
            //Qt::BlockingQueuedConnection);
    connect(this, SIGNAL(scanFinished()),
            m_pProgress, SLOT(slotScanFinished()));
    connect(m_pProgress, SIGNAL(scanCancelled()),
            m_pCollection, SLOT(slotCancelLibraryScan()));
    connect(m_pProgress, SIGNAL(scanCancelled()),
            this, SLOT(cancel()));
    scan();
}

void LibraryScanner::cancel()
{
    m_libraryScanMutex.lock();
    m_bCancelLibraryScan = 1;
    m_libraryScanMutex.unlock();
}

void LibraryScanner::resetCancel()
{
    m_libraryScanMutex.lock();
    m_bCancelLibraryScan = 0;
    m_libraryScanMutex.unlock();
}

void LibraryScanner::scan()
{
    start(); //Starts the thread by calling run()
}

/** Recursively scan a music library. Doesn't import tracks for any directories that
    have already been scanned and have not changed. Changes are tracked by performing
    a hash of the directory's file list, and those hashes are stored in the database.
*/
bool LibraryScanner::recursiveScan(QString dirPath, QList<TrackInfoObject*>& tracksToAdd, QStringList& verifiedDirectories)
{
    QDirIterator fileIt(dirPath, nameFilters, QDir::Files | QDir::NoDotAndDotDot);
    QString currentFile;
    bool bScanFinishedCleanly = true;

    //qDebug() << "Scanning dir:" << dirPath;

    QString newHashStr;
    bool prevHashExists = false;
    int newHash = -1;
    int prevHash = -1;
    //Note: A hash of "0" is a real hash if the directory contains no files!

    while (fileIt.hasNext())
    {
	    currentFile = fileIt.next();
	    //qDebug() << currentFile;
	    newHashStr += currentFile;
    }

    //Calculate a hash of the directory's file list.
    newHash = qHash(newHashStr);

    //Try to retrieve a hash from the last time that directory was scanned.
    prevHash = m_libraryHashDao.getDirectoryHash(dirPath);
    prevHashExists = (prevHash == -1) ? false : true;

    //Compare the hashes, and if they don't match, rescan the files in that directory!
    if (prevHash != newHash) {
        //If we didn't know about this directory before...
        if (!prevHashExists) {
            m_libraryHashDao.saveDirectoryHash(dirPath, newHash);
        } else {
            // Contents of a known directory have changed. Just need to update
            // the old hash in the database and then rescan it.
            qDebug() << "old hash was" << prevHash << "and new hash is" << newHash;
            m_libraryHashDao.updateDirectoryHash(dirPath, newHash, 0);
        }

        //Rescan that mofo!
        bScanFinishedCleanly = m_pCollection->importDirectory(dirPath, m_trackDao, tracksToAdd);
<<<<<<< HEAD
    }
    else //prevHash == newHash
    {
        // Add the directory to the verifiedDirectories list, so that later they
        // (and the tracks inside them) will be marked as verified
=======
    } else { //prevHash == newHash
        // Add the directory to the verifiedDirectories list, so that later they
        // (and the tracks inside them) will be marked as verified
        emit(progressHashing(dirPath));
>>>>>>> 9bef7bcc
        verifiedDirectories.append(dirPath);
    }

    // Let us break out of library directory hashing (the actual file scanning
    // stuff is in TrackCollection::importDirectory)
    m_libraryScanMutex.lock();
    bool cancel = m_bCancelLibraryScan;
    m_libraryScanMutex.unlock();
    if (cancel) {
        return false;
    }


    // Look at all the subdirectories and scan them recursively...
    QDirIterator dirIt(dirPath, QDir::Dirs | QDir::NoDotAndDotDot);
    while (dirIt.hasNext() && bScanFinishedCleanly) {
        QString nextPath = dirIt.next();

        // Skip the iTunes Album Art Folder since it is probably a waste of
        // time.
        if (m_directoriesBlacklist.contains(nextPath))
            continue;

        if (!recursiveScan(nextPath, tracksToAdd, verifiedDirectories))
            bScanFinishedCleanly = false;
    }

    return bScanFinishedCleanly;
}

/**
   Table: LibraryHashes
   PRIMARY KEY string directory
   string hash


   Recursive Algorithm:
   1) QDirIterator, iterate over all _files_ in a directory to construct a giant string.
   2) newHash = Hash that string.
   3) prevHash = SELECT from LibraryHashes * WHERE directory == strDirectory
   4) if (prevHash != newHash) scanDirectory(strDirectory); //Do a NON-RECURSIVE scan of the files in that dir.
   5) For each directory in strDirectory, execute this algorithm.

  */
<|MERGE_RESOLUTION|>--- conflicted
+++ resolved
@@ -257,27 +257,11 @@
     //algorithm starts by marking all tracks and dirs as unverified, so a
     //cancelled scan might leave half of your library as unverified. Don't
     //want to mark those tracks/dirs as deleted in that case) :)
-<<<<<<< HEAD
-    if (bScanFinishedCleanly)
-    {
-
-
-        qDebug() << "Marking unchanged directories and tracks as verified";
-        QListIterator<QString> it(verifiedDirectories);
-        while (it.hasNext()) {
-            QString dirPath = it.next();
-            m_libraryHashDao.updateDirectoryStatus(dirPath, false, true);
-            m_trackDao.markTracksInDirectoryAsVerified(dirPath);
-            emit(progressHashing(dirPath));
-        }
-        
-=======
     if (bScanFinishedCleanly) {
         qDebug() << "Marking unchanged directories and tracks as verified";
         m_libraryHashDao.updateDirectoryStatuses(verifiedDirectories, false, true);
         m_trackDao.markTracksInDirectoriesAsVerified(verifiedDirectories);
 
->>>>>>> 9bef7bcc
         qDebug() << "Marking unverified tracks as deleted.";
         m_trackDao.markUnverifiedTracksAsDeleted();
         qDebug() << "Marking unverified directories as deleted.";
@@ -409,18 +393,10 @@
 
         //Rescan that mofo!
         bScanFinishedCleanly = m_pCollection->importDirectory(dirPath, m_trackDao, tracksToAdd);
-<<<<<<< HEAD
-    }
-    else //prevHash == newHash
-    {
-        // Add the directory to the verifiedDirectories list, so that later they
-        // (and the tracks inside them) will be marked as verified
-=======
     } else { //prevHash == newHash
         // Add the directory to the verifiedDirectories list, so that later they
         // (and the tracks inside them) will be marked as verified
         emit(progressHashing(dirPath));
->>>>>>> 9bef7bcc
         verifiedDirectories.append(dirPath);
     }
 
