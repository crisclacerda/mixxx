#include <QtCore>
#include <QtGui>
#include <QtSql>

#include "library/trackcollection.h"
#include "library/librarytablemodel.h"

#include "mixxxutils.cpp"

const QString LibraryTableModel::DEFAULT_LIBRARYFILTER = "mixxx_deleted=0 AND fs_deleted=0";

LibraryTableModel::LibraryTableModel(QObject* parent,
                                     TrackCollection* pTrackCollection)
        : TrackModel(pTrackCollection->getDatabase(),
                     "mixxx.db.model.library"),
          BaseSqlTableModel(parent, pTrackCollection, pTrackCollection->getDatabase()),
          m_trackDao(pTrackCollection->getTrackDAO()) {

    QSqlQuery query(pTrackCollection->getDatabase());
    query.prepare("CREATE TEMPORARY VIEW IF NOT EXISTS library_view AS "
                  "SELECT "
                  "library." + LIBRARYTABLE_ID + "," +
<<<<<<< HEAD
                  "library." + LIBRARYTABLE_PLAYED + "," + 
                  "library." + LIBRARYTABLE_TIMESPLAYED + "," + 
=======
                  "library." + LIBRARYTABLE_PLAYED + "," +
                  "library." + LIBRARYTABLE_TIMESPLAYED + "," +
>>>>>>> 1147fa1e
                  "library." + LIBRARYTABLE_ARTIST + "," +
                  "library." + LIBRARYTABLE_TITLE + "," +
                  "library." + LIBRARYTABLE_ALBUM + "," +
                  "library." + LIBRARYTABLE_YEAR + "," +
                  "library." + LIBRARYTABLE_DURATION + "," +
                  "library." + LIBRARYTABLE_RATING + "," +
                  "library." + LIBRARYTABLE_GENRE + "," +
                  "library." + LIBRARYTABLE_FILETYPE + "," +
                  "library." + LIBRARYTABLE_TRACKNUMBER + "," +
                  "library." + LIBRARYTABLE_KEY + "," +
                  "library." + LIBRARYTABLE_DATETIMEADDED + "," +
                  "library." + LIBRARYTABLE_BPM + "," +
                  "track_locations.location," +
                  "track_locations.fs_deleted," +
                  "library." + LIBRARYTABLE_COMMENT + "," +
                  "library." + LIBRARYTABLE_MIXXXDELETED + " " +
                  "FROM library " +
                  "INNER JOIN track_locations " +
                  "ON library.location = track_locations.id ");
    if (!query.exec()) {
        qDebug() << query.executedQuery() << query.lastError();
    }

    //Print out any SQL error, if there was one.
    if (query.lastError().isValid()) {
        qDebug() << __FILE__ << __LINE__ << query.lastError();
    }

    //setTable("library");
    setTable("library_view");

    //Set up a relation which maps our location column (which is a foreign key
    //into the track_locations) table. We tell Qt that our LIBRARYTABLE_LOCATION
    //column maps into the row of the track_locations table that has the id
    //equal to our location col. It then grabs the "location" col from that row
    //and shows it...
    //setRelation(fieldIndex(LIBRARYTABLE_LOCATION), QSqlRelation("track_locations", "id", "location"));

<<<<<<< HEAD
=======

>>>>>>> 1147fa1e
    // BaseSqlTabelModel will setup the header info
    initHeaderData();

    //Sets up the table filter so that we don't show "deleted" tracks (only show mixxx_deleted=0).
    slotSearch("");

    select(); //Populate the data model.

    connect(this, SIGNAL(doSearch(const QString&)),
            this, SLOT(slotSearch(const QString&)));
}

LibraryTableModel::~LibraryTableModel()
{

}

bool LibraryTableModel::addTrack(const QModelIndex& index, QString location)
{
    //Note: The model index is ignored when adding to the library track collection.
    //      The position in the library is determined by whatever it's being sorted by,
    //      and there's no arbitrary "unsorted" view.
    QFileInfo fileInfo(location);

    int trackId = m_trackDao.getTrackId(fileInfo.absoluteFilePath());
    if (trackId >= 0) {
        //If the track is already in the library, make sure it's marked as
        //not deleted. (This lets the user unremove a track from the library
        //by dragging-and-dropping it back into the library view.)
        m_trackDao.unremoveTrack(trackId);
        select();
        return true;
    }

    trackId = m_trackDao.addTrack(fileInfo);
    if (trackId >= 0) {
        select(); //Repopulate the data model.
        return true;
    }
    return false;
}

TrackPointer LibraryTableModel::getTrack(const QModelIndex& index) const
{
    int trackId = index.sibling(index.row(), fieldIndex(LIBRARYTABLE_ID)).data().toInt();
    return m_trackDao.getTrack(trackId);
}

QString LibraryTableModel::getTrackLocation(const QModelIndex& index) const
{
    const int locationColumnIndex = fieldIndex(LIBRARYTABLE_LOCATION);
    QString location = index.sibling(index.row(), locationColumnIndex).data().toString();
    return location;
}

void LibraryTableModel::removeTracks(const QModelIndexList& indices) {
    QList<int> trackIds;

    foreach (QModelIndex index, indices) {
        int trackId = index.sibling(index.row(), fieldIndex(LIBRARYTABLE_ID)).data().toInt();
        trackIds.append(trackId);
    }

    m_trackDao.removeTracks(trackIds);

    select(); //Repopulate the data model.
}

void LibraryTableModel::removeTrack(const QModelIndex& index)
{
    int trackId = index.sibling(index.row(), fieldIndex(LIBRARYTABLE_ID)).data().toInt();
    m_trackDao.removeTrack(trackId);
    select(); //Repopulate the data model.
}

void LibraryTableModel::moveTrack(const QModelIndex& sourceIndex, const QModelIndex& destIndex)
{
    //Does nothing because we don't support reordering tracks in the library,
    //and getCapabilities() reports that.
}

void LibraryTableModel::search(const QString& searchText) {
    // qDebug() << "LibraryTableModel::search()" << searchText
    //          << QThread::currentThread();
    emit(doSearch(searchText));
}

void LibraryTableModel::slotSearch(const QString& searchText) {
    // qDebug() << "slotSearch()" << searchText << QThread::currentThread();
    if (!m_currentSearch.isNull() && m_currentSearch == searchText)
        return;

    m_currentSearch = searchText;

    QString filter;
    if (searchText == "")
        filter = "(" + LibraryTableModel::DEFAULT_LIBRARYFILTER + ")";
    else {
        QSqlField search("search", QVariant::String);
<<<<<<< HEAD
        
        filter = "(" + LibraryTableModel::DEFAULT_LIBRARYFILTER;
        
        foreach(QString term, searchText.split(" "))
        {
        	search.setValue("%" + term + "%");
        	QString escapedText = database().driver()->formatValue(search);
        	filter += " AND (artist LIKE " + escapedText + " OR " +
                "album LIKE " + escapedText + " OR " +
                "location LIKE " + escapedText + " OR " + 
                "comment LIKE " + escapedText + " OR " +
                "title  LIKE " + escapedText + ")";
        }
        
=======

        filter = "(" + LibraryTableModel::DEFAULT_LIBRARYFILTER;

        foreach(QString term, searchText.split(" "))
        {
            search.setValue("%" + term + "%");
            QString escapedText = database().driver()->formatValue(search);
            filter += " AND (artist LIKE " + escapedText + " OR " +
                    "album LIKE " + escapedText + " OR " +
                    "location LIKE " + escapedText + " OR " +
                    "comment LIKE " + escapedText + " OR " +
                    "title  LIKE " + escapedText + ")";
        }

>>>>>>> 1147fa1e
        filter += ")";
    }
    setFilter(filter);
}

const QString LibraryTableModel::currentSearch() {
    //qDebug() << "LibraryTableModel::currentSearch(): " << m_currentSearch;
    return m_currentSearch;
}

bool LibraryTableModel::isColumnInternal(int column) {

    if ((column == fieldIndex(LIBRARYTABLE_ID)) ||
        (column == fieldIndex(LIBRARYTABLE_URL)) ||
        (column == fieldIndex(LIBRARYTABLE_CUEPOINT)) ||
        (column == fieldIndex(LIBRARYTABLE_REPLAYGAIN)) ||
        (column == fieldIndex(LIBRARYTABLE_WAVESUMMARYHEX)) ||
        (column == fieldIndex(LIBRARYTABLE_SAMPLERATE)) ||
        (column == fieldIndex(LIBRARYTABLE_MIXXXDELETED)) ||
        (column == fieldIndex(LIBRARYTABLE_HEADERPARSED)) ||
        (column == fieldIndex(LIBRARYTABLE_PLAYED)) ||
        (column == fieldIndex(LIBRARYTABLE_CHANNELS)) ||
        (column == fieldIndex(TRACKLOCATIONSTABLE_FSDELETED))) {
        return true;
    }
    return false;
}
bool LibraryTableModel::isColumnHiddenByDefault(int column) {
    if (column == fieldIndex(LIBRARYTABLE_KEY))    
        return true;
    return false;
}

QItemDelegate* LibraryTableModel::delegateForColumn(const int i) {
    return NULL;
}

QMimeData* LibraryTableModel::mimeData(const QModelIndexList &indexes) const {
    QMimeData *mimeData = new QMimeData();
    QList<QUrl> urls;

    //Ok, so the list of indexes we're given contains separates indexes for
    //each column, so even if only one row is selected, we'll have like 7 indexes.
    //We need to only count each row once:
    QList<int> rows;

    foreach (QModelIndex index, indexes) {
        if (index.isValid()) {
            if (!rows.contains(index.row())) //Only add a URL once per row.
            {
                rows.push_back(index.row());
                QUrl url = QUrl::fromLocalFile(getTrackLocation(index));
                if (!url.isValid())
                    qDebug() << "ERROR invalid url\n";
                else {
                    urls.append(url);
                }
            }
        }
    }
    mimeData->setUrls(urls);
    return mimeData;
}

TrackModel::CapabilitiesFlags LibraryTableModel::getCapabilities() const
{
    return TRACKMODELCAPS_RECEIVEDROPS | TRACKMODELCAPS_ADDTOPLAYLIST |
            TRACKMODELCAPS_ADDTOCRATE | TRACKMODELCAPS_ADDTOAUTODJ;
}

/*
void LibraryTableModel::notifyBeginInsertRow(int row)
{

    QModelIndex foo = index(0, 0);
    beginInsertRows(foo, row, row);
}

void LibraryTableModel::notifyEndInsertRow(int row)
{
    endInsertRows();
}
*/<|MERGE_RESOLUTION|>--- conflicted
+++ resolved
@@ -20,13 +20,8 @@
     query.prepare("CREATE TEMPORARY VIEW IF NOT EXISTS library_view AS "
                   "SELECT "
                   "library." + LIBRARYTABLE_ID + "," +
-<<<<<<< HEAD
                   "library." + LIBRARYTABLE_PLAYED + "," + 
                   "library." + LIBRARYTABLE_TIMESPLAYED + "," + 
-=======
-                  "library." + LIBRARYTABLE_PLAYED + "," +
-                  "library." + LIBRARYTABLE_TIMESPLAYED + "," +
->>>>>>> 1147fa1e
                   "library." + LIBRARYTABLE_ARTIST + "," +
                   "library." + LIBRARYTABLE_TITLE + "," +
                   "library." + LIBRARYTABLE_ALBUM + "," +
@@ -65,10 +60,7 @@
     //and shows it...
     //setRelation(fieldIndex(LIBRARYTABLE_LOCATION), QSqlRelation("track_locations", "id", "location"));
 
-<<<<<<< HEAD
-=======
-
->>>>>>> 1147fa1e
+
     // BaseSqlTabelModel will setup the header info
     initHeaderData();
 
@@ -168,22 +160,6 @@
         filter = "(" + LibraryTableModel::DEFAULT_LIBRARYFILTER + ")";
     else {
         QSqlField search("search", QVariant::String);
-<<<<<<< HEAD
-        
-        filter = "(" + LibraryTableModel::DEFAULT_LIBRARYFILTER;
-        
-        foreach(QString term, searchText.split(" "))
-        {
-        	search.setValue("%" + term + "%");
-        	QString escapedText = database().driver()->formatValue(search);
-        	filter += " AND (artist LIKE " + escapedText + " OR " +
-                "album LIKE " + escapedText + " OR " +
-                "location LIKE " + escapedText + " OR " + 
-                "comment LIKE " + escapedText + " OR " +
-                "title  LIKE " + escapedText + ")";
-        }
-        
-=======
 
         filter = "(" + LibraryTableModel::DEFAULT_LIBRARYFILTER;
 
@@ -198,7 +174,6 @@
                     "title  LIKE " + escapedText + ")";
         }
 
->>>>>>> 1147fa1e
         filter += ")";
     }
     setFilter(filter);
