#include <QtCore>
#include <QtGui>
#include <QtSql>

#include "library/trackcollection.h"
#include "library/librarytablemodel.h"
#include "library/queryutil.h"

#include "mixxxutils.cpp"

const QString LibraryTableModel::DEFAULT_LIBRARYFILTER =
        "mixxx_deleted=0 AND fs_deleted=0";

LibraryTableModel::LibraryTableModel(QObject* parent,
                                     TrackCollection* pTrackCollection,
                                     QString settingsNamespace)
        : BaseSqlTableModel(parent, pTrackCollection,
                            pTrackCollection->getDatabase(),
                            settingsNamespace),
          m_trackDao(pTrackCollection->getTrackDAO()) {
    QStringList columns;
    columns << "library." + LIBRARYTABLE_ID;

    QSqlQuery query(pTrackCollection->getDatabase());
    QString queryString = "CREATE TEMPORARY VIEW IF NOT EXISTS library_view AS "
            "SELECT " + columns.join(",") +
            " FROM library INNER JOIN track_locations "
            "ON library.location = track_locations.id "
            "WHERE (" + LibraryTableModel::DEFAULT_LIBRARYFILTER + ")";
    query.prepare(queryString);
    if (!query.exec()) {
        LOG_FAILED_QUERY(query);
    }

    QStringList tableColumns;
    tableColumns << LIBRARYTABLE_ID;
    setTable("library_view", LIBRARYTABLE_ID, tableColumns,
             pTrackCollection->getTrackSource("default"));

    // BaseSqlTabelModel will setup the header info
    initHeaderData();

    setSearch("");
    setDefaultSort(fieldIndex("artist"), Qt::AscendingOrder);

    connect(this, SIGNAL(doSearch(const QString&)),
            this, SLOT(slotSearch(const QString&)));
}

LibraryTableModel::~LibraryTableModel() {
}

bool LibraryTableModel::addTrack(const QModelIndex& index, QString location) {
    QFileInfo fileInfo(location);

    // Adds track, does not insert duplicates, handles unremoving logic.
    int trackId = m_trackDao.addTrack(fileInfo, true);
    if (trackId >= 0) {
        // TODO(rryan) do not select since we will get a signal. instead, do
        // something nice UI wise and select the track they dropped.
        select(); //Repopulate the data model.
        return true;
    }
    return false;
}

TrackPointer LibraryTableModel::getTrack(const QModelIndex& index) const {
    int trackId = getTrackId(index);
    return m_trackDao.getTrack(trackId);
}

void LibraryTableModel::removeTracks(const QModelIndexList& indices) {
    QList<int> trackIds;

    foreach (QModelIndex index, indices) {
        int trackId = getTrackId(index);
        trackIds.append(trackId);
    }

    m_trackDao.removeTracks(trackIds);

    // TODO(rryan) : do not select, instead route event to BTC and notify from
    // there.
    select(); //Repopulate the data model.
}

void LibraryTableModel::removeTrack(const QModelIndex& index) {
    int trackId = getTrackId(index);
    m_trackDao.removeTrack(trackId);
    // TODO(rryan) : do not select, instead route event to BTC and notify from
    // there.
    select(); //Repopulate the data model.
}

void LibraryTableModel::moveTrack(const QModelIndex& sourceIndex,
                                  const QModelIndex& destIndex) {
    // Does nothing because we don't support reordering tracks in the library,
    // and getCapabilities() reports that.
}

void LibraryTableModel::search(const QString& searchText) {
    // qDebug() << "LibraryTableModel::search()" << searchText
    //          << QThread::currentThread();
    emit(doSearch(searchText));
}

void LibraryTableModel::slotSearch(const QString& searchText) {
    // qDebug() << "slotSearch()" << searchText << QThread::currentThread();
    BaseSqlTableModel::search(searchText);
}

bool LibraryTableModel::isColumnInternal(int column) {
    if ((column == fieldIndex(LIBRARYTABLE_ID)) ||
        (column == fieldIndex(LIBRARYTABLE_URL)) ||
        (column == fieldIndex(LIBRARYTABLE_CUEPOINT)) ||
        (column == fieldIndex(LIBRARYTABLE_REPLAYGAIN)) ||
        (column == fieldIndex(LIBRARYTABLE_WAVESUMMARYHEX)) ||
        (column == fieldIndex(LIBRARYTABLE_SAMPLERATE)) ||
        (column == fieldIndex(LIBRARYTABLE_MIXXXDELETED)) ||
        (column == fieldIndex(LIBRARYTABLE_HEADERPARSED)) ||
        (column == fieldIndex(LIBRARYTABLE_PLAYED)) ||
        (column == fieldIndex(LIBRARYTABLE_BPM_LOCK)) ||
        (column == fieldIndex(LIBRARYTABLE_CHANNELS)) ||
        (column == fieldIndex(TRACKLOCATIONSTABLE_FSDELETED))) {
        return true;
    }
    return false;
}

bool LibraryTableModel::isColumnHiddenByDefault(int column) {
    if (column == fieldIndex(LIBRARYTABLE_KEY))
        return true;
    return false;
}

QItemDelegate* LibraryTableModel::delegateForColumn(const int i) {
    return NULL;
}

TrackModel::CapabilitiesFlags LibraryTableModel::getCapabilities() const {
    return TRACKMODELCAPS_NONE
            | TRACKMODELCAPS_RECEIVEDROPS
            | TRACKMODELCAPS_ADDTOPLAYLIST
            | TRACKMODELCAPS_ADDTOCRATE
            | TRACKMODELCAPS_ADDTOAUTODJ
            | TRACKMODELCAPS_RELOADMETADATA
            | TRACKMODELCAPS_LOADTODECK
            | TRACKMODELCAPS_LOADTOSAMPLER
            | TRACKMODELCAPS_REMOVE
<<<<<<< HEAD
            | TRACKMODELCAPS_BPMLOCK
            | TRACKMODELCAPS_CLEAR_BEATS;
=======
            | TRACKMODELCAPS_RESETPLAYED;
>>>>>>> d2235408
}<|MERGE_RESOLUTION|>--- conflicted
+++ resolved
@@ -147,10 +147,7 @@
             | TRACKMODELCAPS_LOADTODECK
             | TRACKMODELCAPS_LOADTOSAMPLER
             | TRACKMODELCAPS_REMOVE
-<<<<<<< HEAD
             | TRACKMODELCAPS_BPMLOCK
-            | TRACKMODELCAPS_CLEAR_BEATS;
-=======
+            | TRACKMODELCAPS_CLEAR_BEATS
             | TRACKMODELCAPS_RESETPLAYED;
->>>>>>> d2235408
 }