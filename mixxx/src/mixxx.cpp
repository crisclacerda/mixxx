/***************************************************************************
                          mixxx.cpp  -  description
                             -------------------
    begin                : Mon Feb 18 09:48:17 CET 2002
    copyright            : (C) 2002 by Tue and Ken Haste Andersen
    email                :
***************************************************************************/

/***************************************************************************
*                                                                         *
*   This program is free software; you can redistribute it and/or modify  *
*   it under the terms of the GNU General Public License as published by  *
*   the Free Software Foundation; either version 2 of the License, or     *
*   (at your option) any later version.                                   *
*                                                                         *
***************************************************************************/

#include <QtDebug>
#include <QtCore>
#include <QtGui>

#include "widget/wknob.h"
#include "widget/wslider.h"
#include "widget/wpushbutton.h"
#include "widget/woverview.h"
#include "mixxx.h"
#include "controlnull.h"
#include "readerextractwave.h"
#include "controlpotmeter.h"
#include "controlobjectthreadmain.h"
#include "reader.h"
#include "engine/enginebuffer.h"
#include "analyserqueue.h"
#include "engine/enginevumeter.h"
#include "track.h"
#include "trackcollection.h"
#include "trackinfoobject.h"
#include "bpm/bpmdetector.h"
#include "dlgabout.h"
#include "waveform/waveformrenderer.h"

#include "soundmanager.h"
#include "defs_urls.h"
#include "defs_audiofiles.h"
#include "mididevicehandler.h"
#include "recording/defs_recording.h"

#include "upgrade.h"

#include "build.h" //#defines of details of the build set up (flags, repo number, etc). This isn't a real file, SConscript generates it and it probably gets placed in $PLATFORM_build/. By including this file here and only here we make sure that updating src or changing the build flags doesn't force a rebuild of everything

#ifdef __IPOD__
#include "wtracktableview.h"
#include "gpod/itdb.h"
#include "track.h"
#endif

#ifdef __C_METRICS__
#include <cmetrics.h>
#include "defs_mixxxcmetrics.h"
#endif


extern "C" void crashDlg()
{
    QMessageBox::critical(0, "Mixxx", "Mixxx has encountered a serious error and needs to close.");
}


MixxxApp::MixxxApp(QApplication * a, struct CmdlineArgs args)
{
    app = a;
    
    QString buildRevision, buildFlags;
    #ifdef BUILD_REV
      buildRevision = BUILD_REV;
    #endif
    
    #ifdef BUILD_FLAGS
      buildFlags = BUILD_FLAGS;
    #endif
    
    if (buildRevision.trimmed().length() > 0) {
        if (buildFlags.trimmed().length() > 0)
            buildRevision = "(svn " + buildRevision + "; built on: " + __DATE__ + " @ " + __TIME__ + "; flags: " + buildFlags.trimmed() + ") ";
        else
            buildRevision = "(svn " + buildRevision + "; built on: " + __DATE__ + " @ " + __TIME__ + ") ";
    }
    
    qDebug() << "Mixxx" << VERSION << buildRevision << "is starting...";
    setWindowTitle(tr("Mixxx " VERSION));
    setWindowIcon(QIcon(":/images/icon.svg"));

    //Reset pointer to players
    soundmanager = 0;
    m_pTrack = 0;
    prefDlg = 0;
    midi = 0;
    
    // Check to see if this is the first time this version of Mixxx is run after an upgrade and make any needed changes.
    config = versionUpgrade();  // This static function is located in upgrade.cpp
    QString qConfigPath = config->getConfigPath();

#ifdef __C_METRICS__
    // Initialize Case Metrics if User is OK with that
    QString metricsAgree = config->getValueString(ConfigKey("[User Experience]","AgreedToUserExperienceProgram"));

    if (metricsAgree.isEmpty() || (metricsAgree != "yes" && metricsAgree != "no")) {
      metricsAgree = "no";
      int dlg = -1;
      while (dlg != 0 && dlg != 1) {
         dlg = QMessageBox::question(this, "Mixxx", "Mixxx's development is driven by community feedback.  At your discretion, Mixxx can automatically send data on your user experience back to the developers. Would you like to help us make Mixxx better by enabling this feature?", "Yes", "No", "Privacy Policy", 0, -1);
  	 switch (dlg) {
           case 0: metricsAgree = "yes";
  	   case 1: break;
           default: //show privacy policy
	            QMessageBox::information(this, "Mixxx: Privacy Policy", "Mixxx's development is driven by community feedback.  In order to help improve future versions Mixxx will with your permission collect information on your hardware and usage of Mixxx.  This information will primarily be used to fix bugs, improve features, and determine the system requirements of later versions.  Additionally this information may be used in aggregate for statistical purposes.\n\nThe hardware information will include:\n\t- CPU model and features\n\t- Total/Available Amount of RAM\n\t- Available disk space\n\t- OS version\n\nYour usage information will include:\n\t- Settings/Preferences\n\t- Internal errors\n\t- Internal debugging messages\n\t- Performance statistics (average latency, CPU usage)\n\nThis information will not be used to personally identify you, contact you, advertise to you, or otherwise bother you in any way.\n");
                    break;
  	 }
      }
    }	
    config->set(ConfigKey("[User Experience]","AgreedToUserExperienceProgram"), ConfigValue(metricsAgree));

    // If the user agrees...
    if(metricsAgree == "yes") {
       // attempt to load the user ID from the config file
       if ( config->getValueString(ConfigKey("[User Experience]", "UID")) == ""){
         QString pUID = cm_generate_userid();
         if(!pUID.isEmpty()) config->set(ConfigKey("[User Experience]", "UID"), ConfigValue(pUID));
       }
    }
    // Initialize cmetrics
    cm_init(100,20, metricsAgree == "yes", MIXXCMETRICS_RELEASE_ID, config->getValueString(ConfigKey("[User Experience]", "UID")).ascii());
    cm_set_crash_dlg(crashDlg);
    cm_writemsg_ascii(MIXXXCMETRICS_VERSION, VERSION);
#endif

    // Store the path in the config database
    config->set(ConfigKey("[Config]","Path"), ConfigValue(qConfigPath));

    // Instantiate a ControlObject, and set static parent widget
    control = new ControlNull();

    // Read keyboard configuration and set kdbConfig object in WWidget
    kbdconfig = new ConfigObject<ConfigValueKbd>(QString(qConfigPath).append("keyboard/").append("Standard.kbd.cfg"));
    WWidget::setKeyboardConfig(kbdconfig);

    // Sample rate used by Player object
    ControlObject * sr = new ControlObject(ConfigKey("[Master]","samplerate"));
    sr->set(44100.);

    ControlObject * latency = new ControlObject(ConfigKey("[Master]","latency"));
    /* avoid unused warning*/
    latency = 0;

    // Master rate
    new ControlPotmeter(ConfigKey("[Master]","rate"),-1.,1.);

    // Init buffers/readers
    buffer1 = new EngineBuffer("[Channel1]", config);
    buffer2 = new EngineBuffer("[Channel2]", config);
    buffer1->setOtherEngineBuffer(buffer2);
    buffer2->setOtherEngineBuffer(buffer1);

    // Starting channels:
    channel1 = new EngineChannel("[Channel1]");
    channel2 = new EngineChannel("[Channel2]");

    // Starting the master (mixing of the channels and effects):
    master = new EngineMaster(config, buffer1, buffer2, channel1, channel2, "[Master]");

    // Initialize player device

    soundmanager = new SoundManager(config, master);
    soundmanager->queryDevices();

    // Find path of skin
    QString qSkinPath = getSkinPath();

    // Get Music dir
    QDir dir(config->getValueString(ConfigKey("[Playlist]","Directory")));
    if ((config->getValueString(ConfigKey("[Playlist]","Directory")).length()<1) || (!dir.exists()))
    {
        QString fd = QFileDialog::getExistingDirectory(this, "Choose music library directory");
        if (fd != "")
        {
            config->set(ConfigKey("[Playlist]","Directory"), fd);
            config->Save();
        }
    }
    // Needed for Search class and Simple skin
    new ControlPotmeter(ConfigKey("[Channel1]","virtualplayposition"),0.,1.);

    // Needed for updating widgets with track duration info
    new ControlObject(ConfigKey("[Channel1]","duration"));
    new ControlObject(ConfigKey("[Channel2]","duration"));

    // Use frame as container for view, needed for fullscreen display
    frame = new QFrame;
    setCentralWidget(frame);
    //move(10,10);
    // Call inits to invoke all other construction parts

    view=new MixxxView(frame, kbdconfig, qSkinPath, config);

    // TODO rryan : Move this to WaveformViewerFactory or something.
    /*
    if (bVisualsWaveform && !view->activeWaveform())
    {
        config->set(ConfigKey("[Controls]","Visuals"), ConfigValue(1));
        QMessageBox * mb = new QMessageBox(this);
        mb->setWindowTitle(QString("Wavform displays"));
        mb->setIcon(QMessageBox::Information);
        mb->setText("OpenGL cannot be initialized, which means that\nthe waveform displays won't work. A simple\nmode will be used instead where you can still\nuse the mouse to change speed.");
        mb->show();
    }
    */

    // Verify path for xml track file.
    QFile trackfile(config->getValueString(ConfigKey("[Playlist]","Listfile")));
    if ((config->getValueString(ConfigKey("[Playlist]","Listfile")).length()<1) || (!trackfile.exists()))
    {
        config->set(ConfigKey("[Playlist]","Listfile"), QDir::homePath().append("/").append(SETTINGS_PATH).append(TRACK_FILE));
        config->Save();
    }

    // Intialize default BPM system values
    if(config->getValueString(ConfigKey("[BPM]","BPMRangeStart")).length()<1)
    {
        config->set(ConfigKey("[BPM]","BPMRangeStart"),ConfigValue(65));
    }

    if(config->getValueString(ConfigKey("[BPM]","BPMRangeEnd")).length()<1)
    {
        config->set(ConfigKey("[BPM]","BPMRangeEnd"),ConfigValue(135));
    }

    if(config->getValueString(ConfigKey("[BPM]","AnalyzeEntireSong")).length()<1)
    {
        config->set(ConfigKey("[BPM]","AnalyzeEntireSong"),ConfigValue(1));
    }

    // Initialize track object:
    m_pTrack = new Track(config->getValueString(ConfigKey("[Playlist]","Listfile")),
                         view,
                         config,
                         buffer1,
                         buffer2,
                         AnalyserQueue::createDefaultAnalyserQueue(config));

    //WTreeItem::setTrack(m_pTrack);
    // Set up drag and drop to player visuals
    if (view->m_pVisualCh1)
        connect(view->m_pVisualCh1, SIGNAL(trackDropped(QString)), m_pTrack, SLOT(slotLoadPlayer1(QString)));
    if (view->m_pVisualCh2)
        connect(view->m_pVisualCh2, SIGNAL(trackDropped(QString)), m_pTrack, SLOT(slotLoadPlayer2(QString)));

    // Ensure that visual receive updates when new tracks are loaded
    if (view->m_pWaveformRendererCh1)
        connect(m_pTrack, SIGNAL(newTrackPlayer1(TrackInfoObject *)), view->m_pWaveformRendererCh1, SLOT(slotNewTrack(TrackInfoObject *)));
    if (view->m_pWaveformRendererCh2)
        connect(m_pTrack, SIGNAL(newTrackPlayer2(TrackInfoObject *)), view->m_pWaveformRendererCh2, SLOT(slotNewTrack(TrackInfoObject *)));



    // Setup state of End of track controls from config database
    ControlObject::getControl(ConfigKey("[Channel1]","TrackEndMode"))->queueFromThread(config->getValueString(ConfigKey("[Controls]","TrackEndModeCh1")).toDouble());
    ControlObject::getControl(ConfigKey("[Channel2]","TrackEndMode"))->queueFromThread(config->getValueString(ConfigKey("[Controls]","TrackEndModeCh2")).toDouble());

    // Initialise MIDI and open the MIDI device
    MidiDeviceHandler * midiHandler = new MidiDeviceHandler();
    midi = midiHandler->getMidiPtr();
    QString midiDevice = config->getValueString(ConfigKey("[Midi]","Device"));
    if (midiDevice != "")
    	midi->devOpen(midiDevice);

    // Initialize preference dialog
    prefDlg = new DlgPreferences(this, view, soundmanager, m_pTrack, midi, config);
    prefDlg->setHidden(true);

#ifdef __LADSPA__
    ladspaDlg = new DlgLADSPA(this);
    ladspaDlg->setHidden(true);
#endif

    // Try open player device If that fails, the preference panel is opened.
    while (soundmanager->setupDevices() != 0)
    {

#ifdef __C_METRICS__
        cm_writemsg_ascii(MIXXXCMETRICS_FAILED_TO_OPEN_SNDDEVICE_AT_STARTUP,
                          "Mixxx failed to open audio device(s) on startup.");
#endif

        // Exit when we press the Exit button in the noSoundDlg dialog
        if ( noSoundDlg() != 0 )
            exit(0);
    }

    //setFocusPolicy(QWidget::StrongFocus);
    //grabKeyboard();

    // Load tracks in args.qlMusicFiles (command line arguments) into player 1 and 2:
#ifndef QT3_SUPPORT
    if (args.qlMusicFiles.count()>1)
        m_pTrack->slotLoadPlayer1((*args.qlMusicFiles.at(1)));
    if (args.qlMusicFiles.count()>2)
        m_pTrack->slotLoadPlayer2((*args.qlMusicFiles.at(2)));
#else
    if (args.qlMusicFiles.count()>1)
        m_pTrack->slotLoadPlayer1(args.qlMusicFiles.at(1));
    if (args.qlMusicFiles.count()>2)
        m_pTrack->slotLoadPlayer2(args.qlMusicFiles.at(2));
#endif

    // Initialize visualization of temporal effects
    channel1->setEngineBuffer(buffer1);
    channel2->setEngineBuffer(buffer2);
    
#ifdef __SCRIPT__
    scriptEng = new ScriptEngine(this, m_pTrack);
#endif

    initActions();
    initMenuBar();

    // Check direct rendering and warn user if they don't have it
    view->checkDirectRendering();

    //Install an event filter to catch certain QT events, such as tooltips.
    //This allows us to turn off tooltips.
    app->installEventFilter(this); //The eventfilter is located in this Mixxx class as a callback.

    //If we were told to start in fullscreen mode on the command-line, then turn on fullscreen mode.
    if (args.bStartInFullscreen)
        slotOptionsFullScreen(true);
#ifdef __C_METRICS__
	cm_writemsg_ascii(MIXXXCMETRICS_MIXXX_CONSTRUCTOR_COMPLETE, "Mixxx constructor complete.");
#endif
}

MixxxApp::~MixxxApp()
{
    QTime qTime;
    qTime.start();

    qDebug() << "Destroying MixxxApp";

// Moved this up to insulate macros you've worked hard on from being lost in
// a segfault that happens sometimes somewhere below here
#ifdef __SCRIPT__
    scriptEng->saveMacros();
    delete scriptEng;
#endif

#ifdef __IPOD__
    if (m_pTrack->m_qIPodPlaylist.getSongNum()) {
      qDebug() << "Dispose of iPod track collection";
      m_pTrack->m_qIPodPlaylist.clear();
    }
#endif
    qDebug() << "save config, " << qTime.elapsed();
    config->Save();

    qDebug() << "Write track xml, " << qTime.elapsed();
    m_pTrack->writeXML(config->getValueString(ConfigKey("[Playlist]","Listfile")));
	m_pTrack->appShuttingDown();

    qDebug() << "close soundmanager" << qTime.elapsed();
    soundmanager->closeDevices();
    qDebug() << "soundmanager->close() done";

    // Save state of End of track controls in config database
    config->set(ConfigKey("[Controls]","TrackEndModeCh1"), ConfigValue((int)ControlObject::getControl(ConfigKey("[Channel1]","TrackEndMode"))->get()));
    config->set(ConfigKey("[Controls]","TrackEndModeCh2"), ConfigValue((int)ControlObject::getControl(ConfigKey("[Channel2]","TrackEndMode"))->get()));

    qDebug() << "delete soundmanager, " << qTime.elapsed();
    delete soundmanager;
    qDebug() << "delete master, " << qTime.elapsed();
    delete master;
    qDebug() << "delete channel1, " << qTime.elapsed();
    delete channel1;
    qDebug() << "delete channel2, " << qTime.elapsed();
    delete channel2;

    qDebug() << "delete buffer1, " << qTime.elapsed();
    delete buffer1;
    qDebug() << "delete buffer2, " << qTime.elapsed();
    delete buffer2;

//    qDebug() << "delete prefDlg";
//    delete m_pControlEngine;
//     qDebug() << "delete midi";
    qDebug() << "delete midi, " << qTime.elapsed();
    delete midi;
//    qDebug() << "delete midiconfig";

    qDebug() << "delete view, " << qTime.elapsed();
    delete view;

    qDebug() << "delete tracks, " << qTime.elapsed();
    delete m_pTrack;

    delete prefDlg;

    //   delete m_pBpmDetector;

    delete frame;

#ifdef __C_METRICS__ // cmetrics will cause this whole method to segfault on Linux/i386 if it is called after config is deleted. Obviously, it depends on config somehow.
	qDebug() << "cmetrics to report:" << "Mixxx deconstructor complete.";
	cm_writemsg_ascii(MIXXXCMETRICS_MIXXX_DESTRUCTOR_COMPLETE, "Mixxx deconstructor complete.");
	cm_close(10);
#endif

    qDebug() << "delete config, " << qTime.elapsed();
    delete config;

// Why is this here? The (MSVC 2008) linker even complains about it.
//#ifdef __WINDOWS__
//    _exit(0);
//#endif
}

int MixxxApp::noSoundDlg(void)
{
    QMessageBox msgBox;
	msgBox.setIcon(QMessageBox::Warning);
    msgBox.setWindowTitle("Sound Device Busy");
    msgBox.setText( "<html>Mixxx cannot access the sound device <b>"+
                    config->getValueString(ConfigKey("[Soundcard]", "DeviceMaster"))+
                    "</b>. "+
                    "Another application is using the sound device or it is "+
                    "not plugged in."+
                    "<ul>"+
                        "<li>"+
                            "<b>Retry</b> after closing the other application "+
                            "or reconnecting the sound device"+
                        "</li>"+
                        "<li>"+
                            "<b>Reconfigure</b> Mixxx to use another sound device."+
                        "</li>" +
                        "<li>"+
                            "Get <b>Help</b> from the Mixxx Wiki."+
                        "</li>"+
                        "<li>"+
                            "<b>Exit</b> without saving your settings."+
                        "</li>" +
                    "</ul></html>"
    );

    QPushButton *retryButton = msgBox.addButton(tr("Retry"), QMessageBox::ActionRole);
    QPushButton *reconfigureButton = msgBox.addButton(tr("Reconfigure"), QMessageBox::ActionRole);
    QPushButton *wikiButton = msgBox.addButton(tr("Help"), QMessageBox::ActionRole);
    QPushButton *exitButton = msgBox.addButton(tr("Exit"), QMessageBox::ActionRole);

    while(1)
    {
        msgBox.exec();
        
        if (msgBox.clickedButton() == retryButton) {
            soundmanager->queryDevices();
            return 0;
        } else if (msgBox.clickedButton() == wikiButton) {
            QDesktopServices::openUrl(QUrl("http://mixxx.org/wiki/doku.php/troubleshooting#no_or_too_few_sound_cards_appear_in_the_preferences_dialog"));
            wikiButton->setEnabled(false);
        } else if (msgBox.clickedButton() == reconfigureButton) {
            msgBox.hide();
            soundmanager->queryDevices();
            
            // This way of opening the dialog allows us to use it synchronously
            prefDlg->setWindowModality(Qt::ApplicationModal);
            prefDlg->exec();
            if ( prefDlg->result() == QDialog::Accepted) {
                soundmanager->queryDevices();
                return 0;
            }
            
            msgBox.show();
            
        } else if (msgBox.clickedButton() == exitButton) {
            return 1;
        }
    }
}


/** initializes all QActions of the application */
void MixxxApp::initActions()
{
    fileLoadSongPlayer1 = new QAction(tr("&Load Song (Player 1)..."), this);
    fileLoadSongPlayer1->setShortcut(tr("Ctrl+O"));
    fileLoadSongPlayer1->setShortcutContext(Qt::ApplicationShortcut);

    fileLoadSongPlayer2 = new QAction(tr("&Load Song (Player 2)..."), this);
    fileLoadSongPlayer2->setShortcut(tr("Ctrl+Shift+O"));
    fileLoadSongPlayer2->setShortcutContext(Qt::ApplicationShortcut);

    fileQuit = new QAction(tr("E&xit"), this);
    fileQuit->setShortcut(tr("Ctrl+Q"));
    fileQuit->setShortcutContext(Qt::ApplicationShortcut);

    libraryRescan = new QAction(tr("&Rescan Library"), this);

    playlistsNew = new QAction(tr("Add &new playlist"), this);
    playlistsNew->setShortcut(tr("Ctrl+N"));
    playlistsNew->setShortcutContext(Qt::ApplicationShortcut);

    playlistsImport = new QAction(tr("&Import playlist"), this);
    playlistsImport->setShortcut(tr("Ctrl+I"));
    playlistsImport->setShortcutContext(Qt::ApplicationShortcut);

    batchBpmDetect = new QAction(tr("Batch BPM Detect (up to 100 songs per run)"), this);
    connect(batchBpmDetect, SIGNAL(activated()), m_pTrack, SLOT(slotBatchBPMDetection()));


#ifdef __IPOD__
    iPodToggle = new QAction(tr("iPod &Active"), this);
    iPodToggle->setShortcut(tr("Ctrl+A"));
    iPodToggle->setShortcutContext(Qt::ApplicationShortcut);
    iPodToggle->setCheckable(true);
    connect(iPodToggle, SIGNAL(toggled(bool)), this, SLOT(slotiPodToggle(bool)));
#endif

    optionsBeatMark = new QAction(tr("&Audio Beat Marks"), this);

    optionsFullScreen = new QAction(tr("&Full Screen"), this);
    optionsFullScreen->setShortcut(tr("Esc"));
    optionsFullScreen->setShortcutContext(Qt::ApplicationShortcut);
    //QShortcut * shortcut = new QShortcut(QKeySequence(tr("Esc")),  this);
    //    connect(shortcut, SIGNAL(activated()), this, SLOT(slotQuitFullScreen()));

    optionsPreferences = new QAction(tr("&Preferences"), this);
    optionsPreferences->setShortcut(tr("Ctrl+P"));
    optionsPreferences->setShortcutContext(Qt::ApplicationShortcut);

    helpAboutApp = new QAction(tr("&About..."), this);
    helpSupport = new QAction(tr("&Community Support..."), this);
#ifdef __VINYLCONTROL__
    optionsVinylControl = new QAction(tr("Enable &Vinyl Control"), this);
    optionsVinylControl->setShortcut(tr("Ctrl+Y"));
    optionsVinylControl->setShortcutContext(Qt::ApplicationShortcut);
#endif

    optionsRecord = new QAction(tr("&Record Mix"), this);
    //optionsRecord->setShortcut(tr("Ctrl+R"));
    optionsRecord->setShortcutContext(Qt::ApplicationShortcut);

#ifdef __SCRIPT__
    macroStudio = new QAction(tr("Show Studio"), this);
#endif
#ifdef __LADSPA__
    ladspaShow = new QAction(tr("Show LADSPA window"), this);
#endif


    fileLoadSongPlayer1->setStatusTip(tr("Opens a song in player 1"));
    fileLoadSongPlayer1->setWhatsThis(tr("Open\n\nOpens a song in player 1"));
    connect(fileLoadSongPlayer1, SIGNAL(activated()), this, SLOT(slotFileLoadSongPlayer1()));

    fileLoadSongPlayer2->setStatusTip(tr("Opens a song in player 2"));
    fileLoadSongPlayer2->setWhatsThis(tr("Open\n\nOpens a song in player 2"));
    connect(fileLoadSongPlayer2, SIGNAL(activated()), this, SLOT(slotFileLoadSongPlayer2()));

    fileQuit->setStatusTip(tr("Quits the application"));
    fileQuit->setWhatsThis(tr("Exit\n\nQuits the application"));
    connect(fileQuit, SIGNAL(activated()), this, SLOT(slotFileQuit()));

    libraryRescan->setStatusTip(tr("Rescans the song library"));
    libraryRescan->setWhatsThis(tr("Rescan library\n\nRescans the song library"));
    libraryRescan->setCheckable(false);
    connect(libraryRescan, SIGNAL(activated()), m_pTrack, SLOT(slotScanLibrary()));

    playlistsNew->setStatusTip(tr("Create a new playlist"));
    playlistsNew->setWhatsThis(tr("New playlist\n\nCreate a new playlist"));
    connect(playlistsNew, SIGNAL(activated()), m_pTrack, SLOT(slotNewPlaylist()));

    playlistsImport->setStatusTip(tr("Import playlist"));
    playlistsImport->setWhatsThis(tr("Import playlist"));
    connect(playlistsImport, SIGNAL(activated()), m_pTrack, SLOT(slotImportPlaylist()));

    optionsBeatMark->setCheckable(false);
    optionsBeatMark->setChecked(false);
    optionsBeatMark->setStatusTip(tr("Audio Beat Marks"));
    optionsBeatMark->setWhatsThis(tr("Audio Beat Marks\nMark beats by audio clicks"));
    connect(optionsBeatMark, SIGNAL(toggled(bool)), this, SLOT(slotOptionsBeatMark(bool)));

#ifdef __VINYLCONTROL__
    //Either check or uncheck the vinyl control menu item depending on what it was saved as.
    optionsVinylControl->setCheckable(true);
    if ((bool)config->getValueString(ConfigKey("[VinylControl]","Enabled")).toInt() == true)
        optionsVinylControl->setChecked(true);
    else
        optionsVinylControl->setChecked(false);
    optionsVinylControl->setStatusTip(tr("Activate Vinyl Control"));
    optionsVinylControl->setWhatsThis(tr("Use timecoded vinyls on external turntables to control Mixxx"));
    connect(optionsVinylControl, SIGNAL(toggled(bool)), this, SLOT(slotOptionsVinylControl(bool)));
#endif

    optionsRecord->setCheckable(true);
    optionsRecord->setStatusTip(tr("Start Recording your Mix"));
    optionsRecord->setWhatsThis(tr("Record your mix to a file"));
    connect(optionsRecord, SIGNAL(toggled(bool)), this, SLOT(slotOptionsRecord(bool)));

    optionsFullScreen->setCheckable(true);
    optionsFullScreen->setChecked(false);
    optionsFullScreen->setStatusTip(tr("Full Screen"));
    optionsFullScreen->setWhatsThis(tr("Display Mixxx using the full screen"));
    connect(optionsFullScreen, SIGNAL(toggled(bool)), this, SLOT(slotOptionsFullScreen(bool)));

    optionsPreferences->setStatusTip(tr("Preferences"));
    optionsPreferences->setWhatsThis(tr("Preferences\nPlayback and MIDI preferences"));
    connect(optionsPreferences, SIGNAL(activated()), this, SLOT(slotOptionsPreferences()));

    helpSupport->setStatusTip(tr("Support..."));
    helpSupport->setWhatsThis(tr("Support\n\nGet help with Mixxx"));
    connect(helpSupport, SIGNAL(activated()), this, SLOT(slotHelpSupport()));

    helpAboutApp->setStatusTip(tr("About the application"));
    helpAboutApp->setWhatsThis(tr("About\n\nAbout the application"));
    connect(helpAboutApp, SIGNAL(activated()), this, SLOT(slotHelpAbout()));

#ifdef __SCRIPT__
    macroStudio->setStatusTip(tr("Shows the macro studio window"));
    macroStudio->setWhatsThis(tr("Show Studio\n\nMakes the macro studio visible"));
     connect(macroStudio, SIGNAL(activated()), scriptEng->getStudio(), SLOT(showStudio()));
#endif
#ifdef __LADSPA__
    ladspaShow->setStatusTip(tr("Shows the LADSPA window"));
    ladspaShow->setWhatsThis(tr("Show LADSPA window\n\nMakes the LADSPA window visible"));
    connect(ladspaShow, SIGNAL(activated()), this, SLOT(slotLadspa()));
#endif
}

void MixxxApp::initMenuBar()
{
    // MENUBAR
    fileMenu=new QMenu("&File");
    optionsMenu=new QMenu("&Options");
    libraryMenu=new QMenu("&Library");
    viewMenu=new QMenu("&View");
    helpMenu=new QMenu("&Help");
#ifdef __SCRIPT__
    macroMenu=new QMenu("&Macro");
#endif
#ifdef __LADSPA__
//    ladspaMenu=new QMenu("LADSPA");
#endif

    // menuBar entry fileMenu
    fileMenu->addAction(fileLoadSongPlayer1);
    fileMenu->addAction(fileLoadSongPlayer2);
    fileMenu->addSeparator();
    fileMenu->addAction(fileQuit);

    // menuBar entry optionsMenu
    //optionsMenu->setCheckable(true);
    //  optionsBeatMark->addTo(optionsMenu);
#ifdef __VINYLCONTROL__
    optionsMenu->addAction(optionsVinylControl);
#endif
    optionsMenu->addAction(optionsRecord);
    optionsMenu->addAction(optionsFullScreen);
    optionsMenu->addSeparator();
    optionsMenu->addAction(optionsPreferences);

    //    libraryMenu->setCheckable(true);
    libraryMenu->addAction(libraryRescan);
    libraryMenu->addSeparator();
    libraryMenu->addAction(playlistsNew);
    libraryMenu->addAction(playlistsImport);
    //libraryMenu->addAction(batchBpmDetect);

#ifdef __IPOD__
    libraryMenu->addSeparator();
    libraryMenu->addAction(iPodToggle);
    connect(libraryMenu, SIGNAL(aboutToShow()), this, SLOT(slotlibraryMenuAboutToShow()));
#endif

    // menuBar entry viewMenu
    //viewMenu->setCheckable(true);

    // menuBar entry helpMenu
    helpMenu->addAction(helpSupport);
    helpMenu->addSeparator();
    helpMenu->addAction(helpAboutApp);


#ifdef __SCRIPT__
    macroMenu->addAction(macroStudio);
#endif
#ifdef __LADSPA__
    // ladspaMenu->addAction(ladspaShow);
#endif

    menuBar()->addMenu(fileMenu);
    menuBar()->addMenu(libraryMenu);
    menuBar()->addMenu(optionsMenu);

    //    menuBar()->addMenu(viewMenu);
#ifdef __SCRIPT__
    menuBar()->addMenu(macroMenu);
#endif
#ifdef __LADSPA__
//    menuBar()->addMenu(ladspaMenu);
#endif
    menuBar()->addSeparator();
    menuBar()->addMenu(helpMenu);

}


void MixxxApp::slotiPodToggle(bool toggle) {
#ifdef __IPOD__
// iPod stuff
  QString iPodMountPoint = config->getValueString(ConfigKey("[iPod]","MountPoint"));
  bool iPodAvailable = !iPodMountPoint.isEmpty() &&
                       QDir( iPodMountPoint + "/iPod_Control").exists();
  bool iPodActivated = iPodAvailable && toggle;

  iPodToggle->setEnabled(iPodAvailable);

  if (iPodAvailable && iPodActivated && view->m_pComboBox->findData(TABLE_MODE_IPOD) == -1 ) {
    view->m_pComboBox->addItem( "iPod", TABLE_MODE_IPOD );
    // Activate IPod model

    Itdb_iTunesDB *itdb;
    itdb = itdb_parse (iPodMountPoint, NULL);
    if (itdb == NULL) {
      qDebug() << "Error reading iPod database\n";
      return;
    }
    GList *it;
    int count = 0;
    m_pTrack->m_qIPodPlaylist.clear();

    for (it = itdb->tracks; it != NULL; it = it->next) {
       count++;
       Itdb_Track *song;
       song = (Itdb_Track *)it->data;

//     DON'T USE QFileInfo, it does a disk i/o stat on every file introducing a VERY long delay in loading from the iPod
//       QFileInfo file(iPodMountPoint + QString(song->ipod_path).replace(':','/'));
//       TrackInfoObject* pTrack = new TrackInfoObject(file.absolutePath(), file.fileName(), m_pBpmDetector );

       QString fullFilePath = iPodMountPoint + QString(song->ipod_path).mid(1).replace(':','/');
       QString filePath = fullFilePath.left(fullFilePath.lastIndexOf('/'));
       QString fileName = fullFilePath.mid(fullFilePath.lastIndexOf('/')+1);
       QString fileSuffix = fullFilePath.mid(fullFilePath.lastIndexOf('.')+1);

       if (song->movie_flag) { qDebug() << "Movies/Videos not supported." << song->title << fullFilePath; continue; }
       if (song->unk220 && fileSuffix == "m4p") { qDebug() << "Protected media not supported." << song->title << fullFilePath; continue; }
#ifndef __FFMPEGFILE__
       if (fileSuffix == "m4a") { qDebug() << "m4a media support (via FFMPEG) is not compiled into this build of Mixxx. :( " << song->title << fullFilePath; continue; }
#endif // __FFMPEGFILE__


//       qDebug() << "iPod file" << filePath << "--"<< fileName << "--" << fileSuffix;

       TrackInfoObject* pTrack = new TrackInfoObject(filePath, fileName);
       pTrack->setBpm(song->BPM);
       pTrack->setBpmConfirm(song->BPM != 0);  //    void setBeatFirst(float); ??
//       pTrack->setHeaderParsed(true);
       pTrack->setComment(song->comment);
//       pTrack->setType(file.suffix());
       pTrack->setType(fileSuffix);
       pTrack->setBitrate(song->bitrate);
       pTrack->setSampleRate(song->samplerate);
       pTrack->setDuration(song->tracklen/1000);
       pTrack->setTitle(song->title);
       pTrack->setArtist(song->artist);
       // song->rating // user rating
       // song->volume and song->soundcheck -- track level normalization / gain info as determined by iTunes
       m_pTrack->m_qIPodPlaylist.addTrack(pTrack);
    }
    itdb_free (itdb);

    qDebug() << "iPod playlist has" << m_pTrack->m_qIPodPlaylist.getSongNum() << "of"<< count <<"songs on the iPod.";

    view->m_pComboBox->setCurrentIndex( view->m_pComboBox->findData(TABLE_MODE_IPOD) );
    m_pTrack->slotActivatePlaylist( view->m_pComboBox->findData(TABLE_MODE_IPOD) );
    m_pTrack->resizeColumnsForLibraryMode();

  } else if (view->m_pComboBox->findData(TABLE_MODE_IPOD) != -1 ) {
    view->m_pComboBox->setCurrentIndex( view->m_pComboBox->findData(TABLE_MODE_LIBRARY) );
    m_pTrack->slotActivatePlaylist( view->m_pComboBox->findData(TABLE_MODE_LIBRARY) );

    view->m_pComboBox->removeItem( view->m_pComboBox->findData(TABLE_MODE_IPOD) );
    // Empty iPod model m_qIPodPlaylist
    m_pTrack->m_qIPodPlaylist.clear();

  }
#endif
}


void MixxxApp::slotlibraryMenuAboutToShow(){

#ifdef __IPOD__
  QString iPodMountPoint = config->getValueString(ConfigKey("[iPod]","MountPoint"));
  bool iPodAvailable = !iPodMountPoint.isEmpty() &&
                       QDir( iPodMountPoint + "/iPod_Control").exists();
  iPodToggle->setEnabled(iPodAvailable);

#endif
}

bool MixxxApp::queryExit()
{
    int exit=QMessageBox::information(this, tr("Quit..."),
                                      tr("Do your really want to quit?"),
                                      QMessageBox::Ok, QMessageBox::Cancel);

    if (exit==1)
    {
    }
    else
    {
    };

    return (exit==1);
}

void MixxxApp::slotFileLoadSongPlayer1()
{
    ControlObject* play = ControlObject::getControl(ConfigKey("[Channel1]", "play"));

    if (play->get() == 1.)
    {
        int ret = QMessageBox::warning(this, tr("Mixxx"),
                                        tr("Player 1 is currently playing a song.\n"
                                          "Are you sure you want to load a new song?"),
                                        QMessageBox::Yes | QMessageBox::No,
                                        QMessageBox::No);

        if (ret != QMessageBox::Yes)
            return;
    }

    QString s = QFileDialog::getOpenFileName(this, tr("Load Song into Player 1"), config->getValueString(ConfigKey("[Playlist]","Directory")), QString("Audio (%1)").arg(MIXXX_SUPPORTED_AUDIO_FILETYPES));
    if (!(s == QString::null)) {
        TrackInfoObject * pTrack = m_pTrack->getTrackCollection()->getTrack(s);
        if (pTrack)
            m_pTrack->slotLoadPlayer1(pTrack);
    }
}

void MixxxApp::slotFileLoadSongPlayer2()
{
    ControlObject* play = ControlObject::getControl(ConfigKey("[Channel2]", "play"));

    if (play->get() == 1.)
    {
        int ret = QMessageBox::warning(this, tr("Mixxx"),
                                        tr("Player 2 is currently playing a song.\n"
                                          "Are you sure you want to load a new song?"),
                                        QMessageBox::Yes | QMessageBox::No,
                                        QMessageBox::No);

        if (ret != QMessageBox::Yes)
            return;
    }

    QString s = QFileDialog::getOpenFileName(this, tr("Load Song into Player 2"), config->getValueString(ConfigKey("[Playlist]","Directory")), QString("Audio (%1)").arg(MIXXX_SUPPORTED_AUDIO_FILETYPES));
    if (!(s == QString::null)) {
        TrackInfoObject * pTrack = m_pTrack->getTrackCollection()->getTrack(s);
        if (pTrack)
            m_pTrack->slotLoadPlayer2(pTrack);
    }
}

void MixxxApp::slotFileQuit()
{
    qApp->quit();
}

void MixxxApp::slotOptionsBeatMark(bool)
{
// BEAT MARK STUFF
}

void MixxxApp::slotOptionsFullScreen(bool toggle)
{

// Making a fullscreen window on linux and windows is harder than you could possibly imagine...
    if (toggle)
    {
#ifdef __LINUX__
         winpos = pos();
         // Can't set max to -1,-1 or 0,0 for unbounded?
         setMaximumSize(32767,32767);
#endif

        showFullScreen();
        //menuBar()->hide();
        // FWI: Begin of fullscreen patch
#ifdef __LINUX__
        // Crazy X window managers break this so I'm told by Qt docs
        //         int deskw = app->desktop()->width();
        //         int deskh = app->desktop()->height();

        //support for xinerama
        int deskw = app->desktop()->screenGeometry(frame).width();
        int deskh = app->desktop()->screenGeometry(frame).height();
#else
        int deskw = width();
        int deskh = height();
#endif
        view->move((deskw - view->width())/2, (deskh - view->height())/2);
        // FWI: End of fullscreen patch
    }
    else
    {
        // FWI: Begin of fullscreen patch
        view->move(0,0);
        menuBar()->show();
        showNormal();

#ifdef __LINUX__
        if (size().width() != view->width() ||
            size().height() != view->height() + menuBar()->height()) {
          setFixedSize(view->width(), view->height() + menuBar()->height());
        }
        move(winpos);
#endif

        // FWI: End of fullscreen patch
    }
}

void MixxxApp::slotOptionsPreferences()
{
    prefDlg->setHidden(false);
}

//Note: Can't #ifdef this because MOC doesn't catch it.
void MixxxApp::slotOptionsVinylControl(bool toggle)
{
#ifdef __VINYLCONTROL__
    //qDebug() << "slotOptionsVinylControl: toggle is " << (int)toggle;

    QString device1 = config->getValueString(ConfigKey("[VinylControl]","DeviceInputDeck1"));
    QString device2 = config->getValueString(ConfigKey("[VinylControl]","DeviceInputDeck2"));

    if (device1 == "" && device2 == "" && (toggle==true))
    {
        QMessageBox::warning(this, tr("Mixxx"),
                                   tr("No input device(s) select.\n"
                                      "Please select your soundcard(s) in vinyl control preferences."),
                                   QMessageBox::Ok,
                                   QMessageBox::Ok);
        prefDlg->show();
        prefDlg->showVinylControlPage();
        optionsVinylControl->setChecked(false);
    }
    else
    {
        config->set(ConfigKey("[VinylControl]","Enabled"), ConfigValue((int)toggle));
        ControlObject::getControl(ConfigKey("[VinylControl]", "Enabled"))->set((int)toggle);
    }
#endif
}

//Also can't ifdef this (MOC again)
void MixxxApp::slotOptionsRecord(bool toggle)
{
    ControlObjectThreadMain *recordingControl = new ControlObjectThreadMain(ControlObject::getControl(ConfigKey("[Master]", "Record")));
    QString recordPath = config->getValueString(ConfigKey("[Recording]","Path"));
    QString encodingType = config->getValueString(ConfigKey("[Recording]","Encoding"));
    QString encodingFileFilter = QString("Audio (*.%1)").arg(encodingType);
    bool proceedWithRecording = true;

    if (toggle == true)
    {
        //If there was no recording path set,
        if (recordPath == "")
        {
            QString selectedFile = QFileDialog::getSaveFileName(NULL, tr("Save Recording As..."),
                                                                recordPath,
                                                                encodingFileFilter);
            if (selectedFile.toLower() != "")
            {
                if(!selectedFile.toLower().endsWith("." + encodingType.toLower()))
                {
                    selectedFile.append("." + encodingType.toLower());
                }
                //Update the saved Path
                config->set(ConfigKey(RECORDING_PREF_KEY, "Path"), selectedFile);
            }
            else
                proceedWithRecording = false; //Empty filename, so don't record
        }
        else //If there was already a recording path set
        {
            //... and the file already exists, ask the user if they want to overwrite it.
            int result;
            if(QFile::exists(recordPath))
            {
                QFileInfo fi(recordPath);
                result = QMessageBox::question(this, tr("Mixxx Recording"), tr("The file %1 already exists. Would you like to overwrite it?\nSelecting \"No\" will abort the recording.").arg(fi.fileName()), QMessageBox::Yes | QMessageBox::No);
                if (result == QMessageBox::Yes) //If the user selected, "yes, overwrite the recording"...
                    proceedWithRecording = true;
                else
                    proceedWithRecording = false;
            }
        }

        if (proceedWithRecording == true)
        {
            qDebug() << "Setting record status: READY";
            recordingControl->slotSet(RECORD_READY);
        }
        else
        {
            optionsRecord->setChecked(false);
        }

    }
    else
    {
        qDebug() << "Setting record status: OFF";
        recordingControl->slotSet(RECORD_OFF);
    }

    delete recordingControl;
}

void MixxxApp::slotHelpAbout()
{

    DlgAbout *about = new DlgAbout(this);
    about->version_label->setText(VERSION);
    QString credits =
<<<<<<< HEAD
    "<p align=\"center\"><b>Mixxx "+ QString(VERSION) +" Development Team</b></p>"
=======
    "<p align=\"center\"><b>Mixxx 1.7.0 Development Team</b></p>"
>>>>>>> 7883c952
"<p align=\"center\">"
"Adam Davison<br>"
"Albert Santoni<br>"
"Garth Dahlstrom<br>"
"RJ Ryan<br>"
"Sean Pappalardo<br>"
"Nick Guenther<br>"
"Phillip Whelan<br>"
<<<<<<< HEAD
"Mathieu Rene<br>"
"Robin Sheat<br>"
"Tom Care<br>&nbsp;<br>"
"John Sully<br>"
"Pawel Bartkiewicz<br>"
"Cedric Gestes<br>"
"Ben Wheeler<br>"
"Micah Lee<br>"
"Nathan Prado<br>"
"Zach Elko<br>"
"Wesley Stessens<br>"
"</p>"
"<p align=\"center\"><b>With contributions from:</b></p>"
"<p align=\"center\">"
"Claudio Bantaloukas<br>"
"Pavel Rusnak<br>"
"Martin Sakm&#225;r<br>"
"Ilian Persson<br>"
=======
"Zach Elko<br>"
"Tom Care<br>"
"Pawel Bartkiewicz<br>"

"</p>"
"<p align=\"center\"><b>With contributions from:</b></p>"
"<p align=\"center\">"
>>>>>>> 7883c952
"Mark Hills<br>"
"Andre Roth<br>"
<<<<<<< HEAD
"Frank Willascheck<br>"
"Jeff Nelson<br>"
"Kevin Schaper<br>"
"J&aacute;n Jockusch<br>"
"Alex Markley<br>"
"Oriol Puigb&oacute;<br>"
"Ulrich Heske<br>"
"James Hagerman<br>"
=======
"Robin Sheat<br>"
>>>>>>> 7883c952
"Michael Pujos<br>"
"Mark Glines<br>"
"Claudio Bantaloukas<br>"
"Pavol Rusnak<br>"
"Mathieu Rene<br>"
"Miko Kiiski<br>"
"Navaho Gunleg<br>"
"Gavin Pryke<br>"

"</p>"
"<p align=\"center\"><b>And special thanks to:</b></p>"
"<p align=\"center\">"
<<<<<<< HEAD
"Francois Garet - Hercules/Guillemot<br>"
"Philip Lukidis - Hercules/Guillemot<br>"
"Yann Hamiaux - Hercules/Guillemot<br>"
=======
"Stanton<br>"
"Hercules<br>"
"Echo Digital Audio<br>"
>>>>>>> 7883c952
"Adam Bellinson<br>"
"Alexandre Bancel<br>"
"Melanie Thielker<br>"
"Julien Rosener<br>"
"Pau Arum&iacute;<br>"
"David Garcia<br>"
"Seb Ruiz<br>"
"Joseph Mattiello<br>"
"</p>"
<<<<<<< HEAD
"<p align=\"center\"><b>Past Contributors</b></p>"
=======

"<p align=\"center\"><b>Past Developers</b></p>"
>>>>>>> 7883c952
"<p align=\"center\">"
"Tue Haste Andersen<br>"
"Ken Haste Andersen<br>"
"Cedric Gestes<br>"
"John Sully<br>"
"Torben Hohn<br>"
"Peter Chang<br>"
"Micah Lee<br>"
"Ben Wheeler<br>"
"Wesley Stessens<br>"
"Nathan Prado<br>"
"</p>"

"<p align=\"center\"><b>Past Contributors</b></p>"
"<p align=\"center\">"
"Ludek Hor&#225;cek<br>"
"Svein Magne Bang<br>"
"Kristoffer Jensen<br>"
"Ingo Kossyk<br>"
"Mads Holm<br>"
"Lukas Zapletal<br>"
"Jeremie Zimmermann<br>"
"Gianluca Romanin<br>"
"Tim Jackson<br>"
"J&aacute;n Jockusch<br>"
"Stefan Langhammer<br>"
"Frank Willascheck<br>"
"Jeff Nelson<br>"
"Kevin Schaper<br>"
"Alex Markley<br>"
"Oriol Puigb&oacute;<br>"
"Ulrich Heske<br>"
"James Hagerman<br>"
"quil0m80<br>"
"Martin Sakm&#225;r<br>"
"Ilian Persson<br>"
"Alex Barker<br>"
"Dave Jarvis<br>"
"Thomas Baag<br>"
"Karlis Kalnins<br>"
"Amias Channer<br>"
"Sacha Berger<br>"
"</p>";


    about->textBrowser->setHtml(credits);
    about->show();

}

void MixxxApp::slotHelpSupport()
{
    QUrl qSupportURL;
    qSupportURL.setUrl(MIXXX_SUPPORT_URL);
    QDesktopServices::openUrl(qSupportURL);
}

void MixxxApp::rebootMixxxView() {
    // Ok, so wierdly if you call setFixedSize with the same value twice, Qt breaks
    // So we check and if the size hasn't changed we don't make the call
    int oldh = view->height();
    int oldw = view->width();
    qDebug() << "Now in Rebootmixxview...";

    QString qSkinPath = getSkinPath();

    view->rebootGUI(frame, config, qSkinPath);

    qDebug() << "rebootgui DONE";

    if (oldw != view->width() || oldh != view->height() + menuBar()->height()) {
      setFixedSize(view->width(), view->height() + menuBar()->height());
    }
}

QString MixxxApp::getSkinPath() {
    QString qConfigPath = config->getConfigPath();

    QString qSkinPath(qConfigPath);
    qSkinPath.append("skins/");
    if (QDir(qSkinPath).exists())
    {
        // Is the skin listed in the config database there? If not, use default (outlineSmall) skin
        if ((config->getValueString(ConfigKey("[Config]","Skin")).length()>0 && QDir(QString(qSkinPath).append(config->getValueString(ConfigKey("[Config]","Skin")))).exists()))
            qSkinPath.append(config->getValueString(ConfigKey("[Config]","Skin")));
        else
        {
            config->set(ConfigKey("[Config]","Skin"), ConfigValue("outlineNetbook"));
            config->Save();
            qSkinPath.append(config->getValueString(ConfigKey("[Config]","Skin")));
        }
    }
    else
        qCritical() << "Skin directory does not exist:" << qSkinPath;

    return qSkinPath;
}

/** Event filter to block certain events. For example, this function is used
  * to disable tooltips if the user specifies in the preferences that they
  * want them off. This is a callback function.
  */
bool MixxxApp::eventFilter(QObject *obj, QEvent *event)
{
    static int tooltips = config->getValueString(ConfigKey("[Controls]","Tooltips")).toInt();

    if (event->type() == QEvent::ToolTip) {
        QKeyEvent *keyEvent = static_cast<QKeyEvent *>(event);
        if (tooltips == 1)
            return false;
        else
            return true;
    } else {
        // standard event processing
        return QObject::eventFilter(obj, event);
    }

}

void MixxxApp::slotLadspa()
{
#ifdef __LADSPA__
    ladspaDlg->setHidden(false);
#endif
}<|MERGE_RESOLUTION|>--- conflicted
+++ resolved
@@ -1031,11 +1031,7 @@
     DlgAbout *about = new DlgAbout(this);
     about->version_label->setText(VERSION);
     QString credits =
-<<<<<<< HEAD
     "<p align=\"center\"><b>Mixxx "+ QString(VERSION) +" Development Team</b></p>"
-=======
-    "<p align=\"center\"><b>Mixxx 1.7.0 Development Team</b></p>"
->>>>>>> 7883c952
 "<p align=\"center\">"
 "Adam Davison<br>"
 "Albert Santoni<br>"
@@ -1044,48 +1040,16 @@
 "Sean Pappalardo<br>"
 "Nick Guenther<br>"
 "Phillip Whelan<br>"
-<<<<<<< HEAD
-"Mathieu Rene<br>"
-"Robin Sheat<br>"
-"Tom Care<br>&nbsp;<br>"
-"John Sully<br>"
+"Zach Elko<br>"
+"Tom Care<br>"
 "Pawel Bartkiewicz<br>"
-"Cedric Gestes<br>"
-"Ben Wheeler<br>"
-"Micah Lee<br>"
-"Nathan Prado<br>"
-"Zach Elko<br>"
-"Wesley Stessens<br>"
+
 "</p>"
 "<p align=\"center\"><b>With contributions from:</b></p>"
 "<p align=\"center\">"
-"Claudio Bantaloukas<br>"
-"Pavel Rusnak<br>"
-"Martin Sakm&#225;r<br>"
-"Ilian Persson<br>"
-=======
-"Zach Elko<br>"
-"Tom Care<br>"
-"Pawel Bartkiewicz<br>"
-
-"</p>"
-"<p align=\"center\"><b>With contributions from:</b></p>"
-"<p align=\"center\">"
->>>>>>> 7883c952
 "Mark Hills<br>"
 "Andre Roth<br>"
-<<<<<<< HEAD
-"Frank Willascheck<br>"
-"Jeff Nelson<br>"
-"Kevin Schaper<br>"
-"J&aacute;n Jockusch<br>"
-"Alex Markley<br>"
-"Oriol Puigb&oacute;<br>"
-"Ulrich Heske<br>"
-"James Hagerman<br>"
-=======
 "Robin Sheat<br>"
->>>>>>> 7883c952
 "Michael Pujos<br>"
 "Mark Glines<br>"
 "Claudio Bantaloukas<br>"
@@ -1098,15 +1062,9 @@
 "</p>"
 "<p align=\"center\"><b>And special thanks to:</b></p>"
 "<p align=\"center\">"
-<<<<<<< HEAD
-"Francois Garet - Hercules/Guillemot<br>"
-"Philip Lukidis - Hercules/Guillemot<br>"
-"Yann Hamiaux - Hercules/Guillemot<br>"
-=======
 "Stanton<br>"
 "Hercules<br>"
 "Echo Digital Audio<br>"
->>>>>>> 7883c952
 "Adam Bellinson<br>"
 "Alexandre Bancel<br>"
 "Melanie Thielker<br>"
@@ -1116,12 +1074,8 @@
 "Seb Ruiz<br>"
 "Joseph Mattiello<br>"
 "</p>"
-<<<<<<< HEAD
-"<p align=\"center\"><b>Past Contributors</b></p>"
-=======
-
+        
 "<p align=\"center\"><b>Past Developers</b></p>"
->>>>>>> 7883c952
 "<p align=\"center\">"
 "Tue Haste Andersen<br>"
 "Ken Haste Andersen<br>"
