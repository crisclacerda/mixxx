/***************************************************************************
                          mixxx.cpp  -  description
                             -------------------
    begin                : Mon Feb 18 09:48:17 CET 2002
    copyright            : (C) 2002 by Tue and Ken Haste Andersen
    email                :
***************************************************************************/

/***************************************************************************
*                                                                         *
*   This program is free software; you can redistribute it and/or modify  *
*   it under the terms of the GNU General Public License as published by  *
*   the Free Software Foundation; either version 2 of the License, or     *
*   (at your option) any later version.                                   *
*                                                                         *
***************************************************************************/

#include <QtDebug>
#include <QtCore>
#include <QtGui>

#include "widget/wknob.h"
#include "widget/wslider.h"
#include "widget/wpushbutton.h"
#include "widget/woverview.h"
#include "mixxx.h"
#include "controlnull.h"
#include "controlpotmeter.h"
#include "controlobjectthreadmain.h"
#include "engine/enginebuffer.h"
#include "engine/enginemaster.h"
#include "engine/enginechannel.h"
#include "engine/enginevumeter.h"
#include "trackinfoobject.h"
#include "dlgabout.h"
#include "waveform/waveformrenderer.h"
#include "soundsourceproxy.h"

#include "analyserqueue.h"
#include "player.h"
#include "playermanager.h"
<<<<<<< HEAD
#include "samplermanager.h"
=======
>>>>>>> 02a506fd
#include "wtracktableview.h"
#include "library/library.h"
#include "library/librarytablemodel.h"
#include "library/libraryscanner.h"
#include "library/legacylibraryimporter.h"

#include "soundmanager.h"
#include "defs_urls.h"
#include "recording/defs_recording.h"

#include "midi/mididevicemanager.h"
#include "defs_version.h"
#include "upgrade.h"

#include "build.h" //#defines of details of the build set up (flags, repo number, etc). This isn't a real file, SConscript generates it and it probably gets placed in $PLATFORM_build/. By including this file here and only here we make sure that updating src or changing the build flags doesn't force a rebuild of everything

#ifdef __IPOD__
#include "wtracktableview.h"
#include "gpod/itdb.h"
#endif

#ifdef __C_METRICS__
#include <cmetrics.h>
#include "defs_mixxxcmetrics.h"
#endif


extern "C" void crashDlg()
{
    QMessageBox::critical(0, "Mixxx", "Mixxx has encountered a serious error and needs to close.");
}


MixxxApp::MixxxApp(QApplication * a, struct CmdlineArgs args)
{
    app = a;

    QString buildRevision, buildFlags;
    #ifdef BUILD_REV
      buildRevision = BUILD_REV;
    #endif

    #ifdef BUILD_FLAGS
      buildFlags = BUILD_FLAGS;
    #endif

    if (buildRevision.trimmed().length() > 0) {
        if (buildFlags.trimmed().length() > 0)
            buildRevision = "(bzr r" + buildRevision + "; built on: " + __DATE__ + " @ " + __TIME__ + "; flags: " + buildFlags.trimmed() + ") ";
        else
            buildRevision = "(bzr r" + buildRevision + "; built on: " + __DATE__ + " @ " + __TIME__ + ") ";
    }

    qDebug() << "Mixxx" << VERSION << buildRevision << "is starting...";
    QCoreApplication::setApplicationName("Mixxx");
    QCoreApplication::setApplicationVersion(VERSION);
#if defined(AMD64) || defined(EM64T) || defined(x86_64)
    setWindowTitle(tr("Mixxx " VERSION " x64"));
#elif defined(IA64)
    setWindowTitle(tr("Mixxx " VERSION " Itanium"));
#else
    setWindowTitle(tr("Mixxx " VERSION));
#endif
    setWindowIcon(QIcon(":/images/icon.svg"));

    //Reset pointer to players
    soundmanager = 0;
    prefDlg = 0;
    m_pMidiDeviceManager = 0;

    // Check to see if this is the first time this version of Mixxx is run after an upgrade and make any needed changes.
    Upgrade upgrader;
    config = upgrader.versionUpgrade();
    bool bFirstRun = upgrader.isFirstRun();
    QString qConfigPath = config->getConfigPath();

#ifdef __C_METRICS__
    // Initialize Case Metrics if User is OK with that
    QString metricsAgree = config->getValueString(ConfigKey("[User Experience]","AgreedToUserExperienceProgram"));

    if (metricsAgree.isEmpty() || (metricsAgree != "yes" && metricsAgree != "no")) {
      metricsAgree = "no";
      int dlg = -1;
      while (dlg != 0 && dlg != 1) {
         dlg = QMessageBox::question(this, "Mixxx", "Mixxx's development is driven by community feedback.  At your discretion, Mixxx can automatically send data on your user experience back to the developers. Would you like to help us make Mixxx better by enabling this feature?", "Yes", "No", "Privacy Policy", 0, -1);
       switch (dlg) {
           case 0: metricsAgree = "yes";
         case 1: break;
           default: //show privacy policy
                QMessageBox::information(this, "Mixxx: Privacy Policy", "Mixxx's development is driven by community feedback.  In order to help improve future versions Mixxx will with your permission collect information on your hardware and usage of Mixxx.  This information will primarily be used to fix bugs, improve features, and determine the system requirements of later versions.  Additionally this information may be used in aggregate for statistical purposes.\n\nThe hardware information will include:\n\t- CPU model and features\n\t- Total/Available Amount of RAM\n\t- Available disk space\n\t- OS version\n\nYour usage information will include:\n\t- Settings/Preferences\n\t- Internal errors\n\t- Internal debugging messages\n\t- Performance statistics (average latency, CPU usage)\n\nThis information will not be used to personally identify you, contact you, advertise to you, or otherwise bother you in any way.\n");
                    break;
       }
      }
    }
    config->set(ConfigKey("[User Experience]","AgreedToUserExperienceProgram"), ConfigValue(metricsAgree));

    // If the user agrees...
    if(metricsAgree == "yes") {
       // attempt to load the user ID from the config file
       if ( config->getValueString(ConfigKey("[User Experience]", "UID")) == ""){
         QString pUID = cm_generate_userid();
         if(!pUID.isEmpty()) config->set(ConfigKey("[User Experience]", "UID"), ConfigValue(pUID));
       }
    }
    // Initialize cmetrics
    cm_init(100,20, metricsAgree == "yes", MIXXCMETRICS_RELEASE_ID, config->getValueString(ConfigKey("[User Experience]", "UID")).ascii());
    cm_set_crash_dlg(crashDlg);
    cm_writemsg_ascii(MIXXXCMETRICS_VERSION, VERSION);
#endif

    // Store the path in the config database
    config->set(ConfigKey("[Config]","Path"), ConfigValue(qConfigPath));

    // Instantiate a ControlObject, and set static parent widget
    control = new ControlNull();

    // Read keyboard configuration and set kdbConfig object in WWidget
    // Check first in user's Mixxx directory
    QString userKeyboard = QDir::homePath().append("/").append(SETTINGS_PATH).append("Custom.kbd.cfg");
    if (QFile::exists(userKeyboard)) {
        qDebug() << "Found and will use custom keyboard preset" << userKeyboard;
        kbdconfig = new ConfigObject<ConfigValueKbd>(userKeyboard);
    }
    else
        // Otherwise use the default
        kbdconfig = new ConfigObject<ConfigValueKbd>(QString(qConfigPath).append("keyboard/").append("Standard.kbd.cfg"));
    WWidget::setKeyboardConfig(kbdconfig);

    // Starting the master (mixing of the channels and effects):
    m_pEngine = new EngineMaster(config, "[Master]");

    // Initialize player device

    soundmanager = new SoundManager(config, m_pEngine);
    soundmanager->queryDevices();

    // Find path of skin
    QString qSkinPath = getSkinPath();

    // Get Music dir
    QDir dir(config->getValueString(ConfigKey("[Playlist]","Directory")));
    if ((config->getValueString(ConfigKey("[Playlist]","Directory")).length()<1) || (!dir.exists()))
    {
        QString fd = QFileDialog::getExistingDirectory(this, "Choose music library directory");
        if (fd != "")
        {
            config->set(ConfigKey("[Playlist]","Directory"), fd);
            config->Save();
        }
    }
    // Needed for Search class and Simple skin
    new ControlPotmeter(ConfigKey("[Channel1]","virtualplayposition"),0.,1.);

    // Use frame as container for view, needed for fullscreen display
    frame = new QFrame;
    setCentralWidget(frame);

    m_pLibrary = new Library(this, config, bFirstRun);

    // Create the player manager.
    m_pPlayerManager = new PlayerManager(config, m_pEngine, m_pLibrary);
    m_pPlayerManager->addPlayer();
    m_pPlayerManager->addPlayer();
<<<<<<< HEAD
    
    m_pSamplerManager = new SamplerManager(config, m_pEngine, m_pLibrary);
    m_pSamplerManager->addSampler();
    //m_pSamplerManager->addSampler();
    //m_pSamplerManager->addSampler();
    //m_pSamplerManager->addSampler();
    

    view=new MixxxView(frame, kbdconfig, qSkinPath, config,
                       m_pPlayerManager,
                       m_pSamplerManager,
=======

    view=new MixxxView(frame, kbdconfig, qSkinPath, config,
                       m_pPlayerManager,
>>>>>>> 02a506fd
                       m_pLibrary);

    //Scan the library directory.
    m_pLibraryScanner = new LibraryScanner(m_pLibrary->getTrackCollection());

    //Refresh the library models when the library (re)scan is finished.
    connect(m_pLibraryScanner, SIGNAL(scanFinished()),
            m_pLibrary, SLOT(slotRefreshLibraryModels()));

    //Scan the library for new files and directories.
    m_pLibraryScanner->scan(config->getValueString(ConfigKey("[Playlist]","Directory")));


    // Call inits to invoke all other construction parts

    // TODO rryan : Move this to WaveformViewerFactory or something.
    /*
    if (bVisualsWaveform && !view->activeWaveform())
    {
        config->set(ConfigKey("[Controls]","Visuals"), ConfigValue(1));
        QMessageBox * mb = new QMessageBox(this);
        mb->setWindowTitle(QString("Wavform displays"));
        mb->setIcon(QMessageBox::Information);
        mb->setText("OpenGL cannot be initialized, which means that\nthe waveform displays won't work. A simple\nmode will be used instead where you can still\nuse the mouse to change speed.");
        mb->show();
    }
    */

    // Verify path for xml track file.
    QFile trackfile(config->getValueString(ConfigKey("[Playlist]","Listfile")));
    if ((config->getValueString(ConfigKey("[Playlist]","Listfile")).length()<1) || (!trackfile.exists()))
    {
        config->set(ConfigKey("[Playlist]","Listfile"), QDir::homePath().append("/").append(SETTINGS_PATH).append(TRACK_FILE));
        config->Save();
    }

    // Intialize default BPM system values
    if(config->getValueString(ConfigKey("[BPM]","BPMRangeStart")).length()<1)
    {
        config->set(ConfigKey("[BPM]","BPMRangeStart"),ConfigValue(65));
    }

    if(config->getValueString(ConfigKey("[BPM]","BPMRangeEnd")).length()<1)
    {
        config->set(ConfigKey("[BPM]","BPMRangeEnd"),ConfigValue(135));
    }

    if(config->getValueString(ConfigKey("[BPM]","AnalyzeEntireSong")).length()<1)
    {
        config->set(ConfigKey("[BPM]","AnalyzeEntireSong"),ConfigValue(1));
    }

    // Initialise midi
    m_pMidiDeviceManager = new MidiDeviceManager(config);
    //TODO: Try to open MIDI devices?
    m_pMidiDeviceManager->queryDevices();
    m_pMidiDeviceManager->setupDevices();


    // Initialize preference dialog
    prefDlg = new DlgPreferences(this, view, soundmanager,
                                 m_pMidiDeviceManager, config);
    prefDlg->setHidden(true);

    // Try open player device If that fails, the preference panel is opened.
    while (soundmanager->setupDevices() != 0)
    {

#ifdef __C_METRICS__
        cm_writemsg_ascii(MIXXXCMETRICS_FAILED_TO_OPEN_SNDDEVICE_AT_STARTUP,
                          "Mixxx failed to open audio device(s) on startup.");
#endif

        // Exit when we press the Exit button in the noSoundDlg dialog
        if ( noSoundDlg() != 0 )
            exit(0);
    }

    //setFocusPolicy(QWidget::StrongFocus);
    //grabKeyboard();

    // Load tracks in args.qlMusicFiles (command line arguments) into player 1 and 2:
    for (int i = 0; i < m_pPlayerManager->numPlayers() && i < args.qlMusicFiles.count(); ++i) {
        m_pPlayerManager->slotLoadToPlayer(args.qlMusicFiles.at(i), i+1);
    }

    //Automatically load specially marked promotional tracks on first run
    if (bFirstRun) {
        QList<TrackInfoObject*> tracksToAutoLoad = m_pLibrary->getTracksToAutoLoad();
        for (int i = 0; i < m_pPlayerManager->numPlayers() && i < tracksToAutoLoad.count(); i++) {
            m_pPlayerManager->slotLoadTrackToPlayer(tracksToAutoLoad.at(i), i+1);
        }
    }

#ifdef __SCRIPT__
    scriptEng = new ScriptEngine(this, m_pTrack);
#endif

    initActions();
    initMenuBar();

    // Check direct rendering and warn user if they don't have it
    view->checkDirectRendering();

    //Install an event filter to catch certain QT events, such as tooltips.
    //This allows us to turn off tooltips.
    app->installEventFilter(this); //The eventfilter is located in this Mixxx class as a callback.

    //If we were told to start in fullscreen mode on the command-line, then turn on fullscreen mode.
    if (args.bStartInFullscreen)
        slotOptionsFullScreen(true);
#ifdef __C_METRICS__
    cm_writemsg_ascii(MIXXXCMETRICS_MIXXX_CONSTRUCTOR_COMPLETE, "Mixxx constructor complete.");
#endif

    // Refresh the GUI (workaround for Qt 4.6 display bug)
    QString QtVersion = qVersion();
    if (QtVersion>="4.6.0") {
        qDebug() << "Qt v4.6.0 or higher detected. Using rebootMixxxView() workaround."
                 << "\n    (See bug https://bugs.launchpad.net/mixxx/+bug/521509)";
        rebootMixxxView();
    }
}

MixxxApp::~MixxxApp()
{
    QTime qTime;
    qTime.start();

    qDebug() << "Destroying MixxxApp";

// Moved this up to insulate macros you've worked hard on from being lost in
// a segfault that happens sometimes somewhere below here
#ifdef __SCRIPT__
    scriptEng->saveMacros();
    delete scriptEng;
#endif

#ifdef __IPOD__
    if (m_pTrack->m_qIPodPlaylist.getSongNum()) {
      qDebug() << "Dispose of iPod track collection";
      m_pTrack->m_qIPodPlaylist.clear();
    }
#endif
    qDebug() << "save config, " << qTime.elapsed();
    config->Save();

    qDebug() << "close soundmanager" << qTime.elapsed();
    soundmanager->closeDevices();
    qDebug() << "soundmanager->close() done";

    qDebug() << "delete MidiDeviceManager";
    delete m_pMidiDeviceManager;

    qDebug() << "delete soundmanager, " << qTime.elapsed();
    delete soundmanager;
<<<<<<< HEAD
=======

    qDebug() << "delete playerManager" << qTime.elapsed();
    delete m_pPlayerManager;

    qDebug() << "delete m_pEngine, " << qTime.elapsed();
    delete m_pEngine;
>>>>>>> 02a506fd

    qDebug() << "delete playerManager" << qTime.elapsed();
    delete m_pPlayerManager;
    qDebug() << "delete SamplerManager" << qTime.elapsed();
    delete m_pSamplerManager;

    qDebug() << "delete m_pEngine, " << qTime.elapsed();
    delete m_pEngine;
//    qDebug() << "delete prefDlg";
//    delete m_pControlEngine;

    qDebug() << "delete view, " << qTime.elapsed();
    delete view;

    qDebug() << "delete library scanner" <<  qTime.elapsed();
    delete m_pLibraryScanner;

    //Delete the library after the view so there are no dangling pointers to the data models.
    qDebug() << "delete library" << qTime.elapsed();
    delete m_pLibrary;

    //HACK: Save config again. We saved it once before doing some dangerous stuff. We only really want to
    //      save it here, but the first one was just a precaution. The earlier one can be removed when
    //      stuff is more stable at exit.
    config->Save();

    delete prefDlg;

    delete frame;

#ifdef __C_METRICS__ // cmetrics will cause this whole method to segfault on Linux/i386 if it is called after config is deleted. Obviously, it depends on config somehow.
    qDebug() << "cmetrics to report:" << "Mixxx deconstructor complete.";
    cm_writemsg_ascii(MIXXXCMETRICS_MIXXX_DESTRUCTOR_COMPLETE, "Mixxx deconstructor complete.");
    cm_close(10);
#endif

    qDebug() << "delete config, " << qTime.elapsed();
    delete config;
}

int MixxxApp::noSoundDlg(void)
{
    QMessageBox msgBox;
    msgBox.setIcon(QMessageBox::Warning);
    msgBox.setWindowTitle("Sound Device Busy");
    msgBox.setText( "<html>Mixxx cannot access the sound device <b>"+
                    config->getValueString(ConfigKey("[Soundcard]", "DeviceMaster"))+
                    "</b>. "+
                    "Another application is using the sound device or it is "+
                    "not plugged in."+
                    "<ul>"+
                        "<li>"+
                            "<b>Retry</b> after closing the other application "+
                            "or reconnecting the sound device"+
                        "</li>"+
                        "<li>"+
                            "<b>Reconfigure</b> Mixxx to use another sound device."+
                        "</li>" +
                        "<li>"+
                            "Get <b>Help</b> from the Mixxx Wiki."+
                        "</li>"+
                        "<li>"+
                            "<b>Exit</b> without saving your settings."+
                        "</li>" +
                    "</ul></html>"
    );

    QPushButton *retryButton = msgBox.addButton(tr("Retry"), QMessageBox::ActionRole);
    QPushButton *reconfigureButton = msgBox.addButton(tr("Reconfigure"), QMessageBox::ActionRole);
    QPushButton *wikiButton = msgBox.addButton(tr("Help"), QMessageBox::ActionRole);
    QPushButton *exitButton = msgBox.addButton(tr("Exit"), QMessageBox::ActionRole);

    while(1)
    {
        msgBox.exec();

        if (msgBox.clickedButton() == retryButton) {
            soundmanager->queryDevices();
            return 0;
        } else if (msgBox.clickedButton() == wikiButton) {
            QDesktopServices::openUrl(QUrl("http://mixxx.org/wiki/doku.php/troubleshooting#no_or_too_few_sound_cards_appear_in_the_preferences_dialog"));
            wikiButton->setEnabled(false);
        } else if (msgBox.clickedButton() == reconfigureButton) {
            msgBox.hide();
            soundmanager->queryDevices();

            // This way of opening the dialog allows us to use it synchronously
            prefDlg->setWindowModality(Qt::ApplicationModal);
            prefDlg->exec();
            if ( prefDlg->result() == QDialog::Accepted) {
                soundmanager->queryDevices();
                return 0;
            }

            msgBox.show();

        } else if (msgBox.clickedButton() == exitButton) {
            return 1;
        }
    }
}


/** initializes all QActions of the application */
void MixxxApp::initActions()
{
    fileLoadSongPlayer1 = new QAction(tr("&Load Song (Player 1)..."), this);
    fileLoadSongPlayer1->setShortcut(tr("Ctrl+O"));
    fileLoadSongPlayer1->setShortcutContext(Qt::ApplicationShortcut);

    fileLoadSongPlayer2 = new QAction(tr("&Load Song (Player 2)..."), this);
    fileLoadSongPlayer2->setShortcut(tr("Ctrl+Shift+O"));
    fileLoadSongPlayer2->setShortcutContext(Qt::ApplicationShortcut);
    
    fileQuit = new QAction(tr("E&xit"), this);
    fileQuit->setShortcut(tr("Ctrl+Q"));
    fileQuit->setShortcutContext(Qt::ApplicationShortcut);

    libraryRescan = new QAction(tr("&Rescan Library"), this);

    playlistsNew = new QAction(tr("Add &new playlist"), this);
    playlistsNew->setShortcut(tr("Ctrl+N"));
    playlistsNew->setShortcutContext(Qt::ApplicationShortcut);

    playlistsImport = new QAction(tr("&Import playlist"), this);
    playlistsImport->setShortcut(tr("Ctrl+I"));
    playlistsImport->setShortcutContext(Qt::ApplicationShortcut);

#ifdef __IPOD__
    iPodToggle = new QAction(tr("iPod &Active"), this);
    iPodToggle->setShortcut(tr("Ctrl+A"));
    iPodToggle->setShortcutContext(Qt::ApplicationShortcut);
    iPodToggle->setCheckable(true);
    connect(iPodToggle, SIGNAL(toggled(bool)), this, SLOT(slotiPodToggle(bool)));
#endif

    optionsBeatMark = new QAction(tr("&Audio Beat Marks"), this);

    optionsFullScreen = new QAction(tr("&Full Screen"), this);
    optionsFullScreen->setShortcut(tr("F11"));
    optionsFullScreen->setShortcutContext(Qt::ApplicationShortcut);
    //QShortcut * shortcut = new QShortcut(QKeySequence(tr("Esc")),  this);
    //    connect(shortcut, SIGNAL(activated()), this, SLOT(slotQuitFullScreen()));

    optionsPreferences = new QAction(tr("&Preferences"), this);
    optionsPreferences->setShortcut(tr("Ctrl+P"));
    optionsPreferences->setShortcutContext(Qt::ApplicationShortcut);

    helpAboutApp = new QAction(tr("&About..."), this);
    helpSupport = new QAction(tr("&Community Support..."), this);
#ifdef __VINYLCONTROL__
    optionsVinylControl = new QAction(tr("Enable &Vinyl Control"), this);
    optionsVinylControl->setShortcut(tr("Ctrl+Y"));
    optionsVinylControl->setShortcutContext(Qt::ApplicationShortcut);
#endif

    optionsRecord = new QAction(tr("&Record Mix"), this);
    //optionsRecord->setShortcut(tr("Ctrl+R"));
    optionsRecord->setShortcutContext(Qt::ApplicationShortcut);

#ifdef __SCRIPT__
    macroStudio = new QAction(tr("Show Studio"), this);
#endif

    fileLoadSongPlayer1->setStatusTip(tr("Opens a song in player 1"));
    fileLoadSongPlayer1->setWhatsThis(tr("Open\n\nOpens a song in player 1"));
    connect(fileLoadSongPlayer1, SIGNAL(activated()), this, SLOT(slotFileLoadSongPlayer1()));

    fileLoadSongPlayer2->setStatusTip(tr("Opens a song in player 2"));
    fileLoadSongPlayer2->setWhatsThis(tr("Open\n\nOpens a song in player 2"));
    connect(fileLoadSongPlayer2, SIGNAL(activated()), this, SLOT(slotFileLoadSongPlayer2()));
    
    
    fileQuit->setStatusTip(tr("Quits the application"));
    fileQuit->setWhatsThis(tr("Exit\n\nQuits the application"));
    connect(fileQuit, SIGNAL(activated()), this, SLOT(slotFileQuit()));

    libraryRescan->setStatusTip(tr("Rescans the song library"));
    libraryRescan->setWhatsThis(tr("Rescan library\n\nRescans the song library"));
    libraryRescan->setCheckable(false);
    connect(libraryRescan, SIGNAL(activated()), this, SLOT(slotScanLibrary()));
    connect(m_pLibraryScanner, SIGNAL(scanFinished()), this, SLOT(slotEnableRescanLibraryAction()));

    playlistsNew->setStatusTip(tr("Create a new playlist"));
    playlistsNew->setWhatsThis(tr("New playlist\n\nCreate a new playlist"));
    connect(playlistsNew, SIGNAL(activated()), m_pLibrary, SLOT(slotCreatePlaylist()));

    playlistsImport->setStatusTip(tr("Import playlist"));
    playlistsImport->setWhatsThis(tr("Import playlist"));
    //connect(playlistsImport, SIGNAL(activated()), m_pTrack, SLOT(slotImportPlaylist()));
    //FIXME: Disabled due to library rework

    optionsBeatMark->setCheckable(false);
    optionsBeatMark->setChecked(false);
    optionsBeatMark->setStatusTip(tr("Audio Beat Marks"));
    optionsBeatMark->setWhatsThis(tr("Audio Beat Marks\nMark beats by audio clicks"));
    connect(optionsBeatMark, SIGNAL(toggled(bool)), this, SLOT(slotOptionsBeatMark(bool)));

#ifdef __VINYLCONTROL__
    //Either check or uncheck the vinyl control menu item depending on what it was saved as.
    optionsVinylControl->setCheckable(true);
    if ((bool)config->getValueString(ConfigKey("[VinylControl]","Enabled")).toInt() == true)
        optionsVinylControl->setChecked(true);
    else
        optionsVinylControl->setChecked(false);
    optionsVinylControl->setStatusTip(tr("Activate Vinyl Control"));
    optionsVinylControl->setWhatsThis(tr("Use timecoded vinyls on external turntables to control Mixxx"));
    connect(optionsVinylControl, SIGNAL(toggled(bool)), this, SLOT(slotOptionsVinylControl(bool)));
#endif

    optionsRecord->setCheckable(true);
    optionsRecord->setStatusTip(tr("Start Recording your Mix"));
    optionsRecord->setWhatsThis(tr("Record your mix to a file"));
    connect(optionsRecord, SIGNAL(toggled(bool)), this, SLOT(slotOptionsRecord(bool)));

    optionsFullScreen->setCheckable(true);
    optionsFullScreen->setChecked(false);
    optionsFullScreen->setStatusTip(tr("Full Screen"));
    optionsFullScreen->setWhatsThis(tr("Display Mixxx using the full screen"));
    connect(optionsFullScreen, SIGNAL(toggled(bool)), this, SLOT(slotOptionsFullScreen(bool)));

    optionsPreferences->setStatusTip(tr("Preferences"));
    optionsPreferences->setWhatsThis(tr("Preferences\nPlayback and MIDI preferences"));
    connect(optionsPreferences, SIGNAL(activated()), this, SLOT(slotOptionsPreferences()));

    helpSupport->setStatusTip(tr("Support..."));
    helpSupport->setWhatsThis(tr("Support\n\nGet help with Mixxx"));
    connect(helpSupport, SIGNAL(activated()), this, SLOT(slotHelpSupport()));

    helpAboutApp->setStatusTip(tr("About the application"));
    helpAboutApp->setWhatsThis(tr("About\n\nAbout the application"));
    connect(helpAboutApp, SIGNAL(activated()), this, SLOT(slotHelpAbout()));

#ifdef __SCRIPT__
    macroStudio->setStatusTip(tr("Shows the macro studio window"));
    macroStudio->setWhatsThis(tr("Show Studio\n\nMakes the macro studio visible"));
     connect(macroStudio, SIGNAL(activated()), scriptEng->getStudio(), SLOT(showStudio()));
#endif
}

void MixxxApp::initMenuBar()
{
    // MENUBAR
    fileMenu=new QMenu("&File");
    optionsMenu=new QMenu("&Options");
    libraryMenu=new QMenu("&Library");
    viewMenu=new QMenu("&View");
    helpMenu=new QMenu("&Help");
#ifdef __SCRIPT__
    macroMenu=new QMenu("&Macro");
#endif

    // menuBar entry fileMenu
    fileMenu->addAction(fileLoadSongPlayer1);
    fileMenu->addAction(fileLoadSongPlayer2);
    fileMenu->addSeparator();
    fileMenu->addAction(fileQuit);

    // menuBar entry optionsMenu
    //optionsMenu->setCheckable(true);
    //  optionsBeatMark->addTo(optionsMenu);
#ifdef __VINYLCONTROL__
    optionsMenu->addAction(optionsVinylControl);
#endif
    optionsMenu->addAction(optionsRecord);
    optionsMenu->addAction(optionsFullScreen);
    optionsMenu->addSeparator();
    optionsMenu->addAction(optionsPreferences);

    //    libraryMenu->setCheckable(true);
    libraryMenu->addAction(libraryRescan);
    libraryMenu->addSeparator();
    libraryMenu->addAction(playlistsNew);
    //libraryMenu->addAction(playlistsImport);

#ifdef __IPOD__
    libraryMenu->addSeparator();
    libraryMenu->addAction(iPodToggle);
    connect(libraryMenu, SIGNAL(aboutToShow()), this, SLOT(slotlibraryMenuAboutToShow()));
#endif

    // menuBar entry viewMenu
    //viewMenu->setCheckable(true);

    // menuBar entry helpMenu
    helpMenu->addAction(helpSupport);
    helpMenu->addSeparator();
    helpMenu->addAction(helpAboutApp);


#ifdef __SCRIPT__
    macroMenu->addAction(macroStudio);
#endif

    menuBar()->addMenu(fileMenu);
    menuBar()->addMenu(libraryMenu);
    menuBar()->addMenu(optionsMenu);

    //    menuBar()->addMenu(viewMenu);
#ifdef __SCRIPT__
    menuBar()->addMenu(macroMenu);
#endif
    menuBar()->addSeparator();
    menuBar()->addMenu(helpMenu);

}


void MixxxApp::slotiPodToggle(bool toggle) {
#ifdef __IPOD__
// iPod stuff
  QString iPodMountPoint = config->getValueString(ConfigKey("[iPod]","MountPoint"));
  bool iPodAvailable = !iPodMountPoint.isEmpty() &&
                       QDir( iPodMountPoint + "/iPod_Control").exists();
  bool iPodActivated = iPodAvailable && toggle;

  iPodToggle->setEnabled(iPodAvailable);

  if (iPodAvailable && iPodActivated && view->m_pComboBox->findData(TABLE_MODE_IPOD) == -1 ) {
    view->m_pComboBox->addItem( "iPod", TABLE_MODE_IPOD );
    // Activate IPod model

    Itdb_iTunesDB *itdb;
    itdb = itdb_parse (iPodMountPoint, NULL);
    if (itdb == NULL) {
      qDebug() << "Error reading iPod database\n";
      return;
    }
    GList *it;
    int count = 0;
    m_pTrack->m_qIPodPlaylist.clear();

    for (it = itdb->tracks; it != NULL; it = it->next) {
       count++;
       Itdb_Track *song;
       song = (Itdb_Track *)it->data;

//     DON'T USE QFileInfo, it does a disk i/o stat on every file introducing a VERY long delay in loading from the iPod
//       QFileInfo file(iPodMountPoint + QString(song->ipod_path).replace(':','/'));

       QString fullFilePath = iPodMountPoint + QString(song->ipod_path).mid(1).replace(':','/');
       QString filePath = fullFilePath.left(fullFilePath.lastIndexOf('/'));
       QString fileName = fullFilePath.mid(fullFilePath.lastIndexOf('/')+1);
       QString fileSuffix = fullFilePath.mid(fullFilePath.lastIndexOf('.')+1);

       if (song->movie_flag) { qDebug() << "Movies/Videos not supported." << song->title << fullFilePath; continue; }
       if (song->unk220 && fileSuffix == "m4p") { qDebug() << "Protected media not supported." << song->title << fullFilePath; continue; }
#ifndef __FFMPEGFILE__
       if (fileSuffix == "m4a") { qDebug() << "m4a media support (via FFMPEG) is not compiled into this build of Mixxx. :( " << song->title << fullFilePath; continue; }
#endif // __FFMPEGFILE__


//       qDebug() << "iPod file" << filePath << "--"<< fileName << "--" << fileSuffix;

       TrackInfoObject* pTrack = new TrackInfoObject(filePath, fileName);
       pTrack->setBpm(song->BPM);
       pTrack->setBpmConfirm(song->BPM != 0);  //    void setBeatFirst(float); ??
//       pTrack->setHeaderParsed(true);
       pTrack->setComment(song->comment);
//       pTrack->setType(file.suffix());
       pTrack->setType(fileSuffix);
       pTrack->setBitrate(song->bitrate);
       pTrack->setSampleRate(song->samplerate);
       pTrack->setDuration(song->tracklen/1000);
       pTrack->setTitle(song->title);
       pTrack->setArtist(song->artist);
       // song->rating // user rating
       // song->volume and song->soundcheck -- track level normalization / gain info as determined by iTunes
       m_pTrack->m_qIPodPlaylist.addTrack(pTrack);
    }
    itdb_free (itdb);

    //qDebug() << "iPod playlist has" << m_pTrack->m_qIPodPlaylist.getSongNum() << "of"<< count <<"songs on the iPod.";

    view->m_pComboBox->setCurrentIndex( view->m_pComboBox->findData(TABLE_MODE_IPOD) );
    //m_pTrack->slotActivatePlaylist( view->m_pComboBox->findData(TABLE_MODE_IPOD) );
    //m_pTrack->resizeColumnsForLibraryMode();

    //FIXME: Commented out above due to library rework.

  } else if (view->m_pComboBox->findData(TABLE_MODE_IPOD) != -1 ) {
    view->m_pComboBox->setCurrentIndex( view->m_pComboBox->findData(TABLE_MODE_LIBRARY) );
    //m_pTrack->slotActivatePlaylist( view->m_pComboBox->findData(TABLE_MODE_LIBRARY) );
    //FIXME: library reworking

    view->m_pComboBox->removeItem( view->m_pComboBox->findData(TABLE_MODE_IPOD) );
    // Empty iPod model m_qIPodPlaylist
    //m_pTrack->m_qIPodPlaylist.clear();

  }
#endif
}


void MixxxApp::slotlibraryMenuAboutToShow(){

#ifdef __IPOD__
  QString iPodMountPoint = config->getValueString(ConfigKey("[iPod]","MountPoint"));
  bool iPodAvailable = !iPodMountPoint.isEmpty() &&
                       QDir( iPodMountPoint + "/iPod_Control").exists();
  iPodToggle->setEnabled(iPodAvailable);

#endif
}

bool MixxxApp::queryExit()
{
    int exit=QMessageBox::information(this, tr("Quit..."),
                                      tr("Do your really want to quit?"),
                                      QMessageBox::Ok, QMessageBox::Cancel);

    if (exit==1)
    {
    }
    else
    {
    };

    return (exit==1);
}

void MixxxApp::slotFileLoadSongPlayer1()
{
    ControlObject* play = ControlObject::getControl(ConfigKey("[Channel1]", "play"));

    if (play->get() == 1.)
    {
        int ret = QMessageBox::warning(this, tr("Mixxx"),
                                        tr("Player 1 is currently playing a song.\n"
                                          "Are you sure you want to load a new song?"),
                                        QMessageBox::Yes | QMessageBox::No,
                                        QMessageBox::No);

        if (ret != QMessageBox::Yes)
            return;
    }

    QString s =
            QFileDialog::getOpenFileName(
                this,
                tr("Load Song into Player 1"),
                config->getValueString(ConfigKey("[Playlist]","Directory")),
                QString("Audio (%1)").arg(SoundSourceProxy::supportedFileExtensionsString()));

    if (s != QString::null) {
        m_pPlayerManager->slotLoadToPlayer(s, 1);
    }
}

void MixxxApp::slotFileLoadSongPlayer2()
{
    ControlObject* play = ControlObject::getControl(ConfigKey("[Channel2]", "play"));

    if (play->get() == 1.)
    {
        int ret = QMessageBox::warning(this, tr("Mixxx"),
                                        tr("Player 2 is currently playing a song.\n"
                                          "Are you sure you want to load a new song?"),
                                        QMessageBox::Yes | QMessageBox::No,
                                        QMessageBox::No);

        if (ret != QMessageBox::Yes)
            return;
    }

    QString s =
            QFileDialog::getOpenFileName(
                this,
                tr("Load Song into Player 2"),
                config->getValueString(ConfigKey("[Playlist]","Directory")),
                QString("Audio (%1)").arg(SoundSourceProxy::supportedFileExtensionsString()));

    if (s != QString::null) {
        m_pPlayerManager->slotLoadToPlayer(s, 2);
    }
}

void MixxxApp::slotFileQuit()
{
    qApp->quit();
}

void MixxxApp::slotOptionsBeatMark(bool)
{
// BEAT MARK STUFF
}

void MixxxApp::slotOptionsFullScreen(bool toggle)
{

// Making a fullscreen window on linux and windows is harder than you could possibly imagine...
    if (toggle)
    {
#ifdef __LINUX__
         winpos = pos();
         // Can't set max to -1,-1 or 0,0 for unbounded?
         setMaximumSize(32767,32767);
#endif

        showFullScreen();
        //menuBar()->hide();
        // FWI: Begin of fullscreen patch
#ifdef __LINUX__
        // Crazy X window managers break this so I'm told by Qt docs
        //         int deskw = app->desktop()->width();
        //         int deskh = app->desktop()->height();

        //support for xinerama
        int deskw = app->desktop()->screenGeometry(frame).width();
        int deskh = app->desktop()->screenGeometry(frame).height();
#else
        int deskw = width();
        int deskh = height();
#endif
        view->move((deskw - view->width())/2, (deskh - view->height())/2);
        // FWI: End of fullscreen patch
    }
    else
    {
        // FWI: Begin of fullscreen patch
        view->move(0,0);
        menuBar()->show();
        showNormal();

#ifdef __LINUX__
        if (size().width() != view->width() ||
            size().height() != view->height() + menuBar()->height()) {
          setFixedSize(view->width(), view->height() + menuBar()->height());
        }
        move(winpos);
#endif

        // FWI: End of fullscreen patch
    }
}

void MixxxApp::slotOptionsPreferences()
{
    prefDlg->setHidden(false);
}

//Note: Can't #ifdef this because MOC doesn't catch it.
void MixxxApp::slotOptionsVinylControl(bool toggle)
{
#ifdef __VINYLCONTROL__
    //qDebug() << "slotOptionsVinylControl: toggle is " << (int)toggle;

    QString device1 = config->getValueString(ConfigKey("[VinylControl]","DeviceInputDeck1"));
    QString device2 = config->getValueString(ConfigKey("[VinylControl]","DeviceInputDeck2"));

    if (device1 == "" && device2 == "" && (toggle==true))
    {
        QMessageBox::warning(this, tr("Mixxx"),
                                   tr("No input device(s) select.\n"
                                      "Please select your soundcard(s) in vinyl control preferences."),
                                   QMessageBox::Ok,
                                   QMessageBox::Ok);
        prefDlg->show();
        prefDlg->showVinylControlPage();
        optionsVinylControl->setChecked(false);
    }
    else
    {
        config->set(ConfigKey("[VinylControl]","Enabled"), ConfigValue((int)toggle));
        ControlObject::getControl(ConfigKey("[VinylControl]", "Enabled"))->set((int)toggle);
    }
#endif
}

//Also can't ifdef this (MOC again)
void MixxxApp::slotOptionsRecord(bool toggle)
{
    ControlObjectThreadMain *recordingControl = new ControlObjectThreadMain(ControlObject::getControl(ConfigKey("[Master]", "Record")));
    QString recordPath = config->getValueString(ConfigKey("[Recording]","Path"));
    QString encodingType = config->getValueString(ConfigKey("[Recording]","Encoding"));
    QString encodingFileFilter = QString("Audio (*.%1)").arg(encodingType);
    bool proceedWithRecording = true;

    if (toggle == true)
    {
        //If there was no recording path set,
        if (recordPath == "")
        {
            QString selectedFile = QFileDialog::getSaveFileName(NULL, tr("Save Recording As..."),
                                                                recordPath,
                                                                encodingFileFilter);
            if (selectedFile.toLower() != "")
            {
                if(!selectedFile.toLower().endsWith("." + encodingType.toLower()))
                {
                    selectedFile.append("." + encodingType.toLower());
                }
                //Update the saved Path
                config->set(ConfigKey(RECORDING_PREF_KEY, "Path"), selectedFile);
            }
            else
                proceedWithRecording = false; //Empty filename, so don't record
        }
        else //If there was already a recording path set
        {
            //... and the file already exists, ask the user if they want to overwrite it.
            int result;
            if(QFile::exists(recordPath))
            {
                QFileInfo fi(recordPath);
                result = QMessageBox::question(this, tr("Mixxx Recording"), tr("The file %1 already exists. Would you like to overwrite it?\nSelecting \"No\" will abort the recording.").arg(fi.fileName()), QMessageBox::Yes | QMessageBox::No);
                if (result == QMessageBox::Yes) //If the user selected, "yes, overwrite the recording"...
                    proceedWithRecording = true;
                else
                    proceedWithRecording = false;
            }
        }

        if (proceedWithRecording == true)
        {
            qDebug() << "Setting record status: READY";
            recordingControl->slotSet(RECORD_READY);
        }
        else
        {
            optionsRecord->setChecked(false);
        }

    }
    else
    {
        qDebug() << "Setting record status: OFF";
        recordingControl->slotSet(RECORD_OFF);
    }

    delete recordingControl;
}

void MixxxApp::slotHelpAbout()
{

    DlgAbout *about = new DlgAbout(this);
#if defined(AMD64) || defined(EM64T) || defined(x86_64)
    about->version_label->setText(VERSION " x64");
#elif defined(IA64)
    about->version_label->setText(VERSION " IA64");
#else
    about->version_label->setText(VERSION);
#endif
    QString credits =
    QString("<p align=\"center\"><b>Mixxx %1 Development Team</b></p>"
"<p align=\"center\">"
"Adam Davison<br>"
"Albert Santoni<br>"
"Garth Dahlstrom<br>"
"RJ Ryan<br>"
"Sean Pappalardo<br>"
"Nick Guenther<br>"
"Phillip Whelan<br>"
"Zach Elko<br>"
"Tom Care<br>"
"Pawel Bartkiewicz<br>"

"</p>"
"<p align=\"center\"><b>With contributions from:</b></p>"
"<p align=\"center\">"
"Mark Hills<br>"
"Andre Roth<br>"
"Robin Sheat<br>"
"Michael Pujos<br>"
"Mark Glines<br>"
"Claudio Bantaloukas<br>"
"Pavol Rusnak<br>"
"Mathieu Rene<br>"
"Miko Kiiski<br>"
"Navaho Gunleg<br>"
"Gavin Pryke<br>"
"Brian Jackson<br>"
"Owen Williams<br>"
"James Evans<br>"
"Martin Sakmar<br>"
"Andreas Pflug<br>"
"Bas van Schaik<br>"
"Oliver St&ouml;neberg<br>"
"C. Stewart<br>"
"Tobias Rafreider<br>"
"Bill Egert<br>"
"Zach Shutters<br>"
"Owen Bullock<br>"
"Bill Good<br>"

"</p>"
"<p align=\"center\"><b>And special thanks to:</b></p>"
"<p align=\"center\">"
"Stanton<br>"
"Hercules<br>"
"EKS<br>"
"Echo Digital Audio<br>"
"Adam Bellinson<br>"
"Alexandre Bancel<br>"
"Melanie Thielker<br>"
"Julien Rosener<br>"
"Pau Arum&iacute;<br>"
"David Garcia<br>"
"Seb Ruiz<br>"
"Joseph Mattiello<br>"
"</p>"

"<p align=\"center\"><b>Past Developers</b></p>"
"<p align=\"center\">"
"Tue Haste Andersen<br>"
"Ken Haste Andersen<br>"
"Cedric Gestes<br>"
"John Sully<br>"
"Torben Hohn<br>"
"Peter Chang<br>"
"Micah Lee<br>"
"Ben Wheeler<br>"
"Wesley Stessens<br>"
"Nathan Prado<br>"
"</p>"

"<p align=\"center\"><b>Past Contributors</b></p>"
"<p align=\"center\">"
"Ludek Hor&#225;cek<br>"
"Svein Magne Bang<br>"
"Kristoffer Jensen<br>"
"Ingo Kossyk<br>"
"Mads Holm<br>"
"Lukas Zapletal<br>"
"Jeremie Zimmermann<br>"
"Gianluca Romanin<br>"
"Tim Jackson<br>"
"J&aacute;n Jockusch<br>"
"Stefan Langhammer<br>"
"Frank Willascheck<br>"
"Jeff Nelson<br>"
"Kevin Schaper<br>"
"Alex Markley<br>"
"Oriol Puigb&oacute;<br>"
"Ulrich Heske<br>"
"James Hagerman<br>"
"quil0m80<br>"
"Martin Sakm&#225;r<br>"
"Ilian Persson<br>"
"Alex Barker<br>"
"Dave Jarvis<br>"
"Thomas Baag<br>"
"Karlis Kalnins<br>"
"Amias Channer<br>"
"Sacha Berger<br>"
#if defined(AMD64) || defined(EM64T) || defined(x86_64)
    "</p>").arg(VERSION " x64");
#elif defined(IA64)
    "</p>").arg(VERSION " IA64");
#else
    "</p>").arg(VERSION);
#endif



    about->textBrowser->setHtml(credits);
    about->show();

}

void MixxxApp::slotHelpSupport()
{
    QUrl qSupportURL;
    qSupportURL.setUrl(MIXXX_SUPPORT_URL);
    QDesktopServices::openUrl(qSupportURL);
}

void MixxxApp::rebootMixxxView() {
    // Ok, so wierdly if you call setFixedSize with the same value twice, Qt breaks
    // So we check and if the size hasn't changed we don't make the call
    int oldh = view->height();
    int oldw = view->width();
    qDebug() << "Now in Rebootmixxview...";

    QString qSkinPath = getSkinPath();

    view->rebootGUI(frame, config, qSkinPath);

    qDebug() << "rebootgui DONE";

    if (oldw != view->width() || oldh != view->height() + menuBar()->height()) {
      setFixedSize(view->width(), view->height() + menuBar()->height());
    }
}

QString MixxxApp::getSkinPath() {
    QString qConfigPath = config->getConfigPath();

    QString qSkinPath(qConfigPath);
    qSkinPath.append("skins/");
    if (QDir(qSkinPath).exists())
    {
        // Is the skin listed in the config database there? If not, use default (outlineSmall) skin
        if ((config->getValueString(ConfigKey("[Config]","Skin")).length()>0 && QDir(QString(qSkinPath).append(config->getValueString(ConfigKey("[Config]","Skin")))).exists()))
            qSkinPath.append(config->getValueString(ConfigKey("[Config]","Skin")));
        else
        {
            config->set(ConfigKey("[Config]","Skin"), ConfigValue("outlineNetbook"));
            config->Save();
            qSkinPath.append(config->getValueString(ConfigKey("[Config]","Skin")));
        }
    }
    else
        qCritical() << "Skin directory does not exist:" << qSkinPath;

    return qSkinPath;
}

/** Event filter to block certain events. For example, this function is used
  * to disable tooltips if the user specifies in the preferences that they
  * want them off. This is a callback function.
  */
bool MixxxApp::eventFilter(QObject *obj, QEvent *event)
{
    static int tooltips = config->getValueString(ConfigKey("[Controls]","Tooltips")).toInt();

    if (event->type() == QEvent::ToolTip) {
        QKeyEvent *keyEvent = static_cast<QKeyEvent *>(event);
        if (tooltips == 1)
            return false;
        else
            return true;
    } else {
        // standard event processing
        return QObject::eventFilter(obj, event);
    }

}

void MixxxApp::slotScanLibrary()
{
    libraryRescan->setEnabled(false);
    m_pLibraryScanner->scan(config->getValueString(ConfigKey("[Playlist]","Directory")));
}

void MixxxApp::slotEnableRescanLibraryAction()
{
    libraryRescan->setEnabled(true);
}<|MERGE_RESOLUTION|>--- conflicted
+++ resolved
@@ -39,10 +39,7 @@
 #include "analyserqueue.h"
 #include "player.h"
 #include "playermanager.h"
-<<<<<<< HEAD
 #include "samplermanager.h"
-=======
->>>>>>> 02a506fd
 #include "wtracktableview.h"
 #include "library/library.h"
 #include "library/librarytablemodel.h"
@@ -206,23 +203,16 @@
     m_pPlayerManager = new PlayerManager(config, m_pEngine, m_pLibrary);
     m_pPlayerManager->addPlayer();
     m_pPlayerManager->addPlayer();
-<<<<<<< HEAD
     
     m_pSamplerManager = new SamplerManager(config, m_pEngine, m_pLibrary);
     m_pSamplerManager->addSampler();
-    //m_pSamplerManager->addSampler();
-    //m_pSamplerManager->addSampler();
-    //m_pSamplerManager->addSampler();
-    
+    m_pSamplerManager->addSampler();
+    m_pSamplerManager->addSampler();
+    m_pSamplerManager->addSampler();
 
     view=new MixxxView(frame, kbdconfig, qSkinPath, config,
                        m_pPlayerManager,
                        m_pSamplerManager,
-=======
-
-    view=new MixxxView(frame, kbdconfig, qSkinPath, config,
-                       m_pPlayerManager,
->>>>>>> 02a506fd
                        m_pLibrary);
 
     //Scan the library directory.
@@ -379,23 +369,16 @@
 
     qDebug() << "delete soundmanager, " << qTime.elapsed();
     delete soundmanager;
-<<<<<<< HEAD
-=======
 
     qDebug() << "delete playerManager" << qTime.elapsed();
     delete m_pPlayerManager;
+    
+    qDebug() << "delete SamplerManager" << qTime.elapsed();
+    delete m_pSamplerManager;
 
     qDebug() << "delete m_pEngine, " << qTime.elapsed();
     delete m_pEngine;
->>>>>>> 02a506fd
-
-    qDebug() << "delete playerManager" << qTime.elapsed();
-    delete m_pPlayerManager;
-    qDebug() << "delete SamplerManager" << qTime.elapsed();
-    delete m_pSamplerManager;
-
-    qDebug() << "delete m_pEngine, " << qTime.elapsed();
-    delete m_pEngine;
+    
 //    qDebug() << "delete prefDlg";
 //    delete m_pControlEngine;
 
