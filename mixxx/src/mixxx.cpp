/***************************************************************************
                          mixxx.cpp  -  description
                             -------------------
    begin                : Mon Feb 18 09:48:17 CET 2002
    copyright            : (C) 2002 by Tue and Ken Haste Andersen
    email                :
***************************************************************************/

/***************************************************************************
*                                                                         *
*   This program is free software; you can redistribute it and/or modify  *
*   it under the terms of the GNU General Public License as published by  *
*   the Free Software Foundation; either version 2 of the License, or     *
*   (at your option) any later version.                                   *
*                                                                         *
***************************************************************************/

#include <QtDebug>
#include <QtCore>
#include <QtGui>
#include <QTranslator>

#include "mixxx.h"
#include "controlnull.h"
#include "controlpotmeter.h"
#include "controlobjectthreadmain.h"
#include "engine/enginemaster.h"
#include "engine/enginemicrophone.h"
#include "trackinfoobject.h"
#include "dlgabout.h"
#include "waveformviewerfactory.h"
#include "waveform/waveformrenderer.h"
#include "soundsourceproxy.h"

#include "analyserqueue.h"
#include "playermanager.h"

#include "library/library.h"
#include "library/librarytablemodel.h"
#include "library/libraryscanner.h"

#include "soundmanager.h"
#include "soundmanagerutil.h"
#include "defs_urls.h"
#include "recording/defs_recording.h"

#include "controllers/controllermanager.h"
#include "controllers/midi/mididevicemanager.h"

#include "upgrade.h"
#include "mixxxkeyboard.h"
#include "skin/skinloader.h"
#include "skin/legacyskinparser.h"

#include "build.h" // #defines of details of the build set up (flags,
// repo number, etc). This isn't a real file, SConscript generates it and it
// probably gets placed in $PLATFORM_build/. By including this file here and
// only here we make sure that updating src or changing the build flags doesn't
// force a rebuild of everything

#include "defs_version.h"

#ifdef __VINYLCONTROL__
#include "vinylcontrol/vinylcontrol.h"
#include "vinylcontrol/vinylcontrolmanager.h"
#endif

extern "C" void crashDlg()
{
    QMessageBox::critical(0, "Mixxx",
        "Mixxx has encountered a serious error and needs to close.");
}


MixxxApp::MixxxApp(QApplication *a, struct CmdlineArgs args)
{
    m_pApp = a;

    QString buildBranch, buildRevision, buildFlags;
#ifdef BUILD_BRANCH
    buildBranch = BUILD_BRANCH;
#endif

#ifdef BUILD_REV
    buildRevision = BUILD_REV;
#endif

#ifdef BUILD_FLAGS
    buildFlags = BUILD_FLAGS;
#endif

    QStringList buildInfo;
    if (!buildBranch.isEmpty() && !buildRevision.isEmpty()) {
        buildInfo.append(
            QString("bzr %1 r%2").arg(buildBranch, buildRevision));
    } else if (!buildRevision.isEmpty()) {
        buildInfo.append(
            QString("bzr r%2").arg(buildRevision));
    }
    buildInfo.append("built on: " __DATE__ " @ " __TIME__);
    if (!buildFlags.isEmpty()) {
        buildInfo.append(QString("flags: %1").arg(buildFlags.trimmed()));
    }
    QString buildInfoFormatted = QString("(%1)").arg(buildInfo.join("; "));

    qDebug() << "Mixxx" << VERSION << buildInfoFormatted << "is starting...";
    qDebug() << "Qt version is:" << qVersion();

    QCoreApplication::setApplicationName("Mixxx");
    QCoreApplication::setApplicationVersion(VERSION);
#ifdef __APPLE__
    setWindowTitle(tr("Mixxx")); //App Store
#elif defined(AMD64) || defined(EM64T) || defined(x86_64)
    setWindowTitle(tr("Mixxx " VERSION " x64"));
#elif defined(IA64)
    setWindowTitle(tr("Mixxx " VERSION " Itanium"));
#else
    setWindowTitle(tr("Mixxx " VERSION));
#endif
    setWindowIcon(QIcon(":/images/ic_mixxx_window.png"));

    //Reset pointer to players
    m_pSoundManager = 0;
    m_pPrefDlg = 0;
    m_pControllerManager = 0;
    m_pMidiDeviceManager = 0;
    m_pRecordingManager = 0;

    // Check to see if this is the first time this version of Mixxx is run
    // after an upgrade and make any needed changes.
    Upgrade upgrader;
    m_pConfig = upgrader.versionUpgrade();
    bool bFirstRun = upgrader.isFirstRun();
    bool bUpgraded = upgrader.isUpgraded();
    QString qConfigPath = m_pConfig->getConfigPath();
    QString translationsFolder = qConfigPath + "translations/";

    // Load Qt base translations
    QString locale = args.locale;
    if (locale == "") {
        locale = QLocale::system().name();
    }

    // Load Qt translations for this locale
    QTranslator* qtTranslator = new QTranslator(a);
   if( qtTranslator->load("qt_" + locale,
           QLibraryInfo::location(QLibraryInfo::TranslationsPath))) {
       a->installTranslator(qtTranslator);
   }
   else{
       delete qtTranslator;
   }

    // Load Mixxx specific translations for this locale
    QTranslator* mixxxTranslator = new QTranslator(a);
    bool mixxxLoaded = mixxxTranslator->load("mixxx_" + locale, translationsFolder);
    qDebug() << "Loading translations for locale" << locale
            << "from translations folder" << translationsFolder << ":"
            << (mixxxLoaded ? "success" : "fail");
   if (mixxxLoaded) {
       a->installTranslator(mixxxTranslator);
   }
   else {
       delete mixxxTranslator;
   }

    // Store the path in the config database
    m_pConfig->set(ConfigKey("[Config]", "Path"), ConfigValue(qConfigPath));

    // Read keyboard configuration and set kdbConfig object in WWidget
    // Check first in user's Mixxx directory
    QString userKeyboard =
        QDir::homePath().append("/").append(SETTINGS_PATH)
            .append("Custom.kbd.cfg");

    ConfigObject<ConfigValueKbd>* pKbdConfig = NULL;

    if (QFile::exists(userKeyboard)) {
        qDebug() << "Found and will use custom keyboard preset" << userKeyboard;
        pKbdConfig = new ConfigObject<ConfigValueKbd>(userKeyboard);
    }
    else
        // Otherwise use the default
        pKbdConfig =
                new ConfigObject<ConfigValueKbd>(
                    QString(qConfigPath)
                    .append("keyboard/").append("Standard.kbd.cfg"));

    // TODO(XXX) leak pKbdConfig, MixxxKeyboard owns it? Maybe roll all keyboard
    // initialization into MixxxKeyboard
    // Workaround for today: MixxxKeyboard calls delete
    m_pKeyboard = new MixxxKeyboard(pKbdConfig);

    //create RecordingManager
    m_pRecordingManager = new RecordingManager(m_pConfig);

    // Starting the master (mixing of the channels and effects):
    m_pEngine = new EngineMaster(m_pConfig, "[Master]", true);

    connect(m_pEngine, SIGNAL(isRecording(bool)),
            m_pRecordingManager,SLOT(slotIsRecording(bool)));
    connect(m_pEngine, SIGNAL(bytesRecorded(int)),
            m_pRecordingManager,SLOT(slotBytesRecorded(int)));

    // Initialize player device
    // while this is created here, setupDevices needs to be called sometime
    // after the players are added to the engine (as is done currently) -- bkgood
    m_pSoundManager = new SoundManager(m_pConfig, m_pEngine);

    EngineMicrophone* pMicrophone = new EngineMicrophone("[Microphone]");
    AudioInput micInput = AudioInput(AudioPath::MICROPHONE, 0, 0); // What should channelbase be?
    m_pEngine->addChannel(pMicrophone);
    m_pSoundManager->registerInput(micInput, pMicrophone);

    // Get Music dir
    bool hasChanged_MusicDir = false;
    QDir dir(m_pConfig->getValueString(ConfigKey("[Playlist]","Directory")));
    if (m_pConfig->getValueString(
        ConfigKey("[Playlist]","Directory")).length() < 1 || !dir.exists())
    {
        // TODO this needs to be smarter, we can't distinguish between an empty
        // path return value (not sure if this is normally possible, but it is
        // possible with the Windows 7 "Music" library, which is what
        // QDesktopServices::storageLocation(QDesktopServices::MusicLocation)
        // resolves to) and a user hitting 'cancel'. If we get a blank return
        // but the user didn't hit cancel, we need to know this and let the
        // user take some course of action -- bkgood
        QString fd = QFileDialog::getExistingDirectory(
            this, tr("Choose music library directory"),
            QDesktopServices::storageLocation(QDesktopServices::MusicLocation));

        if (fd != "")
        {
            m_pConfig->set(ConfigKey("[Playlist]","Directory"), fd);
            m_pConfig->Save();
            hasChanged_MusicDir = true;
        }
    }
    /*
     * Do not write meta data back to ID3 when meta data has changed
     * Because multiple TrackDao objects can exists for a particular track
     * writing meta data may ruine your MP3 file if done simultaneously.
     * see Bug #728197
     * For safety reasons, we deactivate this feature.
     */
    m_pConfig->set(ConfigKey("[Library]","WriteAudioTags"), ConfigValue(0));


    // library dies in seemingly unrelated qtsql error about not having a
    // sqlite driver if this path doesn't exist. Normally config->Save()
    // above would make it but if it doesn't get run for whatever reason
    // we get hosed -- bkgood
    if (!QDir(QDir::homePath().append("/").append(SETTINGS_PATH)).exists()) {
        QDir().mkpath(QDir::homePath().append("/").append(SETTINGS_PATH));
    }



    m_pLibrary = new Library(this, m_pConfig,
                             bFirstRun || bUpgraded,
                             m_pRecordingManager);
    qRegisterMetaType<TrackPointer>("TrackPointer");

    // Create the player manager.
    m_pPlayerManager = new PlayerManager(m_pConfig, m_pEngine, m_pLibrary);
    m_pPlayerManager->addDeck();
    m_pPlayerManager->addDeck();
    m_pPlayerManager->addDeck();
    m_pPlayerManager->addDeck();
    m_pPlayerManager->addSampler();
    m_pPlayerManager->addSampler();
    m_pPlayerManager->addSampler();
    m_pPlayerManager->addSampler();

    // register the engine's outputs
    m_pSoundManager->registerOutput(AudioOutput(AudioOutput::MASTER),
        m_pEngine);
    m_pSoundManager->registerOutput(AudioOutput(AudioOutput::HEADPHONES),
        m_pEngine);
    for (unsigned int deck = 0; deck < m_pPlayerManager->numDecks(); ++deck) {
        // TODO(bkgood) make this look less dumb by putting channelBase after
        // index in the AudioOutput() params
        m_pSoundManager->registerOutput(
            AudioOutput(AudioOutput::DECK, 0, deck), m_pEngine);
    }

#ifdef __VINYLCONTROL__
    m_pVCManager = new VinylControlManager(this, m_pConfig);
    for (unsigned int deck = 0; deck < m_pPlayerManager->numDecks(); ++deck) {
        m_pSoundManager->registerInput(
            AudioInput(AudioInput::VINYLCONTROL, 0, deck),
            m_pVCManager);
    }
#else
    m_pVCManager = NULL;
#endif

    //Scan the library directory.
    m_pLibraryScanner = new LibraryScanner(m_pLibrary->getTrackCollection());

    //Refresh the library models when the library (re)scan is finished.
    connect(m_pLibraryScanner, SIGNAL(scanFinished()),
            m_pLibrary, SLOT(slotRefreshLibraryModels()));

    //Scan the library for new files and directories
    bool rescan = (bool)m_pConfig->getValueString(ConfigKey("[Library]","RescanOnStartup")).toInt();
    // rescan the library if we get a new plugin
    QSet<QString> prev_plugins = QSet<QString>::fromList(m_pConfig->getValueString(
        ConfigKey("[Library]", "SupportedFileExtensions")).split(",", QString::SkipEmptyParts));
    QSet<QString> curr_plugins = QSet<QString>::fromList(
        SoundSourceProxy::supportedFileExtensions());
    rescan = rescan || (prev_plugins != curr_plugins);

    if(rescan || hasChanged_MusicDir){
        m_pLibraryScanner->scan(
            m_pConfig->getValueString(ConfigKey("[Playlist]", "Directory")));
        qDebug() << "Rescan finished";
    }
    m_pConfig->set(ConfigKey("[Library]", "SupportedFileExtensions"),
        QStringList(SoundSourceProxy::supportedFileExtensions()).join(","));

    // Call inits to invoke all other construction parts

    // Verify path for xml track file.
    QFile trackfile(
        m_pConfig->getValueString(ConfigKey("[Playlist]", "Listfile")));
    if (m_pConfig->getValueString(ConfigKey("[Playlist]", "Listfile"))
            .length() < 1 || !trackfile.exists())
    {
        m_pConfig->set(ConfigKey("[Playlist]", "Listfile"),
            QDir::homePath().append("/").append(SETTINGS_PATH)
                .append(TRACK_FILE));
        m_pConfig->Save();
    }

    // Intialize default BPM system values
    if (m_pConfig->getValueString(ConfigKey("[BPM]", "BPMRangeStart"))
            .length() < 1)
    {
        m_pConfig->set(ConfigKey("[BPM]", "BPMRangeStart"),ConfigValue(65));
    }

    if (m_pConfig->getValueString(ConfigKey("[BPM]", "BPMRangeEnd"))
            .length() < 1)
    {
        m_pConfig->set(ConfigKey("[BPM]", "BPMRangeEnd"),ConfigValue(135));
    }

    if (m_pConfig->getValueString(ConfigKey("[BPM]", "AnalyzeEntireSong"))
            .length() < 1)
    {
        m_pConfig->set(ConfigKey("[BPM]", "AnalyzeEntireSong"),ConfigValue(1));
    }

    //ControlObject::getControl(ConfigKey("[Channel1]","TrackEndMode"))->queueFromThread(m_pConfig->getValueString(ConfigKey("[Controls]","TrackEndModeCh1")).toDouble());
    //ControlObject::getControl(ConfigKey("[Channel2]","TrackEndMode"))->queueFromThread(m_pConfig->getValueString(ConfigKey("[Controls]","TrackEndModeCh2")).toDouble());

    qRegisterMetaType<MidiMessage>("MidiMessage");
    qRegisterMetaType<MidiStatusByte>("MidiStatusByte");

    // Initialize controllers
    m_pControllerManager = new ControllerManager(m_pConfig);
    m_pControllerManager->setupDevices();
    // Initialise midi
    m_pMidiDeviceManager = new MidiDeviceManager(m_pConfig);
    m_pMidiDeviceManager->setupDevices();

    m_pSkinLoader = new SkinLoader(m_pConfig);

    // Initialize preference dialog
    m_pPrefDlg = new DlgPreferences(this, m_pSkinLoader, m_pSoundManager, m_pPlayerManager,
<<<<<<< HEAD
                                    m_pControllerManager, m_pMidiDeviceManager, m_pVCManager, m_pConfig);
=======
                                 m_pMidiDeviceManager, m_pVCManager, m_pConfig);
    m_pPrefDlg->setWindowIcon(QIcon(":/images/ic_mixxx_window.png"));
>>>>>>> 73014736
    m_pPrefDlg->setHidden(true);

    // Try open player device If that fails, the preference panel is opened.
    int setupDevices = m_pSoundManager->setupDevices();
    unsigned int numDevices = m_pSoundManager->getConfig().getOutputs().count();
    // test for at least one out device, if none, display another dlg that
    // says "mixxx will barely work with no outs"
    while (setupDevices != OK || numDevices == 0)
    {
        // Exit when we press the Exit button in the noSoundDlg dialog
        // only call it if setupDevices != OK
        if (setupDevices != OK) {
            if (noSoundDlg() != 0) {
                exit(0);
            }
        } else if (numDevices == 0) {
            bool continueClicked = false;
            int noOutput = noOutputDlg(&continueClicked);
            if (continueClicked) break;
            if (noOutput != 0) {
                exit(0);
            }
        }
        setupDevices = m_pSoundManager->setupDevices();
        numDevices = m_pSoundManager->getConfig().getOutputs().count();
    }

    //setFocusPolicy(QWidget::StrongFocus);
    //grabKeyboard();

    // Load tracks in args.qlMusicFiles (command line arguments) into player
    // 1 and 2:
    for (int i = 0; i < (int)m_pPlayerManager->numDecks()
            && i < args.qlMusicFiles.count(); ++i) {
        m_pPlayerManager->slotLoadToDeck(args.qlMusicFiles.at(i), i+1);
    }

    //Automatically load specially marked promotional tracks on first run
    if (bFirstRun || bUpgraded) {
        QList<TrackPointer> tracksToAutoLoad =
            m_pLibrary->getTracksToAutoLoad();
        for (int i = 0; i < (int)m_pPlayerManager->numDecks()
                && i < tracksToAutoLoad.count(); i++) {
            m_pPlayerManager->slotLoadToDeck(tracksToAutoLoad.at(i)->getLocation(), i+1);
        }
    }

    initActions();
    initMenuBar();

    // Use frame as container for view, needed for fullscreen display
    m_pView = new QFrame;

    m_pWidgetParent = NULL;
    // Loads the skin as a child of m_pView
    // assignment itentional in next line
    if (!(m_pWidgetParent = m_pSkinLoader->loadDefaultSkin(m_pView,
                                        m_pKeyboard,
                                        m_pPlayerManager,
                                        m_pLibrary,
                                        m_pVCManager))) {
        qDebug() << "Could not load default skin.";
    }

    // this has to be after the OpenGL widgets are created or depending on a
    // million different variables the first waveform may be horribly
    // corrupted. See bug 521509 -- bkgood
    setCentralWidget(m_pView);

    // keep gui centered (esp for fullscreen)
    // the layout will be deleted whenever m_pView gets deleted
    QHBoxLayout *pLayout = new QHBoxLayout(m_pView);
    pLayout->addWidget(m_pWidgetParent);
    pLayout->setContentsMargins(0, 0, 0, 0); // don't want margins

    // Check direct rendering and warn user if they don't have it
    checkDirectRendering();

    //Install an event filter to catch certain QT events, such as tooltips.
    //This allows us to turn off tooltips.
    m_pApp->installEventFilter(this); // The eventfilter is located in this
                                      // Mixxx class as a callback.

    // If we were told to start in fullscreen mode on the command-line,
    // then turn on fullscreen mode.
    if (args.bStartInFullscreen)
        slotOptionsFullScreen(true);

    // Refresh the GUI (workaround for Qt 4.6 display bug)
    /* // TODO(bkgood) delete this block if the moving of setCentralWidget
     * //              totally fixes this first-wavefore-fubar issue for
     * //              everyone
    QString QtVersion = qVersion();
    if (QtVersion>="4.6.0") {
        qDebug() << "Qt v4.6.0 or higher detected. Using rebootMixxxView() "
            "workaround.\n    (See bug https://bugs.launchpad.net/mixxx/"
            "+bug/521509)";
        rebootMixxxView();
    } */
}

MixxxApp::~MixxxApp()
{
    QTime qTime;
    qTime.start();

    qDebug() << "Destroying MixxxApp";

    qDebug() << "save config, " << qTime.elapsed();
    m_pConfig->Save();

    // Save state of End of track controls in config database
    //m_pConfig->set(ConfigKey("[Controls]","TrackEndModeCh1"), ConfigValue((int)ControlObject::getControl(ConfigKey("[Channel1]","TrackEndMode"))->get()));
    //m_pConfig->set(ConfigKey("[Controls]","TrackEndModeCh2"), ConfigValue((int)ControlObject::getControl(ConfigKey("[Channel2]","TrackEndMode"))->get()));

    // SoundManager depend on Engine and Config
    qDebug() << "delete soundmanager, " << qTime.elapsed();
    delete m_pSoundManager;

#ifdef __VINYLCONTROL__
    // VinylControlManager depends on a CO the engine owns
    // (vinylcontrol_enabled in VinylControlControl)
    qDebug() << "delete vinylcontrolmanager, " << qTime.elapsed();
    delete m_pVCManager;
#endif

    // View depends on MixxxKeyboard, PlayerManager, Library
    qDebug() << "delete view, " << qTime.elapsed();
    delete m_pView;

    // SkinLoader depends on Config
    qDebug() << "delete SkinLoader";
    delete m_pSkinLoader;

    // MIDIDeviceManager depends on Config
    qDebug() << "delete MidiDeviceManager";
    delete m_pMidiDeviceManager;
    
    // ControllerManager depends on Config
    qDebug() << "delete ControllerManager";
    delete m_pControllerManager;

    // PlayerManager depends on Engine, Library, and Config
    qDebug() << "delete playerManager" << qTime.elapsed();
    delete m_pPlayerManager;

    // EngineMaster depends on Config
    qDebug() << "delete m_pEngine, " << qTime.elapsed();
    delete m_pEngine;

    // LibraryScanner depends on Library
    qDebug() << "delete library scanner" <<  qTime.elapsed();
    delete m_pLibraryScanner;

    // Delete the library after the view so there are no dangling pointers to
    // Depends on RecordingManager
    // the data models.
    qDebug() << "delete library" << qTime.elapsed();
    delete m_pLibrary;

    // RecordingManager depends on config
    qDebug() << "delete RecordingManager" << qTime.elapsed();
    delete m_pRecordingManager;

    // HACK: Save config again. We saved it once before doing some dangerous
    // stuff. We only really want to save it here, but the first one was just
    // a precaution. The earlier one can be removed when stuff is more stable
    // at exit.

    //Disable shoutcast so when Mixxx starts again it will not connect
    m_pConfig->set(ConfigKey("[Shoutcast]", "enabled"),0);
    m_pConfig->Save();
    delete m_pPrefDlg;

    qDebug() << "delete config, " << qTime.elapsed();
    delete m_pConfig;

    // Check for leaked ControlObjects and give warnings.
    QList<ControlObject*> leakedControls;
    QList<ConfigKey> leakedConfigKeys;

    ControlObject::getControls(&leakedControls);

    if (leakedControls.size() > 0) {
        qDebug() << "WARNING: The following" << leakedControls.size() << "controls were leaked:";
        foreach (ControlObject* pControl, leakedControls) {
            ConfigKey key = pControl->getKey();
            qDebug() << key.group << key.item;
            leakedConfigKeys.append(key);
        }

       foreach (ConfigKey key, leakedConfigKeys) {
           // delete just to satisfy valgrind:
           // check if the pointer is still valid, the control object may have bin already
           // deleted by its parent in this loop
           delete ControlObject::getControl(key);
       }
   }
   qDebug() << "~MixxxApp: All leaking controls deleted.";

   delete m_pKeyboard;
}

int MixxxApp::noSoundDlg(void)
{
    QMessageBox msgBox;
    msgBox.setIcon(QMessageBox::Warning);
    msgBox.setWindowTitle(tr("Sound Device Busy"));
    msgBox.setText(
        "<html>" +
        tr("Mixxx was unable to access all the configured sound devices. "
        "Another application is using a sound device Mixxx is configured to "
        "use or a device is not plugged in.") +
        "<ul>"
            "<li>" +
                tr("<b>Retry</b> after closing the other application "
                "or reconnecting a sound device") +
            "</li>"
            "<li>" +
                tr("<b>Reconfigure</b> Mixxx's sound device settings.") +
            "</li>"
            "<li>" +
                tr("Get <b>Help</b> from the Mixxx Wiki.") +
            "</li>"
            "<li>" +
                tr("<b>Exit</b> Mixxx.") +
            "</li>"
        "</ul></html>"
    );

    QPushButton *retryButton = msgBox.addButton(tr("Retry"),
        QMessageBox::ActionRole);
    QPushButton *reconfigureButton = msgBox.addButton(tr("Reconfigure"),
        QMessageBox::ActionRole);
    QPushButton *wikiButton = msgBox.addButton(tr("Help"),
        QMessageBox::ActionRole);
    QPushButton *exitButton = msgBox.addButton(tr("Exit"),
        QMessageBox::ActionRole);

    while (true)
    {
        msgBox.exec();

        if (msgBox.clickedButton() == retryButton) {
            m_pSoundManager->queryDevices();
            return 0;
        } else if (msgBox.clickedButton() == wikiButton) {
            QDesktopServices::openUrl(QUrl(
                "http://mixxx.org/wiki/doku.php/troubleshooting"
                "#no_or_too_few_sound_cards_appear_in_the_preferences_dialog")
            );
            wikiButton->setEnabled(false);
        } else if (msgBox.clickedButton() == reconfigureButton) {
            msgBox.hide();
            m_pSoundManager->queryDevices();

            // This way of opening the dialog allows us to use it synchronously
            m_pPrefDlg->setWindowModality(Qt::ApplicationModal);
            m_pPrefDlg->exec();
            if (m_pPrefDlg->result() == QDialog::Accepted) {
                m_pSoundManager->queryDevices();
                return 0;
            }

            msgBox.show();

        } else if (msgBox.clickedButton() == exitButton) {
            return 1;
        }
    }
}

int MixxxApp::noOutputDlg(bool *continueClicked)
{
    QMessageBox msgBox;
    msgBox.setIcon(QMessageBox::Warning);
    msgBox.setWindowTitle("No Output Devices");
    msgBox.setText( "<html>Mixxx was configured without any output sound devices. "
                    "Audio processing will be disabled without a configured output device."
                    "<ul>"
                        "<li>"
                            "<b>Continue</b> without any outputs."
                        "</li>"
                        "<li>"
                            "<b>Reconfigure</b> Mixxx's sound device settings."
                        "</li>"
                        "<li>"
                            "<b>Exit</b> Mixxx."
                        "</li>"
                    "</ul></html>"
    );

    QPushButton *continueButton = msgBox.addButton(tr("Continue"), QMessageBox::ActionRole);
    QPushButton *reconfigureButton = msgBox.addButton(tr("Reconfigure"), QMessageBox::ActionRole);
    QPushButton *exitButton = msgBox.addButton(tr("Exit"), QMessageBox::ActionRole);

    while (true)
    {
        msgBox.exec();

        if (msgBox.clickedButton() == continueButton) {
            *continueClicked = true;
            return 0;
        } else if (msgBox.clickedButton() == reconfigureButton) {
            msgBox.hide();
            m_pSoundManager->queryDevices();

            // This way of opening the dialog allows us to use it synchronously
            m_pPrefDlg->setWindowModality(Qt::ApplicationModal);
            m_pPrefDlg->exec();
            if ( m_pPrefDlg->result() == QDialog::Accepted) {
                m_pSoundManager->queryDevices();
                return 0;
            }

            msgBox.show();

        } else if (msgBox.clickedButton() == exitButton) {
            return 1;
        }
    }
}

/** initializes all QActions of the application */
void MixxxApp::initActions()
{
    m_pFileLoadSongPlayer1 = new QAction(tr("&Load Song (Player 1)..."), this);
    m_pFileLoadSongPlayer1->setShortcut(tr("Ctrl+O"));
    m_pFileLoadSongPlayer1->setShortcutContext(Qt::ApplicationShortcut);

    m_pFileLoadSongPlayer2 = new QAction(tr("&Load Song (Player 2)..."), this);
    m_pFileLoadSongPlayer2->setShortcut(tr("Ctrl+Shift+O"));
    m_pFileLoadSongPlayer2->setShortcutContext(Qt::ApplicationShortcut);

    m_pFileQuit = new QAction(tr("&Exit"), this);
    m_pFileQuit->setShortcut(tr("Ctrl+Q"));
    m_pFileQuit->setShortcutContext(Qt::ApplicationShortcut);

    m_pLibraryRescan = new QAction(tr("&Rescan Library"), this);

    m_pPlaylistsNew = new QAction(tr("Add &new playlist"), this);
    m_pPlaylistsNew->setShortcut(tr("Ctrl+N"));
    m_pPlaylistsNew->setShortcutContext(Qt::ApplicationShortcut);

    m_pCratesNew = new QAction(tr("Add new &crate"), this);
    m_pCratesNew->setShortcut(tr("Ctrl+C"));
    m_pCratesNew->setShortcutContext(Qt::ApplicationShortcut);

    m_pPlaylistsImport = new QAction(tr("&Import playlist"), this);
    m_pPlaylistsImport->setShortcut(tr("Ctrl+I"));
    m_pPlaylistsImport->setShortcutContext(Qt::ApplicationShortcut);

    m_pOptionsBeatMark = new QAction(tr("&Audio Beat Marks"), this);

    m_pOptionsFullScreen = new QAction(tr("&Full Screen"), this);

#ifdef __APPLE__
    m_pOptionsFullScreen->setShortcut(tr("Ctrl+F"));
#else
    m_pOptionsFullScreen->setShortcut(tr("F11"));
#endif

    m_pOptionsFullScreen->setShortcutContext(Qt::ApplicationShortcut);
    // QShortcut * shortcut = new QShortcut(QKeySequence(tr("Esc")),  this);
    // connect(shortcut, SIGNAL(triggered()), this, SLOT(slotQuitFullScreen()));

    m_pOptionsPreferences = new QAction(tr("&Preferences"), this);
    m_pOptionsPreferences->setShortcut(tr("Ctrl+P"));
    m_pOptionsPreferences->setShortcutContext(Qt::ApplicationShortcut);

    m_pHelpAboutApp = new QAction(tr("&About"), this);
    m_pHelpSupport = new QAction(tr("&Community Support"), this);
    m_pHelpManual = new QAction(tr("&User Manual"), this);
    m_pHelpFeedback = new QAction(tr("Send Us &Feedback"), this);
    m_pHelpTranslation = new QAction(tr("&Translate this application"), this);

#ifdef __VINYLCONTROL__
    m_pOptionsVinylControl = new QAction(tr("Enable &Vinyl Control 1"), this);
    m_pOptionsVinylControl->setShortcut(tr("Ctrl+Y"));
    m_pOptionsVinylControl->setShortcutContext(Qt::ApplicationShortcut);

    m_pOptionsVinylControl2 = new QAction(tr("Enable &Vinyl Control 2"), this);
    m_pOptionsVinylControl2->setShortcut(tr("Ctrl+U"));
    m_pOptionsVinylControl2->setShortcutContext(Qt::ApplicationShortcut);
#endif

#ifdef __SHOUTCAST__
    m_pOptionsShoutcast = new QAction(tr("Enable live broadcasting"), this);
    m_pOptionsShoutcast->setShortcut(tr("Ctrl+L"));
    m_pOptionsShoutcast->setShortcutContext(Qt::ApplicationShortcut);
#endif

    m_pOptionsRecord = new QAction(tr("&Record Mix"), this);
    m_pOptionsRecord->setShortcut(tr("Ctrl+R"));
    m_pOptionsRecord->setShortcutContext(Qt::ApplicationShortcut);

    m_pFileLoadSongPlayer1->setStatusTip(tr("Opens a song in player 1"));
    m_pFileLoadSongPlayer1->setWhatsThis(
        tr("Open\n\nOpens a song in player 1"));
    connect(m_pFileLoadSongPlayer1, SIGNAL(triggered()),
            this, SLOT(slotFileLoadSongPlayer1()));

    m_pFileLoadSongPlayer2->setStatusTip(tr("Opens a song in player 2"));
    m_pFileLoadSongPlayer2->setWhatsThis(
        tr("Open\n\nOpens a song in player 2"));
    connect(m_pFileLoadSongPlayer2, SIGNAL(triggered()),
            this, SLOT(slotFileLoadSongPlayer2()));

    m_pFileQuit->setStatusTip(tr("Quits the application"));
    m_pFileQuit->setWhatsThis(tr("Exit\n\nQuits the application"));
    connect(m_pFileQuit, SIGNAL(triggered()), this, SLOT(slotFileQuit()));

    m_pLibraryRescan->setStatusTip(tr("Rescans the song library"));
    m_pLibraryRescan->setWhatsThis(
        tr("Rescan library\n\nRescans the song library"));
    m_pLibraryRescan->setCheckable(false);
    connect(m_pLibraryRescan, SIGNAL(triggered()),
            this, SLOT(slotScanLibrary()));
    connect(m_pLibraryScanner, SIGNAL(scanFinished()),
            this, SLOT(slotEnableRescanLibraryAction()));

    m_pPlaylistsNew->setStatusTip(tr("Create a new playlist"));
    m_pPlaylistsNew->setWhatsThis(tr("New playlist\n\nCreate a new playlist"));
    connect(m_pPlaylistsNew, SIGNAL(triggered()),
            m_pLibrary, SLOT(slotCreatePlaylist()));

    m_pCratesNew->setStatusTip(tr("Create a new crate"));
    m_pCratesNew->setWhatsThis(tr("New crate\n\nCreate a new crate."));
    connect(m_pCratesNew, SIGNAL(triggered()),
            m_pLibrary, SLOT(slotCreateCrate()));

    m_pPlaylistsImport->setStatusTip(tr("Import playlist"));
    m_pPlaylistsImport->setWhatsThis(tr("Import playlist"));
    //connect(playlistsImport, SIGNAL(triggered()),
    //        m_pTrack, SLOT(slotImportPlaylist()));
    //FIXME: Disabled due to library rework

    m_pOptionsBeatMark->setCheckable(false);
    m_pOptionsBeatMark->setChecked(false);
    m_pOptionsBeatMark->setStatusTip(tr("Audio Beat Marks"));
    m_pOptionsBeatMark->setWhatsThis(
        tr("Audio Beat Marks\nMark beats by audio clicks"));
    connect(m_pOptionsBeatMark, SIGNAL(toggled(bool)),
            this, SLOT(slotOptionsBeatMark(bool)));

#ifdef __VINYLCONTROL__
    // Either check or uncheck the vinyl control menu item depending on what
    // it was saved as.
    m_pOptionsVinylControl->setCheckable(true);
    m_pOptionsVinylControl->setChecked(false);
    m_pOptionsVinylControl->setStatusTip(tr("Activate Vinyl Control"));
    m_pOptionsVinylControl->setWhatsThis(
        tr("Use timecoded vinyls on external turntables to control Mixxx"));
    connect(m_pOptionsVinylControl, SIGNAL(toggled(bool)), this,
        SLOT(slotCheckboxVinylControl(bool)));

   ControlObjectThreadMain* enabled1 = new ControlObjectThreadMain(
        ControlObject::getControl(ConfigKey("[Channel1]", "vinylcontrol_enabled")),this);
    connect(enabled1, SIGNAL(valueChanged(double)), this,
        SLOT(slotControlVinylControl(double)));

    m_pOptionsVinylControl2->setCheckable(true);
    m_pOptionsVinylControl2->setChecked(false);
    m_pOptionsVinylControl2->setStatusTip(tr("Activate Vinyl Control"));
    m_pOptionsVinylControl2->setWhatsThis(
        tr("Use timecoded vinyls on external turntables to control Mixxx"));
    connect(m_pOptionsVinylControl2, SIGNAL(toggled(bool)), this,
        SLOT(slotCheckboxVinylControl2(bool)));

    ControlObjectThreadMain* enabled2 = new ControlObjectThreadMain(
        ControlObject::getControl(ConfigKey("[Channel2]", "vinylcontrol_enabled")),this);
    connect(enabled2, SIGNAL(valueChanged(double)), this,
        SLOT(slotControlVinylControl2(double)));
#endif

#ifdef __SHOUTCAST__
    m_pOptionsShoutcast->setCheckable(true);
    bool broadcastEnabled =
        (m_pConfig->getValueString(ConfigKey("[Shoutcast]", "enabled"))
            .toInt() == 1);

    m_pOptionsShoutcast->setChecked(broadcastEnabled);

    m_pOptionsShoutcast->setStatusTip(tr("Activate live broadcasting"));
    m_pOptionsShoutcast->setWhatsThis(
        tr("Stream your mixes to a shoutcast or icecast server"));

    connect(m_pOptionsShoutcast, SIGNAL(toggled(bool)),
            this, SLOT(slotOptionsShoutcast(bool)));
#endif

    m_pOptionsRecord->setCheckable(true);
    m_pOptionsRecord->setStatusTip(tr("Start Recording your Mix"));
    m_pOptionsRecord->setWhatsThis(tr("Record your mix to a file"));
    connect(m_pOptionsRecord, SIGNAL(toggled(bool)),
            this, SLOT(slotOptionsRecord(bool)));

    m_pOptionsFullScreen->setCheckable(true);
    m_pOptionsFullScreen->setChecked(false);
    m_pOptionsFullScreen->setStatusTip(tr("Full Screen"));
    m_pOptionsFullScreen->setWhatsThis(
        tr("Display Mixxx using the full screen"));
    connect(m_pOptionsFullScreen, SIGNAL(toggled(bool)),
            this, SLOT(slotOptionsFullScreen(bool)));

    m_pOptionsPreferences->setStatusTip(tr("Preferences"));
    m_pOptionsPreferences->setWhatsThis(
        tr("Preferences\nPlayback and MIDI preferences"));
    connect(m_pOptionsPreferences, SIGNAL(triggered()),
            this, SLOT(slotOptionsPreferences()));

    m_pHelpSupport->setStatusTip(tr("Support..."));
    m_pHelpSupport->setWhatsThis(tr("Support\n\nGet help with Mixxx"));
    connect(m_pHelpSupport, SIGNAL(triggered()), this, SLOT(slotHelpSupport()));

    m_pHelpManual->setStatusTip(tr("Read the Mixxx user manual."));
    m_pHelpManual->setWhatsThis(tr("Support\n\nRead the Mixxx user manual."));
    connect(m_pHelpManual, SIGNAL(triggered()), this, SLOT(slotHelpManual()));

    m_pHelpFeedback->setStatusTip(tr("Send feedback to the Mixxx team."));
    m_pHelpFeedback->setWhatsThis(tr("Support\n\nSend feedback to the Mixxx team."));
    connect(m_pHelpFeedback, SIGNAL(triggered()), this, SLOT(slotHelpFeedback()));

    m_pHelpTranslation->setStatusTip(tr("Help translate this application into your language."));
    m_pHelpTranslation->setWhatsThis(tr("Support\n\nHelp translate this application into your language."));
    connect(m_pHelpTranslation, SIGNAL(triggered()), this, SLOT(slotHelpTranslation()));

    m_pHelpAboutApp->setStatusTip(tr("About the application"));
    m_pHelpAboutApp->setWhatsThis(tr("About\n\nAbout the application"));
    connect(m_pHelpAboutApp, SIGNAL(triggered()), this, SLOT(slotHelpAbout()));
}

void MixxxApp::initMenuBar()
{
    // MENUBAR
   m_pFileMenu = new QMenu(tr("&File"), menuBar());
   m_pOptionsMenu = new QMenu(tr("&Options"), menuBar());
   m_pLibraryMenu = new QMenu(tr("&Library"),menuBar());
   m_pViewMenu = new QMenu(tr("&View"), menuBar());
   m_pHelpMenu = new QMenu(tr("&Help"), menuBar());
    connect(m_pOptionsMenu, SIGNAL(aboutToShow()),
            this, SLOT(slotOptionsMenuShow()));
    // menuBar entry fileMenu
    m_pFileMenu->addAction(m_pFileLoadSongPlayer1);
    m_pFileMenu->addAction(m_pFileLoadSongPlayer2);
    m_pFileMenu->addSeparator();
    m_pFileMenu->addAction(m_pFileQuit);

    // menuBar entry optionsMenu
    //optionsMenu->setCheckable(true);
    //  optionsBeatMark->addTo(optionsMenu);
#ifdef __VINYLCONTROL__
    m_pVinylControlMenu = new QMenu(tr("&Vinyl Control"), menuBar());
    m_pVinylControlMenu->addAction(m_pOptionsVinylControl);
    m_pVinylControlMenu->addAction(m_pOptionsVinylControl2);
    m_pOptionsMenu->addMenu(m_pVinylControlMenu);
#endif
    m_pOptionsMenu->addAction(m_pOptionsRecord);
#ifdef __SHOUTCAST__
    m_pOptionsMenu->addAction(m_pOptionsShoutcast);
#endif
    m_pOptionsMenu->addAction(m_pOptionsFullScreen);
    m_pOptionsMenu->addSeparator();
    m_pOptionsMenu->addAction(m_pOptionsPreferences);

    //    libraryMenu->setCheckable(true);
    m_pLibraryMenu->addAction(m_pLibraryRescan);
    m_pLibraryMenu->addSeparator();
    m_pLibraryMenu->addAction(m_pPlaylistsNew);
    m_pLibraryMenu->addAction(m_pCratesNew);
    //libraryMenu->addAction(playlistsImport);

    // menuBar entry viewMenu
    //viewMenu->setCheckable(true);

    // menuBar entry helpMenu
    m_pHelpMenu->addAction(m_pHelpSupport);
    m_pHelpMenu->addAction(m_pHelpManual);
    m_pHelpMenu->addAction(m_pHelpFeedback);
    m_pHelpMenu->addAction(m_pHelpTranslation);
    m_pHelpMenu->addSeparator();
    m_pHelpMenu->addAction(m_pHelpAboutApp);

    menuBar()->addMenu(m_pFileMenu);
    menuBar()->addMenu(m_pLibraryMenu);
    menuBar()->addMenu(m_pOptionsMenu);

    //    menuBar()->addMenu(viewMenu);
    menuBar()->addSeparator();
    menuBar()->addMenu(m_pHelpMenu);

    m_NativeMenuBarSupport = menuBar()->isNativeMenuBar();
}

void MixxxApp::slotlibraryMenuAboutToShow(){
}

bool MixxxApp::queryExit()
{
    int exit=QMessageBox::information(this, tr("Quit..."),
                                      tr("Do your really want to quit?"),
                                      QMessageBox::Ok, QMessageBox::Cancel);

    if (exit==1)
    {
    }
    else
    {
    };

    return (exit==1);
}

void MixxxApp::slotFileLoadSongPlayer1()
{
    ControlObject* play =
        ControlObject::getControl(ConfigKey("[Channel1]", "play"));

    if (play->get() == 1.)
    {
        int ret = QMessageBox::warning(this, tr("Mixxx"),
            tr("Player 1 is currently playing a song.\n"
            "Are you sure you want to load a new song?"),
            QMessageBox::Yes | QMessageBox::No,
            QMessageBox::No);

        if (ret != QMessageBox::Yes)
            return;
    }

    QString s =
        QFileDialog::getOpenFileName(
            this,
            tr("Load Song into Player 1"),
            m_pConfig->getValueString(ConfigKey("[Playlist]", "Directory")),
            QString("Audio (%1)")
                .arg(SoundSourceProxy::supportedFileExtensionsString()));

    if (s != QString::null) {
        m_pPlayerManager->slotLoadToDeck(s, 1);
    }
}

void MixxxApp::slotFileLoadSongPlayer2()
{
    ControlObject* play =
        ControlObject::getControl(ConfigKey("[Channel2]", "play"));

    if (play->get() == 1.)
    {
        int ret = QMessageBox::warning(this, tr("Mixxx"),
            tr("Player 2 is currently playing a song.\n"
            "Are you sure you want to load a new song?"),
            QMessageBox::Yes | QMessageBox::No,
            QMessageBox::No);

        if (ret != QMessageBox::Yes)
            return;
    }

    QString s =
        QFileDialog::getOpenFileName(
            this,
            tr("Load Song into Player 2"),
            m_pConfig->getValueString(ConfigKey("[Playlist]", "Directory")),
            QString("Audio (%1)")
                .arg(SoundSourceProxy::supportedFileExtensionsString()));

    if (s != QString::null) {
        m_pPlayerManager->slotLoadToDeck(s, 2);
    }
}

void MixxxApp::slotFileQuit()
{
    if (!confirmExit()) {
        return;
    }
    hide();
    qApp->quit();
}

void MixxxApp::slotOptionsBeatMark(bool)
{
// BEAT MARK STUFF
}

void MixxxApp::slotOptionsFullScreen(bool toggle)
{
    if (m_pOptionsFullScreen)
        m_pOptionsFullScreen->setChecked(toggle);

    if (isFullScreen() == toggle) {
        return;
    }

    if (toggle) {
#if defined(__LINUX__) || defined(__APPLE__)
         // this and the later move(m_winpos) doesn't seem necessary
         // here on kwin, if it's necessary with some other x11 wm, re-enable
         // it, I guess -bkgood
         //m_winpos = pos();
         // fix some x11 silliness -- for some reason the move(m_winpos)
         // is moving the currentWindow to (0, 0), not the frame (as it's
         // supposed to, I might add)
         // if this messes stuff up on your distro yell at me -bkgood
         //m_winpos.setX(m_winpos.x() + (geometry().x() - x()));
         //m_winpos.setY(m_winpos.y() + (geometry().y() - y()));
#endif
        menuBar()->setNativeMenuBar(false);
        showFullScreen();
    } else {
        showNormal();
        menuBar()->setNativeMenuBar(m_NativeMenuBarSupport);
#ifdef __LINUX__
        //move(m_winpos);
#endif
    }
}

void MixxxApp::slotOptionsPreferences()
{
    m_pPrefDlg->setHidden(false);
    m_pPrefDlg->activateWindow();
}

void MixxxApp::slotControlVinylControl(double toggle)
{
#ifdef __VINYLCONTROL__
    if (m_pVCManager->vinylInputEnabled(1)) {
        m_pOptionsVinylControl->setChecked((bool)toggle);
    } else {
        m_pOptionsVinylControl->setChecked(false);
        if (toggle) {
            QMessageBox::warning(this, tr("Mixxx"),
                tr("No input device(s) select.\nPlease select your soundcard(s) "
                    "in the sound hardware preferences."),
                QMessageBox::Ok,
                QMessageBox::Ok);
            m_pPrefDlg->show();
            m_pPrefDlg->showSoundHardwarePage();
            ControlObject::getControl(ConfigKey("[Channel1]", "vinylcontrol_status"))->set(VINYL_STATUS_DISABLED);
            ControlObject::getControl(ConfigKey("[Channel1]", "vinylcontrol_enabled"))->set(0);
        }
    }
#endif
}

void MixxxApp::slotCheckboxVinylControl(bool toggle)
{
#ifdef __VINYLCONTROL__
    ControlObject::getControl(ConfigKey("[Channel1]", "vinylcontrol_enabled"))->set((double)toggle);
#endif
}

void MixxxApp::slotControlVinylControl2(double toggle)
{
#ifdef __VINYLCONTROL__
    if (m_pVCManager->vinylInputEnabled(2)) {
        m_pOptionsVinylControl2->setChecked((bool)toggle);
    } else {
        m_pOptionsVinylControl2->setChecked(false);
        if (toggle) {
            QMessageBox::warning(this, tr("Mixxx"),
                tr("No input device(s) select.\nPlease select your soundcard(s) "
                    "in the sound hardware preferences."),
                QMessageBox::Ok,
                QMessageBox::Ok);
            m_pPrefDlg->show();
            m_pPrefDlg->showSoundHardwarePage();
            ControlObject::getControl(ConfigKey("[Channel2]", "vinylcontrol_status"))->set(VINYL_STATUS_DISABLED);
            ControlObject::getControl(ConfigKey("[Channel2]", "vinylcontrol_enabled"))->set(0);
        }
    }
#endif
}

void MixxxApp::slotCheckboxVinylControl2(bool toggle)
{
#ifdef __VINYLCONTROL__
    ControlObject::getControl(ConfigKey("[Channel2]", "vinylcontrol_enabled"))->set((double)toggle);
#endif
}

//Also can't ifdef this (MOC again)
void MixxxApp::slotOptionsRecord(bool toggle)
{
    //Only start recording if checkbox was set to true and recording is inactive
    if(toggle && !m_pRecordingManager->isRecordingActive()) //start recording
        m_pRecordingManager->startRecording();
    //Only stop recording if checkbox was set to false and recording is active
    else if(!toggle && m_pRecordingManager->isRecordingActive())
        m_pRecordingManager->stopRecording();
}

void MixxxApp::slotHelpAbout() {
    QString buildBranch, buildRevision;
#ifdef BUILD_BRANCH
    buildBranch = BUILD_BRANCH;
#endif
#ifdef BUILD_REV
    buildRevision = BUILD_REV;
#endif
    DlgAbout *about = new DlgAbout(this);

    QStringList version;
    version.append(VERSION);
    if (!buildBranch.isEmpty() || !buildRevision.isEmpty()) {
        QStringList buildInfo;
        buildInfo.append("build");
        if (!buildBranch.isEmpty()) {
            buildInfo.append(buildBranch);
        }
        if (!buildRevision.isEmpty()) {
            buildInfo.append(QString("r%1").arg(buildRevision));
        }
        version.append(QString("(%1)").arg(buildInfo.join(" ")));
    }
    about->version_label->setText(version.join(" "));

    QString credits =
    QString("<p align=\"center\"><b>Mixxx %1 Development Team</b></p>"
"<p align=\"center\">"
"Adam Davison<br>"
"Albert Santoni<br>"
"RJ Ryan<br>"
"Garth Dahlstrom<br>"
"Sean Pappalardo<br>"
"Phillip Whelan<br>"
"Tobias Rafreider<br>"
"S. Brandt<br>"
"Bill Good<br>"
"Owen Williams<br>"
"Vittorio Colao<br>"

"</p>"
"<p align=\"center\"><b>With contributions from:</b></p>"
"<p align=\"center\">"
"Mark Hills<br>"
"Andre Roth<br>"
"Robin Sheat<br>"
"Mark Glines<br>"
"Mathieu Rene<br>"
"Miko Kiiski<br>"
"Brian Jackson<br>"
"Andreas Pflug<br>"
"Bas van Schaik<br>"
"J&aacute;n Jockusch<br>"
"Oliver St&ouml;neberg<br>"
"Jan Jockusch<br>"
"C. Stewart<br>"
"Bill Egert<br>"
"Zach Shutters<br>"
"Owen Bullock<br>"
"Graeme Mathieson<br>"
"Sebastian Actist<br>"
"Jussi Sainio<br>"
"David Gnedt<br>"
"Antonio Passamani<br>"
"Guy Martin<br>"
"Anders Gunnarsson<br>"
"Alex Barker<br>"
"Mikko Jania<br>"
"Juan Pedro Bol&iacute;var Puente<br>"
"Linus Amvall<br>"
"Irwin C&eacute;spedes B<br>"
"Micz Flor<br>"
"Daniel James<br>"
"Mika Haulo<br>"
"Matthew Mikolay<br>"
"Tom Mast<br>"
"Miko Kiiski<br>"
"Vin&iacute;cius Dias dos Santos<br>"
"Joe Colosimo<br>"
"Shashank Kumar<br>"
"Till Hofmann<br>"
"Daniel Sch&uuml;rmann<br>"
"Peter V&aacute;gner<br>"
"Thanasis Liappis<br>"
"Jens Nachtigall<br>"
"Scott Ullrich<br>"
"Jonas &Aring;dahl<br>"

"</p>"
"<p align=\"center\"><b>And special thanks to:</b></p>"
"<p align=\"center\">"
"Vestax<br>"
"Stanton<br>"
"Hercules<br>"
"EKS<br>"
"Echo Digital Audio<br>"
"JP Disco<br>"
"Adam Bellinson<br>"
"Alexandre Bancel<br>"
"Melanie Thielker<br>"
"Julien Rosener<br>"
"Pau Arum&iacute;<br>"
"David Garcia<br>"
"Seb Ruiz<br>"
"Joseph Mattiello<br>"
"</p>"

"<p align=\"center\"><b>Past Developers</b></p>"
"<p align=\"center\">"
"Tue Haste Andersen<br>"
"Ken Haste Andersen<br>"
"Cedric Gestes<br>"
"John Sully<br>"
"Torben Hohn<br>"
"Peter Chang<br>"
"Micah Lee<br>"
"Ben Wheeler<br>"
"Wesley Stessens<br>"
"Nathan Prado<br>"
"Zach Elko<br>"
"Tom Care<br>"
"Pawel Bartkiewicz<br>"
"Nick Guenther<br>"
"Bruno Buccolo<br>"
"Ryan Baker<br>"
"</p>"

"<p align=\"center\"><b>Past Contributors</b></p>"
"<p align=\"center\">"
"Ludek Hor&#225;cek<br>"
"Svein Magne Bang<br>"
"Kristoffer Jensen<br>"
"Ingo Kossyk<br>"
"Mads Holm<br>"
"Lukas Zapletal<br>"
"Jeremie Zimmermann<br>"
"Gianluca Romanin<br>"
"Tim Jackson<br>"
"Stefan Langhammer<br>"
"Frank Willascheck<br>"
"Jeff Nelson<br>"
"Kevin Schaper<br>"
"Alex Markley<br>"
"Oriol Puigb&oacute;<br>"
"Ulrich Heske<br>"
"James Hagerman<br>"
"quil0m80<br>"
"Martin Sakm&#225;r<br>"
"Ilian Persson<br>"
"Dave Jarvis<br>"
"Thomas Baag<br>"
"Karlis Kalnins<br>"
"Amias Channer<br>"
"Sacha Berger<br>"
"James Evans<br>"
"Martin Sakmar<br>"
"Navaho Gunleg<br>"
"Gavin Pryke<br>"
"Michael Pujos<br>"
"Claudio Bantaloukas<br>"
"Pavol Rusnak<br>"
    "</p>").arg(VERSION);

    about->textBrowser->setHtml(credits);
    about->show();

}

void MixxxApp::slotHelpSupport() {
    QUrl qSupportURL;
    qSupportURL.setUrl(MIXXX_SUPPORT_URL);
    QDesktopServices::openUrl(qSupportURL);
}

void MixxxApp::slotHelpFeedback() {
    QUrl qFeedbackUrl;
    qFeedbackUrl.setUrl(MIXXX_FEEDBACK_URL);
    QDesktopServices::openUrl(qFeedbackUrl);
}

void MixxxApp::slotHelpTranslation() {
    QUrl qTranslationUrl;
    qTranslationUrl.setUrl(MIXXX_TRANSLATION_URL);
    QDesktopServices::openUrl(qTranslationUrl);
}

void MixxxApp::slotHelpManual() {
    QDir configDir(m_pConfig->getConfigPath());
    // Default to the mixxx.org hosted version of the manual.
    QUrl qManualUrl(MIXXX_MANUAL_URL);
#if defined(__APPLE__)
    // We don't include the PDF manual in the bundle on OSX. Default to the
    // web-hosted version.
#elif defined(__WINDOWS__)
    // On Windows, the manual PDF sits in the same folder as the 'skins' folder.
    if (configDir.exists(MIXXX_MANUAL_FILENAME)) {
        qManualUrl = QUrl::fromLocalFile(
            configDir.absoluteFilePath(MIXXX_MANUAL_FILENAME));
    }
#elif defined(__LINUX__)
    // On GNU/Linux, the manual is installed to e.g. /usr/share/mixxx/doc/
    configDir.cd("doc");
    if (configDir.exists(MIXXX_MANUAL_FILENAME)) {
        qManualUrl = QUrl::fromLocalFile(
            configDir.absoluteFilePath(MIXXX_MANUAL_FILENAME));
    }
#else
    // No idea, default to the mixxx.org hosted version.
#endif
    QDesktopServices::openUrl(qManualUrl);
}

void MixxxApp::rebootMixxxView() {

    if (!m_pWidgetParent || !m_pView)
        return;

    qDebug() << "Now in Rebootmixxview...";

    // Workaround for changing skins while fullscreen, just go out of fullscreen
    // mode. If you change skins while in fullscreen (on Linux, at least) the
    // window returns to 0,0 but and the backdrop disappears so it looks as if
    // it is not fullscreen, but acts as if it is.
    slotOptionsFullScreen(false);

    // TODO(XXX) Make getSkinPath not public
    QString qSkinPath = m_pSkinLoader->getConfiguredSkinPath();

    QWidget* pNewView = new QFrame();

    // assignment in next line intentional
    if (!(m_pWidgetParent = m_pSkinLoader->loadDefaultSkin(pNewView,
                                        m_pKeyboard,
                                        m_pPlayerManager,
                                        m_pLibrary,
                                        m_pVCManager))) {
        qDebug() << "Could not reload the skin.";
    }

    // don't move this before loadDefaultSkin above. bug 521509 --bkgood
    // this hides and deletes the old CentralWidget
    setCentralWidget(pNewView);

    m_pView = pNewView;

    // keep gui centered (esp for fullscreen)
    // the layout will be deleted whenever m_pView gets deleted
    QHBoxLayout *pLayout = new QHBoxLayout(m_pView);
    pLayout->addWidget(m_pWidgetParent);
    pLayout->setContentsMargins(0, 0, 0, 0); // don't want margins

    // if we move from big skin to smaller skin, size the window down to fit
    // (qt scales up for us if we go the other way) -bkgood
    // this doesn't always seem to snap down tight on Windows... sigh -bkgood
    setFixedSize(m_pView->width(), m_pView->height());
    setFixedSize(QSize(QWIDGETSIZE_MAX, QWIDGETSIZE_MAX));

    // Set native menu bar. Fixes issue on OSX where menu bar went away after a
    // skin change.
#if __OSX__
    menuBar()->setNativeMenuBar(m_NativeMenuBarSupport);
#endif
    qDebug() << "rebootgui DONE";
}

/** Event filter to block certain events. For example, this function is used
  * to disable tooltips if the user specifies in the preferences that they
  * want them off. This is a callback function.
  */
bool MixxxApp::eventFilter(QObject *obj, QEvent *event)
{
    static int tooltips =
        m_pConfig->getValueString(ConfigKey("[Controls]", "Tooltips")).toInt();

    if (event->type() == QEvent::ToolTip) {
        // QKeyEvent *keyEvent = static_cast<QKeyEvent *>(event);
        // unused, remove? TODO(bkgood)
        if (tooltips == 1)
            return false;
        else
            return true;
    } else {
        // standard event processing
        return QObject::eventFilter(obj, event);
    }
}

void MixxxApp::closeEvent(QCloseEvent *event) {
    if (!confirmExit()) {
        event->ignore();
    }
}

void MixxxApp::slotScanLibrary()
{
    m_pLibraryRescan->setEnabled(false);
    m_pLibraryScanner->scan(
        m_pConfig->getValueString(ConfigKey("[Playlist]", "Directory")));
}

void MixxxApp::slotEnableRescanLibraryAction()
{
    m_pLibraryRescan->setEnabled(true);
}

void MixxxApp::slotOptionsMenuShow(){
    // Check recording if it is active.
    m_pOptionsRecord->setChecked(m_pRecordingManager->isRecordingActive());

#ifdef __SHOUTCAST__
    bool broadcastEnabled =
        (m_pConfig->getValueString(ConfigKey("[Shoutcast]", "enabled")).toInt()
            == 1);
    if (broadcastEnabled)
      m_pOptionsShoutcast->setChecked(true);
    else
      m_pOptionsShoutcast->setChecked(false);
#endif
}

void MixxxApp::slotOptionsShoutcast(bool value){
#ifdef __SHOUTCAST__
    m_pOptionsShoutcast->setChecked(value);
    m_pConfig->set(ConfigKey("[Shoutcast]", "enabled"),ConfigValue(value));
#else
    Q_UNUSED(value);
#endif
}

void MixxxApp::checkDirectRendering() {
    // IF
    //  * A waveform viewer exists
    // AND
    //  * The waveform viewer is an OpenGL waveform viewer
    // AND
    //  * The waveform viewer does not have direct rendering enabled.
    // THEN
    //  * Warn user

    if (WaveformViewerFactory::numViewers(WAVEFORM_GL) > 0 &&
        !WaveformViewerFactory::isDirectRenderingEnabled() &&
        m_pConfig->getValueString(ConfigKey("[Direct Rendering]", "Warned")) != QString("yes")) {
		    QMessageBox::warning(0, "OpenGL Direct Rendering",
                             "Direct rendering is not enabled on your machine.\n\nThis means that the waveform displays will be very\nslow and take a lot of CPU time. Either update your\nconfiguration to enable direct rendering, or disable\nthe waveform displays in the control panel by\nselecting \"Simple\" under waveform displays.\nNOTE: In case you run on NVidia hardware,\ndirect rendering may not be present, but you will\nnot experience a degradation in performance.");
        m_pConfig->set(ConfigKey("[Direct Rendering]", "Warned"), ConfigValue(QString("yes")));
    }
}

bool MixxxApp::confirmExit() {
    bool playing(false);
    unsigned int deckCount = m_pPlayerManager->numDecks();
    for (unsigned int i = 0; i < deckCount; ++i) {
        ControlObject *pPlayCO(
            ControlObject::getControl(
                ConfigKey(QString("[Channel%1]").arg(i + 1), "play")
            )
        );
        if (pPlayCO && pPlayCO->get()) {
            playing = true;
            break;
        }
    }
    if (playing) {
        QMessageBox::StandardButton btn = QMessageBox::question(this,
            tr("Confirm Exit"),
            tr("A deck is currently playing. Exit Mixxx?"),
            QMessageBox::Yes | QMessageBox::No, QMessageBox::No);
        if (btn == QMessageBox::No) {
            return false;
        }
    }
    return true;
}<|MERGE_RESOLUTION|>--- conflicted
+++ resolved
@@ -369,12 +369,8 @@
 
     // Initialize preference dialog
     m_pPrefDlg = new DlgPreferences(this, m_pSkinLoader, m_pSoundManager, m_pPlayerManager,
-<<<<<<< HEAD
                                     m_pControllerManager, m_pMidiDeviceManager, m_pVCManager, m_pConfig);
-=======
-                                 m_pMidiDeviceManager, m_pVCManager, m_pConfig);
     m_pPrefDlg->setWindowIcon(QIcon(":/images/ic_mixxx_window.png"));
->>>>>>> 73014736
     m_pPrefDlg->setHidden(true);
 
     // Try open player device If that fails, the preference panel is opened.
