--- conflicted
+++ resolved
@@ -52,13 +52,6 @@
     // It is possible to take them out?
     m_pControlObjectSoundStatus = new ControlObject(ConfigKey("[SoundManager]", "status"));
     m_pControlObjectSoundStatus->set(SOUNDMANAGER_DISCONNECTED);
-<<<<<<< HEAD
-=======
-    m_pControlObjectVinylControlMode1 = new ControlObjectThreadMain(
-        ControlObject::getControl(ConfigKey("[Channel1]", "vinylcontrol_mode"))); // TODO(XXX) returning Null
-    m_pControlObjectVinylControlMode2 = new ControlObjectThreadMain(
-        ControlObject::getControl(ConfigKey("[Channel2]", "vinylcontrol_mode"))); // TODO(XXX) returning Null
->>>>>>> 0629391f
     m_pControlObjectVinylControlGain = new ControlObjectThreadMain(
         new ControlObject(ConfigKey("[VinylControl]", "gain")));
 
