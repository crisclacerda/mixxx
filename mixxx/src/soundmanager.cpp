/***************************************************************************
                          soundmanager.cpp
                             -------------------
    begin                : Sun Aug 15, 2007
    copyright            : (C) 2007 Albert Santoni
    email                : gamegod \a\t users.sf.net
***************************************************************************/

/***************************************************************************
*                                                                         *
*   This program is free software; you can redistribute it and/or modify  *
*   it under the terms of the GNU General Public License as published by  *
*   the Free Software Foundation; either version 2 of the License, or     *
*   (at your option) any later version.                                   *
*                                                                         *
***************************************************************************/

#include <QtDebug>
#include <QtCore>
#include <portaudio.h>
#include "soundmanager.h"
#include "sounddevice.h"
#include "sounddeviceportaudio.h"
#include "engine/enginemaster.h"
#include "controlobjectthreadmain.h"

/** Initializes Mixxx's audio core
 *  @param pConfig The config key table
 *  @param _master A pointer to the audio engine's mastering class.
 */
SoundManager::SoundManager(ConfigObject<ConfigValue> * pConfig, EngineMaster * _master) : QObject()
{
    //qDebug() << "SoundManager::SoundManager()";
    m_pConfig = pConfig;
    m_pMaster = _master;
    m_pStreamBuffers[SOURCE_MASTER] = (CSAMPLE*)_master->getMasterBuffer();
    m_pStreamBuffers[SOURCE_HEADPHONES] = (CSAMPLE*)_master->getHeadphoneBuffer();

    //Note that we deal with input as shorts instead of CSAMPLEs
    m_pReceiverBuffers[RECEIVER_VINYLCONTROL_ONE] = new short[MAX_BUFFER_LEN];
    m_pReceiverBuffers[RECEIVER_VINYLCONTROL_TWO] = new short[MAX_BUFFER_LEN];
    m_pReceiverBuffers[RECEIVER_MICROPHONE] = new short[MAX_BUFFER_LEN];

    iNumDevicesOpenedForOutput = 0;
    iNumDevicesOpenedForInput = 0;
    iNumDevicesHaveRequestedBuffer = 0;
#ifdef __VINYLCONTROL__
    m_VinylControl[0] = 0;
    m_VinylControl[1] = 0;
#endif

    //TODO: Find a better spot for this:
    //Set up a timer to sync Mixxx's ControlObjects on...
    //(We set the timer to fire off
    //connect(&m_controlObjSyncTimer, SIGNAL(timeout()), this, SLOT(sync()));
    //m_controlObjSyncTimer.start(33);
    //m_controlObjSyncTimer->start(m_pConfig->getValueString(ConfigKey("[Soundcard]","Latency")).toInt());

    //These are ControlObjectThreadMains because all the code that
    //uses them is called from the GUI thread (stuff like opening soundcards).
    ControlObjectThreadMain* pControlObjectLatency = new ControlObjectThreadMain(ControlObject::getControl(ConfigKey("[Master]", "latency")));
    ControlObjectThreadMain* pControlObjectSampleRate = new ControlObjectThreadMain(ControlObject::getControl(ConfigKey("[Master]", "samplerate")));
    ControlObjectThreadMain* pControlObjectVinylControlMode = new ControlObjectThreadMain(new ControlObject(ConfigKey("[VinylControl]", "Mode")));
    ControlObjectThreadMain* pControlObjectVinylControlEnabled = new ControlObjectThreadMain(new ControlObject(ConfigKey("[VinylControl]", "Enabled")));
    ControlObjectThreadMain* pControlObjectVinylControlGain = new ControlObjectThreadMain(new ControlObject(ConfigKey("[VinylControl]", "VinylControlGain")));
    ControlObjectThreadMain* pControlObjectVinylControlSignalQuality1 = new ControlObjectThreadMain(new ControlObject(ConfigKey("[Channel1]", "VinylControlQuality")));
    ControlObjectThreadMain* pControlObjectVinylControlSignalQuality2 = new ControlObjectThreadMain(new ControlObject(ConfigKey("[Channel2]", "VinylControlQuality")));
    ControlObjectThreadMain* pControlObjectVinylControlInputStrengthL1 = new ControlObjectThreadMain(new ControlObject(ConfigKey("[Channel1]", "VinylControlInputL")));
    ControlObjectThreadMain* pControlObjectVinylControlInputStrengthR1 = new ControlObjectThreadMain(new ControlObject(ConfigKey("[Channel1]", "VinylControlInputR")));
    ControlObjectThreadMain* pControlObjectVinylControlInputStrengthL2 = new ControlObjectThreadMain(new ControlObject(ConfigKey("[Channel2]", "VinylControlInputL")));
    ControlObjectThreadMain* pControlObjectVinylControlInputStrengthR2 = new ControlObjectThreadMain(new ControlObject(ConfigKey("[Channel2]", "VinylControlInputR")));



    pControlObjectLatency->slotSet(m_pConfig->getValueString(ConfigKey("[Soundcard]","Latency")).toInt());
    pControlObjectSampleRate->slotSet(m_pConfig->getValueString(ConfigKey("[Soundcard]","Samplerate")).toInt());
    pControlObjectVinylControlMode->slotSet(m_pConfig->getValueString(ConfigKey("[VinylControl]","Mode")).toInt());
    pControlObjectVinylControlEnabled->slotSet(m_pConfig->getValueString(ConfigKey("[VinylControl]","Enabled")).toInt());
    pControlObjectVinylControlGain->slotSet(m_pConfig->getValueString(ConfigKey("[VinylControl]","VinylControlGain")).toInt());


    qDebug() << "SampleRate" << pControlObjectSampleRate->get();
    qDebug() << "Latency" << pControlObjectLatency->get();

    //Hack because PortAudio samplerate enumeration is slow as hell on Linux (ALSA dmix sucks, so we can't blame PortAudio)
    m_samplerates.push_back("44100");
    m_samplerates.push_back("48000");
    m_samplerates.push_back("96000");
}

/** Destructor for the SoundManager class. Closes all the devices, cleans up their pointers
  and terminates PortAudio. */
SoundManager::~SoundManager()
{
    //TODO: Should only call Pa_Terminate() if Pa_Inititialize() was successful.

    //Clean up devices.
    clearDeviceList();

    Pa_Terminate();

    delete [] m_pReceiverBuffers[RECEIVER_VINYLCONTROL_ONE];
    delete [] m_pReceiverBuffers[RECEIVER_VINYLCONTROL_TWO];
    delete [] m_pReceiverBuffers[RECEIVER_MICROPHONE];
}

/** Returns a list of all the devices we've enumerated through PortAudio.
  *
  * @param filterAPI If filterAPI is the name of an audio API used by PortAudio, this function
  * will only return devices that belong to that API. Otherwise, the list will
  * contain all devices on all PortAudio-supported APIs.
  * @param bOutputDevices If bOutputDevices is true, then devices
  *                       supporting audio output will be listed.
  * @param bInputDevices If bInputDevices is true, then devices supporting
  *                      audio input will be listed too.
  */
QList<SoundDevice*> SoundManager::getDeviceList(QString filterAPI, bool bOutputDevices, bool bInputDevices)
{
    //qDebug() << "SoundManager::getDeviceList";
    bool bMatchedCriteria = true;   //Whether or not the current device matched the filtering criteria

    if (m_devices.empty())
        this->queryDevices();

    if (filterAPI == "None")
    {
        QList<SoundDevice*> emptyList;
        return emptyList;
    }
    else
    {
        //Create a list of sound devices filtered to match given API and input/output .
        QList<SoundDevice*> filteredDeviceList;
        QListIterator<SoundDevice*> dev_it(m_devices);
        while (dev_it.hasNext())
        {
            bMatchedCriteria = true;                //Reset this for the next device.
            SoundDevice *device = dev_it.next();
            if (device->getHostAPI() != filterAPI)
                bMatchedCriteria = false;
            if (bOutputDevices)
            {
                 if (device->getNumOutputChannels() <= 0)
                    bMatchedCriteria = false;
            }
            if (bInputDevices)
            {
                if (device->getNumInputChannels() <= 1) //Ignore mono input and no-input devices
                    bMatchedCriteria = false;
            }

            if (bMatchedCriteria)
                filteredDeviceList.push_back(device);
        }
        return filteredDeviceList;
    }

    return m_devices;
}

/** Get a list of host APIs supported by PortAudio.
 *  @return The list of audio APIs supported on the current computer.
 */
QList<QString> SoundManager::getHostAPIList()
{
    QList<QString> apiList;

    for (PaHostApiIndex i = 0; i < Pa_GetHostApiCount(); i++)
    {
        const PaHostApiInfo *api = Pa_GetHostApiInfo(i);
        if (QString(api->name) != "skeleton implementation") apiList.push_back(api->name);
    }

    return apiList;
}

/** Set which host API Mixxx should use.
 *  @param api The host API that you want Mixxx to use.
 *  @return 0 on success, non-zero otherwise.
 */
int SoundManager::setHostAPI(QString api)
{
    m_hostAPI = api;
    m_pConfig->set(ConfigKey("[Soundcard]","SoundApi"), ConfigValue(api));

    return 0;
}
//FIXME: Unused
QString SoundManager::getHostAPI()
{
    return m_hostAPI;
}

/** Closes all the open sound devices.
 *
 *  Because multiple soundcards might be open, this member function
 *  simply runs through the list of all known soundcards (from PortAudio)
 *  and attempts to close them all. Closing a soundcard that isn't open
 *  is safe.
 */
void SoundManager::closeDevices()
{
    //qDebug() << "SoundManager::closeDevices()";
    QListIterator<SoundDevice*> dev_it(m_devices);

    //requestBufferMutex.lock(); //Ensures we don't kill a stream in the middle of a callback call.
                                 //Note: if we're using Pa_StopStream() (like now), we don't need
                                 //      to lock. PortAudio stops the threads nicely.
    while (dev_it.hasNext())
    {
        //qDebug() << "closing a device...";
        dev_it.next()->close();
    }
    //requestBufferMutex.unlock();

    //requestBufferMutex.lock();
    iNumDevicesOpenedForOutput = 0;
    iNumDevicesOpenedForInput = 0;
    iNumDevicesHaveRequestedBuffer = 0;
    //requestBufferMutex.unlock();

#ifdef __VINYLCONTROL__
    if (m_VinylControl[0])
        delete m_VinylControl[0];
    if (m_VinylControl[1])
        delete m_VinylControl[1];
    if (m_VinylControl[0])
        m_VinylControl[0] = NULL;
    if (m_VinylControl[1])
        m_VinylControl[1] = NULL;

#endif
}

/** Closes all the devices and empties the list of devices we have. */
void SoundManager::clearDeviceList()
{
    //qDebug() << "SoundManager::clearDeviceList()";

    //Close the devices first.
    closeDevices();

    //Empty out the list of devices we currently have.
    while (!m_devices.empty())
    {
        SoundDevice* dev = m_devices.takeLast();
        delete dev;
    }
    
#ifdef __PORTAUDIO__
    Pa_Terminate();
#endif
}

/** Returns a list of samplerates we will attempt to support.
 *  @return The list of available samplerates.
 */
QList<QString> SoundManager::getSamplerateList()
{
    return m_samplerates;
}

//Creates a list of sound devices that PortAudio sees.
void SoundManager::queryDevices()
{
    //qDebug() << "SoundManager::queryDevices()";
    clearDeviceList();

#ifdef __PORTAUDIO__
    PaError err = Pa_Initialize();
    if (err != paNoError)
    {
        qDebug() << "Error:" << Pa_GetErrorText(err);
        return;
    }
    
    int iNumDevices;
    iNumDevices = Pa_GetDeviceCount();
    if(iNumDevices < 0)
    {
        qDebug() << "ERROR: Pa_CountDevices returned" << iNumDevices;
        return;
    }

    const PaDeviceInfo* deviceInfo;
    for (int i = 0; i < iNumDevices; i++)
    {
        deviceInfo = Pa_GetDeviceInfo(i);
        /* deviceInfo fields for quick reference:
            int 	structVersion
            const char * 	name
            PaHostApiIndex 	hostApi
            int 	maxInputChannels
            int 	maxOutputChannels
            PaTime 	defaultLowInputLatency
            PaTime 	defaultLowOutputLatency
            PaTime 	defaultHighInputLatency
            PaTime 	defaultHighOutputLatency
            double 	defaultSampleRate
         */
        const PaHostApiInfo * apiInfo = NULL;
        apiInfo = Pa_GetHostApiInfo(deviceInfo->hostApi);
        //if (apiInfo->name == m_hostAPI)
        {
            SoundDevicePortAudio *currentDevice = new SoundDevicePortAudio(m_pConfig, this, deviceInfo, i);
            m_devices.push_back((SoundDevice*)currentDevice);
        }
    }


#endif
}

//Attempt to set up some sane default sound device settings.
//The parameters control what stuff gets set to the defaults.other
void SoundManager::setDefaults(bool api, bool devices, bool other)
{
    qDebug() << "SoundManager: Setting defaults";

    QList<QString> apiList = getHostAPIList();

    if (api && !apiList.isEmpty())
    {
#ifdef __LINUX__
        //Check for JACK and use that if it's available, otherwise use ALSA
        if (apiList.contains(MIXXX_PORTAUDIO_JACK_STRING))
            setHostAPI(MIXXX_PORTAUDIO_JACK_STRING);
        else
            setHostAPI(MIXXX_PORTAUDIO_ALSA_STRING);
#endif
#ifdef __WINDOWS__
//TODO: Check for ASIO and use that if it's available, otherwise use DirectSound
//        if (apiList.contains(MIXXX_PORTAUDIO_ASIO_STRING))
//            setHostAPI(MIXXX_PORTAUDIO_ASIO_STRING);
//        else
//Existence of ASIO doesn't necessarily mean you've got ASIO devices
//Do something more advanced one day if you like - Adam
            setHostAPI(MIXXX_PORTAUDIO_DIRECTSOUND_STRING);
#endif
#ifdef __APPLE__
        setHostAPI(MIXXX_PORTAUDIO_COREAUDIO_STRING);
#endif
    }

    if (devices)
    {
        //Set the default master device to be the first ouput device in the list (that matches the API)
		QList<SoundDevice *> qlistAPI = getDeviceList(getHostAPI(), true, false);
		if(! qlistAPI.isEmpty())
		{
			m_pConfig->set(ConfigKey("[Soundcard]","DeviceMaster"), ConfigValue(qlistAPI.front()->getInternalName()));
			m_pConfig->set(ConfigKey("[Soundcard]","DeviceMasterLeft"), ConfigValue(qlistAPI.front()->getInternalName()));
			m_pConfig->set(ConfigKey("[Soundcard]","DeviceMasterRight"), ConfigValue(qlistAPI.front()->getInternalName()));
			m_pConfig->set(ConfigKey("[Soundcard]","ChannelMaster"), ConfigValue(QString::number(0)));
			m_pConfig->set(ConfigKey("[Soundcard]","ChannelHeadphones"), ConfigValue(QString::number(2)));
		}
    }

    if (other)
    {
        //Default samplerate, latency
        m_pConfig->set(ConfigKey("[Soundcard]","Samplerate"), ConfigValue(44100));
        m_pConfig->set(ConfigKey("[Soundcard]","Latency"), ConfigValue(64));
    }
}

//Opens all the devices chosen by the user in the preferences dialog, and establishes
//the proper connections between them and the mixing engine.
int SoundManager::setupDevices()
{
    qDebug() << "SoundManager::setupDevices()";
    int err = 0;
    bool bNeedToOpenDeviceForOutput = 0;
    bool bNeedToOpenDeviceForInput = 0;
    QListIterator<SoundDevice *> deviceIt(m_devices);
    SoundDevice * device;

    //Set sound scale method
    if (m_pMaster)
        m_pMaster->setPitchIndpTimeStretch(m_pConfig->getValueString(ConfigKey("[Soundcard]","PitchIndpTimeStretch")).toInt());

#ifdef __VINYLCONTROL__
    //Initialize vinyl control
    m_VinylControl[0] = new VinylControlProxy(m_pConfig, "[Channel1]");
    m_VinylControl[1] = new VinylControlProxy(m_pConfig, "[Channel2]");
#endif

    while (deviceIt.hasNext())
    {
        device = deviceIt.next();
        bNeedToOpenDeviceForOutput = 0;
        bNeedToOpenDeviceForInput = 0;

        //Close the device in case it was open.
        device->close();

        //Disconnect the device from any sources/receivers.
        device->clearSources();
        device->clearReceivers();

        //Connect the mixing engine's sound output(s) to the soundcard(s).

        if (m_pConfig->getValueString(ConfigKey("[Soundcard]","DeviceMaster")) == device->getInternalName())
        {
			AudioSource src;
			src.channelBase = m_pConfig->getValueString(ConfigKey("[Soundcard]", "ChannelMaster")).toInt();
			src.channels = 2;	//TODO: Should we have a mono option?  Surround sound mixing might be cool...
			src.type = SOURCE_MASTER;

            err = device->addSource(src);
            if (err != 0)
                return err;
            bNeedToOpenDeviceForOutput = 1;
        }
        if (m_pConfig->getValueString(ConfigKey("[Soundcard]","DeviceHeadphones")) == device->getInternalName())
        {
            AudioSource src;
			src.channelBase = m_pConfig->getValueString(ConfigKey("[Soundcard]", "ChannelHeadphones")).toInt();
			src.channels = 2;
			src.type = SOURCE_HEADPHONES;

			err = device->addSource(src);
			if (err != 0)
                return err;
            bNeedToOpenDeviceForOutput = 1;
        }

        //Connect the soundcard's inputs to the Engine.
        if (m_pConfig->getValueString(ConfigKey("[VinylControl]","DeviceInputDeck1"))  == device->getInternalName())
        {
            AudioReceiver recv;
			recv.channelBase = m_pConfig->getValueString(ConfigKey("[VinylControl]", "ChannelInputDeck1")).toInt();
			recv.channels = 2;
			recv.type = RECEIVER_VINYLCONTROL_ONE;

            err = device->addReceiver(recv);
            if (err != 0)
                return err;
            bNeedToOpenDeviceForInput = 1;
        }
        if (m_pConfig->getValueString(ConfigKey("[VinylControl]","DeviceInputDeck2")) == device->getInternalName())
        {
            AudioReceiver recv;
			recv.channelBase = m_pConfig->getValueString(ConfigKey("[VinylControl]", "ChannelInputDeck2")).toInt();
			recv.channels = 2;
			recv.type = RECEIVER_VINYLCONTROL_TWO;

            err = device->addReceiver(recv);
            if (err != 0)
                return err;
            bNeedToOpenDeviceForInput = 1;
        }

        //Open the device.
        if (bNeedToOpenDeviceForOutput || bNeedToOpenDeviceForInput)
        {
            err = device->open();
            if (err != 0)
                return err;
            else
            {
                iNumDevicesOpenedForOutput += (int)bNeedToOpenDeviceForOutput;
                iNumDevicesOpenedForInput += (int)bNeedToOpenDeviceForInput;
            }
        }
    }

    qDebug() << "iNumDevicesOpenedForOutput:" << iNumDevicesOpenedForOutput;
    qDebug() << "iNumDevicesOpenedForInput:" << iNumDevicesOpenedForInput;

<<<<<<< HEAD
    return (iNumDevicesOpenedForOutput == 0);
=======
    return (iNumDevicesOpenedForOutput == 0); //Returns non-zero if we have no output devices
>>>>>>> 7883c952
}

void SoundManager::sync()
{
    ControlObject::sync();
    //qDebug() << "sync";

}

//Requests a buffer in the proper format, if we're prepared to give one.
CSAMPLE ** SoundManager::requestBuffer(QList<AudioSource> srcs, unsigned long iFramesPerBuffer)
{
    //qDebug() << "SoundManager::requestBuffer()";

    //qDebug() << "numOpenedDevices" << iNumOpenedDevices;
    //qDebug() << "iNumDevicesHaveRequestedBuffer" << iNumDevicesHaveRequestedBuffer;

    //When the first device requests a buffer...
    if (requestBufferMutex.tryLock())
    {
        if (iNumDevicesHaveRequestedBuffer == 0)
        {
            //First, sync control parameters with changes from GUI thread
            sync();

            //Process a block of samples for output. iFramesPerBuffer is the
            //number of samples for one channel, but the EngineObject
            //architecture expects number of samples for two channels
            //as input (buffer size) so...
            m_pMaster->process(0, 0, iFramesPerBuffer*2);

        }
        iNumDevicesHaveRequestedBuffer++;

        if (iNumDevicesHaveRequestedBuffer >= iNumDevicesOpenedForOutput)
            iNumDevicesHaveRequestedBuffer = 0;

        requestBufferMutex.unlock();
    }
	return m_pStreamBuffers;
}

//Used by SoundDevices to "push" any audio from their inputs that they have into the mixing engine.
CSAMPLE * SoundManager::pushBuffer(QList<AudioReceiver> recvs, short * inputBuffer,
                                   unsigned long iFramesPerBuffer, unsigned int iFrameSize)
{
    short* vinylControlBuffer1 = NULL; /** Pointer to the buffer containing the vinyl control audio for deck 1*/
    short* vinylControlBuffer2 = NULL; /** Pointer to the buffer containing the vinyl control audio for deck 1*/

//    m_pReceiverBuffers[RECEIVER_VINYLCONTROL_ONE]

    //short vinylControlBuffer1[iFramesPerBuffer * 2];
    //short vinylControlBuffer2[iFramesPerBuffer * 2];
    //short *vinylControlBuffer1 = (short*) alloca(iFramesPerBuffer * 2 * sizeof(short));
    //short *vinylControlBuffer2 = (short*) alloca(iFramesPerBuffer * 2 * sizeof(short));

    //memset(vinylControlBuffer1, 0, iFramesPerBuffer * iFrameSize * sizeof(*vinylControlBuffer1));

    /** If the framesize is only 2, then we only have one pair of input channels
     *  That means we don't have to do any deinterlacing, and we can pass
     *  the audio on to its intended destination. */
    if (iFrameSize == 2)
    {
        vinylControlBuffer1 = inputBuffer;
        vinylControlBuffer2 = inputBuffer;
    }

/*
    //If we have two stereo input streams (interlaced as one), then
    //break them up into two separate interlaced streams
    if (iFrameSize == 4)
    {
        for (int i = 0; i < iFramesPerBuffer; i++) //For each frame of audio
        {
            m_pReceiverBuffers[RECEIVER_VINYLCONTROL_ONE][i*2    ] = inputBuffer[i*iFrameSize    ];
            m_pReceiverBuffers[RECEIVER_VINYLCONTROL_ONE][i*2 + 1] = inputBuffer[i*iFrameSize + 1];
            m_pReceiverBuffers[RECEIVER_VINYLCONTROL_TWO][i*2    ] = inputBuffer[i*iFrameSize + 2];
            m_pReceiverBuffers[RECEIVER_VINYLCONTROL_TWO][i*2 + 1] = inputBuffer[i*iFrameSize + 3];
        }
        //Set the pointers to point to the de-interlaced input audio
        vinylControlBuffer1 = m_pReceiverBuffers[RECEIVER_VINYLCONTROL_ONE];
        vinylControlBuffer2 = m_pReceiverBuffers[RECEIVER_VINYLCONTROL_TWO];
    }
*/
    else { //More than two channels of input (iFrameSize > 2)

        //Do crazy deinterleaving of the audio into the correct m_pReceiverBuffers.

        //iFrameBase is the "base sample" in a frame (ie. the first sample in a frame)
        for (unsigned int iFrameBase=0; iFrameBase < iFramesPerBuffer*iFrameSize; iFrameBase += iFrameSize)
        {
			//Deinterlace the input audio data from the portaudio buffer
			//We iterate through the receiver list to find out what goes into each buffer.
			//Data is deinterlaced in the order of the list
			QListIterator<AudioReceiver> devItr(recvs);
			int iChannel;
			while(devItr.hasNext())
			{
				AudioReceiver recv = devItr.next();
				int iLocalFrameBase = (iFrameBase/iFrameSize) * recv.channels;
				for(iChannel = 0; iChannel < recv.channels; iChannel++)	//this will make sure a sample from each channel is copied
				{
					//output[iFrameBase + src.channelBase + iChannel] += outputAudio[src.type][iLocalFrameBase + iChannel] * SHRT_CONVERSION_FACTOR;
			        m_pReceiverBuffers[recv.type][iLocalFrameBase + iChannel] = inputBuffer[iFrameBase + recv.channelBase + iChannel];
                }
			}
        }
        //Set the pointers to point to the de-interlaced input audio
        vinylControlBuffer1 = m_pReceiverBuffers[RECEIVER_VINYLCONTROL_ONE];
        vinylControlBuffer2 = m_pReceiverBuffers[RECEIVER_VINYLCONTROL_TWO];
    }

/*

*/


    if (inputBuffer)
    {
#ifdef __VINYLCONTROL__
        QListIterator<AudioReceiver> devItr(recvs);
        while(devItr.hasNext())
        {
            AudioReceiver recv = devItr.next();
            if (recv.type == RECEIVER_VINYLCONTROL_ONE)
            {
                //recv.channelBase
                Q_ASSERT(recv.channels == 2); //Stereo data is needed for vinyl control
                if (m_VinylControl[0])
                    m_VinylControl[0]->AnalyseSamples(vinylControlBuffer1, iFramesPerBuffer);
            }
            if (recv.type == RECEIVER_VINYLCONTROL_TWO)
            {
                Q_ASSERT(recv.channels == 2); //Stereo data is needed for vinyl control
                if (m_VinylControl[1])
                    m_VinylControl[1]->AnalyseSamples(vinylControlBuffer2, iFramesPerBuffer);
            }
        }
#endif
    }
    //TODO: Add pass-through option here (and push it into EngineMaster)...
    //      (or maybe save it, and then have requestBuffer() push it into EngineMaster)...


    return NULL; //FIXME: Return void instead?
}

<|MERGE_RESOLUTION|>--- conflicted
+++ resolved
@@ -468,11 +468,8 @@
     qDebug() << "iNumDevicesOpenedForOutput:" << iNumDevicesOpenedForOutput;
     qDebug() << "iNumDevicesOpenedForInput:" << iNumDevicesOpenedForInput;
 
-<<<<<<< HEAD
+    //Returns non-zero if we have no output devices
     return (iNumDevicesOpenedForOutput == 0);
-=======
-    return (iNumDevicesOpenedForOutput == 0); //Returns non-zero if we have no output devices
->>>>>>> 7883c952
 }
 
 void SoundManager::sync()
