/**
 * @file soundmanager.cpp
 * @author Albert Santoni <gamegod at users dot sf dot net>
 * @author Bill Good <bkgood at gmail dot com>
 * @date 20070815
 */

/***************************************************************************
*                                                                         *
*   This program is free software; you can redistribute it and/or modify  *
*   it under the terms of the GNU General Public License as published by  *
*   the Free Software Foundation; either version 2 of the License, or     *
*   (at your option) any later version.                                   *
*                                                                         *
***************************************************************************/

#include <QtDebug>
#include <QtCore>
#include <cstring> // for memcpy and strcmp

#ifdef __PORTAUDIO__
#include <portaudio.h>
#endif // ifdef __PORTAUDIO__

#include "soundmanager.h"
#include "sounddevice.h"
#include "sounddeviceportaudio.h"
#include "engine/enginemaster.h"
#include "engine/enginebuffer.h"
#include "controlobjectthreadmain.h"
#include "soundmanagerutil.h"
#include "controlobject.h"

#ifdef __PORTAUDIO__
typedef PaError (*SetJackClientName)(const char *name);
#endif

/** Initializes Mixxx's audio core
 *  @param pConfig The config key table
 *  @param pMaster A pointer to the audio engine's mastering class.
 */
SoundManager::SoundManager(ConfigObject<ConfigValue> *pConfig, EngineMaster *pMaster)
    : QObject()
    , m_pMaster(pMaster)
    , m_pConfig(pConfig)
    , m_pClkRefDevice(NULL)
    , m_outputDevicesOpened(0)
    , m_inputDevicesOpened(0)
    , m_pErrorDevice(NULL)
#ifdef __PORTAUDIO__
   , m_paInitialized(false)
   , m_jackSampleRate(-1)
#endif
{
    //These are ControlObjectThreadMains because all the code that
    //uses them is called from the GUI thread (stuff like opening soundcards).
<<<<<<< HEAD
    m_pControlObjectLatency = new ControlObjectThreadMain(ControlObject::getControl(ConfigKey("[Master]", "latency")));
    m_pControlObjectSampleRate = new ControlObjectThreadMain(ControlObject::getControl(ConfigKey("[Master]", "samplerate")));
    m_pControlObjectInputPassthrough1 = new ControlObjectThreadMain(ControlObject::getControl(ConfigKey("[Channel1]", "inputpassthrough")));
    m_pControlObjectInputPassthrough2 = new ControlObjectThreadMain(ControlObject::getControl(ConfigKey("[Channel2]", "inputpassthrough")));
    m_pControlObjectVinylStatus1 = new ControlObjectThreadMain(ControlObject::getControl(ConfigKey("[Channel1]", "vinylcontrol_status")));
    m_pControlObjectVinylStatus2 = new ControlObjectThreadMain(ControlObject::getControl(ConfigKey("[Channel2]", "vinylcontrol_status")));
    m_bPassthroughActive[0] = false;
    m_bPassthroughActive[1] = false;
    
    connect(m_pControlObjectInputPassthrough1, SIGNAL(valueChanged(double)),
            this, SLOT(slotInputPassthrough1(double)),
            Qt::DirectConnection);
            
	connect(m_pControlObjectInputPassthrough2, SIGNAL(valueChanged(double)),
            this, SLOT(slotInputPassthrough2(double)),
            Qt::DirectConnection);            	

=======
    // TODO(xxx) some of these ControlObject are not needed by soundmanager, or are unused here.
    // It is possible to take them out?    
    m_pControlObjectLatency = new ControlObjectThreadMain(ControlObject::getControl(ConfigKey("[Master]", "latency")));
    m_pControlObjectSampleRate = new ControlObjectThreadMain(ControlObject::getControl(ConfigKey("[Master]", "samplerate")));
>>>>>>> 73b5d4cf
    m_pControlObjectVinylControlMode = new ControlObjectThreadMain(new ControlObject(ConfigKey("[VinylControl]", "mode")));
    m_pControlObjectVinylControlMode1 = new ControlObjectThreadMain(ControlObject::getControl(ConfigKey("[Channel1]", "vinylcontrol_mode")));
    m_pControlObjectVinylControlMode2 = new ControlObjectThreadMain(ControlObject::getControl(ConfigKey("[Channel2]", "vinylcontrol_mode")));
    m_pControlObjectVinylControlGain = new ControlObjectThreadMain(new ControlObject(ConfigKey("[VinylControl]", "gain")));

    //Hack because PortAudio samplerate enumeration is slow as hell on Linux (ALSA dmix sucks, so we can't blame PortAudio)
    m_samplerates.push_back(44100);
    m_samplerates.push_back(48000);
    m_samplerates.push_back(96000);

    queryDevices(); // initializes PortAudio so SMConfig:loadDefaults can do
                    // its thing if it needs to

    if (!m_config.readFromDisk()) {
        m_config.loadDefaults(this, SoundManagerConfig::ALL);
    }
    checkConfig();
    m_config.writeToDisk(); // in case anything changed by applying defaults

    // TODO(bkgood) do these really need to be here? they're set in
    // SoundDevicePortAudio::open
    m_pControlObjectLatency->slotSet(
        m_config.getFramesPerBuffer() / m_config.getSampleRate() * 1000);
    m_pControlObjectSampleRate->slotSet(m_config.getSampleRate());
}

/** Destructor for the SoundManager class. Closes all the devices, cleans up their pointers
  and terminates PortAudio. */
SoundManager::~SoundManager()
{
    //Clean up devices.
    clearDeviceList();

#ifdef __PORTAUDIO__
    if (m_paInitialized) {
        Pa_Terminate();
        m_paInitialized = false;
    }
#endif
    // vinyl control proxies and input buffers are freed in closeDevices, called
    // by clearDeviceList -- bkgood

    delete m_pControlObjectLatency;
    delete m_pControlObjectSampleRate;
    delete m_pControlObjectVinylControlMode;
    delete m_pControlObjectVinylControlMode1;
    delete m_pControlObjectVinylControlMode2;
    delete m_pControlObjectVinylControlGain;
}

/**
 * Clears all variables used in operation.
 * @note This is in a function because it's done in a few places
 */
void SoundManager::clearOperativeVariables()
{
    m_outputDevicesOpened = 0;
    m_inputDevicesOpened = 0;
    m_pClkRefDevice = NULL;
}

/**
 * Returns a pointer to the EngineMaster instance this SoundManager
 * is using.
 * @note pointer is const at this point because this is only being inserted
 *       so that the prefs can find out how many channels there are and I
 *       feel uneasy about providing mutable access to the engine. Make it
 *       non-const if you end up needing a non-const pointer to the engine
 *       where you only have SoundMan.
 */
const EngineMaster* SoundManager::getEngine() const
{
    return m_pMaster;
}

/** Returns a list of all the devices we've enumerated through PortAudio.
  *
  * @param filterAPI If filterAPI is the name of an audio API used by PortAudio, this function
  * will only return devices that belong to that API. Otherwise, the list will
  * contain all devices on all PortAudio-supported APIs.
  * @param bOutputDevices If bOutputDevices is true, then devices
  *                       supporting audio output will be listed.
  * @param bInputDevices If bInputDevices is true, then devices supporting
  *                      audio input will be listed too.
  */
QList<SoundDevice*> SoundManager::getDeviceList(QString filterAPI, bool bOutputDevices, bool bInputDevices)
{
    //qDebug() << "SoundManager::getDeviceList";
    bool bMatchedCriteria = true;   //Whether or not the current device matched the filtering criteria

    if (m_devices.empty())
        this->queryDevices();

    if (filterAPI == "None")
    {
        QList<SoundDevice*> emptyList;
        return emptyList;
    }
    else
    {
        //Create a list of sound devices filtered to match given API and input/output .
        QList<SoundDevice*> filteredDeviceList;
        QListIterator<SoundDevice*> dev_it(m_devices);
        while (dev_it.hasNext())
        {
            bMatchedCriteria = true;                //Reset this for the next device.
            SoundDevice *device = dev_it.next();
            if (device->getHostAPI() != filterAPI)
                bMatchedCriteria = false;
            if (bOutputDevices)
            {
                 if (device->getNumOutputChannels() <= 0)
                    bMatchedCriteria = false;
            }
            if (bInputDevices)
            {
                if (device->getNumInputChannels() <= 1) //Ignore mono input and no-input devices
                    bMatchedCriteria = false;
            }

            if (bMatchedCriteria)
                filteredDeviceList.push_back(device);
        }
        return filteredDeviceList;
    }

    return m_devices;
}

/** Get a list of host APIs supported by PortAudio.
 *  @return The list of audio APIs supported on the current computer.
 */
QList<QString> SoundManager::getHostAPIList() const
{
    QList<QString> apiList;

    for (PaHostApiIndex i = 0; i < Pa_GetHostApiCount(); i++)
    {
        const PaHostApiInfo *api = Pa_GetHostApiInfo(i);
        if (api) {
            if (QString(api->name) != "skeleton implementation") apiList.push_back(api->name);
        }
    }

    return apiList;
}

/** Closes all the open sound devices.
 *
 *  Because multiple soundcards might be open, this member function
 *  simply runs through the list of all known soundcards (from PortAudio)
 *  and attempts to close them all. Closing a soundcard that isn't open
 *  is safe.
 */
void SoundManager::closeDevices()
{
    //qDebug() << "SoundManager::closeDevices()";
    QListIterator<SoundDevice*> dev_it(m_devices);

    //requestBufferMutex.lock(); //Ensures we don't kill a stream in the middle of a callback call.
                                 //Note: if we're using Pa_StopStream() (like now), we don't need
                                 //      to lock. PortAudio stops the threads nicely.
    while (dev_it.hasNext())
    {
        //qDebug() << "closing a device...";
        dev_it.next()->close();
    }
    //requestBufferMutex.unlock();

    //requestBufferMutex.lock();
    clearOperativeVariables();
    //requestBufferMutex.unlock();

    m_outputBuffers.clear(); // anti-cruft (safe because outputs only have
                             // pointers to memory owned by EngineMaster)

    foreach (AudioInput in, m_inputBuffers.keys()) {
        // Need to tell all registered AudioDestinations for this AudioInput
        // that the input was disconnected.
        if (m_registeredDestinations.contains(in)) {
            m_registeredDestinations[in]->onInputDisconnected(in);
        }

        short *buffer = m_inputBuffers[in];
        if (buffer != NULL) {
            delete [] buffer;
            m_inputBuffers[in] = buffer = NULL;
        }
    }
    m_inputBuffers.clear();
}

/** Closes all the devices and empties the list of devices we have. */
void SoundManager::clearDeviceList()
{
    //qDebug() << "SoundManager::clearDeviceList()";

    //Close the devices first.
    closeDevices();

    //Empty out the list of devices we currently have.
    while (!m_devices.empty())
    {
        SoundDevice* dev = m_devices.takeLast();
        delete dev;
    }

#ifdef __PORTAUDIO__
    if (m_paInitialized) {
        Pa_Terminate();
        m_paInitialized = false;
    }
#endif
}

/** Returns a list of samplerates we will attempt to support for a given API.
 *  @param API a string describing the API, some APIs support a more limited
 *             subset of APIs (for instance, JACK)
 *  @return The list of available samplerates.
 */
QList<unsigned int> SoundManager::getSampleRates(QString api) const
{
#ifdef __PORTAUDIO__
    if (api == MIXXX_PORTAUDIO_JACK_STRING) {
        // queryDevices must have been called for this to work, but the
        // ctor calls it -bkgood
        QList<unsigned int> samplerates;
        samplerates.append(m_jackSampleRate);
        return samplerates;
    }
#endif
    return m_samplerates;
}

/**
 * Convenience overload for SoundManager::getSampleRates(QString)
 */
QList<unsigned int> SoundManager::getSampleRates() const
{
    return getSampleRates("");
}

//Creates a list of sound devices that PortAudio sees.
void SoundManager::queryDevices()
{
    //qDebug() << "SoundManager::queryDevices()";
    clearDeviceList();

#ifdef __PORTAUDIO__
    PaError err = paNoError;
    if (!m_paInitialized) {
#ifdef Q_OS_LINUX
        setJACKName();
#endif
        err = Pa_Initialize();
        m_paInitialized = true;
    }
    if (err != paNoError)
    {
        qDebug() << "Error:" << Pa_GetErrorText(err);
        m_paInitialized = false;
        return;
    }

    int iNumDevices;
    iNumDevices = Pa_GetDeviceCount();
    if(iNumDevices < 0)
    {
        qDebug() << "ERROR: Pa_CountDevices returned" << iNumDevices;
        return;
    }

    const PaDeviceInfo* deviceInfo;
    for (int i = 0; i < iNumDevices; i++)
    {
        deviceInfo = Pa_GetDeviceInfo(i);
        if (!deviceInfo)
            continue;
        /* deviceInfo fields for quick reference:
            int 	structVersion
            const char * 	name
            PaHostApiIndex 	hostApi
            int 	maxInputChannels
            int 	maxOutputChannels
            PaTime 	defaultLowInputLatency
            PaTime 	defaultLowOutputLatency
            PaTime 	defaultHighInputLatency
            PaTime 	defaultHighOutputLatency
            double 	defaultSampleRate
         */
        SoundDevicePortAudio *currentDevice = new SoundDevicePortAudio(m_pConfig, this, deviceInfo, i);
        m_devices.push_back(currentDevice);
        if (!strcmp(Pa_GetHostApiInfo(deviceInfo->hostApi)->name,
                    MIXXX_PORTAUDIO_JACK_STRING)) {
            m_jackSampleRate = deviceInfo->defaultSampleRate;
        }
    }
#endif
    // now tell the prefs that we updated the device list -- bkgood
    emit(devicesUpdated());
}

//Opens all the devices chosen by the user in the preferences dialog, and establishes
//the proper connections between them and the mixing engine.
int SoundManager::setupDevices()
{
    qDebug() << "SoundManager::setupDevices()";
    int err = 0;
    clearOperativeVariables();
    int devicesAttempted = 0;
    int devicesOpened = 0;
    // pair is isInput, isOutput
    QHash<SoundDevice*, QPair<bool, bool> > toOpen;

    // filter out any devices in the config we don't actually have
    m_config.filterOutputs(this);
    m_config.filterInputs(this);

    // close open devices, close running vinyl control proxies
    closeDevices();
    foreach (SoundDevice *device, m_devices) {
        bool isInput = false;
        bool isOutput = false;
        device->clearInputs();
        device->clearOutputs();
        m_pErrorDevice = device;
        foreach (AudioInput in, m_config.getInputs().values(device->getInternalName())) {
            isInput = true;
            err = device->addInput(in);
            if (err != OK) goto closeAndError;
            if (!m_inputBuffers.contains(in)) {
                // TODO(bkgood) look into allocating this with the frames per
                // buffer value from SMConfig
                m_inputBuffers[in] = new short[MAX_BUFFER_LEN];
            }

            // Check if any AudioDestination is registered for this AudioInput,
            // and call the onInputConnected method.
            if (m_registeredDestinations.contains(in)) {
                m_registeredDestinations[in]->onInputConnected(in);
            }
        }
        foreach (AudioOutput out, m_config.getOutputs().values(device->getInternalName())) {
            isOutput = true;
            // following keeps us from asking for a channel buffer EngineMaster
            // doesn't have -- bkgood
            if (m_registeredSources[out]->buffer(out) == NULL) {
                qDebug() << "AudioSource returned null for" << out.getString();
                continue;
            }
            err = device->addOutput(out);
            if (err != OK) goto closeAndError;
            m_outputBuffers[out] = m_registeredSources[out]->buffer(out);
            if (out.getType() == AudioOutput::MASTER) {
                m_pClkRefDevice = device;
            } else if (out.getType() == AudioOutput::DECK
                    && !m_pClkRefDevice) {
                m_pClkRefDevice = device;
            }
        }
        if (isInput || isOutput) {
            device->setSampleRate(m_config.getSampleRate());
            device->setFramesPerBuffer(m_config.getFramesPerBuffer());
            toOpen[device] = QPair<bool, bool>(isInput, isOutput);
        }
    }
    foreach (SoundDevice *device, toOpen.keys()) {
        QPair<bool, bool> mode(toOpen[device]);
        bool isInput(mode.first);
        bool isOutput(mode.second);
        ++devicesAttempted;
        m_pErrorDevice = device;
        err = device->open();
        if (err != OK) {
            goto closeAndError;
        } else {
            ++devicesOpened;
            if (isOutput)
                ++m_outputDevicesOpened;
            if (isInput)
                ++m_inputDevicesOpened;
        }
    }

    if (!m_pClkRefDevice && m_outputDevicesOpened > 0) {
        QList<SoundDevice*> outputDevices = getDeviceList(m_config.getAPI(), true, false);
        Q_ASSERT(outputDevices.length());
        SoundDevice* device = outputDevices.first();
        qWarning() << "Output sound device clock reference not set! Using"
            << device->getDisplayName();
        m_pClkRefDevice = device;
    } else if (m_outputDevicesOpened > 0) {
        qDebug() << "Using" << m_pClkRefDevice->getDisplayName()
            << "as output sound device clock reference";
    } else {
        qDebug() << "No output devices opened, no clock reference device set";
    }

    qDebug() << m_outputDevicesOpened << "output sound devices opened";
    qDebug() << m_inputDevicesOpened << "input sound devices opened";

    // returns OK if we were able to open all the devices the user
    // wanted
    if (devicesAttempted == devicesOpened) {
        emit(devicesSetup());
        return OK;
    }
    m_pErrorDevice = NULL;
    return ERR;
closeAndError:
    closeDevices();
    return err;
}

SoundDevice* SoundManager::getErrorDevice() const {
    return m_pErrorDevice;
}

SoundManagerConfig SoundManager::getConfig() const {
    return m_config;
}

int SoundManager::setConfig(SoundManagerConfig config) {
    int err = OK;
    m_config = config;
    checkConfig();

    // certain parts of mixxx rely on this being here, for the time being, just
    // letting those be -- bkgood
    // Do this first so vinyl control gets the right samplerate -- Owen W.
    m_pConfig->set(ConfigKey("[Soundcard]","Samplerate"), ConfigValue(m_config.getSampleRate()));

    err = setupDevices();
    if (err == OK) {
        m_config.writeToDisk();
    }
    return err;
}

void SoundManager::checkConfig() {
    if (!m_config.checkAPI(*this)) {
        m_config.setAPI(SoundManagerConfig::kDefaultAPI);
        m_config.loadDefaults(this, SoundManagerConfig::API | SoundManagerConfig::DEVICES);
    }
    if (!m_config.checkSampleRate(*this)) {
        m_config.setSampleRate(SoundManagerConfig::kDefaultSampleRate);
        m_config.loadDefaults(this, SoundManagerConfig::OTHER);
    }
    // latency checks itself for validity on SMConfig::setLatency()
}

//Requests a buffer in the proper format, if we're prepared to give one.
QHash<AudioOutput, const CSAMPLE*>
SoundManager::requestBuffer(QList<AudioOutput> outputs,
    unsigned long iFramesPerBuffer, SoundDevice* device,
    double streamTime /* = 0 */)
{
    Q_UNUSED(outputs); // unused, we just give the caller the full hash -bkgood
    //qDebug() << "SoundManager::requestBuffer()";

    /*
    // Display when sound cards drop or duplicate buffers (use for testing only)
    if (iNumDevicesOpenedForOutput>1) {
        // Running total of requested frames
        long currentFrameCount = 0;
        if (m_deviceFrameCount.contains(device)) currentFrameCount=m_deviceFrameCount.value(device);
        m_deviceFrameCount.insert(device, currentFrameCount+iFramesPerBuffer);  // Overwrites existing value if already present
        // Get current time in milliseconds
//         uint t = QDateTime::currentDateTime().toTime_t()*1000+QDateTime::currentDateTime().toString("zzz").toUint();

        if (device != m_pClkRefDevice) {  // If not the reference device,
            // Detect dropped frames/buffers
            long sdifference = m_deviceFrameCount.value(m_pClkRefDevice)-m_deviceFrameCount.value(device);
            QString message = "dropped";
            if (sdifference < 0) message = "duplicated";
            if (sdifference != 0) {
                m_deviceFrameCount.clear();
                message = QString("%1 %2 %3 frames (%4 buffers)")
                            .arg(device->getDisplayName())
                            .arg(message)
                            .arg(fabs(sdifference))
                            .arg(fabs(sdifference)/iFramesPerBuffer);
                qWarning() << message;
            }
        }
    }
    //  End dropped/duped buffer display
    */

    //When the clock reference device requests a buffer...
    if (device == m_pClkRefDevice && requestBufferMutex.tryLock())
    {
        // Only generate a new buffer for the clock reference card
//         qDebug() << "New buffer for" << device->getDisplayName() << "of size" << iFramesPerBuffer;

        //Process a block of samples for output. iFramesPerBuffer is the
        //number of samples for one channel, but the EngineObject
        //architecture expects number of samples for two channels
        //as input (buffer size) so...
        m_pMaster->process(0, 0, iFramesPerBuffer*2);

        requestBufferMutex.unlock();
    }
    return m_outputBuffers;
}

//Used by SoundDevices to "push" any audio from their inputs that they have into the mixing engine.
void SoundManager::pushBuffer(QList<AudioInput> inputs, short * inputBuffer,
                              unsigned long iFramesPerBuffer, unsigned int iFrameSize)
{
    //This function is called a *lot* and is a big source of CPU usage.
    //It needs to be very fast.

//    m_inputBuffers[RECEIVER_VINYLCONTROL_ONE]

    //short vinylControlBuffer1[iFramesPerBuffer * 2];
    //short vinylControlBuffer2[iFramesPerBuffer * 2];
    //short *vinylControlBuffer1 = (short*) alloca(iFramesPerBuffer * 2 * sizeof(short));
    //short *vinylControlBuffer2 = (short*) alloca(iFramesPerBuffer * 2 * sizeof(short));

    //memset(vinylControlBuffer1, 0, iFramesPerBuffer * iFrameSize * sizeof(*vinylControlBuffer1));

    // IMPORTANT -- Mixxx should ALWAYS be the owner of whatever input buffer we're using,
    // otherwise we double-free (well, PortAudio frees and then we free) and everything
    // goes to hell -- bkgood

    /** If the framesize is only 2, then we only have one pair of input channels
     *  That means we don't have to do any deinterlacing, and we can pass
     *  the audio on to its intended destination. */
    // this special casing is probably not worth keeping around. It had a speed
    // advantage before because it just assigned a pointer instead of copying data,
    // but this meant we couldn't free all the receiver buffer pointers, because some
    // of them might potentially be owned by portaudio. Not freeing them means we leak
    // memory in certain cases -- bkgood
    if (iFrameSize == 2)
    {
        for (QList<AudioInput>::const_iterator i = inputs.begin(),
                     e = inputs.end(); i != e; ++i) {
            const AudioInput& in = *i;
            memcpy(m_inputBuffers[in], inputBuffer,
                   sizeof(*inputBuffer) * iFrameSize * iFramesPerBuffer);
        }
    }

/*
    //If we have two stereo input streams (interlaced as one), then
    //break them up into two separate interlaced streams
    if (iFrameSize == 4)
    {
        for (int i = 0; i < iFramesPerBuffer; i++) //For each frame of audio
        {
            m_inputBuffers[RECEIVER_VINYLCONTROL_ONE][i*2    ] = inputBuffer[i*iFrameSize    ];
            m_inputBuffers[RECEIVER_VINYLCONTROL_ONE][i*2 + 1] = inputBuffer[i*iFrameSize + 1];
            m_inputBuffers[RECEIVER_VINYLCONTROL_TWO][i*2    ] = inputBuffer[i*iFrameSize + 2];
            m_inputBuffers[RECEIVER_VINYLCONTROL_TWO][i*2 + 1] = inputBuffer[i*iFrameSize + 3];
        }
        //Set the pointers to point to the de-interlaced input audio
        vinylControlBuffer1 = m_inputBuffers[RECEIVER_VINYLCONTROL_ONE];
        vinylControlBuffer2 = m_inputBuffers[RECEIVER_VINYLCONTROL_TWO];
    }
*/
    else { //More than two channels of input (iFrameSize > 2)

        // Do crazy deinterleaving of the audio into the correct m_inputBuffers.

        for (QList<AudioInput>::const_iterator i = inputs.begin(),
                     e = inputs.end(); i != e; ++i) {
            const AudioInput& in = *i;
            short* pInputBuffer = m_inputBuffers[in];
            ChannelGroup chanGroup = in.getChannelGroup();
            int iChannelCount = chanGroup.getChannelCount();
            int iChannelBase = chanGroup.getChannelBase();

            for (unsigned int iFrameNo = 0; iFrameNo < iFramesPerBuffer; ++iFrameNo) {
                // iFrameBase is the "base sample" in a frame (ie. the first
                // sample in a frame)
                unsigned int iFrameBase = iFrameNo * iFrameSize;
                unsigned int iLocalFrameBase = iFrameNo * iChannelCount;

                // this will make sure a sample from each channel is copied
                for (int iChannel = 0; iChannel < iChannelCount; ++iChannel) {
                    //output[iFrameBase + src.channelBase + iChannel] +=
                    //  outputAudio[src.type][iLocalFrameBase + iChannel] * SHRT_CONVERSION_FACTOR;

                    pInputBuffer[iLocalFrameBase + iChannel] =
                            inputBuffer[iFrameBase + iChannelBase + iChannel];
                }
            }
        }
    }

    if (inputBuffer)
    {
        for (QList<AudioInput>::ConstIterator i = inputs.begin(),
                     e = inputs.end(); i != e; ++i) {
            const AudioInput& in = *i;

            // Sanity check.
            if (!m_inputBuffers.contains(in)) {
                continue;
            }

            short* pInputBuffer = m_inputBuffers[in];
            
            if (in.getIndex() >=0 && in.getIndex() < 2)
            	if (m_bPassthroughActive[in.getIndex()])
					m_pMaster->pushPassthroughBuffer(in.getIndex(), m_inputBuffers[in], iFrameSize * iFramesPerBuffer);

            if (m_registeredDestinations.contains(in)) {
                AudioDestination* destination = m_registeredDestinations[in];
                if (destination) {
                    destination->receiveBuffer(in, pInputBuffer, iFramesPerBuffer);
                }
            }
        }
    }
}

void SoundManager::registerOutput(AudioOutput output, const AudioSource *src) {
    if (m_registeredSources.contains(output)) {
        qDebug() << "WARNING: AudioOutput already registered!";
    }
    m_registeredSources[output] = src;
    emit(outputRegistered(output, src));
}

void SoundManager::registerInput(AudioInput input, AudioDestination *dest) {
    if (m_registeredDestinations.contains(input)) {
        // note that this can be totally ok if we just want a certain
        // AudioInput to be going to a different AudioDest -bkgood
        qDebug() << "WARNING: AudioInput already registered!";
    }
    m_registeredDestinations[input] = dest;
    emit(inputRegistered(input, dest));
}

QList<AudioOutput> SoundManager::registeredOutputs() const {
    return m_registeredSources.keys();
}

QList<AudioInput> SoundManager::registeredInputs() const {
    return m_registeredDestinations.keys();
}

void SoundManager::setJACKName() const {
#ifdef __PORTAUDIO__
#ifdef Q_OS_LINUX
    typedef PaError (*SetJackClientName)(const char *name);
    QLibrary portaudio("libportaudio.so.2");
    if (portaudio.load()) {
        SetJackClientName func(
            reinterpret_cast<SetJackClientName>(
                portaudio.resolve("PaJack_SetClientName")));
        if (func) {
            if (!func("Mixxx")) qDebug() << "JACK client name set";
        } else {
            qWarning() << "failed to resolve JACK name method";
        }
    } else {
        qWarning() << "failed to load portaudio for JACK rename";
    }
#endif
#endif
}<|MERGE_RESOLUTION|>--- conflicted
+++ resolved
@@ -54,13 +54,12 @@
 {
     //These are ControlObjectThreadMains because all the code that
     //uses them is called from the GUI thread (stuff like opening soundcards).
-<<<<<<< HEAD
+    // TODO(xxx) some of these ControlObject are not needed by soundmanager, or are unused here.
+    // It is possible to take them out?    
     m_pControlObjectLatency = new ControlObjectThreadMain(ControlObject::getControl(ConfigKey("[Master]", "latency")));
     m_pControlObjectSampleRate = new ControlObjectThreadMain(ControlObject::getControl(ConfigKey("[Master]", "samplerate")));
     m_pControlObjectInputPassthrough1 = new ControlObjectThreadMain(ControlObject::getControl(ConfigKey("[Channel1]", "inputpassthrough")));
     m_pControlObjectInputPassthrough2 = new ControlObjectThreadMain(ControlObject::getControl(ConfigKey("[Channel2]", "inputpassthrough")));
-    m_pControlObjectVinylStatus1 = new ControlObjectThreadMain(ControlObject::getControl(ConfigKey("[Channel1]", "vinylcontrol_status")));
-    m_pControlObjectVinylStatus2 = new ControlObjectThreadMain(ControlObject::getControl(ConfigKey("[Channel2]", "vinylcontrol_status")));
     m_bPassthroughActive[0] = false;
     m_bPassthroughActive[1] = false;
     
@@ -72,12 +71,6 @@
             this, SLOT(slotInputPassthrough2(double)),
             Qt::DirectConnection);            	
 
-=======
-    // TODO(xxx) some of these ControlObject are not needed by soundmanager, or are unused here.
-    // It is possible to take them out?    
-    m_pControlObjectLatency = new ControlObjectThreadMain(ControlObject::getControl(ConfigKey("[Master]", "latency")));
-    m_pControlObjectSampleRate = new ControlObjectThreadMain(ControlObject::getControl(ConfigKey("[Master]", "samplerate")));
->>>>>>> 73b5d4cf
     m_pControlObjectVinylControlMode = new ControlObjectThreadMain(new ControlObject(ConfigKey("[VinylControl]", "mode")));
     m_pControlObjectVinylControlMode1 = new ControlObjectThreadMain(ControlObject::getControl(ConfigKey("[Channel1]", "vinylcontrol_mode")));
     m_pControlObjectVinylControlMode2 = new ControlObjectThreadMain(ControlObject::getControl(ConfigKey("[Channel2]", "vinylcontrol_mode")));
