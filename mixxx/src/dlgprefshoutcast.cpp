/***************************************************************************
                          dlgprefshoutcast.cpp  -  description
                             -------------------
    begin                : Thu Jun 19 2007
    copyright            : (C) 2008 by Wesley Stessens
                           (C) 2008 by Albert Santoni
                           (C) 2007 by John Sully
    email                :
 ***************************************************************************/

/***************************************************************************
 *                                                                         *
 *   This program is free software; you can redistribute it and/or modify  *
 *   it under the terms of the GNU General Public License as published by  *
 *   the Free Software Foundation; either version 2 of the License, or     *
 *   (at your option) any later version.                                   *
 *                                                                         *
 ***************************************************************************/

#include <QtDebug>
#include <QtCore>
#include <QtGui>

<<<<<<< HEAD
DlgPrefShoutcast::DlgPrefShoutcast(QWidget *parent, ConfigObject<ConfigValue> *_config)
        : QWidget(parent) {
    m_pConfig = _config;
=======
#include "defs_urls.h"
#include "dlgprefshoutcast.h"
#include "shoutcast/defs_shoutcast.h"

DlgPrefShoutcast::DlgPrefShoutcast(QWidget *parent, ConfigObject<ConfigValue> *_config)
        : QWidget(parent), Ui::DlgPrefShoutcastDlg(),
          m_pConfig(_config) {
>>>>>>> 59dd37f1
    int tmp_index = 0;  //Used for finding the index of an element by name in a combobox.
    QString tmp_string;
    setupUi(this);

    m_pUpdateShoutcastFromPrefs = new ControlObjectThreadMain(
        ControlObject::getControl(ConfigKey(SHOUTCAST_PREF_KEY, "update_from_prefs")));

    // Enable live broadcasting checkbox
    enableLiveBroadcasting->setChecked((bool)m_pConfig->getValueString(
        ConfigKey(SHOUTCAST_PREF_KEY,"enabled")).toInt());

    //Server type combobox
    comboBoxServerType->addItem(tr("Icecast 2"), SHOUTCAST_SERVER_ICECAST2);
    comboBoxServerType->addItem(tr("Shoutcast"), SHOUTCAST_SERVER_SHOUTCAST);
    comboBoxServerType->addItem(tr("Icecast 1"), SHOUTCAST_SERVER_ICECAST1);

    tmp_index = comboBoxServerType->findData(m_pConfig->getValueString(
        ConfigKey(SHOUTCAST_PREF_KEY,"servertype")));
    if (tmp_index < 0) //Set default if invalid.
        tmp_index = 0;
    comboBoxServerType->setCurrentIndex(tmp_index);

    // Mountpoint
    mountpoint->setText(m_pConfig->getValueString(
        ConfigKey(SHOUTCAST_PREF_KEY,"mountpoint")));

    // Host
    host->setText(m_pConfig->getValueString(
        ConfigKey(SHOUTCAST_PREF_KEY,"host")));

    // Port
    tmp_string = m_pConfig->getValueString(
        ConfigKey(SHOUTCAST_PREF_KEY,"port"));
    if (tmp_string.isEmpty())
        tmp_string = QString(SHOUTCAST_DEFAULT_PORT);
    port->setText(tmp_string);

    // Login
    login->setText(m_pConfig->getValueString(
        ConfigKey(SHOUTCAST_PREF_KEY,"login")));

    // Password
    password->setText(m_pConfig->getValueString(
        ConfigKey(SHOUTCAST_PREF_KEY,"password")));

    // Stream name
    stream_name->setText(m_pConfig->getValueString(
        ConfigKey(SHOUTCAST_PREF_KEY,"stream_name")));

    // Stream website
    tmp_string = m_pConfig->getValueString(
        ConfigKey(SHOUTCAST_PREF_KEY,"stream_website"));
    if (tmp_string.isEmpty())
        tmp_string = MIXXX_WEBSITE_URL;
    stream_website->setText(tmp_string);

    // Stream description
    stream_desc->setText(m_pConfig->getValueString(
        ConfigKey(SHOUTCAST_PREF_KEY,"stream_desc")));

    // Stream genre
    tmp_string = m_pConfig->getValueString(
        ConfigKey(SHOUTCAST_PREF_KEY,"stream_genre"));
    if (tmp_string.isEmpty())
        tmp_string = "Live Mix";
    stream_genre->setText(tmp_string);

    // Stream "public" checkbox
    stream_public->setChecked((bool)m_pConfig->getValueString(
        ConfigKey(SHOUTCAST_PREF_KEY,"stream_public")).toInt());

    // Encoding bitrate combobox
    QString kbps_pattern = QString("%1 kbps");
    QList<int> valid_kpbs;
    valid_kpbs << SHOUTCAST_BITRATE_320KBPS
               << SHOUTCAST_BITRATE_256KBPS
               << SHOUTCAST_BITRATE_224KBPS
               << SHOUTCAST_BITRATE_192KBPS
               << SHOUTCAST_BITRATE_160KBPS
               << SHOUTCAST_BITRATE_128KBPS
               << SHOUTCAST_BITRATE_112KBPS
               << SHOUTCAST_BITRATE_96KBPS
               << SHOUTCAST_BITRATE_80KBPS
               << SHOUTCAST_BITRATE_64KBPS
               << SHOUTCAST_BITRATE_48KBPS;
    foreach (int kbps, valid_kpbs) {
        comboBoxEncodingBitrate->addItem(
            kbps_pattern.arg(QString::number(kbps)), kbps);
    }

    tmp_index = comboBoxEncodingBitrate->findData(m_pConfig->getValueString(
        ConfigKey(SHOUTCAST_PREF_KEY, "bitrate")).toInt());
    if (tmp_index < 0) {
        tmp_index = comboBoxEncodingBitrate->findData(SHOUTCAST_BITRATE_128KBPS);
    }
    comboBoxEncodingBitrate->setCurrentIndex(tmp_index < 0 ? 0 : tmp_index);

    // Encoding format combobox
    comboBoxEncodingFormat->addItem(tr("MP3"), SHOUTCAST_FORMAT_MP3);
    comboBoxEncodingFormat->addItem(tr("Ogg Vorbis"), SHOUTCAST_FORMAT_OV);
    tmp_index = comboBoxEncodingFormat->findData(m_pConfig->getValueString(
        ConfigKey(SHOUTCAST_PREF_KEY, "format")));
    if (tmp_index < 0) {
        // Set default of MP3 if invalid.
        tmp_index = 0;
    }
    comboBoxEncodingFormat->setCurrentIndex(tmp_index);

    // Encoding channels combobox
    comboBoxEncodingChannels->addItem(tr("Stereo"), SHOUTCAST_CHANNELS_STEREO);
    tmp_index = comboBoxEncodingChannels->findData(m_pConfig->getValueString(
        ConfigKey(SHOUTCAST_PREF_KEY, "channels")));
    if (tmp_index < 0) //Set default to stereo if invalid.
        tmp_index = 0;
    comboBoxEncodingChannels->setCurrentIndex(tmp_index);

    // "Enable custom metadata" checkbox
    enableCustomMetadata->setChecked((bool)m_pConfig->getValueString(
        ConfigKey(SHOUTCAST_PREF_KEY,"enable_metadata")).toInt());

    //Custom artist
    custom_artist->setText(m_pConfig->getValueString(
        ConfigKey(SHOUTCAST_PREF_KEY,"custom_artist")));

    //Custom title
    custom_title->setText(m_pConfig->getValueString(
        ConfigKey(SHOUTCAST_PREF_KEY,"custom_title")));

    slotApply();
}

DlgPrefShoutcast::~DlgPrefShoutcast()
{
    delete m_pUpdateShoutcastFromPrefs;
}

void DlgPrefShoutcast::slotUpdate()
{
    enableLiveBroadcasting->setChecked((bool)m_pConfig->getValueString(ConfigKey(SHOUTCAST_PREF_KEY,"enabled")).toInt());
}

void DlgPrefShoutcast::slotApply()
{
    m_pConfig->set(ConfigKey(SHOUTCAST_PREF_KEY, "enabled"),       ConfigValue(enableLiveBroadcasting->isChecked()));

    // Combo boxes, make sure to load their data not their display strings.
    m_pConfig->set(ConfigKey(SHOUTCAST_PREF_KEY, "servertype"),    ConfigValue(comboBoxServerType->itemData(comboBoxServerType->currentIndex()).toString()));
    m_pConfig->set(ConfigKey(SHOUTCAST_PREF_KEY, "bitrate"),       ConfigValue(comboBoxEncodingBitrate->itemData(comboBoxEncodingBitrate->currentIndex()).toString()));
    m_pConfig->set(ConfigKey(SHOUTCAST_PREF_KEY, "format"),        ConfigValue(comboBoxEncodingFormat->itemData(comboBoxEncodingFormat->currentIndex()).toString()));
    m_pConfig->set(ConfigKey(SHOUTCAST_PREF_KEY, "channels"),      ConfigValue(comboBoxEncodingChannels->itemData(comboBoxEncodingChannels->currentIndex()).toString()));

    m_pConfig->set(ConfigKey(SHOUTCAST_PREF_KEY, "mountpoint"),    ConfigValue(mountpoint->text()));
    m_pConfig->set(ConfigKey(SHOUTCAST_PREF_KEY, "host"),          ConfigValue(host->text()));
    m_pConfig->set(ConfigKey(SHOUTCAST_PREF_KEY, "port"),          ConfigValue(port->text()));
    m_pConfig->set(ConfigKey(SHOUTCAST_PREF_KEY, "login"),         ConfigValue(login->text()));
    m_pConfig->set(ConfigKey(SHOUTCAST_PREF_KEY, "password"),      ConfigValue(password->text()));
    m_pConfig->set(ConfigKey(SHOUTCAST_PREF_KEY, "stream_name"),   ConfigValue(stream_name->text()));
    m_pConfig->set(ConfigKey(SHOUTCAST_PREF_KEY, "stream_website"),ConfigValue(stream_website->text()));
    m_pConfig->set(ConfigKey(SHOUTCAST_PREF_KEY, "stream_desc"),   ConfigValue(stream_desc->toPlainText()));
    m_pConfig->set(ConfigKey(SHOUTCAST_PREF_KEY, "stream_genre"),  ConfigValue(stream_genre->text()));
    m_pConfig->set(ConfigKey(SHOUTCAST_PREF_KEY, "stream_public"), ConfigValue(stream_public->isChecked()));


    m_pConfig->set(ConfigKey(SHOUTCAST_PREF_KEY,"enable_metadata"),ConfigValue(enableCustomMetadata->isChecked()));
    m_pConfig->set(ConfigKey(SHOUTCAST_PREF_KEY, "custom_artist"), ConfigValue(custom_artist->text()));
    m_pConfig->set(ConfigKey(SHOUTCAST_PREF_KEY, "custom_title"),  ConfigValue(custom_title->text()));

    //Tell the EngineShoutcast object to update with these values by toggling this control object.
    m_pUpdateShoutcastFromPrefs->slotSet(1.0f);
}<|MERGE_RESOLUTION|>--- conflicted
+++ resolved
@@ -21,19 +21,13 @@
 #include <QtCore>
 #include <QtGui>
 
-<<<<<<< HEAD
-DlgPrefShoutcast::DlgPrefShoutcast(QWidget *parent, ConfigObject<ConfigValue> *_config)
-        : QWidget(parent) {
-    m_pConfig = _config;
-=======
 #include "defs_urls.h"
 #include "dlgprefshoutcast.h"
 #include "shoutcast/defs_shoutcast.h"
 
 DlgPrefShoutcast::DlgPrefShoutcast(QWidget *parent, ConfigObject<ConfigValue> *_config)
-        : QWidget(parent), Ui::DlgPrefShoutcastDlg(),
+        : QWidget(parent),
           m_pConfig(_config) {
->>>>>>> 59dd37f1
     int tmp_index = 0;  //Used for finding the index of an element by name in a combobox.
     QString tmp_string;
     setupUi(this);
