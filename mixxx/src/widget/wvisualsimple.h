--- conflicted
+++ resolved
@@ -36,15 +36,10 @@
 class WVisualSimple : public WWidget
 {
     Q_OBJECT
-<<<<<<< HEAD
-public:
+  public:
     WVisualSimple(const char* group, QWidget *parent, WaveformRenderer* pWaveformRenderer);
-    ~WVisualSimple();
-=======
-  public:
-    WVisualSimple(const char* group, QWidget *parent=0);
     virtual ~WVisualSimple();
->>>>>>> a13f7e2a
+
     void dragEnterEvent(QDragEnterEvent *event);
     void dropEvent(QDropEvent *event);
     void setup(QDomNode node);
@@ -53,24 +48,16 @@
     void mouseReleaseEvent(QMouseEvent *e);
     void paintEvent(QPaintEvent *);
 
-<<<<<<< HEAD
-signals:
+  signals:
     void trackDropped(QString filename, QString group);
-=======
-  signals:
-    void trackDropped(QString filename);
->>>>>>> a13f7e2a
 
   public slots:
     void setValue(double) {};
     void refresh();
 
-<<<<<<< HEAD
-protected:
+
+  protected:
     QString m_group;
-=======
-  protected:
->>>>>>> a13f7e2a
     int m_iStartPosX, m_iValue;
     QPoint m_qMarkerPos1, m_qMarkerPos2, m_qMousePos;
 
