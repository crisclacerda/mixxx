--- conflicted
+++ resolved
@@ -112,7 +112,6 @@
     if (!selectNode(node, "BgColor").isNull()) {
         m_qColorBackground.setNamedColor(selectNodeQString(node, "BgColor"));
         m_qColorBackground = WSkinColor::getCorrectColor(m_qColorBackground);
-<<<<<<< HEAD
     }
 
     // Clear the background pixmap, if it exists.
@@ -120,8 +119,6 @@
     m_backgroundPixmapPath = WWidget::selectNodeQString(node, "BgPixmap");
     if (m_backgroundPixmapPath != "") {
         m_backgroundPixmap = QPixmap(WWidget::getPath(m_backgroundPixmapPath));
-=======
->>>>>>> 8bec5791
     }
 
     QPalette palette; //Qt4 update according to http://doc.trolltech.com/4.4/qwidget-qt3.html#setBackgroundColor (this could probably be cleaner maybe?)
@@ -232,6 +229,7 @@
 void WOverview::redrawPixmap() {
     // Fill with transparent pixels
     m_pScreenBuffer->fill(m_qColorBackground);
+
     QPainter paint(m_pScreenBuffer);
     if (!m_backgroundPixmap.isNull()) {
         paint.drawTiledPixmap(m_pScreenBuffer->rect(), m_backgroundPixmap, QPoint(0,0));
@@ -242,12 +240,7 @@
     if (!m_waveformSummary.size()) {
         update();
         return;
-<<<<<<< HEAD
-    }
-=======
-
-    QPainter paint(m_pScreenBuffer);
->>>>>>> 8bec5791
+    }
 
     float yscale = (((float)(height()-2)/2.)/128.); //32768.;
     float xscale = (float)m_waveformSummary.size()/width();
