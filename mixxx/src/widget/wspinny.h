--- conflicted
+++ resolved
@@ -10,11 +10,8 @@
 #include "vinylcontrol/vinylsignalquality.h"
 
 class ControlObjectThreadMain;
-<<<<<<< HEAD
 class VisualPlayPosition;
-=======
 class VinylControlManager;
->>>>>>> e50f9f16
 
 class WSpinny : public QGLWidget, public VinylSignalQualityListener {
     Q_OBJECT
