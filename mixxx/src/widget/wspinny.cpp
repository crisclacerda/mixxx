--- conflicted
+++ resolved
@@ -48,34 +48,9 @@
              << "Sharing:" << context()->isSharing();
 }
 
-<<<<<<< HEAD
-WSpinny::~WSpinny()
-{
-    //Don't delete these because the image store takes care of them.
-    //delete m_pBgImage;
-    //delete m_pFgImage;
-    //delete m_pGhostImage;
-    WImageStore::deleteImage(m_pBgImage);
-    WImageStore::deleteImage(m_pFgImage);
-    WImageStore::deleteImage(m_pGhostImage);
-    delete m_pPlay;
-    delete m_pPlayPos;
-    delete m_pDuration;
-    delete m_pTrackSamples;
-    delete m_pTrackSampleRate;
-    delete m_pScratch;
-    delete m_pScratchToggle;
-    delete m_pScratchPos;
-#ifdef __VINYLCONTROL__
-    delete m_pVinylControlSpeedType;
-    delete m_pVinylControlEnabled;
-    delete m_pSignalEnabled;
-#endif
-
-=======
 WSpinny::~WSpinny() {
     // No need to delete anything if m_group is empty because setup() was not called.
-    if (!m_group.isEmpty()) {
+    if (!m_group.isEmpty()) {    
         WImageStore::deleteImage(m_pBgImage);
         WImageStore::deleteImage(m_pFgImage);
         WImageStore::deleteImage(m_pGhostImage);
@@ -94,7 +69,6 @@
         delete m_pSignalEnabled;
     #endif
     }
->>>>>>> 784082b5
 }
 
 void WSpinny::setup(QDomNode node, QString group) {
