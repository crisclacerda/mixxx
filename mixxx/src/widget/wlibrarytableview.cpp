--- conflicted
+++ resolved
@@ -29,11 +29,8 @@
     setShowGrid(false);
     setCornerButtonEnabled(false);
     setSortingEnabled(true);
-<<<<<<< HEAD
-=======
     // Used by delegates (e.g. StarDelegate) to tell when the mouse enters a
     // cell.
->>>>>>> c3b7c48b
     setMouseTracking(true);
     //Work around a Qt bug that lets you make your columns so wide you
     //can't reach the divider to make them small again.
