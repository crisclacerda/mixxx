#include <QItemDelegate>
#include <QtCore>
#include <QtGui>
#include <QtXml>
#include <QModelIndex>

#include "widget/wwidget.h"
#include "widget/wskincolor.h"
#include "widget/wtracktableviewheader.h"
#include "library/librarytablemodel.h"
#include "library/trackcollection.h"
#include "trackinfoobject.h"
#include "controlobject.h"
#include "controlobjectthreadmain.h"
#include "widget/wtracktableview.h"
#include "dlgtrackinfo.h"
#include "soundsourceproxy.h"

WTrackTableView::WTrackTableView(QWidget * parent,
                                 ConfigObject<ConfigValue> * pConfig,
                                 TrackCollection* pTrackCollection)
        : WLibraryTableView(parent, pConfig,
                            ConfigKey(LIBRARY_CONFIGVALUE,
                                      WTRACKTABLEVIEW_VSCROLLBARPOS_KEY)),
          m_pConfig(pConfig),
          m_pTrackCollection(pTrackCollection),
          m_searchThread(this) {
    // Give a NULL parent because otherwise it inherits our style which can make
    // it unreadable. Bug #673411
    m_pTrackInfo = new DlgTrackInfo(NULL);
    connect(m_pTrackInfo, SIGNAL(next()),
            this, SLOT(slotNextTrackInfo()));
    connect(m_pTrackInfo, SIGNAL(previous()),
            this, SLOT(slotPrevTrackInfo()));

    connect(&m_loadTrackMapper, SIGNAL(mapped(QString)),
            this, SLOT(loadSelectionToGroup(QString)));

    connect(&m_deckMapper, SIGNAL(mapped(QString)),
            this, SLOT(loadSelectionToGroup(QString)));
    connect(&m_samplerMapper, SIGNAL(mapped(QString)),
            this, SLOT(loadSelectionToGroup(QString)));

    m_pNumSamplers = new ControlObjectThreadMain(
        ControlObject::getControl(ConfigKey("[Master]", "num_samplers")));
    m_pNumDecks = new ControlObjectThreadMain(
        ControlObject::getControl(ConfigKey("[Master]", "num_decks")));

    m_pMenu = new QMenu(this);

    m_pSamplerMenu = new QMenu(this);
    m_pSamplerMenu->setTitle(tr("Load to Sampler"));
    m_pPlaylistMenu = new QMenu(this);
    m_pPlaylistMenu->setTitle(tr("Add to Playlist"));
    m_pCrateMenu = new QMenu(this);
    m_pCrateMenu->setTitle(tr("Add to Crate"));

    // Disable editing
    //setEditTriggers(QAbstractItemView::NoEditTriggers);

    // Create all the context m_pMenu->actions (stuff that shows up when you
    //right-click)
    createActions();

    //Connect slots and signals to make the world go 'round.
    connect(this, SIGNAL(doubleClicked(const QModelIndex &)),
            this, SLOT(slotMouseDoubleClicked(const QModelIndex &)));

    connect(&m_playlistMapper, SIGNAL(mapped(int)),
            this, SLOT(addSelectionToPlaylist(int)));
    connect(&m_crateMapper, SIGNAL(mapped(int)),
            this, SLOT(addSelectionToCrate(int)));
}

WTrackTableView::~WTrackTableView()
{
    WTrackTableViewHeader* pHeader =
            dynamic_cast<WTrackTableViewHeader*>(horizontalHeader());
    if (pHeader) {
        pHeader->saveHeaderState();
    }

    delete m_pReloadMetadataAct;
    delete m_pAutoDJAct;
    delete m_pAutoDJTopAct;
    delete m_pRemoveAct;
    delete m_pPropertiesAct;
    delete m_pMenu;
    delete m_pPlaylistMenu;
    delete m_pCrateMenu;
    //delete m_pRenamePlaylistAct;
    delete m_pTrackInfo;
    delete m_pNumSamplers;
    delete m_pNumDecks;
    delete m_pBpmLockAction;
    delete m_pBpmUnlockAction;
}

void WTrackTableView::loadTrackModel(QAbstractItemModel *model) {
    //qDebug() << "WTrackTableView::loadTrackModel()" << model;

    TrackModel* track_model = dynamic_cast<TrackModel*>(model);

    Q_ASSERT(model);
    Q_ASSERT(track_model);

    /* If the model has not changed
     * there's no need to exchange the headers
     * this will cause a small GUI freeze
     */
    if (getTrackModel() == track_model) {
        // Re-sort the table even if the track model is the same. This triggers
        // a select() if the table is dirty.
        doSortByColumn(horizontalHeader()->sortIndicatorSection());
        return;
    }

    setVisible(false);

    // Save the previous track model's header state
    WTrackTableViewHeader* oldHeader =
            dynamic_cast<WTrackTableViewHeader*>(horizontalHeader());
    if (oldHeader) {
        oldHeader->saveHeaderState();
    }

    // rryan 12/2009 : Due to a bug in Qt, in order to switch to a model with
    // different columns than the old model, we have to create a new horizontal
    // header. Also, for some reason the WTrackTableView has to be hidden or
    // else problems occur. Since we parent the WtrackTableViewHeader's to the
    // WTrackTableView, they are automatically deleted.
    WTrackTableViewHeader* header = new WTrackTableViewHeader(Qt::Horizontal, this);

    // WTF(rryan) The following saves on unnecessary work on the part of
    // WTrackTableHeaderView. setHorizontalHeader() calls setModel() on the
    // current horizontal header. If this happens on the old
    // WTrackTableViewHeader, then it will save its old state, AND do the work
    // of initializing its menus on the new model. We create a new
    // WTrackTableViewHeader, so this is wasteful. Setting a temporary
    // QHeaderView here saves on setModel() calls. Since we parent the
    // QHeaderView to the WTrackTableView, it is automatically deleted.
    QHeaderView* tempHeader = new QHeaderView(Qt::Horizontal, this);
    /* Tobias Rafreider: DO NOT SET SORTING TO TRUE during header replacement
     * Otherwise, setSortingEnabled(1) will immediately trigger sortByColumn()
     * For some reason this will cause 4 select statements in series
     * from which 3 are redundant --> expensive at all
     *
     * Sorting columns, however, is possible because we
     * enable clickable sorting indicators some lines below.
     * Furthermore, we connect signal 'sortIndicatorChanged'.
     *
     * Fixes Bug #672762
     */

    setSortingEnabled(false);
    setHorizontalHeader(tempHeader);

    setModel(model);
    setHorizontalHeader(header);
    header->setMovable(true);
    header->setClickable(true);
    header->setHighlightSections(true);
    header->setSortIndicatorShown(true);

    // Initialize all column-specific things
    for (int i = 0; i < model->columnCount(); ++i) {
        // Setup delegates according to what the model tells us
        QItemDelegate* delegate = track_model->delegateForColumn(i);
        // We need to delete the old delegates, since the docs say the view will
        // not take ownership of them.
        QAbstractItemDelegate* old_delegate = itemDelegateForColumn(i);
        // If delegate is NULL, it will unset the delegate for the column
        setItemDelegateForColumn(i, delegate);
        delete old_delegate;

        // Show or hide the column based on whether it should be shown or not.
        if (track_model->isColumnInternal(i)) {
            //qDebug() << "Hiding column" << i;
            horizontalHeader()->hideSection(i);
        }
        /* If Mixxx starts the first time or the header states have been cleared
         * due to database schema evolution we gonna hide all columns that may
         * contain a potential large number of NULL values.  This will hide the
         * key colum by default unless the user brings it to front
         */
        if (track_model->isColumnHiddenByDefault(i) &&
            !header->hasPersistedHeaderState()) {
            //qDebug() << "Hiding column" << i;
            horizontalHeader()->hideSection(i);
        }
    }

    // NOTE: Should be a UniqueConnection but that requires Qt 4.6
    connect(horizontalHeader(), SIGNAL(sortIndicatorChanged(int, Qt::SortOrder)),
            this, SLOT(doSortByColumn(int)), Qt::AutoConnection);

    // Stupid hack that assumes column 0 is never visible, but this is a weak
    // proxy for "there was a saved column sort order"
    if (horizontalHeader()->sortIndicatorSection() > 0) {
        // Sort by the saved sort section and order. This line sorts the
        // TrackModel and in turn generates a select()
        horizontalHeader()->setSortIndicator(horizontalHeader()->sortIndicatorSection(),
                                             horizontalHeader()->sortIndicatorOrder());
    } else {
        // No saved order is present. Use the TrackModel's default sort order.
        int sortColumn = track_model->defaultSortColumn();
        Qt::SortOrder sortOrder = track_model->defaultSortOrder();

        // If the TrackModel has an invalid or internal column as its default
        // sort, find the first non-internal column and sort by that.
        while (sortColumn < 0 || track_model->isColumnInternal(sortColumn)) {
            sortColumn++;
        }
        // This line sorts the TrackModel and in turn generates a select()
        horizontalHeader()->setSortIndicator(sortColumn, sortOrder);
    }

    // Set up drag and drop behaviour according to whether or not the track
    // model says it supports it.

    // Defaults
    setAcceptDrops(true);
    setDragDropMode(QAbstractItemView::DragOnly);
    // Always enable drag for now (until we have a model that doesn't support
    // this.)
    setDragEnabled(true);

    if (modelHasCapabilities(TrackModel::TRACKMODELCAPS_RECEIVEDROPS)) {
        setDragDropMode(QAbstractItemView::DragDrop);
        setDropIndicatorShown(true);
        setAcceptDrops(true);
        //viewport()->setAcceptDrops(true);
    }

    // Possible giant fuckup alert - It looks like Qt has something like these
    // caps built-in, see http://doc.trolltech.com/4.5/qt.html#ItemFlag-enum and
    // the flags(...) function that we're already using in LibraryTableModel. I
    // haven't been able to get it to stop us from using a model as a drag
    // target though, so my hax above may not be completely unjustified.

    setVisible(true);
}

void WTrackTableView::disableSorting() {
    // We have to manually do this because setSortingEnabled(false) does not
    // properly disconnect the signals for some reason.
    disconnect(horizontalHeader(),
               SIGNAL(sortIndicatorChanged(int, Qt::SortOrder)),
               this, SLOT(doSortByColumn(int)));
    horizontalHeader()->setSortIndicatorShown(false);
}

void WTrackTableView::createActions() {
    Q_ASSERT(m_pMenu);
    Q_ASSERT(m_pSamplerMenu);

    m_pRemoveAct = new QAction(tr("Remove"), this);
    connect(m_pRemoveAct, SIGNAL(triggered()), this, SLOT(slotRemove()));

    m_pPropertiesAct = new QAction(tr("Properties..."), this);
    connect(m_pPropertiesAct, SIGNAL(triggered()),
            this, SLOT(slotShowTrackInfo()));

    m_pAutoDJAct = new QAction(tr("Add to Auto-DJ Queue (bottom)"), this);
    connect(m_pAutoDJAct, SIGNAL(triggered()), this, SLOT(slotSendToAutoDJ()));

    m_pAutoDJTopAct = new QAction(tr("Add to Auto-DJ Queue (top)"), this);
    connect(m_pAutoDJTopAct, SIGNAL(triggered()),
            this, SLOT(slotSendToAutoDJTop()));

    m_pReloadMetadataAct = new QAction(tr("Reload Track Metadata"), this);
<<<<<<< HEAD
    connect(m_pReloadMetadataAct, SIGNAL(triggered()),
            this, SLOT(slotReloadTrackMetadata()));

    m_pBpmLockAction = new QAction(tr("Lock BPM"), this);
    m_pBpmUnlockAction = new QAction(tr("Unlock BPM"), this);
    connect(m_pBpmLockAction, SIGNAL(triggered()),
            this, SLOT(slotLockBpm()));
    connect(m_pBpmUnlockAction, SIGNAL(triggered()),
            this, SLOT(slotUnlockBpm()));

    m_pClearBeatsAction = new QAction(tr("Clear BPM and Beatgrid"), this);
    connect(m_pClearBeatsAction, SIGNAL(triggered()),
            this, SLOT(slotClearBeats()));
=======
    connect(m_pReloadMetadataAct, SIGNAL(triggered()), this, SLOT(slotReloadTrackMetadata()));

    m_pResetPlayedAct = new QAction(tr("Reset Play Count"), this);
    connect(m_pResetPlayedAct, SIGNAL(triggered()), this, SLOT(slotResetPlayed()));
>>>>>>> d2235408
}

void WTrackTableView::slotMouseDoubleClicked(const QModelIndex &index) {
    if (!modelHasCapabilities(TrackModel::TRACKMODELCAPS_LOADTODECK)) {
        return;
    }

    TrackModel* trackModel = getTrackModel();
    TrackPointer pTrack;
    if (trackModel && (pTrack = trackModel->getTrack(index))) {
        emit(loadTrack(pTrack));
    }
}

void WTrackTableView::loadSelectionToGroup(QString group) {
    QModelIndexList indices = selectionModel()->selectedRows();
    if (indices.size() > 0) {
        // If the track load override is disabled, check to see if a track is
        // playing before trying to load it
        if ( !(m_pConfig->getValueString(ConfigKey("[Controls]","AllowTrackLoadToPlayingDeck")).toInt()) ) {
            bool groupPlaying = ControlObject::getControl(
                ConfigKey(group, "play"))->get() == 1.0f;

            if (groupPlaying)
                return;
        }

        QModelIndex index = indices.at(0);
        TrackModel* trackModel = getTrackModel();
        TrackPointer pTrack;
        if (trackModel &&
            (pTrack = trackModel->getTrack(index))) {
            emit(loadTrackToPlayer(pTrack, group));
        }
    }
}

void WTrackTableView::slotRemove()
{
    QModelIndexList indices = selectionModel()->selectedRows();
    if (indices.size() > 0)
    {
        TrackModel* trackModel = getTrackModel();
        if (trackModel) {
            trackModel->removeTracks(indices);
        }
    }
}

void WTrackTableView::slotShowTrackInfo() {
    QModelIndexList indices = selectionModel()->selectedRows();

    if (indices.size() > 0) {
        showTrackInfo(indices[0]);
    }
}

void WTrackTableView::slotNextTrackInfo() {
    QModelIndex nextRow = currentTrackInfoIndex.sibling(
        currentTrackInfoIndex.row()+1, currentTrackInfoIndex.column());
    if (nextRow.isValid())
        showTrackInfo(nextRow);
}

void WTrackTableView::slotPrevTrackInfo() {
    QModelIndex prevRow = currentTrackInfoIndex.sibling(
        currentTrackInfoIndex.row()-1, currentTrackInfoIndex.column());
    if (prevRow.isValid())
        showTrackInfo(prevRow);
}

void WTrackTableView::showTrackInfo(QModelIndex index) {
    TrackModel* trackModel = getTrackModel();

    if (!trackModel)
        return;

    TrackPointer pTrack = trackModel->getTrack(index);
    // NULL is fine.
    m_pTrackInfo->loadTrack(pTrack);
    currentTrackInfoIndex = index;
    m_pTrackInfo->show();
}

void WTrackTableView::contextMenuEvent(QContextMenuEvent* event) {
    QModelIndexList indices = selectionModel()->selectedRows();

    // Gray out some stuff if multiple songs were selected.
    bool oneSongSelected = indices.size() == 1;

    m_pMenu->clear();

    if (modelHasCapabilities(TrackModel::TRACKMODELCAPS_ADDTOAUTODJ)) {
        m_pMenu->addAction(m_pAutoDJAct);
        m_pMenu->addAction(m_pAutoDJTopAct);
        m_pMenu->addSeparator();
    }

    if (modelHasCapabilities(TrackModel::TRACKMODELCAPS_LOADTODECK)) {
        int iNumDecks = m_pNumDecks->get();
        if (iNumDecks > 0) {
            for (int i = 1; i <= iNumDecks; ++i) {
                QString deckGroup = QString("[Channel%1]").arg(i);
                bool deckPlaying = ControlObject::getControl(
                    ConfigKey(deckGroup, "play"))->get() == 1.0f;
                bool loadTrackIntoPlayingDeck = m_pConfig->getValueString(
                	ConfigKey("[Controls]","AllowTrackLoadToPlayingDeck")).toInt();
                bool deckEnabled = (!deckPlaying  || loadTrackIntoPlayingDeck)  && oneSongSelected;
                QAction* pAction = new QAction(tr("Load to Deck %1").arg(i), m_pMenu);
                pAction->setEnabled(deckEnabled);
                m_pMenu->addAction(pAction);
                m_deckMapper.setMapping(pAction, deckGroup);
                connect(pAction, SIGNAL(triggered()), &m_deckMapper, SLOT(map()));
            }
        }
    }

    if (modelHasCapabilities(TrackModel::TRACKMODELCAPS_LOADTOSAMPLER)) {
        int iNumSamplers = m_pNumSamplers->get();
        if (iNumSamplers > 0) {
            m_pSamplerMenu->clear();
            for (int i = 1; i <= iNumSamplers; ++i) {
                QString samplerGroup = QString("[Sampler%1]").arg(i);
                bool samplerPlaying = ControlObject::getControl(
                    ConfigKey(samplerGroup, "play"))->get() == 1.0f;
                bool samplerEnabled = !samplerPlaying && oneSongSelected;
                QAction* pAction = new QAction(tr("Sampler %1").arg(i), m_pSamplerMenu);
                pAction->setEnabled(samplerEnabled);
                m_pSamplerMenu->addAction(pAction);
                m_samplerMapper.setMapping(pAction, samplerGroup);
                connect(pAction, SIGNAL(triggered()), &m_samplerMapper, SLOT(map()));
            }
            m_pMenu->addMenu(m_pSamplerMenu);
        }
    }

    m_pMenu->addSeparator();

    if (modelHasCapabilities(TrackModel::TRACKMODELCAPS_ADDTOPLAYLIST)) {
        m_pPlaylistMenu->clear();
        PlaylistDAO& playlistDao = m_pTrackCollection->getPlaylistDAO();
        int numPlaylists = playlistDao.playlistCount();

        for (int i = 0; i < numPlaylists; ++i) {
            int iPlaylistId = playlistDao.getPlaylistId(i);

            if (!playlistDao.isHidden(iPlaylistId)) {

                QString playlistName = playlistDao.getPlaylistName(iPlaylistId);
                // No leak because making the menu the parent means they will be
                // auto-deleted
                QAction* pAction = new QAction(playlistName, m_pPlaylistMenu);
                bool locked = playlistDao.isPlaylistLocked(iPlaylistId);
                pAction->setEnabled(!locked);
                m_pPlaylistMenu->addAction(pAction);
                m_playlistMapper.setMapping(pAction, iPlaylistId);
                connect(pAction, SIGNAL(triggered()), &m_playlistMapper, SLOT(map()));
            }
        }

        m_pMenu->addMenu(m_pPlaylistMenu);
    }

    if (modelHasCapabilities(TrackModel::TRACKMODELCAPS_ADDTOCRATE)) {
        m_pCrateMenu->clear();
        CrateDAO& crateDao = m_pTrackCollection->getCrateDAO();
        int numCrates = crateDao.crateCount();
        for (int i = 0; i < numCrates; ++i) {
            int iCrateId = crateDao.getCrateId(i);
            // No leak because making the menu the parent means they will be
            // auto-deleted
            QAction* pAction = new QAction(crateDao.crateName(iCrateId), m_pCrateMenu);
            bool locked = crateDao.isCrateLocked(iCrateId);
            pAction->setEnabled(!locked);
            m_pCrateMenu->addAction(pAction);
            m_crateMapper.setMapping(pAction, iCrateId);
            connect(pAction, SIGNAL(triggered()), &m_crateMapper, SLOT(map()));
        }

        m_pMenu->addMenu(m_pCrateMenu);
    }

    m_pMenu->addSeparator();

    if (modelHasCapabilities(TrackModel::TRACKMODELCAPS_BPMLOCK)) {
        m_pMenu->addAction(m_pBpmLockAction);
        m_pMenu->addAction(m_pBpmUnlockAction);
    }

    if (modelHasCapabilities(TrackModel::TRACKMODELCAPS_CLEAR_BEATS)) {
        m_pMenu->addAction(m_pClearBeatsAction);
    }

    bool locked = modelHasCapabilities(TrackModel::TRACKMODELCAPS_LOCKED);
    m_pRemoveAct->setEnabled(!locked);
    m_pMenu->addSeparator();
    if (modelHasCapabilities(TrackModel::TRACKMODELCAPS_REMOVE)) {
        m_pMenu->addAction(m_pRemoveAct);
    }
    if (modelHasCapabilities(TrackModel::TRACKMODELCAPS_RELOADMETADATA)) {
        m_pMenu->addAction(m_pReloadMetadataAct);
    }
    if (modelHasCapabilities(TrackModel::TRACKMODELCAPS_RESETPLAYED)) {
        m_pMenu->addAction(m_pResetPlayedAct);
    }
    m_pMenu->addSeparator();
    m_pPropertiesAct->setEnabled(oneSongSelected);
    m_pMenu->addAction(m_pPropertiesAct);

    //Create the right-click menu
    m_pMenu->popup(event->globalPos());
}

void WTrackTableView::onSearch(const QString& text) {
    TrackModel* trackModel = getTrackModel();
    if (trackModel) {
        m_searchThread.enqueueSearch(trackModel, text);
    }
}

void WTrackTableView::onSearchStarting() {
    saveVScrollBarPos();
}

void WTrackTableView::onSearchCleared() {
    restoreVScrollBarPos();
    TrackModel* trackModel = getTrackModel();
    if (trackModel) {
        m_searchThread.enqueueSearch(trackModel, "");
    }
}

void WTrackTableView::onShow() {
}

void WTrackTableView::mouseMoveEvent(QMouseEvent* pEvent) {
   Q_UNUSED(pEvent);
   TrackModel* trackModel = getTrackModel();
    if (!trackModel)
        return;

    // Iterate over selected rows and append each item's location url to a list
    QList<QUrl> locationUrls;
    QModelIndexList indices = selectionModel()->selectedRows();
    foreach (QModelIndex index, indices) {
        if (!index.isValid()) {
            continue;
        }
        QUrl url = QUrl::fromLocalFile(trackModel->getTrackLocation(index));
        if (!url.isValid()) {
            qDebug() << this << "ERROR: invalid url" << url;
            continue;
        }
        locationUrls.append(url);
    }

    if (locationUrls.empty()) {
        return;
    }

    QMimeData* mimeData = new QMimeData();
    mimeData->setUrls(locationUrls);

    QDrag* drag = new QDrag(this);
    drag->setMimeData(mimeData);
    drag->setPixmap(QPixmap(":images/library/ic_library_drag_and_drop.png"));
    drag->exec(Qt::CopyAction);
}


/** Drag enter event, happens when a dragged item hovers over the track table view*/
void WTrackTableView::dragEnterEvent(QDragEnterEvent * event)
{
    //qDebug() << "dragEnterEvent" << event->mimeData()->formats();
    if (event->mimeData()->hasUrls())
    {
        if (event->source() == this) {
            if (modelHasCapabilities(TrackModel::TRACKMODELCAPS_REORDER)) {
                event->acceptProposedAction();
            } else {
                event->ignore();
            }
        } else {
            QList<QUrl> urls(event->mimeData()->urls());
            bool anyAccepted = false;
            foreach (QUrl url, urls) {
                QFileInfo file(url.toLocalFile());
                if (SoundSourceProxy::isFilenameSupported(file.fileName()))
                    anyAccepted = true;
            }
            if (anyAccepted) {
                event->acceptProposedAction();
            } else {
                event->ignore();
            }
        }
    } else {
        event->ignore();
    }
}

/** Drag move event, happens when a dragged item hovers over the track table view...
 *  Why we need this is a little vague, but without it, drag-and-drop just doesn't work.
 *  -- Albert June 8/08
 */
void WTrackTableView::dragMoveEvent(QDragMoveEvent * event) {
    // Needed to allow auto-scrolling
    WLibraryTableView::dragMoveEvent(event);

    //qDebug() << "dragMoveEvent" << event->mimeData()->formats();
    if (event->mimeData()->hasUrls())
    {
        if (event->source() == this) {
            if (modelHasCapabilities(TrackModel::TRACKMODELCAPS_REORDER)) {
                event->acceptProposedAction();
            } else {
                event->ignore();
            }
        } else {
            event->acceptProposedAction();
        }
    } else {
        event->ignore();
    }
}

/** Drag-and-drop "drop" event. Occurs when something is dropped onto the track table view */
void WTrackTableView::dropEvent(QDropEvent * event)
{
    if (event->mimeData()->hasUrls()) {
        QList<QUrl> urls(event->mimeData()->urls());
        QUrl url;
        QModelIndex selectedIndex; //Index of a selected track (iterator)

        //TODO: Filter out invalid URLs (eg. files that aren't supported audio filetypes, etc.)

        //Save the vertical scrollbar position. Adding new tracks and moving tracks in
        //the SQL data models causes a select() (ie. generation of a new result set),
        //which causes view to reset itself. A view reset causes the widget to scroll back
        //up to the top, which is confusing when you're dragging and dropping. :)
        saveVScrollBarPos();

        //The model index where the track or tracks are destined to go. :)
        //(the "drop" position in a drag-and-drop)
        QModelIndex destIndex = indexAt(event->pos());


        //qDebug() << "destIndex.row() is" << destIndex.row();

        //Drag and drop within this widget (track reordering)
        if (event->source() == this)
        {
            //For an invalid destination (eg. dropping a track beyond
            //the end of the playlist), place the track(s) at the end
            //of the playlist.
            if (destIndex.row() == -1) {
                int destRow = model()->rowCount() - 1;
                destIndex = model()->index(destRow, 0);
            }
            //Note the above code hides an ambiguous case when a
            //playlist is empty. For that reason, we can't factor that
            //code out to be common for both internal reordering
            //and external drag-and-drop. With internal reordering,
            //you can't have an empty playlist. :)

            //qDebug() << "track reordering" << __FILE__ << __LINE__;

            //Save a list of row (just plain ints) so we don't get screwed over
            //when the QModelIndexes all become invalid (eg. after moveTrack()
            //or addTrack())
            QModelIndexList indices = selectionModel()->selectedRows();

            QList<int> selectedRows;
            QModelIndex idx;
            foreach (idx, indices)
            {
                selectedRows.append(idx.row());
            }


            /** Note: The biggest subtlety in the way I've done this track reordering code
                is that as soon as we've moved ANY track, all of our QModelIndexes probably
                get screwed up. The starting point for the logic below is to say screw it to
                the QModelIndexes, and just keep a list of row numbers to work from. That
                ends up making the logic simpler and the behaviour totally predictable,
                which lets us do nice things like "restore" the selection model.
            */

            if (modelHasCapabilities(TrackModel::TRACKMODELCAPS_REORDER)) {
                TrackModel* trackModel = getTrackModel();

                //The model indices are sorted so that we remove the tracks from the table
                //in ascending order. This is necessary because if track A is above track B in
                //the table, and you remove track A, the model index for track B will change.
                //Sorting the indices first means we don't have to worry about this.
                //qSort(m_selectedIndices);
                //qSort(m_selectedIndices.begin(), m_selectedIndices.end(), qGreater<QModelIndex>());
                qSort(selectedRows);
                int maxRow = 0;
                int minRow = 0;
                if (!selectedRows.isEmpty()) {
                    maxRow = selectedRows.last();
                    minRow = selectedRows.first();
                }
                int selectedRowCount = selectedRows.count();
                int firstRowToSelect = destIndex.row();

                //If you drag a contiguous selection of multiple tracks and drop
                //them somewhere inside that same selection, do nothing.
                if (destIndex.row() >= minRow && destIndex.row() <= maxRow)
                    return;

                //If we're moving the tracks _up_, then reverse the order of the row selection
                //to make the algorithm below work without added complexity.
                if (destIndex.row() < minRow) {
                    qSort(selectedRows.begin(), selectedRows.end(), qGreater<int>());
                }

                if (destIndex.row() > maxRow)
                {
                    //Shuffle the row we're going to start making a new selection at:
                    firstRowToSelect = firstRowToSelect - selectedRowCount + 1;
                }

                //For each row that needs to be moved...
                while (!selectedRows.isEmpty())
                {
                    int movedRow = selectedRows.takeFirst(); //Remember it's row index
                    //Move it
                    trackModel->moveTrack(model()->index(movedRow, 0), destIndex);

                    //Shuffle the row indices for rows that got bumped up
                    //into the void we left, or down because of the new spot
                    //we're taking.
                    for (int i = 0; i < selectedRows.count(); i++)
                    {
                        if ((selectedRows[i] > movedRow) &&
                            (destIndex.row() > selectedRows[i])) {
                            selectedRows[i] = selectedRows[i] - 1;
                        }
                        else if ((selectedRows[i] < movedRow) &&
                                 (destIndex.row() < selectedRows[i])) {
                            selectedRows[i] = selectedRows[i] + 1;
                        }
                    }
                }

                //Highlight the moved rows again (restoring the selection)
                //QModelIndex newSelectedIndex = destIndex;
                for (int i = 0; i < selectedRowCount; i++)
                {
                    this->selectionModel()->select(model()->index(firstRowToSelect + i, 0),
                                                   QItemSelectionModel::Select | QItemSelectionModel::Rows);
                }

            }
        }
        else
        {
            //Reset the selected tracks (if you had any tracks highlighted, it
            //clears them)
            this->selectionModel()->clear();

            //Drag-and-drop from an external application
            //eg. dragging a track from Windows Explorer onto the track table.
            TrackModel* trackModel = getTrackModel();
            if (trackModel) {
                int numNewRows = urls.count(); //XXX: Crappy, assumes all URLs are valid songs.
                                               //     Should filter out invalid URLs at the start of this function.

                int selectionStartRow = destIndex.row();  //Have to do this here because the index is invalid after addTrack

                //Make a new selection starting from where the first track was dropped, and select
                //all the dropped tracks

                //If the track was dropped into an empty playlist, start at row 0 not -1 :)
                if ((destIndex.row() == -1) && (model()->rowCount() == 0))
                {
                    selectionStartRow = 0;
                }
                //If the track was dropped beyond the end of a playlist, then we need
                //to fudge the destination a bit...
                else if ((destIndex.row() == -1) && (model()->rowCount() > 0))
                {
                    //qDebug() << "Beyond end of playlist";
                    //qDebug() << "rowcount is:" << model()->rowCount();
                    selectionStartRow = model()->rowCount();
                }

                //Add all the dropped URLs/tracks to the track model (playlist/crate)
                foreach (url, urls)
                {
                    QFileInfo file(url.toLocalFile());
                    if (!trackModel->addTrack(destIndex, file.absoluteFilePath()))
                        numNewRows--; //# of rows to select must be decremented if we skipped some tracks
                }

                //Create the selection, but only if the track model supports reordering.
                //(eg. crates don't support reordering/indexes)
                if (modelHasCapabilities(TrackModel::TRACKMODELCAPS_REORDER)) {
                    for (int i = selectionStartRow; i < selectionStartRow + numNewRows; i++)
                    {
                        this->selectionModel()->select(model()->index(i, 0), QItemSelectionModel::Select |
                                                    QItemSelectionModel::Rows);
                    }
                }
            }
        }

        event->acceptProposedAction();

        restoreVScrollBarPos();

    } else {
        event->ignore();
    }
}

TrackModel* WTrackTableView::getTrackModel() {
    TrackModel* trackModel = dynamic_cast<TrackModel*>(model());
    return trackModel;
}

bool WTrackTableView::modelHasCapabilities(TrackModel::CapabilitiesFlags capabilities) {
    TrackModel* trackModel = getTrackModel();
    return trackModel &&
            (trackModel->getCapabilities() & capabilities) == capabilities;
}

void WTrackTableView::keyPressEvent(QKeyEvent* event) {
    if (event->key() == Qt::Key_Return) {
        // It is not a good idea if 'key_return'
        // causes a track to load since we allow in-line editing
        // of table items in general
        return;
    } else if (event->key() == Qt::Key_BracketLeft) {
        loadSelectionToGroup("[Channel1]");
    } else if (event->key() == Qt::Key_BracketRight) {
        loadSelectionToGroup("[Channel2]");
    } else {
        QTableView::keyPressEvent(event);
    }
}

void WTrackTableView::loadSelectedTrack() {
    QModelIndexList indexes = selectionModel()->selectedRows();
    if (indexes.size() > 0) {
        slotMouseDoubleClicked(indexes.at(0));
    }
}

void WTrackTableView::loadSelectedTrackToGroup(QString group) {
    loadSelectionToGroup(group);
}

void WTrackTableView::slotSendToAutoDJ() {
    // append to auto DJ
    sendToAutoDJ(false);  // bTop = false
}

void WTrackTableView::slotSendToAutoDJTop() {
    sendToAutoDJ(true);  // bTop = true
}

void WTrackTableView::sendToAutoDJ(bool bTop) {
    if (!modelHasCapabilities(TrackModel::TRACKMODELCAPS_ADDTOAUTODJ)) {
        return;
    }

    PlaylistDAO& playlistDao = m_pTrackCollection->getPlaylistDAO();
    int iAutoDJPlaylistId = playlistDao.getPlaylistIdFromName(AUTODJ_TABLE);

    if (iAutoDJPlaylistId == -1)
        return;

    QModelIndexList indices = selectionModel()->selectedRows();

    TrackModel* trackModel = getTrackModel();
    foreach (QModelIndex index, indices) {
        TrackPointer pTrack;
        if (trackModel &&
            (pTrack = trackModel->getTrack(index))) {
            int iTrackId = pTrack->getId();
            if (iTrackId != -1) {
                if (bTop) {
                    // Load track to position two because position one is
                    // already loaded to the player
                    playlistDao.insertTrackIntoPlaylist(iTrackId,
                                                        iAutoDJPlaylistId, 2);
                } else {
                    playlistDao.appendTrackToPlaylist(
                        iTrackId, iAutoDJPlaylistId);
                }
            }
        }
    }
}

void WTrackTableView::slotReloadTrackMetadata() {
    if (!modelHasCapabilities(TrackModel::TRACKMODELCAPS_RELOADMETADATA)) {
        return;
    }

    if (QMessageBox::warning(
        NULL, tr("Reload Track Metadata"),
        tr("Reloading track metadata on a loaded track may cause abrupt volume changes. Are you sure?"),
        QMessageBox::Yes | QMessageBox::No,
        QMessageBox::No) == QMessageBox::No) {
        return;
    }

    QModelIndexList indices = selectionModel()->selectedRows();

    TrackModel* trackModel = getTrackModel();

    if (trackModel == NULL) {
        return;
    }

    foreach (QModelIndex index, indices) {
        TrackPointer pTrack = trackModel->getTrack(index);
        if (pTrack) {
            pTrack->parse();
        }
    }
}

//slot for reset played count, sets count to 0 of one or more tracks
void WTrackTableView::slotResetPlayed() {
    QModelIndexList indices = selectionModel()->selectedRows();
    TrackModel* trackModel = getTrackModel();

    if (trackModel == NULL) {
        return;
    }

    foreach (QModelIndex index, indices) {
        TrackPointer pTrack = trackModel->getTrack(index);
        if (pTrack) {
            pTrack->setTimesPlayed(0);
        }
    }
}

void WTrackTableView::addSelectionToPlaylist(int iPlaylistId) {
    PlaylistDAO& playlistDao = m_pTrackCollection->getPlaylistDAO();
    TrackModel* trackModel = getTrackModel();

    QModelIndexList indices = selectionModel()->selectedRows();

    foreach (QModelIndex index, indices) {
        TrackPointer pTrack;
        if (trackModel &&
            (pTrack = trackModel->getTrack(index))) {
            int iTrackId = pTrack->getId();
            if (iTrackId != -1) {
                playlistDao.appendTrackToPlaylist(iTrackId, iPlaylistId);
            }
        }
    }
}

void WTrackTableView::addSelectionToCrate(int iCrateId) {
    CrateDAO& crateDao = m_pTrackCollection->getCrateDAO();
    TrackModel* trackModel = getTrackModel();

    QModelIndexList indices = selectionModel()->selectedRows();
    foreach (QModelIndex index, indices) {
        TrackPointer pTrack;
        if (trackModel &&
            (pTrack = trackModel->getTrack(index))) {
            int iTrackId = pTrack->getId();
            if (iTrackId != -1) {
                crateDao.addTrackToCrate(iTrackId, iCrateId);
            }
        }
    }
}

void WTrackTableView::doSortByColumn(int headerSection) {
    TrackModel* trackModel = getTrackModel();
    QAbstractItemModel* itemModel = model();

    if (trackModel == NULL || itemModel == NULL)
        return;

    // Save the selection
    QModelIndexList selection = selectionModel()->selectedRows();
    QSet<int> trackIds;
    foreach (QModelIndex index, selection) {
        int trackId = trackModel->getTrackId(index);
        trackIds.insert(trackId);
    }

    sortByColumn(headerSection);

    QItemSelectionModel* currentSelection = selectionModel();

    // Find a visible column
    int visibleColumn = 0;
    while (isColumnHidden(visibleColumn) && visibleColumn < itemModel->columnCount()) {
        visibleColumn++;
    }

    currentSelection->reset(); // remove current selection

    QMap<int,int> selectedRows;
    foreach (int trackId, trackIds) {

        // TODO(rryan) slowly fixing the issues with BaseSqlTableModel. This
        // code is broken for playlists because it assumes each trackid is in
        // the table once. This will erroneously select all instances of the
        // track for playlists, but it works fine for every other view. The way
        // to fix this that we should do is to delegate the selection saving to
        // the TrackModel. This will allow the playlist table model to use the
        // table index as the unique id instead of this code stupidly using
        // trackid.
        QLinkedList<int> rows = trackModel->getTrackRows(trackId);
        foreach (int row, rows) {
            // Restore sort order by rows, so the following commands will act as expected
            selectedRows.insert(row,0);
        }
    }

    QModelIndex first;
    QMapIterator<int,int> i(selectedRows);
    while (i.hasNext()) {
        i.next();
        QModelIndex tl = itemModel->index(i.key(), visibleColumn);
        currentSelection->select(tl, QItemSelectionModel::Rows | QItemSelectionModel::Select);

        if (!first.isValid()) {
            first = tl;
        }
    }

    if (first.isValid()) {
        scrollTo(first, QAbstractItemView::EnsureVisible);
        //scrollTo(first, QAbstractItemView::PositionAtCenter);
    }
}

void WTrackTableView::slotLockBpm() {
    lockBpm(true);
}

void WTrackTableView::slotUnlockBpm() {
    lockBpm(false);
}

void WTrackTableView::lockBpm(bool lock) {
    TrackModel* trackModel = getTrackModel();
    if (trackModel == NULL) {
        return;
    }

    QModelIndexList selectedTrackIndices = selectionModel()->selectedRows();
    // TODO: This should be done in a thread for large selections
    for (int i = 0; i < selectedTrackIndices.size(); ++i) {
        QModelIndex index = selectedTrackIndices.at(i);
        TrackPointer track = trackModel->getTrack(index);
        track->setBpmLock(lock);
    }
}

void WTrackTableView::slotClearBeats() {
    TrackModel* trackModel = getTrackModel();
    if (trackModel == NULL) {
        return;
    }

    QModelIndexList selectedTrackIndices = selectionModel()->selectedRows();
    // TODO: This should be done in a thread for large selections
    for (int i = 0; i < selectedTrackIndices.size(); ++i) {
        QModelIndex index = selectedTrackIndices.at(i);
        TrackPointer track = trackModel->getTrack(index);
        track->setBeats(BeatsPointer());
    }
}<|MERGE_RESOLUTION|>--- conflicted
+++ resolved
@@ -269,9 +269,12 @@
             this, SLOT(slotSendToAutoDJTop()));
 
     m_pReloadMetadataAct = new QAction(tr("Reload Track Metadata"), this);
-<<<<<<< HEAD
     connect(m_pReloadMetadataAct, SIGNAL(triggered()),
             this, SLOT(slotReloadTrackMetadata()));
+
+    m_pResetPlayedAct = new QAction(tr("Reset Play Count"), this);
+    connect(m_pResetPlayedAct, SIGNAL(triggered()),
+            this, SLOT(slotResetPlayed()));
 
     m_pBpmLockAction = new QAction(tr("Lock BPM"), this);
     m_pBpmUnlockAction = new QAction(tr("Unlock BPM"), this);
@@ -283,12 +286,6 @@
     m_pClearBeatsAction = new QAction(tr("Clear BPM and Beatgrid"), this);
     connect(m_pClearBeatsAction, SIGNAL(triggered()),
             this, SLOT(slotClearBeats()));
-=======
-    connect(m_pReloadMetadataAct, SIGNAL(triggered()), this, SLOT(slotReloadTrackMetadata()));
-
-    m_pResetPlayedAct = new QAction(tr("Reset Play Count"), this);
-    connect(m_pResetPlayedAct, SIGNAL(triggered()), this, SLOT(slotResetPlayed()));
->>>>>>> d2235408
 }
 
 void WTrackTableView::slotMouseDoubleClicked(const QModelIndex &index) {
