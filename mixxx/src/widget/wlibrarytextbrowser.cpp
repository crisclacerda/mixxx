--- conflicted
+++ resolved
@@ -8,59 +8,4 @@
 }
 
 WLibraryTextBrowser::~WLibraryTextBrowser() {
-<<<<<<< HEAD
-
-}
-
-void WLibraryTextBrowser::setup(QDomNode node) {
-    QPalette pal = palette();
-    if (!WWidget::selectNode(node, "BgColor").isNull()) {
-        QString bgColor = WWidget::selectNodeQString(node, "BgColor");
-        QColor bg;
-        bg.setNamedColor(bgColor);
-        bg = WSkinColor::getCorrectColor(bg);
-        pal.setColor(QPalette::Base, bg);
-    }
-    if (!WWidget::selectNode(node, "FgColor").isNull()) {
-        QString fgColor = WWidget::selectNodeQString(node, "FgColor");
-        QColor fg;
-        fg.setNamedColor(fgColor);
-        fg = WSkinColor::getCorrectColor(fg);
-        pal.setColor(QPalette::Text, fg);
-    }
-    setPalette(pal);
-}
-
-void WLibraryTextBrowser::onSearch(const QString& text) {
-
-}
-
-void WLibraryTextBrowser::onSearchStarting() {
-
-}
-
-void WLibraryTextBrowser::onSearchCleared() {
-
-}
-
-void WLibraryTextBrowser::onShow() {
-
-}
-
-void WLibraryTextBrowser::onHide() {
-
-}
-
-void WLibraryTextBrowser::loadSelectedTrack() {
-    // Not applicable to text views
-}
-
-void WLibraryTextBrowser::loadSelectedTrackToGroup(QString group) {
-    // Not applicable to text views
-}
-
-void WLibraryTextBrowser::moveSelection(int delta) {
-    // Not applicable to text views
-=======
->>>>>>> e223d027
 }