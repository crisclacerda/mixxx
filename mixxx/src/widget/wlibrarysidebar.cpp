#include <QtCore>
#include <QtGui>

#include "library/sidebarmodel.h"
#include "widget/wlibrarysidebar.h"

const int expand_time = 250;

WLibrarySidebar::WLibrarySidebar(QWidget* parent) : QTreeView(parent) {
    m_sLibraryPrefix = "";
    //Set some properties
    setHeaderHidden(true);
    setSelectionMode(QAbstractItemView::SingleSelection);
    //Drag and drop setup
    setDragEnabled(false);
    setDragDropMode(QAbstractItemView::DragDrop);
    setDropIndicatorShown(true);
    setAcceptDrops(true);
    setAutoScroll(true);
    setIndentation(10);
    header()->setStretchLastSection(true);
}

WLibrarySidebar::~WLibrarySidebar() {
}

void WLibrarySidebar::setLibraryPrefix(QString prefix)
{
    m_sLibraryPrefix = prefix;
}

void WLibrarySidebar::contextMenuEvent(QContextMenuEvent *event)
{
    //if (event->state() & Qt::RightButton) { //Dis shiz don werk on windowze
    QModelIndex clickedItem = indexAt(event->pos());
    emit(rightClicked(event->globalPos(), clickedItem));
    //}
}

/** Drag enter event, happens when a dragged item enters the track sources view*/
void WLibrarySidebar::dragEnterEvent(QDragEnterEvent * event)
{
    qDebug() << "WLibrarySidebar::dragEnterEvent" << event->mimeData()->formats();
    if (event->mimeData()->hasUrls()) {
        event->acceptProposedAction();
    }
    //QTreeView::dragEnterEvent(event);
}

/** Drag move event, happens when a dragged item hovers over the track sources view...
 */
void WLibrarySidebar::dragMoveEvent(QDragMoveEvent * event)
{
    //qDebug() << "dragMoveEvent" << event->mimeData()->formats();
    // Start a timer to auto-expand sections the user hovers on.
    QPoint pos = event->pos();
    QModelIndex index = indexAt(pos);
    if (m_hoverIndex != index) {
        m_expandTimer.stop();
        m_hoverIndex = index;
        m_expandTimer.start(expand_time, this);
    }
    // This has to be here instead of after, otherwise all drags will be
    // rejected -- rryan 3/2011
    QTreeView::dragMoveEvent(event);
    if (event->mimeData()->hasUrls()) {
        QList<QUrl> urls(event->mimeData()->urls());
        //Drag and drop within this widget
        if (event->source() == this && event->possibleActions() & Qt::MoveAction) {
            //Do nothing.
             event->ignore();
        } else {
            SidebarModel* sidebarModel = dynamic_cast<SidebarModel*>(model());
            bool accepted = true;
            if (sidebarModel) {
<<<<<<< HEAD
                foreach (url, urls)
                {
                    if (!url.toLocalFile().startsWith("/"))
                    {
                        url = QUrl::fromLocalFile(m_sLibraryPrefix + "/" + url.toLocalFile());
                    }
=======
                foreach (QUrl url, urls) {
>>>>>>> e7b69a51
                    QModelIndex destIndex = this->indexAt(event->pos());
                    if (!sidebarModel->dragMoveAccept(destIndex, url)) {
                        //We only need one URL to be invalid for us
                        //to reject the whole drag...
                        //(eg. you may have tried to drag two MP3's and an EXE)
                        accepted = false;
                        break;
                    }
                }
            }
            if (accepted)
                event->acceptProposedAction();
            else
                event->ignore();
        }
    } else
        event->ignore();
}

void WLibrarySidebar::timerEvent(QTimerEvent *event) {
    if (event->timerId() == m_expandTimer.timerId()) {
        QPoint pos = viewport()->mapFromGlobal(QCursor::pos());
        if (viewport()->rect().contains(pos)) {
            QModelIndex index = indexAt(pos);
            if (m_hoverIndex == index) {
                setExpanded(index, !isExpanded(index));
            }
        }
        m_expandTimer.stop();
        return;
    }
    QTreeView::timerEvent(event);
}

// Drag-and-drop "drop" event. Occurs when something is dropped onto the track sources view
void WLibrarySidebar::dropEvent(QDropEvent * event) {
    if (event->mimeData()->hasUrls()) {
        QList<QUrl> urls(event->mimeData()->urls());
        //Drag and drop within this widget
        if (event->source() == this && event->possibleActions() & Qt::MoveAction) {
            event->ignore();
        } else {
            //Reset the selected items (if you had anything highlighted, it clears it)
            //this->selectionModel()->clear();
            //Drag-and-drop from an external application or the track table widget
            //eg. dragging a track from Windows Explorer onto the sidebar
            SidebarModel* sidebarModel = dynamic_cast<SidebarModel*>(model());
            if (sidebarModel) {
<<<<<<< HEAD
                foreach (url, urls)
                {
                    if (!url.toLocalFile().startsWith("/"))
                    {
                        url = QUrl::fromLocalFile(m_sLibraryPrefix + "/" + url.toLocalFile());
                    }
                    //qDebug() << "dropEvent" << url;
                    QModelIndex destIndex = indexAt(event->pos());
                    if (sidebarModel->dropAccept(destIndex, url))
                    {
                        accepted = true;

                    }
=======
                QModelIndex destIndex = indexAt(event->pos());
                if (sidebarModel->dropAccept(destIndex, urls)) {
                    event->acceptProposedAction();
                } else {
                    event->ignore();
>>>>>>> e7b69a51
                }
            }
        }
        //emit(trackDropped(name));
        //repaintEverything();
    } else {
        event->ignore();
    }
}

void WLibrarySidebar::keyPressEvent(QKeyEvent* event)
{
    if (event->key() == Qt::Key_Return)
    {
        QModelIndexList selectedIndices = this->selectionModel()->selectedRows();
        if (selectedIndices.size() > 0) {
            QModelIndex index = selectedIndices.at(0);
            emit(pressed(index));
            //Expand or collapse the item as necessary.
            setExpanded(index, !isExpanded(index));
        }
    }
    else if (event->key() == Qt::Key_Down || event->key() == Qt::Key_Up)
    {
        //Let the tree view move up and down for us...
        QTreeView::keyPressEvent(event);
        //But force the index to be activated/clicked after the selection
        //changes. (Saves you from having to push "enter" after changing the selection.)
        QModelIndexList selectedIndices = this->selectionModel()->selectedRows();
        //Note: have to get the selected indices _after_ QTreeView::keyPressEvent()
        if (selectedIndices.size() > 0) {
            QModelIndex index = selectedIndices.at(0);
            emit(pressed(index));
        }
    }
    else
        QTreeView::keyPressEvent(event);
}

void WLibrarySidebar::selectIndex(const QModelIndex& index) {
    QItemSelectionModel* pModel = new QItemSelectionModel(model());
    pModel->select(index, QItemSelectionModel::Select);
    setSelectionModel(pModel);

    if (index.parent().isValid()) {
        expand(index.parent());
    }
    scrollTo(index);
}<|MERGE_RESOLUTION|>--- conflicted
+++ resolved
@@ -73,16 +73,12 @@
             SidebarModel* sidebarModel = dynamic_cast<SidebarModel*>(model());
             bool accepted = true;
             if (sidebarModel) {
-<<<<<<< HEAD
-                foreach (url, urls)
+                foreach (QUrl url, urls)
                 {
                     if (!url.toLocalFile().startsWith("/"))
                     {
                         url = QUrl::fromLocalFile(m_sLibraryPrefix + "/" + url.toLocalFile());
                     }
-=======
-                foreach (QUrl url, urls) {
->>>>>>> e7b69a51
                     QModelIndex destIndex = this->indexAt(event->pos());
                     if (!sidebarModel->dragMoveAccept(destIndex, url)) {
                         //We only need one URL to be invalid for us
@@ -131,27 +127,22 @@
             //eg. dragging a track from Windows Explorer onto the sidebar
             SidebarModel* sidebarModel = dynamic_cast<SidebarModel*>(model());
             if (sidebarModel) {
-<<<<<<< HEAD
-                foreach (url, urls)
+                QList<QUrl> absolute_urls;
+                foreach (QUrl url, urls)
                 {
+                    // OWEN EDIT: remap relative-path urls to absolute
                     if (!url.toLocalFile().startsWith("/"))
                     {
                         url = QUrl::fromLocalFile(m_sLibraryPrefix + "/" + url.toLocalFile());
                     }
-                    //qDebug() << "dropEvent" << url;
-                    QModelIndex destIndex = indexAt(event->pos());
-                    if (sidebarModel->dropAccept(destIndex, url))
-                    {
-                        accepted = true;
-
-                    }
-=======
+                    absolute_urls.append(url);
+                }
+                
                 QModelIndex destIndex = indexAt(event->pos());
-                if (sidebarModel->dropAccept(destIndex, urls)) {
+                if (sidebarModel->dropAccept(destIndex, absolute_urls)) {
                     event->acceptProposedAction();
                 } else {
                     event->ignore();
->>>>>>> e7b69a51
                 }
             }
         }
