/***************************************************************************
                          soundsourcesndfile.cpp  -  description
                             -------------------
    copyright            : (C) 2002 by Tue and Ken Haste Andersen
    email                :
***************************************************************************/

/***************************************************************************
*                                                                         *
*   This program is free software; you can redistribute it and/or modify  *
*   it under the terms of the GNU General Public License as published by  *
*   the Free Software Foundation; either version 2 of the License, or     *
*   (at your option) any later version.                                   *
*                                                                         *
***************************************************************************/

#include "trackinfoobject.h"
#include "soundsourcesndfile.h"
#include <qstring.h>
#include <QtDebug>
//Added by qt3to4:
#include <Q3ValueList>
/*
   Class for reading files using libsndfile
 */
SoundSourceSndFile::SoundSourceSndFile(QString qFilename) : SoundSource(qFilename)
{
    info = new SF_INFO;
    info->format = 0;   // Must be set to 0 per the API for reading (non-RAW files)
    filelength = 0;
}

SoundSourceSndFile::~SoundSourceSndFile()
{
    if (filelength > 0)
        sf_close(fh);
    delete info;
}

QList<QString> SoundSourceSndFile::supportedFileExtensions()
{
    QList<QString> list;
    list.push_back("aiff");
    list.push_back("aif");
    list.push_back("wav");
    list.push_back("flac");
    return list;
}

int SoundSourceSndFile::open()
{
    QByteArray qbaFilename = m_qFilename.toUtf8();
    fh = sf_open( qbaFilename.data(), SFM_READ, info );
<<<<<<< HEAD
    if (fh == 0 || !sf_format_check(info))
    {
        qDebug() << "libsndfile: Error opening file" << m_qFilename;
        return ERR;
=======
    if (fh == NULL) {   // sf_format_check is only for writes                      
        qWarning() << "libsndfile: Error opening file" << qFilename << sf_strerror(fh);
        return;                                                                        
    }                                                                                  
    
    if (sf_error(fh)>0) {                                                              
        qWarning() << "libsndfile: Error opening file" << qFilename << sf_strerror(fh);
        return;
>>>>>>> 851f9240
    }

    channels = info->channels;

    filelength = channels*info->frames; // File length with two interleaved channels
    m_iSampleRate =  info->samplerate;

    return OK;
}

long SoundSourceSndFile::seek(long filepos)
{
    unsigned long filepos2 = (unsigned long)filepos;
    if (filelength>0)
    {
        filepos2 = math_min(filepos2,filelength);
        sf_seek(fh, (sf_count_t)filepos2/2, SEEK_SET);
        //Note that we don't error check sf_seek because it reports
        //benign errors under normal usage (ie. we sometimes seek past the end
        //of a song, and it will stop us.)
        return filepos2;
    }
    return 0;
}

/*
   read <size> samples into <destination>, and return the number of
   samples actually read. A sample is a single float representing a
   sample on one channel of the audio. In the case of a monaural file
   then size/2 samples are read from the mono file, and they are
   doubled into stereo.
 */
unsigned SoundSourceSndFile::read(unsigned long size, const SAMPLE * destination)
{
    SAMPLE * dest = (SAMPLE *)destination;
    if (filelength > 0)
    {
        if (channels==2)
        {
            unsigned long no = sf_read_short(fh, dest, size);

            // rryan 2/2009 This code used to lie and say we read
            // 'size' samples no matter what. I left this array
            // zeroing code here in case the Reader doesn't check
            // against this.
            for (unsigned long i=no; i<size; ++i)
                dest[i] = 0;

            return no;
        }
        else if(channels==1)
        {
            // We are not dealing with a stereo file. Read fewer
            // samples than requested and double them because we
            // pretend to every reader that all files are in stereo.
            int readNo = sf_read_short(fh, dest, size/2);

            // readNo*2 is strictly less than available buffer space

            // rryan 2/2009
            // Mini-proof of the below:
            // size = 20, destination is a 20 element array 0-19
            // readNo = 10 (or less, but 10 in this case)
            // i = 10-1 = 9, so dest[9*2] and dest[9*2+1],
            // so the first iteration touches the very ends of destination
            // on the last iteration, dest[0] and dest[1] are assigned to dest[0]
            
            for(int i=(readNo-1); i>=0; i--) {
                dest[i*2]     = dest[i];
                dest[(i*2)+1] = dest[i];
            }

            // We doubled the readNo bytes we read into stereo.
            return readNo * 2;
        } else {
            // We do not support music with more than 2 channels.
            return 0;
        }
    }

    // The file has errors or is not open. Tell the truth and return 0.
    return 0;
}

int SoundSourceSndFile::parseHeader()
{
<<<<<<< HEAD
    QString location = this->getFilename();
=======
    SF_INFO info;
    info.format = 0;   // Must be set to 0 per the API for reading (non-RAW files)
    QString location = Track->getLocation();
>>>>>>> 851f9240
    QByteArray qbaLocation = location.toUtf8();
    SNDFILE * fh = sf_open(qbaLocation.data() ,SFM_READ, info);
    //const char* err = sf_strerror(0);
<<<<<<< HEAD
    if (fh == 0 || !sf_format_check(info))	{ //both are necessary for a valid file
        qDebug() << "sndfile::parseHeader : libsndfile: ERR opening file.";
		if (fh)
			sf_close(fh);	//could be a valid handle but invalid sf_format
=======
    if (fh == NULL) {   // sf_format_check is only for writes                          
        qDebug() << "sndfile::ParseHeader: libsndfile error:" << sf_strerror(fh);     
        return ERR;                                                                    
    }                                                                                  
    
    if (sf_error(fh)>0) {                                                              
        qDebug() << "sndfile::ParseHeader: libsndfile error:" << sf_strerror(fh);
        if (fh) sf_close(fh);
>>>>>>> 851f9240
        return ERR;
    }

    this->setType(location.section(".",-1).toLower());
    this->setBitrate((int)(info->samplerate*32./1000.));
    this->setDuration(info->frames/info->samplerate);
    this->setSampleRate(info->samplerate);
    this->setChannels(info->channels);

    const char *string;
    string = sf_get_string(fh, SF_STR_ARTIST);
//    qDebug() << location << "SF_STR_ARTIST" << string;
    if(string && strlen(string))
        this->setArtist(string);
    string = sf_get_string(fh, SF_STR_TITLE);
    if(string && strlen(string))
        this->setTitle(string);
//    qDebug() << location << "SF_STR_TITLE" << string;
    string = sf_get_string(fh, SF_STR_DATE);
    if (string && strlen(string))
        this->setYear(string);

    if (fh)
        sf_close(fh);
    
<<<<<<< HEAD
=======
    sf_close( fh );
    Track->setHeaderParsed(true);
>>>>>>> 851f9240
    return OK;
}

/*
   Return the length of the file in samples.
 */
inline long unsigned SoundSourceSndFile::length()
{
    return filelength;
}
<|MERGE_RESOLUTION|>--- conflicted
+++ resolved
@@ -51,21 +51,15 @@
 {
     QByteArray qbaFilename = m_qFilename.toUtf8();
     fh = sf_open( qbaFilename.data(), SFM_READ, info );
-<<<<<<< HEAD
-    if (fh == 0 || !sf_format_check(info))
-    {
-        qDebug() << "libsndfile: Error opening file" << m_qFilename;
-        return ERR;
-=======
+    
     if (fh == NULL) {   // sf_format_check is only for writes                      
-        qWarning() << "libsndfile: Error opening file" << qFilename << sf_strerror(fh);
-        return;                                                                        
+        qWarning() << "libsndfile: Error opening file" << m_qFilename << sf_strerror(fh);
+        return -1;                                                                        
     }                                                                                  
     
     if (sf_error(fh)>0) {                                                              
-        qWarning() << "libsndfile: Error opening file" << qFilename << sf_strerror(fh);
-        return;
->>>>>>> 851f9240
+        qWarning() << "libsndfile: Error opening file" << m_qFilename << sf_strerror(fh);
+        return -1;
     }
 
     channels = info->channels;
@@ -152,22 +146,12 @@
 
 int SoundSourceSndFile::parseHeader()
 {
-<<<<<<< HEAD
     QString location = this->getFilename();
-=======
     SF_INFO info;
     info.format = 0;   // Must be set to 0 per the API for reading (non-RAW files)
-    QString location = Track->getLocation();
->>>>>>> 851f9240
     QByteArray qbaLocation = location.toUtf8();
-    SNDFILE * fh = sf_open(qbaLocation.data() ,SFM_READ, info);
+    SNDFILE * fh = sf_open(qbaLocation.data() ,SFM_READ, &info);
     //const char* err = sf_strerror(0);
-<<<<<<< HEAD
-    if (fh == 0 || !sf_format_check(info))	{ //both are necessary for a valid file
-        qDebug() << "sndfile::parseHeader : libsndfile: ERR opening file.";
-		if (fh)
-			sf_close(fh);	//could be a valid handle but invalid sf_format
-=======
     if (fh == NULL) {   // sf_format_check is only for writes                          
         qDebug() << "sndfile::ParseHeader: libsndfile error:" << sf_strerror(fh);     
         return ERR;                                                                    
@@ -176,15 +160,14 @@
     if (sf_error(fh)>0) {                                                              
         qDebug() << "sndfile::ParseHeader: libsndfile error:" << sf_strerror(fh);
         if (fh) sf_close(fh);
->>>>>>> 851f9240
         return ERR;
     }
 
     this->setType(location.section(".",-1).toLower());
-    this->setBitrate((int)(info->samplerate*32./1000.));
-    this->setDuration(info->frames/info->samplerate);
-    this->setSampleRate(info->samplerate);
-    this->setChannels(info->channels);
+    this->setBitrate((int)(info.samplerate*32./1000.));
+    this->setDuration(info.frames/info.samplerate);
+    this->setSampleRate(info.samplerate);
+    this->setChannels(info.channels);
 
     const char *string;
     string = sf_get_string(fh, SF_STR_ARTIST);
@@ -202,11 +185,7 @@
     if (fh)
         sf_close(fh);
     
-<<<<<<< HEAD
-=======
     sf_close( fh );
-    Track->setHeaderParsed(true);
->>>>>>> 851f9240
     return OK;
 }
 
