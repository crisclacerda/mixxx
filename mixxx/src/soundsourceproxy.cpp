--- conflicted
+++ resolved
@@ -34,35 +34,10 @@
 #include <Q3ValueList>
 
 
-<<<<<<< HEAD
 SoundSourceProxy::SoundSourceProxy(QString qFilename)
 	: SoundSource(qFilename),
 	  m_pSoundSource(NULL) {
     initialize(qFilename);
-=======
-SoundSourceProxy::SoundSourceProxy(QString qFilename) : SoundSource(qFilename)
-{
-#ifdef __FFMPEGFILE__
-    m_pSoundSource = new SoundSourceFFmpeg(qFilename);
-    return;
-#endif
-    QString filename = qFilename.toLower();
-    if (filename.endsWith(".mp3"))
-        m_pSoundSource = new SoundSourceMp3(qFilename);
-    else if (filename.endsWith(".ogg") || filename.endsWith(".oga"))
-        m_pSoundSource = new SoundSourceOggVorbis(qFilename);
-#ifdef __M4A__
-    else if (filename.endsWith(".m4a"))
-        m_pSoundSource = new SoundSourceM4A(qFilename);
-#endif
-#ifdef __SNDFILE__
-    else if (filename.endsWith(".wav") ||
-             filename.endsWith(".aif") ||
-             filename.endsWith(".aiff") ||
-             filename.endsWith(".flac"))
-        m_pSoundSource = new SoundSourceSndFile(qFilename);
-#endif
->>>>>>> 588c8877
 }
 
 SoundSourceProxy::SoundSourceProxy(TrackInfoObject * pTrack)
@@ -89,14 +64,9 @@
     else if (filename.endsWith(".ogg") || filename.endsWith(".oga"))
         m_pSoundSource = new SoundSourceOggVorbis(qFilename);
 #ifdef __M4A__
-<<<<<<< HEAD
-    else if (qFilename.toLower().endsWith(".m4a") ||
-	     qFilename.toLower().endsWith(".mp4"))
+    else if (filename.endsWith(".m4a") ||
+	     filename.endsWith(".mp4"))
 	m_pSoundSource = new SoundSourceM4A(qFilename);
-=======
-    else if (filename.endsWith(".m4a"))
-        m_pSoundSource = new SoundSourceM4A(qFilename);
->>>>>>> 588c8877
 #endif
 #ifdef __SNDFILE__
     else if (filename.endsWith(".wav") ||
@@ -148,14 +118,9 @@
     else if (filename.endsWith(".ogg") || filename.endsWith(".oga"))
         return SoundSourceOggVorbis::ParseHeader(p);
 #ifdef __M4A__
-<<<<<<< HEAD
-    else if (qFilename.toLower().endsWith(".m4a") ||
-	     qFilename.toLower().endsWith(".mp4"))
+    else if (filename.endsWith(".m4a") ||
+	     filename.endsWith(".mp4"))
 	return SoundSourceM4A::ParseHeader(p);
-=======
-    else if (filename.endsWith(".m4a"))
-        return SoundSourceM4A::ParseHeader(p);
->>>>>>> 588c8877
 #endif
 #ifdef __SNDFILE__
     else if (filename.endsWith(".wav") ||
