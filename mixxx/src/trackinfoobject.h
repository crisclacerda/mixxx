/***************************************************************************
                          trackinfoobject.h  -  description
                             -------------------
    begin                : 10 02 2003
    copyright            : (C) 2003 by Tue & Ken Haste Andersen
    email                : haste@diku.dk
 ***************************************************************************/

/***************************************************************************
 *                                                                         *
 *   This program is free software; you can redistribute it and/or modify  *
 *   it under the terms of the GNU General Public License as published by  *
 *   the Free Software Foundation; either version 2 of the License, or     *
 *   (at your option) any later version.                                   *
 *                                                                         *
 ***************************************************************************/

#ifndef TRACKINFOOBJECT_H
#define TRACKINFOOBJECT_H

#include <QList>
#include <QDateTime>
#include <QObject>
#include <QFileInfo>
#include <QMutex>
#include <QVector>
#include <QSharedPointer>
#include <QWeakPointer>

#include "defs.h"

#include "library/dao/cue.h"

class QString;
class QDomElement;
class QDomDocument;
class QDomNode;
class ControlObject;
class TrackPlaylist;
class Cue;
class TrackBeats;

class TrackInfoObject;

typedef QSharedPointer<TrackInfoObject> TrackPointer;
typedef QWeakPointer<TrackInfoObject> TrackWeakPointer;

#include "segmentation.h"

class TrackInfoObject : public QObject
{
    Q_OBJECT
public:
    /** Initialize a new track with the filename. */
    TrackInfoObject(const QString sLocation="", bool parseHeader=true);
    // Initialize track with a QFileInfo class
    TrackInfoObject(QFileInfo& fileInfo, bool parseHeader=true);
    /** Creates a new track given information from the xml file. */
    TrackInfoObject(const QDomNode &);
    virtual ~TrackInfoObject();

    /** Returns true if the object contains valid information */
    bool isValid() const;
    int parse();
    void writeToXML( QDomDocument &, QDomElement & );

    /** Returns the duration in seconds */
    int getDuration() const;
    /** Set duration in seconds */
    void setDuration(int);
    /** Returns the duration as a string: H:MM:SS */
    QString getDurationStr() const;

    // Accessors for various stats of the file on disk. These are auto-populated
    // when the TIO is constructed, or when setLocation() is called.

    Q_PROPERTY(QString artist READ getArtist WRITE setArtist)
    Q_PROPERTY(QString title READ getTitle WRITE setTitle)
    Q_PROPERTY(QString album READ getAlbum WRITE setAlbum)
    Q_PROPERTY(QString genre READ getGenre WRITE setGenre)
    Q_PROPERTY(QString year READ getYear WRITE setYear)
    Q_PROPERTY(QString track_number READ getTrackNumber WRITE setTrackNumber)
    Q_PROPERTY(int times_played READ getTimesPlayed)
    Q_PROPERTY(QString comment READ getComment WRITE setComment)
    Q_PROPERTY(float bpm READ getBpm WRITE setBpm)
    Q_PROPERTY(QString bpmFormatted READ getBpmStr STORED false)
    Q_PROPERTY(int duration READ getDuration WRITE setDuration)
    Q_PROPERTY(QString durationFormatted READ getDurationStr STORED false)


    // Returns absolute path to the file, including the filename.
    QString getLocation() const;
    // Returns the absolute path to the directory containing the file
    QString getDirectory() const;
    // Returns the filename of the file.
    QString getFilename() const;
    // Returns file creation date
    QDateTime getCreateDate() const;
    // Returns the length of the file in bytes
    int getLength() const;
    // Returns whether the file exists on disk or not. Updated as of the time
    // the TrackInfoObject is created, or when setLocation() is called.
    bool exists() const;



    /** Returns ReplayGain*/
    float getReplayGain() const;
    /** Set ReplayGain*/
    void setReplayGain(float);
    /** Returns BPM */
    float getBpm() const;
    /** Set BPM */
    void setBpm(float);
    /** Returns BPM as a string */
    QString getBpmStr() const;
    /** Retruns if BPM was confirmed (edited or verified manually) */
    bool getBpmConfirm() const;
    /** Set BPM confidence */
    void setBpmConfirm(bool confirm=true);
    bool getHeaderParsed() const;
    void setHeaderParsed(bool parsed = true);
    /** Returns the user comment */
    QString getComment() const;
    /** Sets the user commnet */
    void setComment(QString);
    /** Returns the file type */
    QString getType() const;
    /** Sets the type of the string */
    void setType(QString);
    /** Returns the bitrate */
    int getBitrate() const;
    /** Returns the bitrate as a string */
    QString getBitrateStr() const;
    /** Sets the bitrate */
    void setBitrate(int);
    /** Sets first beat pos */
    void setBeatFirst(float);
    /** Get first beat pos */
    float getBeatFirst() const;
    /** Set sample rate */
    void setSampleRate(int iSampleRate);
    /** Get sample rate */
    int getSampleRate() const;
    /** Set number of channels */
    void setChannels(int iChannels);
    /** Get number of channels */
    int getChannels() const;
    /** Output a formatted string with all the info */
    QString getInfo() const;


    /** Getter/Setter methods for metadata */
    /** Return title */
    QString getTitle() const;
    /** Set title */
    void setTitle(QString);
    /** Return artist */
    QString getArtist() const;
    /** Set artist */
    void setArtist(QString);
    /** Return album */
    QString getAlbum() const;
    /** Set album */
    void setAlbum(QString);
    /** Return Year */
    QString getYear() const;
    /** Set year */
    void setYear(QString);
    /** Return genre */
    QString getGenre() const;
    /** Set genre */
    void setGenre(QString);
    /** Return Track Number */
    QString getTrackNumber() const;
    /** Set Track Number */
    void setTrackNumber(QString);
    /** Return number of times the track has been played */
    int getTimesPlayed() const;
    /** Set number of times the track has been played */
    void setTimesPlayed(int t);
    /** Increment times played with one */
    void incTimesPlayed();
    /** Returns true if track has been played this instance*/
    bool getPlayed() const;
    /** Set Played status*/
    void setPlayed(bool);

    int getId() const;

    /** Returns rating */
    int getRating() const;
    /** Sets rating */
    void setRating(int);

    /** Returns KEY_CODE */
    QString getKey() const;
    /** Set KEY_CODE */
    void setKey(QString);

    /** Get URL for track */
    QString getURL();
    /** Set URL for track */
    void setURL(QString url);
    /** Set pointer to visual waveform data */
    void setVisualWaveform(QVector<float> *pWave);
    /** Get pointer to visual waveform data */
    QVector<float> * getVisualWaveform();

    /** Set and get this track's desired visual resample rate */
    void setVisualResampleRate(double dVisualResampleRate);
    double getVisualResampleRate();

    /** Set pointer to waveform summary -- updates UI by default */
    void setWaveSummary(const QByteArray* pWave, bool updateUI = true);

    /** Returns a pointer to waveform summary */
    const QByteArray* getWaveSummary();

    /** Set pointer to ControlObject holding BPM value in engine */
    void setBpmControlObject(ControlObject *p);

    /** Save the cue point (in samples... I think) */
    void setCuePoint(float cue);
    /** Get saved the cue point */
    float getCuePoint();

    // Calls for managing the track's cue points
    Cue* addCue();
    void removeCue(Cue* cue);
    const QList<Cue*>& getCuePoints();
    void setCuePoints(QList<Cue*> cuePoints);

    bool isDirty();

    // Signals to the creator of this TrackInfoObject to save the Track as it
    // may be deleted.
    void doSave();

    // Returns true if the track location has changed
    bool locationChanged();

    /** Set the track's full file path */
    void setLocation(QString location);

    /** Get the Track's Beats list */
    TrackBeats* getTrackBeats() const;

    /** Set the Track's Beats */
    void setTrackBeats(TrackBeats* beats, bool isDirty);

    const Segmentation<QString>* getChordData();
    void setChordData(Segmentation<QString> cd);

  public slots:
    void slotCueUpdated();

  signals:
    void wavesummaryUpdated(TrackInfoObject*);
    void bpmUpdated(double bpm);
<<<<<<< HEAD
    void trackBeatsUpdated(int);
=======
    void ReplayGainUpdated(double replaygain);
>>>>>>> fd899299
    void cuesUpdated();
    void changed();
    void dirty();
    void clean();
    void save();

  private:

    // Common initialization function between all TIO constructors.
    void initialize(bool parseHeader);

    // Initialize all the location variables.
    void populateLocation(QFileInfo& fileInfo);

    // Method for parsing information from knowing only the file name.  It
    // assumes that the filename is written like: "artist - trackname.xxx"
    void parseFilename();

    // Set whether the TIO is dirty not. This should never be called except by
    // TIO local methods or the TrackDAO.
    void setDirty(bool bDirty);

    // Set a unique identifier for the track. Only used by services like
    // TrackDAO
    void setId(int iId);

    // Flag that indicates whether or not the TIO has changed. This is used by
    // TrackDAO to determine whether or not to write the Track back.
    bool m_bDirty;

    // Special flag for telling if the track location was changed.
    bool m_bLocationChanged;

    // The filename
    QString m_sFilename;
    // The full path to the file, including the filename.
    QString m_sLocation;
    // The full path to the directory containing the file.
    QString m_sDirectory;
    // Length of track in bytes
    int m_iLength;
    // Flag which indicates whether the file exists or not.
    bool m_bExists;

    /** Metadata */
    /** Album */
    QString m_sAlbum;
    /** Artist */
    QString m_sArtist;
    /** Title */
    QString m_sTitle;
    /** Genre */
    QString m_sGenre;
    /** Year */
    QString m_sYear;
    /** Track Number */
    QString m_sTrackNumber;

    /** File type */
    QString m_sType;
    /** User comment */
    QString m_sComment;
    /** URL (used in promo track) */
    QString m_sURL;
    /** Duration of track in seconds */
    int m_iDuration;
    /** Sample rate */
    int m_iSampleRate;
    /** Number of channels */
    int m_iChannels;
    /**Track rating */
    int m_Rating;;
    /** Bitrate, number of kilobits per second of audio in the track*/
    int m_iBitrate;
    /** Number of times the track has been played */
    int m_iTimesPlayed;
    /** Replay Gain volume */
    float m_fReplayGain;
    /** Has this track been played this sessions? */
    bool m_bPlayed;
    /** Beat per minutes (BPM) */
    float m_fBpm;
    /** Minimum BPM range. If this is 0.0, then the config min BPM will be used */
    float m_fMinBpm;
    /** Maximum BPM range. If this is 0.0, then the config max BPM will be used */
    float m_fMaxBpm;
    /** True if BPM is confirmed */
    bool m_bBpmConfirm;
    /** True if header was parsed */
    bool m_bHeaderParsed;
    /** Position of first beat in song */
    float m_fBeatFirst;
    /** Id. Unique ID of track */
    int m_iId;
    /** Cue point in samples or something */
    float m_fCuePoint;
    /** Date. creation date of file */
    QDateTime m_dCreateDate;

    QString m_key;

    // The list of cue points for the track
    QList<Cue*> m_cuePoints;

    /** Pointer to visual waveform info */
    QVector<float> *m_pVisualWave;
    /** Wave summary info */
    QByteArray m_waveSummary;

    /** Mutex protecting access to object */
    mutable QMutex m_qMutex;

    /** True if object contains valid information */
    bool m_bIsValid;

    double m_dVisualResampleRate;
    Segmentation<QString> m_chordData;

    // Storage for the Track's detected beats
    TrackBeats* m_pTrackBeats;

    friend class TrackDAO;
};

#endif<|MERGE_RESOLUTION|>--- conflicted
+++ resolved
@@ -258,11 +258,8 @@
   signals:
     void wavesummaryUpdated(TrackInfoObject*);
     void bpmUpdated(double bpm);
-<<<<<<< HEAD
     void trackBeatsUpdated(int);
-=======
     void ReplayGainUpdated(double replaygain);
->>>>>>> fd899299
     void cuesUpdated();
     void changed();
     void dirty();
