--- conflicted
+++ resolved
@@ -81,16 +81,8 @@
 {
     static QMutex mutex;
     QMutexLocker locker(&mutex);
-<<<<<<< HEAD
-    QString tmp = QString("[%1]: %2").arg(QThread::currentThread()->objectName(), input);
-    QByteArray ba = tmp.toLocal8Bit(); //necessary inner step to avoid memory corruption (otherwise the QByteArray is destroyed at the end of the next line which is BAD NEWS BEARS)
-    const char* s = ba.constData();
-
-
-=======
     QByteArray ba;
     ba = "[" + QThread::currentThread()->objectName().toLocal8Bit() + "]: " + input + "\n";
->>>>>>> 4f0df3f1
 
     if(!Logfile.isOpen())
     {
