; Mixxx.nsi
;
; Mixxx NSI install script.
; This has uninstall support, optional mutli-user install support,
;	and optionally installs start menu shortcuts, controller mappings and additional skins.
;
; By Tue Haste Andersen <haste@diku.dk>, June 2004.
; Heavily modified since by Albert Santoni, Garth Dahlstrom and Sean Pappalardo.
;
; Lots of bits lifted from http://www.improve.dk/downloads/InstallScript.txt
;
; Use best compression
SetCompressor /SOLID lzma

;--------------------------------
; Definitions

!define PRODUCT_NAME "Mixxx"
;!define PRODUCT_VERSION ""  ; Specified by the SConscript
!define PRODUCT_PUBLISHER "The Mixxx Team"
!define PRODUCT_WEB_SITE "http://www.mixxx.org"

!define DEFAULT_SKIN "Outline1024x600-Netbook"

; Assumes this script is locaed in <base>\mixxx\build\nsis
!define BASE_BUILD_DIR "..\.."

!define PRODUCT_DIR_REGKEY "Software\Microsoft\Windows\CurrentVersion\App Paths\Mixxx.exe"
!define PRODUCT_UNINST_KEY "Software\Microsoft\Windows\CurrentVersion\Uninstall\${PRODUCT_NAME} (${PRODUCT_VERSION})"

!define MULTIUSER_INSTALLMODE_INSTDIR "${PRODUCT_NAME}"
!define MULTIUSER_INSTALLMODE_DEFAULT_REGISTRY_KEY "${PRODUCT_UNINST_KEY}"
!define MULTIUSER_INSTALLMODE_DEFAULT_REGISTRY_VALUENAME "InstallDir"
!define MULTIUSER_INSTALLMODE_INSTDIR_REGISTRY_KEY "${PRODUCT_UNINST_KEY}"
!define MULTIUSER_INSTALLMODE_INSTDIR_REGISTRY_VALUENAME "InstallDir"

!define PRODUCT_UNINST_ROOT_KEY SHELL_CONTEXT

!define MULTIUSER_EXECUTIONLEVEL Highest
!define MULTIUSER_MUI
!define MULTIUSER_INSTALLMODE_COMMANDLINE   ; Allows command-line installs to specify the mode
                                            ;   with /AllUsers or /CurrentUser
!include MultiUser.nsh

;Include Modern UI
!include "MUI2.nsh"

; The name of the installer
!ifdef x64
    Name "${PRODUCT_NAME} ${PRODUCT_VERSION} (64-bit)"
    !define BITWIDTH "64"
!else
    Name "${PRODUCT_NAME} ${PRODUCT_VERSION}"
    !define BITWIDTH "32"
!endif

; Disable the Nullsoft Installer branding text at the bottom.
BrandingText " "

; The file to write and default installation directory
!ifdef x64
    ;OutFile "${PRODUCT_NAME}-${PRODUCT_VERSION}-x64.exe"
    ; Need consistency by taking our version number for automated builds. -- Albert
    OutFile "${PRODUCT_NAME}-x64.exe"
    ;InstallDir "$PROGRAMFILES64\${PRODUCT_NAME}"
!else
    ;OutFile "${PRODUCT_NAME}-${PRODUCT_VERSION}-x86.exe"
    OutFile "${PRODUCT_NAME}-x86.exe"
!endif

; Registry key to check for directory (so if you install again, it will
; overwrite the old one automatically)
;InstallDirRegKey ${PRODUCT_UNINST_ROOT_KEY} "${PRODUCT_DIR_REGKEY}" ""

;--------------------------------
; Interface Settings

!define MUI_ABORTWARNING

!define MUI_HEADERIMAGE
;!define MUI_HEADERIMAGE_RIGHT
!define MUI_HEADERIMAGE_BITMAP_NOSTRETCH
!define MUI_HEADERIMAGE_BITMAP ${BASE_BUILD_DIR}\res\images\mixxx_install_logo.bmp
!define MUI_ICON "${BASE_BUILD_DIR}\res\images\ic_mixxx.ico"

; Pages
!insertmacro MUI_PAGE_LICENSE "${BASE_BUILD_DIR}\LICENSE"
!insertmacro MULTIUSER_PAGE_INSTALLMODE
!insertmacro MUI_PAGE_COMPONENTS
!insertmacro MUI_PAGE_DIRECTORY
!insertmacro MUI_PAGE_INSTFILES

!insertmacro MUI_UNPAGE_CONFIRM
!insertmacro MUI_UNPAGE_INSTFILES

;Languages
!insertmacro MUI_LANGUAGE "English"

;--------------------------------
; Install functions

Function .onInit    ; Prevent multiple installer instances
    System::Call 'kernel32::CreateMutexA(i 0, i 0, t "runningMixxxInstallerMutex") i .r1 ?e'
    Pop $R0

    StrCmp $R0 0 +3
        MessageBox MB_OK|MB_ICONEXCLAMATION "The installer is already running."
        Abort

    !insertmacro MULTIUSER_INIT

FunctionEnd

;--------------------------------
; The stuff to install

Section "Mixxx (required)" SecMixxx

  SectionIn RO

  ; Set output path to the installation directory.
  SetOutPath $INSTDIR

  ; Put binary files there
  File "${BASE_BUILD_DIR}\dist${BITWIDTH}\mixxx.exe"
  File "${BASE_BUILD_DIR}\dist${BITWIDTH}\*.dll"

  ; Put other files there
  File "${BASE_BUILD_DIR}\dist${BITWIDTH}\*.xml"

  ; NOTE: you need to check the mixxx.exe.manifest file in the win??_build directory
  ; and place the appropriate versions of the listed DLL files and their manifest files
  ; into the mixxx-win[64]lib-msvc directory for packaging before making the installer
  ; (Visual C++ 2005 is msvc?80.dll and Microsoft.VC80.CRT.manifest,
  ;  Visual C++ 2008 is msvc?90.dll and Microsoft.VC90.CRT.manifest)
  ;
  ; See http://mixxx.org/wiki/doku.php/build_windows_installer for full details.
<<<<<<< HEAD
  ;
  ; Update: The Microsoft Visual C++ 2010 Runtime gets rid of the manifest file, so it
  ;         is no longer necessary.
  
  ; File ${BASE_BUILD_DIR}\..\mixxx-win${BITWIDTH}lib-msvc100\msvc*.dll
  ; File /nonfatal ${BASE_BUILD_DIR}\..\mixxx-win64lib-msvc100\msvcm*.dll
  ; File ${BASE_BUILD_DIR}\..\mixxx-win${BITWIDTH}lib-msvc100\Microsoft.VC*.CRT.manifest
=======

  File ${BASE_BUILD_DIR}\..\mixxx-win${BITWIDTH}lib-msvc\msvcr*.dll
  File ${BASE_BUILD_DIR}\..\mixxx-win${BITWIDTH}lib-msvc\msvcp*.dll
  File /nonfatal ${BASE_BUILD_DIR}\..\mixxx-win64lib-msvc\msvcm*.dll
  File ${BASE_BUILD_DIR}\..\mixxx-win${BITWIDTH}lib-msvc\Microsoft.VC*.CRT.manifest
>>>>>>> c30c8863

  ; And documentation, licence etc.
  File "${BASE_BUILD_DIR}\Mixxx-Manual.pdf"
  File "${BASE_BUILD_DIR}\LICENSE"
  File "${BASE_BUILD_DIR}\README"
  File "${BASE_BUILD_DIR}\COPYING"

  SetOutPath $INSTDIR\promo\${PRODUCT_VERSION}
  File /nonfatal /r "${BASE_BUILD_DIR}\dist${BITWIDTH}\promo\${PRODUCT_VERSION}\*"

  SetOutPath $INSTDIR\sqldrivers
  File /nonfatal /r "${BASE_BUILD_DIR}\dist${BITWIDTH}\sqldrivers\*"

  SetOutPath $INSTDIR\keyboard
  File "${BASE_BUILD_DIR}\dist${BITWIDTH}\keyboard\Standard.kbd.cfg"
  File "${BASE_BUILD_DIR}\dist${BITWIDTH}\keyboard\Old.kbd.cfg"

  ; MIDI mapping tools (mappings are below) & common script file
  SetOutPath $INSTDIR\midi
  File /r /x ".svn" /x ".bzr" /x "*.midi.xml" /x "*.js" ${BASE_BUILD_DIR}\dist${BITWIDTH}\midi\*.*
  File ${BASE_BUILD_DIR}\dist${BITWIDTH}\midi\midi-mappings-scripts.js

  ; Common skin files
  SetOutPath "$INSTDIR\skins"
  File /x ".svn" /x ".bzr" ${BASE_BUILD_DIR}\dist${BITWIDTH}\skins\*.*

  ; Just the default skin
  SetOutPath "$INSTDIR\skins\${DEFAULT_SKIN}"
  File /r /x ".svn" /x ".bzr" ${BASE_BUILD_DIR}\dist${BITWIDTH}\skins\${DEFAULT_SKIN}\*.*

  ; Write the installation path into the registry
  WriteRegStr ${PRODUCT_UNINST_ROOT_KEY} "${PRODUCT_DIR_REGKEY}" "" "$INSTDIR\Mixxx.exe"

  ; Write the uninstall keys for Windows
  WriteUninstaller "$INSTDIR\uninst.exe"
  WriteRegStr ${PRODUCT_UNINST_ROOT_KEY} "${PRODUCT_UNINST_KEY}" "DisplayName" "$(^Name)"
  WriteRegStr ${PRODUCT_UNINST_ROOT_KEY} "${PRODUCT_UNINST_KEY}" "UninstallString" "$INSTDIR\uninst.exe"
  WriteRegStr ${PRODUCT_UNINST_ROOT_KEY} "${PRODUCT_UNINST_KEY}" "DisplayIcon" "$INSTDIR\Mixxx.exe"
  WriteRegStr ${PRODUCT_UNINST_ROOT_KEY} "${PRODUCT_UNINST_KEY}" "DisplayVersion" "${PRODUCT_VERSION}"
  WriteRegStr ${PRODUCT_UNINST_ROOT_KEY} "${PRODUCT_UNINST_KEY}" "URLInfoAbout" "${PRODUCT_WEB_SITE}"
  WriteRegStr ${PRODUCT_UNINST_ROOT_KEY} "${PRODUCT_UNINST_KEY}" "Publisher" "${PRODUCT_PUBLISHER}"
  WriteRegDWORD ${PRODUCT_UNINST_ROOT_KEY} "${PRODUCT_UNINST_KEY}" "NoModify" 1
  WriteRegDWORD ${PRODUCT_UNINST_ROOT_KEY} "${PRODUCT_UNINST_KEY}" "NoRepair" 1

SectionEnd

; Optional sections (can be disabled by the user)

SectionGroup "MIDI controller mappings" SecControllerMappings

  SectionGroup "Certified mappings" SecCertifiedMappings

	Section "Hercules DJ Console Mk2"
	  SetOutPath $INSTDIR\midi
	  File "${BASE_BUILD_DIR}\dist${BITWIDTH}\midi\Hercules DJ Console Mk2.midi.xml"
	  File "${BASE_BUILD_DIR}\dist${BITWIDTH}\midi\Hercules-DJ-Console-Mk2-scripts.js"
	SectionEnd

	Section "Hercules DJ Console RMX"
	  SetOutPath $INSTDIR\midi
	  File "${BASE_BUILD_DIR}\dist${BITWIDTH}\midi\Hercules DJ Console RMX.midi.xml"
	  File "${BASE_BUILD_DIR}\dist${BITWIDTH}\midi\Hercules-DJ-Console-RMX-scripts.js"
	SectionEnd

	Section "Hercules DJ Control MP3 e2"
	  SetOutPath $INSTDIR\midi
	  File "${BASE_BUILD_DIR}\dist${BITWIDTH}\midi\Hercules DJ Control MP3 e2.midi.xml"
	  File "${BASE_BUILD_DIR}\dist${BITWIDTH}\midi\Hercules DJ Control MP3 e2-scripts.js"
	SectionEnd

	Section "Stanton SCS.3d"
	  SetOutPath $INSTDIR\midi
	  File "${BASE_BUILD_DIR}\dist${BITWIDTH}\midi\Stanton SCS.3d.midi.xml"
	  File "${BASE_BUILD_DIR}\dist${BITWIDTH}\midi\Stanton-SCS3d-scripts.js"
	SectionEnd

	Section "Stanton SCS.3m"
	  SetOutPath $INSTDIR\midi
	  File "${BASE_BUILD_DIR}\dist${BITWIDTH}\midi\Stanton SCS.3m.midi.xml"
	  File "${BASE_BUILD_DIR}\dist${BITWIDTH}\midi\Stanton-SCS3m-scripts.js"
	SectionEnd
	
    Section /o "Stanton SCS.1d" SecSCS1d
	  SetOutPath $INSTDIR\midi
	  File "${BASE_BUILD_DIR}\dist${BITWIDTH}\midi\Stanton SCS.1d.midi.xml"
	  File "${BASE_BUILD_DIR}\dist${BITWIDTH}\midi\Stanton-SCS1d-scripts.js"
	SectionEnd
	
	Section "Stanton SCS.1m" SecSCS1m
	  SetOutPath $INSTDIR\midi
	  File "${BASE_BUILD_DIR}\dist${BITWIDTH}\midi\Stanton SCS.1m.midi.xml"
	  File "${BASE_BUILD_DIR}\dist${BITWIDTH}\midi\Stanton-SCS1m-scripts.js"
	SectionEnd

	Section "DJ TechTools MIDIFighter"
	  SetOutPath $INSTDIR\midi
	  File "${BASE_BUILD_DIR}\dist${BITWIDTH}\midi\DJTechTools MIDI Fighter.midi.xml"
	  File "${BASE_BUILD_DIR}\dist${BITWIDTH}\midi\DJTechTools-MIDIFighter-scripts.js"
	SectionEnd

	Section "M-Audio X-Session Pro"
	  SetOutPath $INSTDIR\midi
	  File "${BASE_BUILD_DIR}\dist${BITWIDTH}\midi\M-Audio_Xsession_pro.midi.xml"
	SectionEnd

  SectionGroupEnd

  Section "Community-supported mappings" SecCommunityMappings
    SetOutPath $INSTDIR\midi
	File ${BASE_BUILD_DIR}\dist${BITWIDTH}\midi\*.midi.xml
	File ${BASE_BUILD_DIR}\dist${BITWIDTH}\midi\*.js
  SectionEnd

SectionGroupEnd

SectionGroup "Additional Skins" SecAddlSkins

	Section "Minimalist skins" SecBasicSkins
	  
	  SetOutPath "$INSTDIR\skins"
	  File /r /x ".svn" /x ".bzr" ${BASE_BUILD_DIR}\dist${BITWIDTH}\skins\Outline*
	  
	  SetOutPath "$INSTDIR\skins\Outline800x480-WVGA"
	  File /r /x ".svn" /x ".bzr" ${BASE_BUILD_DIR}\dist${BITWIDTH}\skins\Outline800x480-WVGA\*.*
	  SetOutPath "$INSTDIR\skins\Outline1024x768-XGA"
	  File /r /x ".svn" /x ".bzr" ${BASE_BUILD_DIR}\dist${BITWIDTH}\skins\Outline1024x768-XGA\*.*
	  
	SectionEnd

	Section "Netbook-size (1024x600)" SecNetbookSkins
	  SetOutPath "$INSTDIR\skins"
	  File /r /x ".svn" /x ".bzr" /x "Outline*" ${BASE_BUILD_DIR}\dist${BITWIDTH}\skins\*-Netbook*
	SectionEnd

	Section "XGA-size (1024x768)" SecXGASkins
	  SetOutPath "$INSTDIR\skins"
	  File /r /x ".svn" /x ".bzr" /x "Outline*" ${BASE_BUILD_DIR}\dist${BITWIDTH}\skins\*-XGA*
	SectionEnd

	Section "WXGA-size (1280x800)" SecWXGASkins
	  SetOutPath "$INSTDIR\skins"
	  File /r /x ".svn" /x ".bzr" /x "Outline*" ${BASE_BUILD_DIR}\dist${BITWIDTH}\skins\*-WXGA*
	SectionEnd

	Section "SXGA-size (1280x1024)" SecSXGASkins
	  SetOutPath "$INSTDIR\skins"
	  File /r /x ".svn" /x ".bzr" /x "Outline*" ${BASE_BUILD_DIR}\dist${BITWIDTH}\skins\*-SXGA*
	SectionEnd

	Section "UXGA-size (1600x1200)" SecUXGASkins
	  SetOutPath "$INSTDIR\skins"
	  File /r /x ".svn" /x ".bzr" /x "Outline*" ${BASE_BUILD_DIR}\dist${BITWIDTH}\skins\*-UXGA*
	SectionEnd

	Section "WSXGA-size (1680x1050)" SecWSXGASkins
	  SetOutPath "$INSTDIR\skins"
	  File /r /x ".svn" /x ".bzr" /x "Outline*" ${BASE_BUILD_DIR}\dist${BITWIDTH}\skins\*-WSXGA*
	SectionEnd

SectionGroupEnd

Section "Start Menu Shortcuts" SecStartMenu

  CreateDirectory "$SMPROGRAMS\Mixxx"
  SetOutPath $INSTDIR
  CreateShortCut "$SMPROGRAMS\Mixxx\Mixxx.lnk" "$INSTDIR\mixxx.exe" "" "$INSTDIR\mixxx.exe" 0
  CreateShortCut "$SMPROGRAMS\Mixxx\Manual.lnk" "$INSTDIR\Mixxx-Manual.pdf" "" "$INSTDIR\Mixxx-Manual.pdf" 0
  CreateShortCut "$SMPROGRAMS\Mixxx\Uninstall.lnk" "$INSTDIR\uninst.exe" "" "$INSTDIR\uninst.exe" 0

SectionEnd

Section "Desktop Shortcut" SecDesktop

  SetOutPath $INSTDIR
  CreateShortCut "$DESKTOP\Mixxx.lnk" "$INSTDIR\mixxx.exe" "" "$INSTDIR\mixxx.exe" 0

SectionEnd

;--------------------------------
; Descriptions

  ; Language strings
  LangString DESC_SecMixxx ${LANG_ENGLISH} "Mixxx itself with the default wide-format netbook-sized skin (1024x600) using the Outline theme"
  LangString DESC_SecStartMenu ${LANG_ENGLISH} "Mixxx program group containing useful shortcuts appearing under the [All] Programs section under the Start menu"
  LangString DESC_SecDesktop ${LANG_ENGLISH} "Shortcut to Mixxx placed on the Desktop"

  ; Controller mapping descriptions
  LangString DESC_SecControllerMappings ${LANG_ENGLISH} "Mappings that enable popular MIDI controllers to be used with Mixxx"
  LangString DESC_SecCertifiedMappings ${LANG_ENGLISH} "Mappings developed and supported by the Mixxx team."
  LangString DESC_SecCommunityMappings ${LANG_ENGLISH} "User-developed mappings that the Mixxx team is unable to directly support. Please visit the Mixxx forum for help with these: http://mixxx.org/forums/"
  LangString DESC_SecSCS1d ${LANG_ENGLISH} "UNFINISHED mapping for the Stanton SCS.1d. DaRouter must be closed to use it."
  LangString DESC_SecSCS1m ${LANG_ENGLISH} "Mapping for the Stanton SCS.1m. DaRouter must be closed to use it."
  
  ; Skin group descriptions
  LangString DESC_SecBasicSkins ${LANG_ENGLISH} "Additional skins using the Outline theme (featuring a clear, clean and simple layout,) including one for 800 pixel-wide screens"
  LangString DESC_SecAddlSkins ${LANG_ENGLISH} "Additional good-looking skins with varying themes and larger screen sizes."
  LangString DESC_SecNetbookSkins ${LANG_ENGLISH} "Includes Shade and Shade Dark"
  LangString DESC_SecXGASkins ${LANG_ENGLISH} "Includes Shade and Shade Dark"
  LangString DESC_SecWXGASkins ${LANG_ENGLISH} "Includes Deere, Late Night (Blues) and Campcaster"
  LangString DESC_SecSXGASkins ${LANG_ENGLISH} "Includes Deere, Late Night (Blues) and Campcaster"
  LangString DESC_SecUXGASkins ${LANG_ENGLISH} "Includes Phoney and Phoney Dark"
  LangString DESC_SecWSXGASkins ${LANG_ENGLISH} "Includes Phoney and Phoney Dark"

  ;Assign language strings to sections
  !insertmacro MUI_FUNCTION_DESCRIPTION_BEGIN
    !insertmacro MUI_DESCRIPTION_TEXT ${SecMixxx} $(DESC_SecMixxx)
    !insertmacro MUI_DESCRIPTION_TEXT ${SecStartMenu} $(DESC_SecStartMenu)
    !insertmacro MUI_DESCRIPTION_TEXT ${SecDesktop} $(DESC_SecDesktop)
    !insertmacro MUI_DESCRIPTION_TEXT ${SecControllerMappings} $(DESC_SecControllerMappings)
    !insertmacro MUI_DESCRIPTION_TEXT ${SecCertifiedMappings} $(DESC_SecCertifiedMappings)
    !insertmacro MUI_DESCRIPTION_TEXT ${SecCommunityMappings} $(DESC_SecCommunityMappings)
    !insertmacro MUI_DESCRIPTION_TEXT ${SecAddlSkins} $(DESC_SecAddlSkins)
    !insertmacro MUI_DESCRIPTION_TEXT ${SecBasicSkins} $(DESC_SecBasicSkins)
    !insertmacro MUI_DESCRIPTION_TEXT ${SecNetbookSkins} $(DESC_SecNetbookSkins)
    !insertmacro MUI_DESCRIPTION_TEXT ${SecXGASkins} $(DESC_SecXGASkins)
	!insertmacro MUI_DESCRIPTION_TEXT ${SecWXGASkins} $(DESC_SecWXGASkins)
	!insertmacro MUI_DESCRIPTION_TEXT ${SecSXGASkins} $(DESC_SecSXGASkins)
	!insertmacro MUI_DESCRIPTION_TEXT ${SecUXGASkins} $(DESC_SecUXGASkins)
	!insertmacro MUI_DESCRIPTION_TEXT ${SecWSXGASkins} $(DESC_SecWSXGASkins)
    !insertmacro MUI_DESCRIPTION_TEXT ${SecSCS1d} $(DESC_SecSCS1d)
    !insertmacro MUI_DESCRIPTION_TEXT ${SecSCS1m} $(DESC_SecSCS1m)
  !insertmacro MUI_FUNCTION_DESCRIPTION_END


;--------------------------------
; Uninstaller

Function un.onUninstSuccess
  HideWindow
  MessageBox MB_ICONINFORMATION|MB_OK "$(^Name) was successfully removed from your computer."
FunctionEnd

Function un.onInit
    !insertmacro MUI_UNGETLANGUAGE
    MessageBox MB_ICONQUESTION|MB_YESNO|MB_DEFBUTTON2 "Are you sure you want to completely remove $(^Name) and all of its components?" IDYES +2
    Abort
    !insertmacro MULTIUSER_UNINIT
FunctionEnd

Section "Uninstall"

  ; Remove files and uninstaller
  Delete $INSTDIR\mixxx.exe
  Delete $INSTDIR\mixxx.log
  Delete $INSTDIR\*.dll
  Delete $INSTDIR\*.xml
  Delete $INSTDIR\*.manifest
  Delete $INSTDIR\uninst.exe
  Delete $INSTDIR\Mixxx-Manual.pdf
  Delete $INSTDIR\LICENSE
  Delete $INSTDIR\README
  Delete $INSTDIR\COPYING

  ; Remove skins, keyboard, midi mappings, promos
  Delete "$INSTDIR\skins\${DEFAULT_SKIN}\*.*"
  Delete "$INSTDIR\skins\Deere1280x1024-SXGA\*.*"
  Delete "$INSTDIR\skins\Deere1280x800-WXGA\*.*"
  Delete "$INSTDIR\skins\LateNight1280x1024-SXGA\*.*"
  Delete "$INSTDIR\skins\LateNight1280x800-WXGA\*.*"
  Delete "$INSTDIR\skins\LateNightBlues1280x1024-SXGA\*.*"
  Delete "$INSTDIR\skins\LateNightBlues1280x800-WXGA\*.*"
  Delete "$INSTDIR\skins\Outline1024x600-Netbook\*.*"
  Delete "$INSTDIR\skins\Outline800x480-WVGA\*.*"
  Delete "$INSTDIR\skins\Outline1024x768-XGA\*.*"
  Delete "$INSTDIR\skins\Phoney1600x1200-UXGA\*.*"
  Delete "$INSTDIR\skins\Phoney1680x1050-WSXGA\*.*"
  Delete "$INSTDIR\skins\PhoneyDark1600x1200-UXGA\*.*"
  Delete "$INSTDIR\skins\PhoneyDark1680x1050-WSXGA\*.*"
  Delete "$INSTDIR\skins\Shade1024x600-Netbook\*.*"
  Delete "$INSTDIR\skins\Shade1024x768-XGA\*.*"
  Delete "$INSTDIR\skins\ShadeDark1024x600-Netbook\*.*"
  Delete "$INSTDIR\skins\ShadeDark1024x768-XGA\*.*"
  Delete $INSTDIR\skins\*.*

  Delete $INSTDIR\keyboard\*.*
  Delete $INSTDIR\midi\*.*
  Delete $INSTDIR\promo\${PRODUCT_VERSION}\*.*
  Delete $INSTDIR\promo\*.*

  RMDir "$INSTDIR\skins\${DEFAULT_SKIN}"
  RMDir "$INSTDIR\skins\Deere1280x1024-SXGA"
  RMDir "$INSTDIR\skins\Deere1280x800-WXGA"
  RMDir "$INSTDIR\skins\LateNight1280x1024-SXGA"
  RMDir "$INSTDIR\skins\LateNight1280x800-WXGA"
  RMDir "$INSTDIR\skins\LateNightBlues1280x1024-SXGA"
  RMDir "$INSTDIR\skins\LateNightBlues1280x800-WXGA"
  RMDir "$INSTDIR\skins\Outline1024x600-Netbook"
  RMDir "$INSTDIR\skins\Outline800x480-WVGA"
  RMDir "$INSTDIR\skins\Outline1024x768-XGA"
  RMDir "$INSTDIR\skins\Phoney1600x1200-UXGA"
  RMDir "$INSTDIR\skins\Phoney1680x1050-WSXGA"
  RMDir "$INSTDIR\skins\PhoneyDark1600x1200-UXGA"
  RMDir "$INSTDIR\skins\PhoneyDark1680x1050-WSXGA"
  RMDir "$INSTDIR\skins\Shade1024x600-Netbook"
  RMDir "$INSTDIR\skins\Shade1024x768-XGA"
  RMDir "$INSTDIR\skins\ShadeDark1024x600-Netbook"
  RMDir "$INSTDIR\skins\ShadeDark1024x768-XGA"
  RMDir "$INSTDIR\skins"

  RMDir "$INSTDIR\midi"
  RMDir "$INSTDIR\keyboard"
  RMDir /r "$INSTDIR\promo\${PRODUCT_VERSION}"
  RMDir "$INSTDIR\promo"


  ; Remove shortcuts, if any
  Delete "$SMPROGRAMS\Mixxx\*.*"
  Delete "$DESKTOP\Mixxx.lnk"

  ; Remove directories used
  RMDir "$SMPROGRAMS\Mixxx"
  RMDir "$INSTDIR"

  ; Remove registry keys
  DeleteRegKey ${PRODUCT_UNINST_ROOT_KEY} "${PRODUCT_UNINST_KEY}"
  DeleteRegKey ${PRODUCT_UNINST_ROOT_KEY} "${PRODUCT_DIR_REGKEY}"
  SetAutoClose true

SectionEnd<|MERGE_RESOLUTION|>--- conflicted
+++ resolved
@@ -135,7 +135,6 @@
   ;  Visual C++ 2008 is msvc?90.dll and Microsoft.VC90.CRT.manifest)
   ;
   ; See http://mixxx.org/wiki/doku.php/build_windows_installer for full details.
-<<<<<<< HEAD
   ;
   ; Update: The Microsoft Visual C++ 2010 Runtime gets rid of the manifest file, so it
   ;         is no longer necessary.
@@ -143,13 +142,7 @@
   ; File ${BASE_BUILD_DIR}\..\mixxx-win${BITWIDTH}lib-msvc100\msvc*.dll
   ; File /nonfatal ${BASE_BUILD_DIR}\..\mixxx-win64lib-msvc100\msvcm*.dll
   ; File ${BASE_BUILD_DIR}\..\mixxx-win${BITWIDTH}lib-msvc100\Microsoft.VC*.CRT.manifest
-=======
-
-  File ${BASE_BUILD_DIR}\..\mixxx-win${BITWIDTH}lib-msvc\msvcr*.dll
-  File ${BASE_BUILD_DIR}\..\mixxx-win${BITWIDTH}lib-msvc\msvcp*.dll
-  File /nonfatal ${BASE_BUILD_DIR}\..\mixxx-win64lib-msvc\msvcm*.dll
-  File ${BASE_BUILD_DIR}\..\mixxx-win${BITWIDTH}lib-msvc\Microsoft.VC*.CRT.manifest
->>>>>>> c30c8863
+
 
   ; And documentation, licence etc.
   File "${BASE_BUILD_DIR}\Mixxx-Manual.pdf"
