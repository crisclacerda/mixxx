# -*- coding: utf-8 -*-

import os
import util
from mixxx import Dependence, Feature
import SCons.Script as SCons

class PortAudio(Dependence):

    def configure(self, build, conf):
        if not conf.CheckLib('portaudio'):
            raise Exception('Did not find libportaudio.a, portaudio.lib, or the PortAudio-v19 development header files.')

        #Turn on PortAudio support in Mixxx
        build.env.Append(CPPDEFINES = '__PORTAUDIO__');

    def sources(self, build):
        return ['sounddeviceportaudio.cpp']

class PortMIDI(Dependence):

    def configure(self, build, conf):
        #Check for PortTime
        if not conf.CheckLib(['porttime', 'libporttime']) and \
                not conf.CheckHeader(['porttime.h']):
            raise Exception("Did not find PortTime or its development headers.")
        if not conf.CheckLib(['portmidi', 'libportmidi']) and \
                not conf.CheckHeader(['portmidi.h']):
            raise Exception('Did not find PortMidi or its development headers.')

    def sources(self, build):
        return ['controllers/midi/portmidienumerator.cpp', 'controllers/midi/portmidicontroller.cpp']

class OpenGL(Dependence):

    def configure(self, build, conf):
        # Check for OpenGL (it's messy to do it for all three platforms) XXX
        # this should *NOT* have hardcoded paths like this
        if (not conf.CheckLib('GL') and
            not conf.CheckLib('opengl32') and
            not conf.CheckCHeader('/System/Library/Frameworks/OpenGL.framework/Versions/A/Headers/gl.h') and
            not conf.CheckCHeader('GL/gl.h')):
            raise Exception('Did not find OpenGL development files, exiting!')

        if (not conf.CheckLib('GLU') and
            not conf.CheckLib('glu32') and
            not conf.CheckCHeader('/System/Library/Frameworks/OpenGL.framework/Versions/A/Headers/glu.h')):
            raise Exception('Did not find GLU development files, exiting!')

        if build.platform_is_osx:
            build.env.Append(CPPPATH='/Library/Frameworks/OpenGL.framework/Headers/')
            build.env.Append(LINKFLAGS='-framework OpenGL')

class OggVorbis(Dependence):

    def configure(self, build, conf):
#        if build.platform_is_windows and build.machine_is_64bit:
            # For some reason this has to be checked this way on win64,
            # otherwise it looks for the dll lib which will cause a conflict
            # later
#            if not conf.CheckLib('vorbisfile_static'):
#                raise Exception('Did not find vorbisfile_static.lib or the libvorbisfile development headers.')
#        else:
        if not conf.CheckLib(['libvorbisfile', 'vorbisfile']):
            Exception('Did not find libvorbisfile.a, libvorbisfile.lib, '
                'or the libvorbisfile development headers.')

        if not conf.CheckLib(['libvorbis', 'vorbis']):
            raise Exception('Did not find libvorbis.a, libvorbis.lib, or the libvorbisfile development headers.')

        if not conf.CheckLib(['libogg', 'ogg']):
            raise Exception('Did not find libogg.a, libogg.lib, or the libogg development headers, exiting!')

    def sources(self, build):
        return ['soundsourceoggvorbis.cpp']


class SndFile(Dependence):

    def configure(self, build, conf):
        #if not conf.CheckLibWithHeader(['sndfile', 'libsndfile'], 'sndfile.h', 'C'):
        if not conf.CheckLib(['sndfile', 'libsndfile']):
            raise Exception("Did not find libsndfile or it\'s development headers, exiting!")
        build.env.Append(CPPDEFINES = '__SNDFILE__')

    def sources(self, build):
        return ['soundsourcesndfile.cpp']

class FLAC(Dependence):
    def configure(self, build, conf):
        if not conf.CheckHeader('FLAC/stream_decoder.h'):
            raise Exception('Did not find libFLAC development headers, exiting!')
        elif not conf.CheckLib(['libFLAC', 'FLAC']):
            raise Exception('Did not find libFLAC development libraries, exiting!')
        return

    def sources(self, build):
        return ['soundsourceflac.cpp',]

class Qt(Dependence):
    DEFAULT_QTDIRS = {'linux': '/usr/share/qt4',
                      'bsd': '/usr/local/lib/qt4',
                      'osx': '/Library/Frameworks',
                      'windows': 'C:\\qt\\4.6.0'}

    def satisfy(self):
        pass

    def configure(self, build, conf):
        # Emit various Qt defines
        build.env.Append(CPPDEFINES = ['QT_SHARED',
                                       'QT_TABLET_SUPPORT'])

        # Enable Qt include paths
        if build.platform_is_linux:
            if not conf.CheckForPKG('QtCore', '4.6'):
                raise Exception('QT >= 4.6 not found')

            #Try using David's qt4.py's Qt4-module finding thingy instead of pkg-config.
            #(This hopefully respects our qtdir=blah flag while linking now.)
            build.env.EnableQt4Modules(['QtCore',
                                        'QtGui',
                                        'QtOpenGL',
                                        'QtXml',
                                        'QtSvg',
                                        'QtSql',
                                        'QtScript',
                                        'QtXmlPatterns',
                                        'QtWebKit'
                                        #'QtUiTools',
                                        #'QtDesigner',
                                        ],
                                       debug=False)
        elif build.platform_is_osx:
            build.env.Append(LINKFLAGS = '-framework QtCore -framework QtOpenGL -framework QtGui -framework QtSql -framework QtXml -framework QtXmlPatterns  -framework QtNetwork -framework QtSql -framework QtScript -framework QtWebKit')
            build.env.Append(CPPPATH = ['/Library/Frameworks/QtCore.framework/Headers/',
                                        '/Library/Frameworks/QtOpenGL.framework/Headers/',
                                        '/Library/Frameworks/QtGui.framework/Headers/',
                                        '/Library/Frameworks/QtXml.framework/Headers/',
                                        '/Library/Frameworks/QtNetwork.framework/Headers/',
                                        '/Library/Frameworks/QtSql.framework/Headers/',
                                        '/Library/Frameworks/QtWebKit.framework/Headers/',
                                        '/Library/Frameworks/QtScript.framework/Headers/'])

        # Setup Qt library includes for non-OSX
        if build.platform_is_linux or build.platform_is_bsd:
            build.env.Append(LIBS = 'QtXml')
            build.env.Append(LIBS = 'QtGui')
            build.env.Append(LIBS = 'QtCore')
            build.env.Append(LIBS = 'QtNetwork')
            build.env.Append(LIBS = 'QtOpenGL')
            build.env.Append(LIBS = 'QtWebKit')
            build.env.Append(LIBS = 'QtScript')
        elif build.platform_is_windows:
            build.env.Append(LIBPATH=['$QTDIR/lib'])
            build.env.Append(LIBS = 'QtXml4')
            build.env.Append(LIBS = 'QtXmlPatterns4')
            build.env.Append(LIBS = 'QtSql4')
            build.env.Append(LIBS = 'QtGui4')
            build.env.Append(LIBS = 'QtCore4')
            build.env.Append(LIBS = 'QtScript4')
            build.env.Append(LIBS = 'QtWebKit4')
            build.env.Append(LIBS = 'QtNetwork4')
            build.env.Append(LIBS = 'QtOpenGL4')

        # Set Qt include paths for non-OSX
        if not build.platform_is_osx:
            build.env.Append(CPPPATH=['$QTDIR/include/QtCore',
                                      '$QTDIR/include/QtGui',
                                      '$QTDIR/include/QtXml',
                                      '$QTDIR/include/QtNetwork',
                                      '$QTDIR/include/QtScript',
                                      '$QTDIR/include/QtSql',
                                      '$QTDIR/include/QtOpenGL',
                                      '$QTDIR/include/QtWebKit',
                                      '$QTDIR/include/Qt'])

        # Set the rpath for linux/bsd/osx.
        # This is not support on OS X before the 10.5 SDK.
        using_104_sdk = (str(build.env["CCFLAGS"]).find("10.4") >= 0)
        compiling_on_104 = False
        if build.platform_is_osx:
            compiling_on_104 = (os.popen('sw_vers').readlines()[1].find('10.4') >= 0)
        if not build.platform_is_windows and not (using_104_sdk or compiling_on_104):
            build.env.Append(LINKFLAGS = "-Wl,-rpath,$QTDIR/lib")

        #QtSQLite DLL
        if build.platform_is_windows:
            build.flags['sqlitedll'] = util.get_flags(build.env, 'sqlitedll', 1)


class FidLib(Dependence):

    def sources(self, build):
        symbol = None
        if build.platform_is_windows:
            if build.toolchain_is_msvs:
                symbol = 'T_MSVC'
            elif build.crosscompile:
                # Not sure why, but fidlib won't build with mingw32msvc and
                # T_MINGW
                symbol = 'T_LINUX'
            elif build.toolchain_is_gnu:
                symbol = 'T_MINGW'
        else:
            symbol = 'T_LINUX'

        return [build.env.StaticObject('#lib/fidlib-0.9.10/fidlib.c',
                                       CPPDEFINES=symbol)]

    def configure(self, build, conf):
        build.env.Append(CPPPATH='#lib/fidlib-0.9.10/')

class ReplayGain(Dependence):

    def sources(self, build):
        return ["#lib/replaygain/replaygain_analysis.c"]

    def configure(self, build, conf):
        build.env.Append(CPPPATH="#lib/replaygain")

class SoundTouch(Dependence):
    SOUNDTOUCH_PATH = 'soundtouch-1.6.0'

    def sse_enabled(self, build):
        optimize = int(util.get_flags(build.env, 'optimize', 1))
        return (build.machine_is_64bit or
                (build.toolchain_is_msvs and optimize > 2) or
                (build.toolchain_is_gnu and optimize > 1))

    def sources(self, build):
        sources = ['engine/enginebufferscalest.cpp',
                   '#lib/%s/SoundTouch.cpp' % self.SOUNDTOUCH_PATH,
                   '#lib/%s/TDStretch.cpp' % self.SOUNDTOUCH_PATH,
                   '#lib/%s/RateTransposer.cpp' % self.SOUNDTOUCH_PATH,
                   '#lib/%s/AAFilter.cpp' % self.SOUNDTOUCH_PATH,
                   '#lib/%s/FIFOSampleBuffer.cpp' % self.SOUNDTOUCH_PATH,
                   '#lib/%s/FIRFilter.cpp' % self.SOUNDTOUCH_PATH,
                   '#lib/%s/PeakFinder.cpp' % self.SOUNDTOUCH_PATH,
                   '#lib/%s/BPMDetect.cpp' % self.SOUNDTOUCH_PATH]

        # SoundTouch CPU optimizations are only for x86
        # architectures. SoundTouch automatically ignores these files when it is
        # not being built for an architecture that supports them.
        cpu_detection = '#lib/%s/cpu_detect_x86_win.cpp' if build.toolchain_is_msvs else \
            '#lib/%s/cpu_detect_x86_gcc.cpp'
        sources.append(cpu_detection % self.SOUNDTOUCH_PATH)

        # Check if the compiler has SSE extention enabled
        # Allways the case on x64 (core instructions)
        if self.sse_enabled(build):
            sources.extend(
                ['#lib/%s/mmx_optimized.cpp' % self.SOUNDTOUCH_PATH,
                 '#lib/%s/sse_optimized.cpp' % self.SOUNDTOUCH_PATH,])
        return sources

    def configure(self, build, conf):
        if build.platform_is_windows:
            # Regardless of the bitwidth, ST checks for WIN32
            build.env.Append(CPPDEFINES = 'WIN32')
        build.env.Append(CPPPATH=['#lib/%s' % self.SOUNDTOUCH_PATH])

        # Check if the compiler has SSE extention enabled
        # Allways the case on x64 (core instructions)
        optimize = int(util.get_flags(build.env, 'optimize', 1))
        if self.sse_enabled(build):
            build.env.Append(CPPDEFINES='SOUNDTOUCH_ALLOW_X86_OPTIMIZATIONS')

class TagLib(Dependence):
    def configure(self, build, conf):
        if not conf.CheckLib('tag'):
            raise Exception("Could not find libtag or its development headers.")

        # Karmic seems to have an issue with mp4tag.h where they don't include
        # the files correctly. Adding this folder ot the include path should fix
        # it, though might cause issues. This is safe to remove once we
        # deprecate Karmic support. rryan 2/2011
        build.env.Append(CPPPATH='/usr/include/taglib/')

class ProtoBuf(Dependence):
    def configure(self, build, conf):
        if not conf.CheckLib(['libprotobuf-lite', 'protobuf-lite', 'libprotobuf', 'protobuf']):
            raise Exception("Could not find libprotobuf or its development headers.")

class MixxxCore(Feature):

    def description(self):
        return "Mixxx Core Features"

    def enabled(self, build):
        return True

    def sources(self, build):
        sources = ["mixxxkeyboard.cpp",

                   "configobject.cpp",
                   "controlobjectthread.cpp",
                   "controlobjectthreadwidget.cpp",
                   "controlobjectthreadmain.cpp",
                   "controlevent.cpp",
                   "controllogpotmeter.cpp",
                   "controlobject.cpp",
                   "controlnull.cpp",
                   "controlpotmeter.cpp",
                   "controlpushbutton.cpp",
                   "controlttrotary.cpp",
                   "controlbeat.cpp",

                   "dlgpreferences.cpp",
                   "dlgprefsound.cpp",
                   "dlgprefsounditem.cpp",
                   "controllers/dlgprefcontroller.cpp",
                   "controllers/dlgprefmappablecontroller.cpp",
                   "controllers/dlgcontrollerlearning.cpp",
                   "controllers/dlgprefnocontrollers.cpp",
                   "dlgprefplaylist.cpp",
                   "dlgprefcontrols.cpp",
                   "dlgprefbpm.cpp",
                   "dlgprefreplaygain.cpp",
                   "dlgprefnovinyl.cpp",
                   "dlgbpmscheme.cpp",
                   "dlgabout.cpp",
                   "dlgprefeq.cpp",
                   "dlgprefcrossfader.cpp",
                   "dlgtrackinfo.cpp",
                   "dlgprepare.cpp",
                   "dlgautodj.cpp",

                   "engine/engineworker.cpp",
                   "engine/engineworkerscheduler.cpp",
                   "engine/syncworker.cpp",
                   "engine/enginebuffer.cpp",
                   "engine/enginebufferscale.cpp",
                   "engine/enginebufferscaledummy.cpp",
                   "engine/enginebufferscalelinear.cpp",
                   "engine/engineclipping.cpp",
                   "engine/enginefilterblock.cpp",
                   "engine/enginefilteriir.cpp",
                   "engine/enginefilter.cpp",
                   "engine/engineobject.cpp",
                   "engine/enginepregain.cpp",
                   "engine/enginechannel.cpp",
                   "engine/enginemaster.cpp",
                   "engine/enginepfldelay.cpp",
                   "engine/engineflanger.cpp",
                   "engine/enginevumeter.cpp",
                   "engine/enginevinylsoundemu.cpp",
                   "engine/enginesidechain.cpp",
                   "engine/enginefilterbutterworth8.cpp",
                   "engine/enginexfader.cpp",
                   "engine/enginemicrophone.cpp",
                   "engine/enginedeck.cpp",
                   "engine/enginepassthrough.cpp",

                   "engine/enginecontrol.cpp",
                   "engine/ratecontrol.cpp",
                   "engine/positionscratchcontroller.cpp",
                   "engine/loopingcontrol.cpp",
                   "engine/bpmcontrol.cpp",
                   "engine/cuecontrol.cpp",
                   "engine/quantizecontrol.cpp",
                   "engine/clockcontrol.cpp",
                   "engine/readaheadmanager.cpp",
                   "cachingreader.cpp",

                   "analyserrg.cpp",
                   "analyserqueue.cpp",
                   "analyserbpm.cpp",
                   "analyserwaveform.cpp",

                   "controllers/controller.cpp",
                   "controllers/controllerengine.cpp",
                   "controllers/controllerenumerator.cpp",
                   "controllers/controllerlearningeventfilter.cpp",
                   "controllers/controllermanager.cpp",
                   "controllers/controllerpresetfilehandler.cpp",
                   "controllers/midi/midicontroller.cpp",
                   "controllers/midi/midicontrollerpresetfilehandler.cpp",
                   "controllers/midi/midienumerator.cpp",
                   "controllers/midi/midioutputhandler.cpp",
                   "controllers/mixxxcontrol.cpp",
                   "controllers/qtscript-bytearray/bytearrayclass.cpp",
                   "controllers/qtscript-bytearray/bytearrayprototype.cpp",
                   "controllers/softtakeover.cpp",

                   "main.cpp",
                   "mixxx.cpp",
                   "errordialoghandler.cpp",
                   "upgrade.cpp",

                   "soundsource.cpp",

                   "sharedglcontext.cpp",
                   "widget/wwidget.cpp",
                   "widget/wlabel.cpp",
                   "widget/wtracktext.cpp",
                   "widget/wnumber.cpp",
                   "widget/wnumberpos.cpp",
                   "widget/wnumberrate.cpp",
                   "widget/wknob.cpp",
                   "widget/wdisplay.cpp",
                   "widget/wvumeter.cpp",
                   "widget/wpushbutton.cpp",
                   "widget/wslidercomposed.cpp",
                   "widget/wslider.cpp",
                   "widget/wstatuslight.cpp",
                   "widget/woverview.cpp",
                   "widget/wspinny.cpp",
                   "widget/wskincolor.cpp",
                   "widget/wabstractcontrol.cpp",
                   "widget/wsearchlineedit.cpp",
                   "widget/wpixmapstore.cpp",
                   "widget/hexspinbox.cpp",
                   "widget/wtrackproperty.cpp",
                   "widget/wtime.cpp",

                   "mathstuff.cpp",

                   "rotary.cpp",
                   "widget/wtracktableview.cpp",
                   "widget/wtracktableviewheader.cpp",
                   "widget/wlibrarysidebar.cpp",
                   "widget/wlibrary.cpp",
                   "widget/wlibrarytableview.cpp",
                   "widget/wpreparelibrarytableview.cpp",
                   "widget/wpreparecratestableview.cpp",
                   "widget/wlibrarytextbrowser.cpp",
                   "library/preparecratedelegate.cpp",
                   "library/trackcollection.cpp",
                   "library/basesqltablemodel.cpp",
                   "library/basetrackcache.cpp",
                   "library/librarytablemodel.cpp",
                   "library/searchqueryparser.cpp",
                   "library/preparelibrarytablemodel.cpp",
                   "library/missingtablemodel.cpp",
                   "library/proxytrackmodel.cpp",

                   "library/playlisttablemodel.cpp",
                   "library/libraryfeature.cpp",
                   "library/preparefeature.cpp",
                   "library/autodjfeature.cpp",
                   "library/mixxxlibraryfeature.cpp",
                   "library/baseplaylistfeature.cpp",
                   "library/playlistfeature.cpp",
                   "library/setlogfeature.cpp",

                   "library/browse/browsetablemodel.cpp",
                   "library/browse/browsethread.cpp",
                   "library/browse/browsefeature.cpp",
                   "library/browse/foldertreemodel.cpp",

                   "library/recording/recordingfeature.cpp",
                   "dlgrecording.cpp",
                   "recording/recordingmanager.cpp",

                   # External Library Features
                   "library/rhythmbox/rhythmboxfeature.cpp",
                   "library/rhythmbox/rhythmboxtrackmodel.cpp",
                   "library/rhythmbox/rhythmboxplaylistmodel.cpp",

                   "library/itunes/itunesfeature.cpp",
                   "library/itunes/itunestrackmodel.cpp",
                   "library/itunes/itunesplaylistmodel.cpp",

                   "library/traktor/traktorfeature.cpp",
                   "library/traktor/traktortablemodel.cpp",
                   "library/traktor/traktorplaylistmodel.cpp",


                   "library/cratefeature.cpp",
                   "library/sidebarmodel.cpp",
                   "library/libraryscanner.cpp",
                   "library/libraryscannerdlg.cpp",
                   "library/legacylibraryimporter.cpp",
                   "library/library.cpp",
                   "library/searchthread.cpp",

                   "library/dao/cratedao.cpp",
                   "library/cratetablemodel.cpp",
                   "library/dao/cuedao.cpp",
                   "library/dao/cue.cpp",
                   "library/dao/trackdao.cpp",
                   "library/dao/playlistdao.cpp",
                   "library/dao/libraryhashdao.cpp",
                   "library/dao/settingsdao.cpp",
                   "library/dao/analysisdao.cpp",

                   "library/librarycontrol.cpp",
                   "library/schemamanager.cpp",
                   "library/promotracksfeature.cpp",
                   "library/featuredartistswebview.cpp",
                   "library/bundledsongswebview.cpp",
                   "library/songdownloader.cpp",
                   "library/starrating.cpp",
                   "library/stardelegate.cpp",
                   "library/stareditor.cpp",
                   "audiotagger.cpp",

                   "library/treeitemmodel.cpp",
                   "library/treeitem.cpp",

                   "xmlparse.cpp",
                   "library/parser.cpp",
                   "library/parserpls.cpp",
                   "library/parserm3u.cpp",
                   "logparser.cpp",
                   "library/parsercsv.cpp",

                   "bpm/bpmscheme.cpp",

                   "soundsourceproxy.cpp",

                   "widget/wwaveformviewer.cpp",

                   "waveform/waveform.cpp",
                   "waveform/waveformfactory.cpp",
                   "waveform/waveformwidgetfactory.cpp",
                   "waveform/renderers/waveformwidgetrenderer.cpp",
                   "waveform/renderers/waveformrendererabstract.cpp",
                   "waveform/renderers/waveformrenderbackground.cpp",
                   "waveform/renderers/waveformrendermark.cpp",
                   "waveform/renderers/waveformrendermarkrange.cpp",
                   "waveform/renderers/waveformrenderbeat.cpp",
                   "waveform/renderers/waveformrendererendoftrack.cpp",
                   "waveform/renderers/waveformrendererpreroll.cpp",

                   "waveform/renderers/waveformrendererfilteredsignal.cpp",
                   "waveform/renderers/qtwaveformrendererfilteredsignal.cpp",
<<<<<<< HEAD
=======
                   "waveform/renderers/qtwaveformrenderersimplesignal.cpp",
>>>>>>> 0a6372a1
                   "waveform/renderers/glwaveformrendererfilteredsignal.cpp",
                   "waveform/renderers/glwaveformrenderersimplesignal.cpp",
                   "waveform/renderers/glslwaveformrenderersignal.cpp",

                   "waveform/renderers/waveformsignalcolors.cpp",
<<<<<<< HEAD
                   "waveform/renderers/glwaveformrenderersimplesignal.cpp",
=======

>>>>>>> 0a6372a1
                   "waveform/renderers/waveformrenderersignalbase.cpp",
                   "waveform/renderers/waveformmark.cpp",
                   "waveform/renderers/waveformmarkrange.cpp",

                   "waveform/widgets/waveformwidgetabstract.cpp",
                   "waveform/widgets/emptywaveformwidget.cpp",
                   "waveform/widgets/softwarewaveformwidget.cpp",
                   "waveform/widgets/qtwaveformwidget.cpp",
                   "waveform/widgets/qtsimplewaveformwidget.cpp",
                   "waveform/widgets/glwaveformwidget.cpp",
                   "waveform/widgets/glsimplewaveformwidget.cpp",
                   "waveform/widgets/qtwaveformwidget.cpp",

                   "waveform/widgets/glslwaveformwidget.cpp",

                   "skin/imginvert.cpp",
                   "skin/imgloader.cpp",
                   "skin/imgcolor.cpp",
                   "skin/skinloader.cpp",
                   "skin/legacyskinparser.cpp",
                   "skin/colorschemeparser.cpp",
                   "skin/propertybinder.cpp",
                   "skin/tooltips.cpp",

                   "sampleutil.cpp",
                   "trackinfoobject.cpp",
                   "track/beatgrid.cpp",
                   "track/beatmap.cpp",
                   "track/beatfactory.cpp",
                   "track/beatutils.cpp",

                   "baseplayer.cpp",
                   "basetrackplayer.cpp",
                   "deck.cpp",
                   "sampler.cpp",
                   "playermanager.cpp",
                   "samplerbank.cpp",
                   "sounddevice.cpp",
                   "soundmanager.cpp",
                   "soundmanagerconfig.cpp",
                   "soundmanagerutil.cpp",
                   "dlgprefrecord.cpp",
                   "playerinfo.cpp",

                   "recording/enginerecord.cpp",
                   "recording/encoder.cpp",

                   "segmentation.cpp",
                   "tapfilter.cpp",

                   "util/pa_ringbuffer.c",

                   # Add the QRC file which compiles in some extra resources
                   # (prefs icons, etc.)
                   build.env.Qrc('#res/mixxx.qrc')
                   ]

        proto_args = {
            'PROTOCPROTOPATH': ['src'],
            'PROTOCPYTHONOUTDIR': '', # set to None to not generate python
            'PROTOCOUTDIR': build.build_dir,
            'PROTOCCPPOUTFLAGS': '',
            #'PROTOCCPPOUTFLAGS': "dllexport_decl=PROTOCONFIG_EXPORT:"
        }
        proto_sources = SCons.Glob('proto/*.proto')
        proto_objects = [build.env.Protoc([], proto_source, **proto_args)[0]
                        for proto_source in proto_sources]
        sources.extend(proto_objects)


        # Uic these guys (they're moc'd automatically after this) - Generates
        # the code for the QT UI forms
        build.env.Uic4('dlgpreferencesdlg.ui')
        build.env.Uic4('dlgprefsounddlg.ui')

        build.env.Uic4('controllers/dlgprefcontrollerdlg.ui')
        build.env.Uic4('controllers/dlgprefmappablecontrollerdlg.ui')
        build.env.Uic4('controllers/dlgcontrollerlearning.ui')
        build.env.Uic4('controllers/dlgprefnocontrollersdlg.ui')

        build.env.Uic4('dlgprefplaylistdlg.ui')
        build.env.Uic4('dlgprefcontrolsdlg.ui')
        build.env.Uic4('dlgprefeqdlg.ui')
        build.env.Uic4('dlgprefcrossfaderdlg.ui')
        build.env.Uic4('dlgprefbpmdlg.ui')
        build.env.Uic4('dlgprefreplaygaindlg.ui')
        build.env.Uic4('dlgprefbeatsdlg.ui')
        build.env.Uic4('dlgbpmschemedlg.ui')
        # build.env.Uic4('dlgbpmtapdlg.ui')
        build.env.Uic4('dlgprefvinyldlg.ui')
        build.env.Uic4('dlgprefnovinyldlg.ui')
        build.env.Uic4('dlgprefrecorddlg.ui')
        build.env.Uic4('dlgaboutdlg.ui')
        build.env.Uic4('dlgtrackinfo.ui')
        build.env.Uic4('dlgprepare.ui')
        build.env.Uic4('dlgautodj.ui')
        build.env.Uic4('dlgprefsounditem.ui')
        build.env.Uic4('dlgrecording.ui')

        if build.platform_is_windows:
            # Add Windows resource file with icons and such
            # force manifest file creation, apparently not necessary for all
            # people but necessary for this committers handicapped windows
            # installation -- bkgood
            if build.toolchain_is_msvs:
                build.env.Append(LINKFLAGS="/MANIFEST")
        elif build.platform_is_osx:
            build.env.Append(LINKFLAGS="-headerpad=ffff"); #Need extra room for code signing (App Store)
            build.env.Append(LINKFLAGS="-headerpad_max_install_names"); #Need extra room for code signing (App Store)

        return sources

    def configure(self, build, conf):
        # Evaluate this define. There are a lot of different things around the
        # codebase that use different defines. (AMD64, x86_64, x86, i386, i686,
        # EM64T). We need to unify them together.
        if not build.machine=='alpha':
            build.env.Append(CPPDEFINES=build.machine)

        if build.toolchain_is_gnu:
            # Default GNU Options
            # TODO(XXX) always generate debugging info?
            build.env.Append(CCFLAGS = '-pipe')
            build.env.Append(CCFLAGS = '-Wall')
            build.env.Append(CCFLAGS = '-Wextra')
            build.env.Append(CCFLAGS = '-g')

            # Check that g++ is present (yeah, SCONS is a bit dumb here)
            if os.system("which g++ > /dev/null"): #Checks for non-zero return code
                raise Exception("Did not find g++.")
        elif build.toolchain_is_msvs:
            # Validate the specified winlib directory exists
            mixxx_lib_path = SCons.ARGUMENTS.get('winlib', '..\\..\\..\\mixxx-win32lib-msvc100-release')
            if not os.path.exists(mixxx_lib_path):
                print mixxx_lib_path
                raise Exception("Winlib path does not exist! Please specify your winlib directory"
                                "path by running 'scons winlib=[path]'")
                Script.Exit(1)
            #mixxx_lib_path = '#/../../mixxx-win%slib-msvc100-release' % build.bitwidth

            # Set include and library paths to work with this
            build.env.Append(CPPPATH=mixxx_lib_path)
            build.env.Append(LIBPATH=mixxx_lib_path)

            #Ugh, MSVC-only hack :( see
            #http://www.qtforum.org/article/17883/problem-using-qstring-fromstdwstring.html
            build.env.Append(CXXFLAGS = '/Zc:wchar_t-')

            # Still needed?
            build.env.Append(CPPPATH=[
                    "$VCINSTALLDIR/include/atl",
                    "C:/Program Files/Microsoft Platform SDK/Include/atl"])

        if build.platform_is_windows:
            build.env.Append(CPPDEFINES='__WINDOWS__')
            build.env.Append(CPPDEFINES='_ATL_MIN_CRT') #Helps prevent duplicate symbols
            # Need this on Windows until we have UTF16 support in Mixxx
            build.env.Append(CPPDEFINES='UNICODE')
            build.env.Append(CPPDEFINES='WIN%s' % build.bitwidth) # WIN32 or WIN64
            # Tobias: Don't remove this line
            # I used the Windows API in foldertreemodel.cpp
            # to quickly test if a folder has subfolders
            build.env.Append(LIBS = 'shell32');


        elif build.platform_is_linux:
            build.env.Append(CPPDEFINES='__LINUX__')

            #Check for pkg-config >= 0.15.0
            if not conf.CheckForPKGConfig('0.15.0'):
                raise Exception('pkg-config >= 0.15.0 not found.')


        elif build.platform_is_osx:
            #Stuff you may have compiled by hand
            build.env.Append(LIBPATH = ['/usr/local/lib'])
            build.env.Append(CPPPATH = ['/usr/local/include'])

            #Non-standard libpaths for fink and certain (most?) darwin ports
            build.env.Append(LIBPATH = ['/sw/lib'])
            build.env.Append(CPPPATH = ['/sw/include'])

            #Non-standard libpaths for darwin ports
            build.env.Append(LIBPATH = ['/opt/local/lib'])
            build.env.Append(CPPPATH = ['/opt/local/include'])

        elif build.platform_is_bsd:
            build.env.Append(CPPDEFINES='__BSD__')
            build.env.Append(CPPPATH=['/usr/include',
                                      '/usr/local/include',
                                      '/usr/X11R6/include/'])
            build.env.Append(LIBPATH=['/usr/lib/',
                                      '/usr/local/lib',
                                      '/usr/X11R6/lib'])
            build.env.Append(LIBS='pthread')
            # why do we need to do this on OpenBSD and not on Linux?  if we
            # don't then CheckLib("vorbisfile") fails
            build.env.Append(LIBS=['ogg', 'vorbis'])

        # Define for things that would like to special case UNIX (Linux or BSD)
        if build.platform_is_bsd or build.platform_is_linux:
            build.env.Append(CPPDEFINES='__UNIX__')

        # Add the src/ directory to the include path
        build.env.Append(CPPPATH = ['.'])

        # Set up flags for config/track listing files
        if build.platform_is_linux or \
                build.platform_is_bsd:
            mixxx_files = [
                ('SETTINGS_PATH','.mixxx-trunk/'),
                ('BPMSCHEME_FILE','mixxxbpmscheme.xml'),
                ('SETTINGS_FILE', 'mixxx.cfg'),
                ('TRACK_FILE', 'mixxxtrack.xml')]
        elif build.platform_is_osx:
            mixxx_files = [
                ('SETTINGS_PATH','Library/Application Support/Mixxx/'),
                ('BPMSCHEME_FILE','mixxxbpmscheme.xml'),
                ('SETTINGS_FILE', 'mixxx.cfg'),
                ('TRACK_FILE', 'mixxxtrack.xml')]
        elif build.platform_is_windows:
            mixxx_files = [
                ('SETTINGS_PATH','Local Settings/Application Data/Mixxx/'),
                ('BPMSCHEME_FILE', 'mixxxbpmscheme.xml'),
                ('SETTINGS_FILE', 'mixxx.cfg'),
                ('TRACK_FILE', 'mixxxtrack.xml')]
        # Escape the filenames so they don't end up getting screwed up in the
        # shell.
        mixxx_files = [(k, r'\"%s\"' % v) for k,v in mixxx_files]
        build.env.Append(CPPDEFINES=mixxx_files)

        # Say where to find resources on Unix. TODO(XXX) replace this with a
        # RESOURCE_PATH that covers Win and OSX too:
        if build.platform_is_linux or build.platform_is_bsd:
            prefix = SCons.ARGUMENTS.get('prefix', '/usr/local')
            share_path = os.path.join(prefix, 'share/mixxx')
            build.env.Append(CPPDEFINES=('UNIX_SHARE_PATH', r'\"%s\"' % share_path))
            lib_path = os.path.join(prefix, 'lib/mixxx')
            build.env.Append(CPPDEFINES=('UNIX_LIB_PATH', r'\"%s\"' % lib_path))

    def depends(self, build):
        return [SoundTouch, ReplayGain, PortAudio, PortMIDI, Qt,
                FidLib, SndFile, FLAC, OggVorbis, OpenGL, TagLib, ProtoBuf]

    def post_dependency_check_configure(self, build, conf):
        """Sets up additional things in the Environment that must happen
        after the Configure checks run."""
        if build.platform_is_windows:
            if build.toolchain_is_msvs:
                build.env.Append(LINKFLAGS = ['/nodefaultlib:LIBCMT.lib',
                                              '/nodefaultlib:LIBCMTd.lib',
                                              '/entry:mainCRTStartup'])
                # Makes the program not launch a shell first
                build.env.Append(LINKFLAGS = '/subsystem:windows')
                build.env.Append(LINKFLAGS = '/manifest') #Force MSVS to generate a manifest (MSVC2010)
            elif build.toolchain_is_gnu:
                # Makes the program not launch a shell first
                build.env.Append(LINKFLAGS = '--subsystem,windows')
                build.env.Append(LINKFLAGS = '-mwindows')<|MERGE_RESOLUTION|>--- conflicted
+++ resolved
@@ -526,20 +526,13 @@
 
                    "waveform/renderers/waveformrendererfilteredsignal.cpp",
                    "waveform/renderers/qtwaveformrendererfilteredsignal.cpp",
-<<<<<<< HEAD
-=======
                    "waveform/renderers/qtwaveformrenderersimplesignal.cpp",
->>>>>>> 0a6372a1
                    "waveform/renderers/glwaveformrendererfilteredsignal.cpp",
                    "waveform/renderers/glwaveformrenderersimplesignal.cpp",
                    "waveform/renderers/glslwaveformrenderersignal.cpp",
 
                    "waveform/renderers/waveformsignalcolors.cpp",
-<<<<<<< HEAD
-                   "waveform/renderers/glwaveformrenderersimplesignal.cpp",
-=======
-
->>>>>>> 0a6372a1
+
                    "waveform/renderers/waveformrenderersignalbase.cpp",
                    "waveform/renderers/waveformmark.cpp",
                    "waveform/renderers/waveformmarkrange.cpp",
@@ -551,7 +544,6 @@
                    "waveform/widgets/qtsimplewaveformwidget.cpp",
                    "waveform/widgets/glwaveformwidget.cpp",
                    "waveform/widgets/glsimplewaveformwidget.cpp",
-                   "waveform/widgets/qtwaveformwidget.cpp",
 
                    "waveform/widgets/glslwaveformwidget.cpp",
 
