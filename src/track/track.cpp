#include <QDirIterator>
#include <QFile>
#include <QMutexLocker>
#include <QtDebug>

#include "track/track.h"

#include "track/beatfactory.h"
#include "util/assert.h"
#include "util/logger.h"
#include "util/compatibility.h"


namespace {

mixxx::Logger kLogger("Track");

SecurityTokenPointer openSecurityToken(
        const QFileInfo& fileInfo,
        const SecurityTokenPointer& pSecurityToken = SecurityTokenPointer()) {
    if (pSecurityToken.isNull()) {
        return Sandbox::openSecurityToken(fileInfo, true);
    } else {
        return pSecurityToken;
    }
}

template<typename T>
inline
bool compareAndSet(T* pField, const T& value) {
    if (*pField != value) {
        *pField = value;
        return true;
    } else {
        return false;
    }
}

} // anonymous namespace

Track::Track(
        const QFileInfo& fileInfo,
        const SecurityTokenPointer& pSecurityToken,
        TrackId trackId)
        : m_fileInfo(fileInfo),
          m_pSecurityToken(openSecurityToken(m_fileInfo, pSecurityToken)),
          m_bDeleteOnReferenceExpiration(false),
          m_qMutex(QMutex::Recursive),
          m_record(trackId),
          m_bDirty(false),
<<<<<<< HEAD
          m_iRating(0),
          m_cuePoint(0.0),
          m_cueSource(Cue::UNKNOWN),
          m_dateAdded(QDateTime::currentDateTime()),
          m_bHeaderParsed(false),
          m_bBpmLocked(false),
=======
          m_bExportMetadata(false),
>>>>>>> 80f3ea50
          m_analyzerProgress(-1) {
}

//static
TrackPointer Track::newTemporary(
        const QFileInfo& fileInfo,
        const SecurityTokenPointer& pSecurityToken) {
    Track* pTrack =
            new Track(
                    fileInfo,
                    pSecurityToken,
                    TrackId());
    return TrackPointer(pTrack);
}

//static
TrackPointer Track::newDummy(
        const QFileInfo& fileInfo,
        TrackId trackId) {
    Track* pTrack =
            new Track(
                    fileInfo,
                    SecurityTokenPointer(),
                    trackId);
    return TrackPointer(pTrack);
}

// static
void Track::onTrackReferenceExpired(Track* pTrack) {
    VERIFY_OR_DEBUG_ASSERT(pTrack != nullptr) {
        return;
    }
    //qDebug() << "Track::onTrackReferenceExpired"
    //         << pTrack << pTrack->getId() << pTrack->getInfo();
    if (pTrack->m_bDeleteOnReferenceExpiration) {
        delete pTrack;
    } else {
        emit(pTrack->referenceExpired(pTrack));
    }
}

void Track::setDeleteOnReferenceExpiration(bool deleteOnReferenceExpiration) {
    m_bDeleteOnReferenceExpiration = deleteOnReferenceExpiration;
}

void Track::setTrackMetadata(
        mixxx::TrackMetadata trackMetadata,
        QDateTime metadataSynchronized) {
    // Safe some values that are needed after move assignment and unlocking(see below)
    const auto newBpm = trackMetadata.getTrackInfo().getBpm();
    const auto newKey = trackMetadata.getTrackInfo().getKey();
    const auto newReplayGain = trackMetadata.getTrackInfo().getReplayGain();

    {
        // enter locking scope
        QMutexLocker lock(&m_qMutex);

        bool modified = compareAndSet(
                &m_record.refMetadataSynchronized(),
                !metadataSynchronized.isNull());
        bool modifiedReplayGain = false;
        if (m_record.getMetadata() != trackMetadata) {
            modifiedReplayGain =
                    (m_record.getMetadata().getTrackInfo().getReplayGain() != newReplayGain);
            m_record.setMetadata(std::move(trackMetadata));
            // Don't use trackMetadata after move assignment!!
            modified = true;
        }
        if (modified) {
            // explicitly unlock before emitting signals
            markDirtyAndUnlock(&lock);
            if (modifiedReplayGain) {
                emit(ReplayGainUpdated(newReplayGain));
            }
        }
        // implicitly unlocked when leaving scope
    }

    // Need to set BPM after sample rate since beat grid creation depends on
    // knowing the sample rate. Bug #1020438.
    if (newBpm.hasValue() &&
            ((nullptr == m_pBeats) || !mixxx::Bpm::isValidValue(m_pBeats->getBpm()))) {
        // Only (re-)set the BPM to the new value if the beat grid is not valid.
        // Reason: The BPM value in the metadata might be normalized or rounded,
        // e.g. ID3v2 only supports integer values!
        setBpm(newBpm.getValue());
    }

    if (!newKey.isEmpty()) {
        setKeyText(newKey, mixxx::track::io::key::FILE_METADATA);
    }
}

void Track::getTrackMetadata(
        mixxx::TrackMetadata* pTrackMetadata,
        bool* pMetadataSynchronized,
        bool* pDirty) const {
    DEBUG_ASSERT(pTrackMetadata);
    QMutexLocker lock(&m_qMutex);
    *pTrackMetadata = m_record.getMetadata();
    if (pMetadataSynchronized != nullptr) {
        *pMetadataSynchronized = m_record.getMetadataSynchronized();
    }
    if (pDirty != nullptr) {
        *pDirty = m_bDirty;
    }
}

void Track::getTrackRecord(
        mixxx::TrackRecord* pTrackRecord,
        bool* pDirty) const {
    DEBUG_ASSERT(pTrackRecord);
    QMutexLocker lock(&m_qMutex);
    *pTrackRecord = m_record;
    if (pDirty != nullptr) {
        *pDirty = m_bDirty;
    }
}

QString Track::getLocation() const {
    // Copying QFileInfo is thread-safe due to "implicit sharing"
    // (copy-on write). But operating on a single instance of QFileInfo
    // might not be thread-safe due to internal caching!
    QMutexLocker lock(&m_qMutex);
    return m_fileInfo.absoluteFilePath();
}

QString Track::getCanonicalLocation() const {
    // Copying QFileInfo is thread-safe due to "implicit sharing"
    // (copy-on write). But operating on a single instance of QFileInfo
    // might not be thread-safe due to internal caching!
    QMutexLocker lock(&m_qMutex);
    return m_fileInfo.canonicalFilePath();
}

QString Track::getDirectory() const {
    // Copying QFileInfo is thread-safe due to "implicit sharing"
    // (copy-on write). But operating on a single instance of QFileInfo
    // might not be thread-safe due to internal caching!
    QMutexLocker lock(&m_qMutex);
    return m_fileInfo.absolutePath();
}

QString Track::getFileName() const {
    // Copying QFileInfo is thread-safe due to "implicit sharing"
    // (copy-on write). But operating on a single instance of QFileInfo
    // might not be thread-safe due to internal caching!
    QMutexLocker lock(&m_qMutex);
    return m_fileInfo.fileName();
}

int Track::getFileSize() const {
    // Copying QFileInfo is thread-safe due to "implicit sharing"
    // (copy-on write). But operating on a single instance of QFileInfo
    // might not be thread-safe due to internal caching!
    QMutexLocker lock(&m_qMutex);
    return m_fileInfo.size();
}

QDateTime Track::getFileModifiedTime() const {
    // Copying QFileInfo is thread-safe due to "implicit sharing"
    // (copy-on write). But operating on a single instance of QFileInfo
    // might not be thread-safe due to internal caching!
    QMutexLocker lock(&m_qMutex);
    return m_fileInfo.lastModified();
}

QDateTime Track::getFileCreationTime() const {
    // Copying QFileInfo is thread-safe due to "implicit sharing"
    // (copy-on write). But operating on a single instance of QFileInfo
    // might not be thread-safe due to internal caching!
    QMutexLocker lock(&m_qMutex);
    return m_fileInfo.created();
}

bool Track::exists() const {
    // Copying QFileInfo is thread-safe due to "implicit sharing"
    // (copy-on write). But operating on a single instance of QFileInfo
    // might not be thread-safe due to internal caching!
    QMutexLocker lock(&m_qMutex);
    // return here a fresh calculated value to be sure
    // the file is not deleted or gone with an USB-Stick
    // because it will probably stop the Auto-DJ
    return QFile::exists(m_fileInfo.absoluteFilePath());
}

mixxx::ReplayGain Track::getReplayGain() const {
    QMutexLocker lock(&m_qMutex);
    return m_record.getMetadata().getTrackInfo().getReplayGain();
}

void Track::setReplayGain(const mixxx::ReplayGain& replayGain) {
    QMutexLocker lock(&m_qMutex);
    if (compareAndSet(&m_record.refMetadata().refTrackInfo().refReplayGain(), replayGain)) {
        markDirtyAndUnlock(&lock);
        emit(ReplayGainUpdated(replayGain));
    }
}

double Track::getBpm() const {
    double bpm = mixxx::Bpm::kValueUndefined;
    QMutexLocker lock(&m_qMutex);
    if (m_pBeats) {
        // BPM from beat grid overrides BPM from metadata
        // Reason: The BPM value in the metadata might be imprecise,
        // e.g. ID3v2 only supports integer values!
        double beatsBpm = m_pBeats->getBpm();
        if (mixxx::Bpm::isValidValue(beatsBpm)) {
            bpm = beatsBpm;
        }
    }
    return bpm;
}

double Track::setBpm(double bpmValue) {
    if (!mixxx::Bpm::isValidValue(bpmValue)) {
        // If the user sets the BPM to an invalid value, we assume
        // they want to clear the beatgrid.
        setBeats(BeatsPointer());
        return bpmValue;
    }

    mixxx::Bpm normalizedBpm(bpmValue);
    normalizedBpm.normalizeValue();

    QMutexLocker lock(&m_qMutex);

    if (!m_pBeats) {
        // No beat grid available -> create and initialize
        double cue = getCuePoint();
        BeatsPointer pBeats(BeatFactory::makeBeatGrid(*this, bpmValue, cue));
        setBeatsAndUnlock(&lock, pBeats);
        return bpmValue;
    }

    // Continue with the regular case
    if (m_pBeats->getBpm() != bpmValue) {
        kLogger.debug() << "Updating BPM:" << getLocation();
        m_pBeats->setBpm(bpmValue);
        markDirtyAndUnlock(&lock);
        // Tell the GUI to update the bpm label...
        //qDebug() << "Track signaling BPM update to" << f;
        emit(bpmUpdated(bpmValue));
    }

    return bpmValue;
}

QString Track::getBpmText() const {
    return QString("%1").arg(getBpm(), 3,'f',1);
}

void Track::setBeats(BeatsPointer pBeats) {
    QMutexLocker lock(&m_qMutex);
    setBeatsAndUnlock(&lock, pBeats);
}

void Track::setBeatsAndUnlock(QMutexLocker* pLock, BeatsPointer pBeats) {
    // This whole method is not so great. The fact that Beats is an ABC is
    // limiting with respect to QObject and signals/slots.

    if (m_pBeats == pBeats) {
        pLock->unlock();
        return;
    }

    QObject* pObject = nullptr;
    if (m_pBeats) {
        pObject = dynamic_cast<QObject*>(m_pBeats.data());
        if (pObject) {
            disconnect(pObject, SIGNAL(updated()),
                       this, SLOT(slotBeatsUpdated()));
        }
    }

    mixxx::Bpm bpm;
    double bpmValue = bpm.getValue();

    m_pBeats = pBeats;
    if (m_pBeats) {
        bpmValue = m_pBeats->getBpm();
        bpm.setValue(bpmValue);
        bpm.normalizeValue();
        pObject = dynamic_cast<QObject*>(m_pBeats.data());
        if (pObject) {
            connect(pObject, SIGNAL(updated()),
                    this, SLOT(slotBeatsUpdated()));
        }
    }

    m_record.refMetadata().refTrackInfo().setBpm(bpm);

    // Try to update main cue point. This is needed in order to keep automatically
    // placed cue point on beat. Note that updateCuePoint() will only change
    // cue point if its source is not manual.
    bool bCueModified = updateCuePoint(m_cuePoint, m_cueSource);

    markDirtyAndUnlock(pLock);
    emit(bpmUpdated(bpmValue));
    emit(beatsUpdated());
    if (bCueModified) {
        emit(cuesUpdated());
    }
}

BeatsPointer Track::getBeats() const {
    QMutexLocker lock(&m_qMutex);
    return m_pBeats;
}

void Track::slotBeatsUpdated() {
    QMutexLocker lock(&m_qMutex);
    double bpmValue = m_pBeats->getBpm();
    mixxx::Bpm bpm(bpmValue);
    bpm.normalizeValue();
    m_record.refMetadata().refTrackInfo().setBpm(bpm);
    markDirtyAndUnlock(&lock);
    emit(bpmUpdated(bpmValue));
    emit(beatsUpdated());
}

void Track::setMetadataSynchronized(bool metadataSynchronized) {
    QMutexLocker lock(&m_qMutex);
    if (compareAndSet(&m_record.refMetadataSynchronized(), metadataSynchronized)) {
        markDirtyAndUnlock(&lock);
    }
}

bool Track::isMetadataSynchronized() const {
    QMutexLocker lock(&m_qMutex);
    return m_record.getMetadataSynchronized();
}

QString Track::getInfo() const {
    QMutexLocker lock(&m_qMutex);
    if (m_record.getMetadata().getTrackInfo().getArtist().trimmed().isEmpty()) {
        return m_record.getMetadata().getTrackInfo().getTitle();
    } else {
        return m_record.getMetadata().getTrackInfo().getArtist() + ", " + m_record.getMetadata().getTrackInfo().getTitle();
    }
}

QDateTime Track::getDateAdded() const {
    QMutexLocker lock(&m_qMutex);
    return m_record.getDateAdded();
}

void Track::setDateAdded(const QDateTime& dateAdded) {
    QMutexLocker lock(&m_qMutex);
    return m_record.setDateAdded(dateAdded);
}

void Track::setDuration(mixxx::Duration duration) {
    QMutexLocker lock(&m_qMutex);
    if (compareAndSet(&m_record.refMetadata().refTrackInfo().refDuration(), duration)) {
        markDirtyAndUnlock(&lock);
    }
}

void Track::setDuration(double duration) {
    setDuration(mixxx::Duration::fromNanos(duration * 1000000000L));
}

double Track::getDuration(DurationRounding rounding) const {
    QMutexLocker lock(&m_qMutex);
    switch (rounding) {
    case DurationRounding::SECONDS:
        return std::round(m_record.getMetadata().getTrackInfo().getDuration().toDoubleSeconds());
    default:
        return m_record.getMetadata().getTrackInfo().getDuration().toDoubleSeconds();
    }
}

QString Track::getDurationText(mixxx::Duration::Precision precision) const {
    double duration;
    if (precision == mixxx::Duration::Precision::SECONDS) {
        // Round to full seconds before formatting for consistency:
        // getDurationText() should always display the same number
        // as getDuration(DurationRounding::SECONDS) = getDurationInt()
        duration = getDuration(DurationRounding::SECONDS);
    } else {
        duration = getDuration(DurationRounding::NONE);
    }
    return mixxx::Duration::formatSeconds(duration, precision);
}

QString Track::getTitle() const {
    QMutexLocker lock(&m_qMutex);
    return m_record.getMetadata().getTrackInfo().getTitle();
}

void Track::setTitle(const QString& s) {
    QMutexLocker lock(&m_qMutex);
    QString trimmed(s.trimmed());
    if (compareAndSet(&m_record.refMetadata().refTrackInfo().refTitle(), trimmed)) {
        markDirtyAndUnlock(&lock);
    }
}

QString Track::getArtist() const {
    QMutexLocker lock(&m_qMutex);
    return m_record.getMetadata().getTrackInfo().getArtist();
}

void Track::setArtist(const QString& s) {
    QMutexLocker lock(&m_qMutex);
    QString trimmed(s.trimmed());
    if (compareAndSet(&m_record.refMetadata().refTrackInfo().refArtist(), trimmed)) {
        markDirtyAndUnlock(&lock);
    }
}

QString Track::getAlbum() const {
    QMutexLocker lock(&m_qMutex);
    return m_record.getMetadata().getAlbumInfo().getTitle();
}

void Track::setAlbum(const QString& s) {
    QMutexLocker lock(&m_qMutex);
    QString trimmed(s.trimmed());
    if (compareAndSet(&m_record.refMetadata().refAlbumInfo().refTitle(), trimmed)) {
        markDirtyAndUnlock(&lock);
    }
}

QString Track::getAlbumArtist()  const {
    QMutexLocker lock(&m_qMutex);
    return m_record.getMetadata().getAlbumInfo().getArtist();
}

void Track::setAlbumArtist(const QString& s) {
    QMutexLocker lock(&m_qMutex);
    QString trimmed(s.trimmed());
    if (compareAndSet(&m_record.refMetadata().refAlbumInfo().refArtist(), trimmed)) {
        markDirtyAndUnlock(&lock);
    }
}

QString Track::getYear()  const {
    QMutexLocker lock(&m_qMutex);
    return m_record.getMetadata().getTrackInfo().getYear();
}

void Track::setYear(const QString& s) {
    QMutexLocker lock(&m_qMutex);
    QString trimmed(s.trimmed());
    if (compareAndSet(&m_record.refMetadata().refTrackInfo().refYear(), trimmed)) {
        markDirtyAndUnlock(&lock);
    }
}

QString Track::getGenre() const {
    QMutexLocker lock(&m_qMutex);
    return m_record.getMetadata().getTrackInfo().getGenre();
}

void Track::setGenre(const QString& s) {
    QMutexLocker lock(&m_qMutex);
    QString trimmed(s.trimmed());
    if (compareAndSet(&m_record.refMetadata().refTrackInfo().refGenre(), trimmed)) {
        markDirtyAndUnlock(&lock);
    }
}

QString Track::getComposer() const {
    QMutexLocker lock(&m_qMutex);
    return m_record.getMetadata().getTrackInfo().getComposer();
}

void Track::setComposer(const QString& s) {
    QMutexLocker lock(&m_qMutex);
    QString trimmed(s.trimmed());
    if (compareAndSet(&m_record.refMetadata().refTrackInfo().refComposer(), trimmed)) {
        markDirtyAndUnlock(&lock);
    }
}

QString Track::getGrouping()  const {
    QMutexLocker lock(&m_qMutex);
    return m_record.getMetadata().getTrackInfo().getGrouping();
}

void Track::setGrouping(const QString& s) {
    QMutexLocker lock(&m_qMutex);
    QString trimmed(s.trimmed());
    if (compareAndSet(&m_record.refMetadata().refTrackInfo().refGrouping(), trimmed)) {
        markDirtyAndUnlock(&lock);
    }
}

QString Track::getTrackNumber()  const {
    QMutexLocker lock(&m_qMutex);
    return m_record.getMetadata().getTrackInfo().getTrackNumber();
}

QString Track::getTrackTotal()  const {
    QMutexLocker lock(&m_qMutex);
    return m_record.getMetadata().getTrackInfo().getTrackTotal();
}

void Track::setTrackNumber(const QString& s) {
    QMutexLocker lock(&m_qMutex);
    QString trimmed(s.trimmed());
    if (compareAndSet(&m_record.refMetadata().refTrackInfo().refTrackNumber(), trimmed)) {
        markDirtyAndUnlock(&lock);
    }
}

void Track::setTrackTotal(const QString& s) {
    QMutexLocker lock(&m_qMutex);
    QString trimmed(s.trimmed());
    if (compareAndSet(&m_record.refMetadata().refTrackInfo().refTrackTotal(), trimmed)) {
        markDirtyAndUnlock(&lock);
    }
}

PlayCounter Track::getPlayCounter() const {
    QMutexLocker lock(&m_qMutex);
    return m_record.getPlayCounter();
}

void Track::setPlayCounter(const PlayCounter& playCounter) {
    QMutexLocker lock(&m_qMutex);
    if (compareAndSet(&m_record.refPlayCounter(), playCounter)) {
        markDirtyAndUnlock(&lock);
    }
}

void Track::updatePlayCounter(bool bPlayed) {
    QMutexLocker lock(&m_qMutex);
    PlayCounter playCounter(m_record.getPlayCounter());
    playCounter.setPlayedAndUpdateTimesPlayed(bPlayed);
    if (compareAndSet(&m_record.refPlayCounter(), playCounter)) {
        markDirtyAndUnlock(&lock);
    }
}

QString Track::getComment() const {
    QMutexLocker lock(&m_qMutex);
    return m_record.getMetadata().getTrackInfo().getComment();
}

void Track::setComment(const QString& s) {
    QMutexLocker lock(&m_qMutex);
    if (compareAndSet(&m_record.refMetadata().refTrackInfo().refComment(), s)) {
        markDirtyAndUnlock(&lock);
    }
}

QString Track::getType() const {
    QMutexLocker lock(&m_qMutex);
    return m_record.getFileType();
}

void Track::setType(const QString& sType) {
    QMutexLocker lock(&m_qMutex);
    if (compareAndSet(&m_record.refFileType(), sType)) {
        markDirtyAndUnlock(&lock);
    }
}

void Track::setSampleRate(int iSampleRate) {
    QMutexLocker lock(&m_qMutex);
    if (compareAndSet(&m_record.refMetadata().refTrackInfo().refSampleRate(), mixxx::AudioSignal::SampleRate(iSampleRate))) {
        markDirtyAndUnlock(&lock);
    }
}

int Track::getSampleRate() const {
    QMutexLocker lock(&m_qMutex);
    return m_record.getMetadata().getTrackInfo().getSampleRate();
}

void Track::setChannels(int iChannels) {
    QMutexLocker lock(&m_qMutex);
    if (compareAndSet(&m_record.refMetadata().refTrackInfo().refChannels(), mixxx::AudioSignal::ChannelCount(iChannels))) {
        markDirtyAndUnlock(&lock);
    }
}

int Track::getChannels() const {
    QMutexLocker lock(&m_qMutex);
    return m_record.getMetadata().getTrackInfo().getChannels();
}

int Track::getBitrate() const {
    QMutexLocker lock(&m_qMutex);
    return m_record.getMetadata().getTrackInfo().getBitrate();
}

QString Track::getBitrateText() const {
    return QString("%1").arg(getBitrate());
}

void Track::setBitrate(int iBitrate) {
    QMutexLocker lock(&m_qMutex);
    if (compareAndSet(&m_record.refMetadata().refTrackInfo().refBitrate(), mixxx::AudioSource::Bitrate(iBitrate))) {
        markDirtyAndUnlock(&lock);
    }
}

TrackId Track::getId() const {
    QMutexLocker lock(&m_qMutex);
    return m_record.getId();
}

void Track::initId(TrackId id) {
    QMutexLocker lock(&m_qMutex);
    // The track's id must be set only once and immediately after
    // the object has been created.
    VERIFY_OR_DEBUG_ASSERT(!m_record.getId().isValid() || (m_record.getId() == id)) {
        kLogger.warning() << "Cannot change id from"
                << m_record.getId() << "to" << id;
        return; // abort
    }
    m_record.setId(std::move(id));
    // Changing the Id does not make the track dirty because the Id is always
    // generated by the Database itself.
}

void Track::setURL(const QString& url) {
    QMutexLocker lock(&m_qMutex);
    if (compareAndSet(&m_record.refUrl(), url)) {
        markDirtyAndUnlock(&lock);
    }
}

QString Track::getURL() const {
    QMutexLocker lock(&m_qMutex);
    return m_record.getUrl();
}

ConstWaveformPointer Track::getWaveform() const {
    return m_waveform;
}

void Track::setWaveform(ConstWaveformPointer pWaveform) {
    m_waveform = pWaveform;
    emit(waveformUpdated());
}

ConstWaveformPointer Track::getWaveformSummary() const {
    return m_waveformSummary;
}

void Track::setWaveformSummary(ConstWaveformPointer pWaveform) {
    m_waveformSummary = pWaveform;
    emit(waveformSummaryUpdated());
}

void Track::setAnalyzerProgress(int progress) {
    // progress in 0 .. 1000. QAtomicInt so no need for lock.
    int oldProgress = m_analyzerProgress.fetchAndStoreAcquire(progress);
    if (progress != oldProgress) {
        emit(analyzerProgress(progress));
    }
}

int Track::getAnalyzerProgress() const {
    // QAtomicInt so no need for lock.
    return load_atomic(m_analyzerProgress);
}

void Track::setCuePoint(double position, Cue::CueSource source) {
    QMutexLocker lock(&m_qMutex);
<<<<<<< HEAD

    if (updateCuePoint(position, source)) {
        markDirtyAndUnlock(&lock);
        emit(cuesUpdated());
    }
}

bool Track::updateCuePoint(double position, Cue::CueSource source) {
    // If source is not manual, snap cue point to nearest beat.
    if (source != Cue::MANUAL && position != -1.0) {
        if (m_pBeats) {
            double closest_beat = m_pBeats->findClosestBeat(position);
            if (closest_beat != -1.0) {
                position = closest_beat;
            }
        }
    }

    if (!compareAndSet(&m_cuePoint, position) && !compareAndSet(&m_cueSource, source)) {
        // Nothing changed.
        return false;
    }

    // Store the cue point in a load cue
    CuePointer pLoadCue = findCueByType(Cue::LOAD);
    if (position != 0.0 && position != -1.0) {
        if (!pLoadCue) {
            pLoadCue = CuePointer(new Cue(m_id));
            pLoadCue->setType(Cue::LOAD);
            connect(pLoadCue.get(), SIGNAL(updated()),
                    this, SLOT(slotCueUpdated()));
            m_cuePoints.push_back(pLoadCue);
=======
    if (compareAndSet(&m_record.refCuePoint(), cue)) {
        // Store the cue point in a load cue
        CuePointer pLoadCue;
        for (const CuePointer& pCue: m_cuePoints) {
            if (pCue->getType() == Cue::LOAD) {
                pLoadCue = pCue;
                break;
            }
        }
        if (cue > 0) {
            if (!pLoadCue) {
                pLoadCue = CuePointer(new Cue(m_record.getId()));
                pLoadCue->setType(Cue::LOAD);
                connect(pLoadCue.get(), SIGNAL(updated()),
                        this, SLOT(slotCueUpdated()));
                m_cuePoints.push_back(pLoadCue);
            }
            pLoadCue->setPosition(cue);
        } else {
            disconnect(pLoadCue.get(), 0, this, 0);
            m_cuePoints.removeOne(pLoadCue);
>>>>>>> 80f3ea50
        }
        pLoadCue->setPosition(position);
        pLoadCue->setSource(source);
    } else {
        disconnect(pLoadCue.get(), 0, this, 0);
        m_cuePoints.removeOne(pLoadCue);
        m_cueSource = Cue::UNKNOWN;
    }

    return true;
}

double Track::getCuePoint() const {
    QMutexLocker lock(&m_qMutex);
    return m_record.getCuePoint();
}

Cue::CueSource Track::getCuePointSource() const {
    QMutexLocker lock(&m_qMutex);
    if (m_cuePoint == 0.0 || m_cuePoint == -1.0) {
        return Cue::UNKNOWN;
    }
    return m_cueSource;
}

void Track::slotCueUpdated() {
    markDirty();
    emit(cuesUpdated());
}

CuePointer Track::createAndAddCue() {
    QMutexLocker lock(&m_qMutex);
    CuePointer pCue(new Cue(m_record.getId()));
    connect(pCue.get(), SIGNAL(updated()),
            this, SLOT(slotCueUpdated()));
    m_cuePoints.push_back(pCue);
    markDirtyAndUnlock(&lock);
    emit(cuesUpdated());
    return pCue;
}

CuePointer Track::findCueByType(Cue::CueType type) const {
    QMutexLocker lock(&m_qMutex);
    for (const CuePointer& pCue: m_cuePoints) {
        if (pCue->getType() == type) {
            return pCue;
        }
    }
    return CuePointer();
}

void Track::removeCue(const CuePointer& pCue) {
    QMutexLocker lock(&m_qMutex);
    disconnect(pCue.get(), 0, this, 0);
    m_cuePoints.removeOne(pCue);
    if (pCue->getType() == Cue::LOAD) {
        m_cuePoint = 0.0;
        m_cueSource = Cue::UNKNOWN;
    }
    markDirtyAndUnlock(&lock);
    emit(cuesUpdated());
}

QList<CuePointer> Track::getCuePoints() const {
    QMutexLocker lock(&m_qMutex);
    return m_cuePoints;
}

void Track::setCuePoints(const QList<CuePointer>& cuePoints) {
    //qDebug() << "setCuePoints" << cuePoints.length();
    QMutexLocker lock(&m_qMutex);
    // disconnect existing cue points
    for (const auto& pCue: m_cuePoints) {
        disconnect(pCue.get(), 0, this, 0);
    }
    m_cuePoints = cuePoints;
    // connect new cue points
    for (const auto& pCue: m_cuePoints) {
        connect(pCue.get(), SIGNAL(updated()),
                this, SLOT(slotCueUpdated()));
        // update main cue point
        if (pCue->getType() == Cue::LOAD) {
            m_cuePoint = pCue->getPosition();
            m_cueSource = pCue->getSource();
        }
    }
    markDirtyAndUnlock(&lock);
    emit(cuesUpdated());
}

void Track::markDirty() {
    QMutexLocker lock(&m_qMutex);
    setDirtyAndUnlock(&lock, true);
}

void Track::markClean() {
    QMutexLocker lock(&m_qMutex);
    setDirtyAndUnlock(&lock, false);
}

void Track::markDirtyAndUnlock(QMutexLocker* pLock, bool bDirty) {
    bool result = m_bDirty || bDirty;
    setDirtyAndUnlock(pLock, result);
}

void Track::setDirtyAndUnlock(QMutexLocker* pLock, bool bDirty) {
    const bool dirtyChanged = m_bDirty != bDirty;
    m_bDirty = bDirty;

    // Unlock before emitting any signals!
    pLock->unlock();

    if (dirtyChanged) {
        if (bDirty) {
            emit(dirty(this));
        } else {
            emit(clean(this));
        }
    }
    if (bDirty) {
        // Emit a changed signal regardless if this attempted to set us dirty.
        emit(changed(this));
    }
}

bool Track::isDirty() {
    QMutexLocker lock(&m_qMutex);
    return m_bDirty;
}


void Track::markForMetadataExport() {
    QMutexLocker lock(&m_qMutex);
    if (compareAndSet(&m_bExportMetadata, true)) {
        markDirtyAndUnlock(&lock);
    }
}

int Track::getRating() const {
    QMutexLocker lock(&m_qMutex);
    return m_record.getRating();
}

void Track::setRating (int rating) {
    QMutexLocker lock(&m_qMutex);
    if (compareAndSet(&m_record.refRating(), rating)) {
        markDirtyAndUnlock(&lock);
    }
}

void Track::afterKeysUpdated(QMutexLocker* pLock) {
    // New key might be INVALID. We don't care.
    mixxx::track::io::key::ChromaticKey newKey = m_record.getGlobalKey();
    markDirtyAndUnlock(pLock);
    emit(keyUpdated(KeyUtils::keyToNumericValue(newKey)));
    emit(keysUpdated());
}

void Track::setKeys(const Keys& keys) {
    QMutexLocker lock(&m_qMutex);
    m_record.setKeys(keys);
    afterKeysUpdated(&lock);
}

void Track::resetKeys() {
    QMutexLocker lock(&m_qMutex);
    m_record.resetKeys();
    afterKeysUpdated(&lock);
}

Keys Track::getKeys() const {
    QMutexLocker lock(&m_qMutex);
    return m_record.getKeys();
}

void Track::setKey(mixxx::track::io::key::ChromaticKey key,
                   mixxx::track::io::key::Source keySource) {
    QMutexLocker lock(&m_qMutex);
    if (m_record.updateGlobalKey(key, keySource)) {
        afterKeysUpdated(&lock);
    }
}

mixxx::track::io::key::ChromaticKey Track::getKey() const {
    QMutexLocker lock(&m_qMutex);
    return m_record.getGlobalKey();
}

QString Track::getKeyText() const {
    QMutexLocker lock(&m_qMutex);
    return m_record.getGlobalKeyText();
}

void Track::setKeyText(const QString& keyText,
                       mixxx::track::io::key::Source keySource) {
    QMutexLocker lock(&m_qMutex);
    if (m_record.updateGlobalKeyText(keyText, keySource)) {
        afterKeysUpdated(&lock);
    }
}

void Track::setBpmLocked(bool bpmLocked) {
    QMutexLocker lock(&m_qMutex);
    if (compareAndSet(&m_record.refBpmLocked(), bpmLocked)) {
        markDirtyAndUnlock(&lock);
    }
}

bool Track::isBpmLocked() const {
    QMutexLocker lock(&m_qMutex);
    return m_record.getBpmLocked();
}

void Track::setCoverInfo(const CoverInfoRelative& coverInfoRelative) {
    QMutexLocker lock(&m_qMutex);
    if (compareAndSet(&m_record.refCoverInfo(), coverInfoRelative)) {
        markDirtyAndUnlock(&lock);
        emit(coverArtUpdated());
    }
}

void Track::setCoverInfo(const CoverInfo& coverInfo) {
    CoverInfoRelative coverInfoRelative(coverInfo);
    QMutexLocker lock(&m_qMutex);
    DEBUG_ASSERT(coverInfo.trackLocation == m_fileInfo.absoluteFilePath());
    if (compareAndSet(&m_record.refCoverInfo(), coverInfoRelative)) {
        markDirtyAndUnlock(&lock);
        emit(coverArtUpdated());
    }
}

void Track::setCoverInfo(const CoverArt& coverArt) {
    setCoverInfo(static_cast<const CoverInfo&>(coverArt));
}

CoverInfo Track::getCoverInfo() const {
    QMutexLocker lock(&m_qMutex);
    return CoverInfo(m_record.getCoverInfo(), m_fileInfo.absoluteFilePath());
}

quint16 Track::getCoverHash() const {
    QMutexLocker lock(&m_qMutex);
    return m_record.getCoverInfo().hash;
}

Track::ExportMetadataResult Track::exportMetadata(
        mixxx::MetadataSourcePointer pMetadataSource) {
    VERIFY_OR_DEBUG_ASSERT(pMetadataSource) {
        kLogger.warning()
                << "Cannot export track metadata:"
                << getLocation();
        return ExportMetadataResult::Failed;
    }
    // Locking shouldn't be necessary here, because this function will
    // be called after all references to the object have been dropped.
    // But it doesn't hurt much, so let's play it safe ;)
    QMutexLocker lock(&m_qMutex);
    if (!m_bExportMetadata) {
        // Perform some consistency checks if metadata is exported
        // implicitly after a track has been modified and has NOT
        // been explicitly requested by a user as indicated by this
        // flag.
        if (!m_record.getMetadataSynchronized()) {
            kLogger.debug()
                    << "Skip exporting of unsynchronized track metadata:"
                    << getLocation();
            return ExportMetadataResult::Skipped;
        }
        // Check if the metadata has actually been modified. Otherwise
        // we don't need to write it back. Exporting unmodified metadata
        // would needlessly update the file's time stamp and should be
        // avoided.
        // TODO(XXX): How to we handle the case that importTrackMetadataAndCoverImage()
        // returns a newer time stamp than m_record.getMetadataSynchronized(), i.e.
        // if the file has been modified by another program since we have imported
        // the metadata? But this is expected to happen if files have been copied
        // or after upgrading the column 'header_parsed' from bool to QDateTime.
        mixxx::TrackMetadata trackMetadata;
        if ((pMetadataSource->importTrackMetadataAndCoverImage(&trackMetadata, nullptr).first ==
                mixxx::MetadataSource::ImportResult::Succeeded) &&
                (m_record.getMetadata() == trackMetadata))  {
            kLogger.debug()
                    << "Skip exporting of unmodified track metadata:"
                    << getLocation();
            return ExportMetadataResult::Skipped;
        }
    }
    m_bExportMetadata = false; // reset flag
    const auto trackMetadataExported =
            pMetadataSource->exportTrackMetadata(m_record.getMetadata());
    if (trackMetadataExported.first == mixxx::MetadataSource::ExportResult::Succeeded) {
        // TODO(XXX): Replace bool with QDateTime
        DEBUG_ASSERT(!trackMetadataExported.second.isNull());
        //pTrack->setMetadataSynchronized(trackMetadataExported.second);
        m_record.setMetadataSynchronized(!trackMetadataExported.second.isNull());
        kLogger.debug()
                << "Exported track metadata:"
                << getLocation();
        return ExportMetadataResult::Succeeded;
    } else {
        kLogger.warning()
                << "Failed to export track metadata:"
                << getLocation();
        return ExportMetadataResult::Failed;
    }
}<|MERGE_RESOLUTION|>--- conflicted
+++ resolved
@@ -48,16 +48,8 @@
           m_qMutex(QMutex::Recursive),
           m_record(trackId),
           m_bDirty(false),
-<<<<<<< HEAD
-          m_iRating(0),
-          m_cuePoint(0.0),
+          m_bExportMetadata(false),
           m_cueSource(Cue::UNKNOWN),
-          m_dateAdded(QDateTime::currentDateTime()),
-          m_bHeaderParsed(false),
-          m_bBpmLocked(false),
-=======
-          m_bExportMetadata(false),
->>>>>>> 80f3ea50
           m_analyzerProgress(-1) {
 }
 
@@ -353,7 +345,7 @@
     // Try to update main cue point. This is needed in order to keep automatically
     // placed cue point on beat. Note that updateCuePoint() will only change
     // cue point if its source is not manual.
-    bool bCueModified = updateCuePoint(m_cuePoint, m_cueSource);
+    bool bCueModified = updateCuePoint(m_record.getCuePoint(), m_cueSource);
 
     markDirtyAndUnlock(pLock);
     emit(bpmUpdated(bpmValue));
@@ -723,7 +715,6 @@
 
 void Track::setCuePoint(double position, Cue::CueSource source) {
     QMutexLocker lock(&m_qMutex);
-<<<<<<< HEAD
 
     if (updateCuePoint(position, source)) {
         markDirtyAndUnlock(&lock);
@@ -742,7 +733,7 @@
         }
     }
 
-    if (!compareAndSet(&m_cuePoint, position) && !compareAndSet(&m_cueSource, source)) {
+    if (!compareAndSet(&m_record.refCuePoint(), position) && !compareAndSet(&m_cueSource, source)) {
         // Nothing changed.
         return false;
     }
@@ -751,34 +742,11 @@
     CuePointer pLoadCue = findCueByType(Cue::LOAD);
     if (position != 0.0 && position != -1.0) {
         if (!pLoadCue) {
-            pLoadCue = CuePointer(new Cue(m_id));
+            pLoadCue = CuePointer(new Cue(m_record.getId()));
             pLoadCue->setType(Cue::LOAD);
             connect(pLoadCue.get(), SIGNAL(updated()),
                     this, SLOT(slotCueUpdated()));
             m_cuePoints.push_back(pLoadCue);
-=======
-    if (compareAndSet(&m_record.refCuePoint(), cue)) {
-        // Store the cue point in a load cue
-        CuePointer pLoadCue;
-        for (const CuePointer& pCue: m_cuePoints) {
-            if (pCue->getType() == Cue::LOAD) {
-                pLoadCue = pCue;
-                break;
-            }
-        }
-        if (cue > 0) {
-            if (!pLoadCue) {
-                pLoadCue = CuePointer(new Cue(m_record.getId()));
-                pLoadCue->setType(Cue::LOAD);
-                connect(pLoadCue.get(), SIGNAL(updated()),
-                        this, SLOT(slotCueUpdated()));
-                m_cuePoints.push_back(pLoadCue);
-            }
-            pLoadCue->setPosition(cue);
-        } else {
-            disconnect(pLoadCue.get(), 0, this, 0);
-            m_cuePoints.removeOne(pLoadCue);
->>>>>>> 80f3ea50
         }
         pLoadCue->setPosition(position);
         pLoadCue->setSource(source);
@@ -798,7 +766,8 @@
 
 Cue::CueSource Track::getCuePointSource() const {
     QMutexLocker lock(&m_qMutex);
-    if (m_cuePoint == 0.0 || m_cuePoint == -1.0) {
+    double position = m_record.getCuePoint();
+    if (position == 0.0 || position == -1.0) {
         return Cue::UNKNOWN;
     }
     return m_cueSource;
@@ -835,7 +804,7 @@
     disconnect(pCue.get(), 0, this, 0);
     m_cuePoints.removeOne(pCue);
     if (pCue->getType() == Cue::LOAD) {
-        m_cuePoint = 0.0;
+        m_record.setCuePoint(0.0);
         m_cueSource = Cue::UNKNOWN;
     }
     markDirtyAndUnlock(&lock);
@@ -861,7 +830,7 @@
                 this, SLOT(slotCueUpdated()));
         // update main cue point
         if (pCue->getType() == Cue::LOAD) {
-            m_cuePoint = pCue->getPosition();
+            m_record.setCuePoint(pCue->getPosition());
             m_cueSource = pCue->getSource();
         }
     }
