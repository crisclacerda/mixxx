#include <QDirIterator>
#include <QMutexLocker>

#include <atomic>

#include "track/track.h"
#include "track/trackref.h"
#include "track/beatfactory.h"

#include "util/assert.h"
#include "util/logger.h"


namespace {

const mixxx::Logger kLogger("Track");

constexpr bool kLogStats = false;

// Count the number of currently existing instances for detecting
// memory leaks.
std::atomic<int> s_numberOfInstances;

SecurityTokenPointer openSecurityToken(
        const TrackFile& trackFile,
        SecurityTokenPointer pSecurityToken = SecurityTokenPointer()) {
    if (pSecurityToken.isNull()) {
        return Sandbox::openSecurityToken(trackFile.asFileInfo(), true);
    } else {
        return pSecurityToken;
    }
}

template<typename T>
inline
bool compareAndSet(T* pField, const T& value) {
    if (*pField != value) {
        *pField = value;
        return true;
    } else {
        return false;
    }
}

inline
mixxx::Bpm getActualBpm(
        mixxx::Bpm bpm,
        BeatsPointer pBeats = BeatsPointer()) {
    // Only use the imported BPM if the beat grid is not valid!
    // Reason: The BPM value in the metadata might be normalized
    // or rounded, e.g. ID3v2 only supports integer values.
    if (pBeats) {
        return mixxx::Bpm(pBeats->getBpm());
    } else {
        return bpm;
    }
}

} // anonymous namespace

Track::Track(
        TrackFile fileInfo,
        SecurityTokenPointer pSecurityToken,
        TrackId trackId)
        : m_qMutex(QMutex::Recursive),
          m_fileInfo(std::move(fileInfo)),
          m_pSecurityToken(openSecurityToken(m_fileInfo, std::move(pSecurityToken))),
          m_record(trackId),
          m_bDirty(false),
          m_bMarkedForMetadataExport(false) {
    if (kLogStats && kLogger.debugEnabled()) {
        long numberOfInstancesBefore = s_numberOfInstances.fetch_add(1);
        kLogger.debug()
                << "Creating instance:"
                << this
                << numberOfInstancesBefore
                << "->"
                << numberOfInstancesBefore + 1;
    }
}

Track::~Track() {
    if (kLogStats && kLogger.debugEnabled()) {
        long numberOfInstancesBefore = s_numberOfInstances.fetch_sub(1);
        kLogger.debug()
                << "Destroying instance:"
                << this
                << numberOfInstancesBefore
                << "->"
                << numberOfInstancesBefore - 1;
    }
}

//static
TrackPointer Track::newTemporary(
        TrackFile fileInfo,
        SecurityTokenPointer pSecurityToken) {
    return std::make_shared<Track>(
            std::move(fileInfo),
            std::move(pSecurityToken));
}

//static
TrackPointer Track::newDummy(
        TrackFile fileInfo,
        TrackId trackId) {
    return std::make_shared<Track>(
            std::move(fileInfo),
            SecurityTokenPointer(),
            trackId);
}

void Track::relocate(
        TrackFile fileInfo,
        SecurityTokenPointer pSecurityToken) {
    QMutexLocker lock(&m_qMutex);
    m_pSecurityToken = openSecurityToken(fileInfo, std::move(pSecurityToken));
    m_fileInfo = std::move(fileInfo);
    // The track does not need to be marked as dirty,
    // because this function will always be called with
    // the updated location from the database.
}

void Track::setTrackMetadata(
        mixxx::TrackMetadata trackMetadata,
        QDateTime metadataSynchronized) {
    // Safe some values that are needed after move assignment and unlocking(see below)
    const auto newBpm = trackMetadata.getTrackInfo().getBpm();
    const auto newKey = trackMetadata.getTrackInfo().getKey();
    const auto newReplayGain = trackMetadata.getTrackInfo().getReplayGain();

    {
        // enter locking scope
        QMutexLocker lock(&m_qMutex);

        bool modified = compareAndSet(
                &m_record.refMetadataSynchronized(),
                !metadataSynchronized.isNull());
        bool modifiedReplayGain = false;
        if (m_record.getMetadata() != trackMetadata) {
            modifiedReplayGain =
                    (m_record.getMetadata().getTrackInfo().getReplayGain() != newReplayGain);
            m_record.setMetadata(std::move(trackMetadata));
            // Don't use trackMetadata after move assignment!!
            modified = true;
        }
        if (modified) {
            // explicitly unlock before emitting signals
            markDirtyAndUnlock(&lock);
            if (modifiedReplayGain) {
                emit(ReplayGainUpdated(newReplayGain));
            }
        }
        // implicitly unlocked when leaving scope
    }

    // Need to set BPM after sample rate since beat grid creation depends on
    // knowing the sample rate. Bug #1020438.
    const auto actualBpm = getActualBpm(newBpm, m_pBeats);
    if (actualBpm.hasValue()) {
        setBpm(actualBpm.getValue());
    }

    if (!newKey.isEmpty()
            && KeyUtils::guessKeyFromText(newKey) != mixxx::track::io::key::INVALID) {
        setKeyText(newKey, mixxx::track::io::key::FILE_METADATA);
    }
}

void Track::getTrackMetadata(
        mixxx::TrackMetadata* pTrackMetadata,
        bool* pMetadataSynchronized) const {
    DEBUG_ASSERT(pTrackMetadata);
    QMutexLocker lock(&m_qMutex);
    *pTrackMetadata = m_record.getMetadata();
    if (pMetadataSynchronized != nullptr) {
        *pMetadataSynchronized = m_record.getMetadataSynchronized();
    }
}

void Track::getTrackRecord(
        mixxx::TrackRecord* pTrackRecord,
        bool* pDirty) const {
    DEBUG_ASSERT(pTrackRecord);
    QMutexLocker lock(&m_qMutex);
    *pTrackRecord = m_record;
    if (pDirty != nullptr) {
        *pDirty = m_bDirty;
    }
}

QString Track::getCanonicalLocation() const {
    QMutexLocker lock(&m_qMutex);
    return /*mutable*/ m_fileInfo.freshCanonicalLocation(); // non-const
}

mixxx::ReplayGain Track::getReplayGain() const {
    QMutexLocker lock(&m_qMutex);
    return m_record.getMetadata().getTrackInfo().getReplayGain();
}

void Track::setReplayGain(const mixxx::ReplayGain& replayGain) {
    QMutexLocker lock(&m_qMutex);
    if (compareAndSet(&m_record.refMetadata().refTrackInfo().refReplayGain(), replayGain)) {
        markDirtyAndUnlock(&lock);
        emit(ReplayGainUpdated(replayGain));
    }
}

double Track::getBpm() const {
    double bpm = mixxx::Bpm::kValueUndefined;
    QMutexLocker lock(&m_qMutex);
    if (m_pBeats) {
        // BPM from beat grid overrides BPM from metadata
        // Reason: The BPM value in the metadata might be imprecise,
        // e.g. ID3v2 only supports integer values!
        double beatsBpm = m_pBeats->getBpm();
        if (mixxx::Bpm::isValidValue(beatsBpm)) {
            bpm = beatsBpm;
        }
    }
    return bpm;
}

double Track::setBpm(double bpmValue) {
    if (!mixxx::Bpm::isValidValue(bpmValue)) {
        // If the user sets the BPM to an invalid value, we assume
        // they want to clear the beatgrid.
        setBeats(BeatsPointer());
        return bpmValue;
    }

    QMutexLocker lock(&m_qMutex);

    if (!m_pBeats) {
        // No beat grid available -> create and initialize
        double cue = getCuePoint().getPosition();
        BeatsPointer pBeats(BeatFactory::makeBeatGrid(*this, bpmValue, cue));
        setBeatsAndUnlock(&lock, pBeats);
        return bpmValue;
    }

    // Continue with the regular case
    if (m_pBeats->getBpm() != bpmValue) {
        if (kLogger.debugEnabled()) {
            kLogger.debug() << "Updating BPM:" << getLocation();
        }
        m_pBeats->setBpm(bpmValue);
        markDirtyAndUnlock(&lock);
        // Tell the GUI to update the bpm label...
        //qDebug() << "Track signaling BPM update to" << f;
        emit(bpmUpdated(bpmValue));
    }

    return bpmValue;
}

QString Track::getBpmText() const {
    return QString("%1").arg(getBpm(), 3,'f',1);
}

void Track::setBeats(BeatsPointer pBeats) {
    QMutexLocker lock(&m_qMutex);
    setBeatsAndUnlock(&lock, pBeats);
}

void Track::setBeatsAndUnlock(QMutexLocker* pLock, BeatsPointer pBeats) {
    // This whole method is not so great. The fact that Beats is an ABC is
    // limiting with respect to QObject and signals/slots.

    if (m_pBeats == pBeats) {
        pLock->unlock();
        return;
    }

    if (m_pBeats) {
        disconnect(m_pBeats.data(), &Beats::updated, this, &Track::slotBeatsUpdated);
    }

    m_pBeats = std::move(pBeats);

    auto bpmValue = mixxx::Bpm::kValueUndefined;
    if (m_pBeats) {
        bpmValue = m_pBeats->getBpm();
        connect(m_pBeats.data(), &Beats::updated, this, &Track::slotBeatsUpdated);
    }
    m_record.refMetadata().refTrackInfo().setBpm(mixxx::Bpm(bpmValue));

    markDirtyAndUnlock(pLock);
    emit(bpmUpdated(bpmValue));
    emit(beatsUpdated());
}

BeatsPointer Track::getBeats() const {
    QMutexLocker lock(&m_qMutex);
    return m_pBeats;
}

void Track::slotBeatsUpdated() {
    QMutexLocker lock(&m_qMutex);

    auto bpmValue = mixxx::Bpm::kValueUndefined;
    if (m_pBeats) {
        bpmValue = m_pBeats->getBpm();
    }
    m_record.refMetadata().refTrackInfo().setBpm(mixxx::Bpm(bpmValue));

    markDirtyAndUnlock(&lock);
    emit(bpmUpdated(bpmValue));
    emit(beatsUpdated());
}

void Track::setMetadataSynchronized(bool metadataSynchronized) {
    QMutexLocker lock(&m_qMutex);
    if (compareAndSet(&m_record.refMetadataSynchronized(), metadataSynchronized)) {
        markDirtyAndUnlock(&lock);
    }
}

bool Track::isMetadataSynchronized() const {
    QMutexLocker lock(&m_qMutex);
    return m_record.getMetadataSynchronized();
}

QString Track::getInfo() const {
    QMutexLocker lock(&m_qMutex);
    if (m_record.getMetadata().getTrackInfo().getArtist().trimmed().isEmpty()) {
        return m_record.getMetadata().getTrackInfo().getTitle();
    } else {
        return m_record.getMetadata().getTrackInfo().getArtist() + ", " + m_record.getMetadata().getTrackInfo().getTitle();
    }
}

QDateTime Track::getDateAdded() const {
    QMutexLocker lock(&m_qMutex);
    return m_record.getDateAdded();
}

void Track::setDateAdded(const QDateTime& dateAdded) {
    QMutexLocker lock(&m_qMutex);
    return m_record.setDateAdded(dateAdded);
}

void Track::setDuration(mixxx::Duration duration) {
    QMutexLocker lock(&m_qMutex);
    if (compareAndSet(&m_record.refMetadata().refDuration(), duration)) {
        markDirtyAndUnlock(&lock);
    }
}

void Track::setDuration(double duration) {
    setDuration(mixxx::Duration::fromSeconds(duration));
}

double Track::getDuration(DurationRounding rounding) const {
    QMutexLocker lock(&m_qMutex);
    switch (rounding) {
    case DurationRounding::SECONDS:
        return std::round(m_record.getMetadata().getDuration().toDoubleSeconds());
    default:
        return m_record.getMetadata().getDuration().toDoubleSeconds();
    }
}

QString Track::getDurationText(mixxx::Duration::Precision precision) const {
    double duration;
    if (precision == mixxx::Duration::Precision::SECONDS) {
        // Round to full seconds before formatting for consistency:
        // getDurationText() should always display the same number
        // as getDuration(DurationRounding::SECONDS) = getDurationInt()
        duration = getDuration(DurationRounding::SECONDS);
    } else {
        duration = getDuration(DurationRounding::NONE);
    }
    return mixxx::Duration::formatTime(duration, precision);
}

QString Track::getTitle() const {
    QMutexLocker lock(&m_qMutex);
    return m_record.getMetadata().getTrackInfo().getTitle();
}

void Track::setTitle(const QString& s) {
    QMutexLocker lock(&m_qMutex);
    QString trimmed(s.trimmed());
    if (compareAndSet(&m_record.refMetadata().refTrackInfo().refTitle(), trimmed)) {
        markDirtyAndUnlock(&lock);
    }
}

QString Track::getArtist() const {
    QMutexLocker lock(&m_qMutex);
    return m_record.getMetadata().getTrackInfo().getArtist();
}

void Track::setArtist(const QString& s) {
    QMutexLocker lock(&m_qMutex);
    QString trimmed(s.trimmed());
    if (compareAndSet(&m_record.refMetadata().refTrackInfo().refArtist(), trimmed)) {
        markDirtyAndUnlock(&lock);
    }
}

QString Track::getAlbum() const {
    QMutexLocker lock(&m_qMutex);
    return m_record.getMetadata().getAlbumInfo().getTitle();
}

void Track::setAlbum(const QString& s) {
    QMutexLocker lock(&m_qMutex);
    QString trimmed(s.trimmed());
    if (compareAndSet(&m_record.refMetadata().refAlbumInfo().refTitle(), trimmed)) {
        markDirtyAndUnlock(&lock);
    }
}

QString Track::getAlbumArtist()  const {
    QMutexLocker lock(&m_qMutex);
    return m_record.getMetadata().getAlbumInfo().getArtist();
}

void Track::setAlbumArtist(const QString& s) {
    QMutexLocker lock(&m_qMutex);
    QString trimmed(s.trimmed());
    if (compareAndSet(&m_record.refMetadata().refAlbumInfo().refArtist(), trimmed)) {
        markDirtyAndUnlock(&lock);
    }
}

QString Track::getYear()  const {
    QMutexLocker lock(&m_qMutex);
    return m_record.getMetadata().getTrackInfo().getYear();
}

void Track::setYear(const QString& s) {
    QMutexLocker lock(&m_qMutex);
    QString trimmed(s.trimmed());
    if (compareAndSet(&m_record.refMetadata().refTrackInfo().refYear(), trimmed)) {
        markDirtyAndUnlock(&lock);
    }
}

QString Track::getGenre() const {
    QMutexLocker lock(&m_qMutex);
    return m_record.getMetadata().getTrackInfo().getGenre();
}

void Track::setGenre(const QString& s) {
    QMutexLocker lock(&m_qMutex);
    QString trimmed(s.trimmed());
    if (compareAndSet(&m_record.refMetadata().refTrackInfo().refGenre(), trimmed)) {
        markDirtyAndUnlock(&lock);
    }
}

QString Track::getComposer() const {
    QMutexLocker lock(&m_qMutex);
    return m_record.getMetadata().getTrackInfo().getComposer();
}

void Track::setComposer(const QString& s) {
    QMutexLocker lock(&m_qMutex);
    QString trimmed(s.trimmed());
    if (compareAndSet(&m_record.refMetadata().refTrackInfo().refComposer(), trimmed)) {
        markDirtyAndUnlock(&lock);
    }
}

QString Track::getGrouping()  const {
    QMutexLocker lock(&m_qMutex);
    return m_record.getMetadata().getTrackInfo().getGrouping();
}

void Track::setGrouping(const QString& s) {
    QMutexLocker lock(&m_qMutex);
    QString trimmed(s.trimmed());
    if (compareAndSet(&m_record.refMetadata().refTrackInfo().refGrouping(), trimmed)) {
        markDirtyAndUnlock(&lock);
    }
}

QString Track::getTrackNumber()  const {
    QMutexLocker lock(&m_qMutex);
    return m_record.getMetadata().getTrackInfo().getTrackNumber();
}

QString Track::getTrackTotal()  const {
    QMutexLocker lock(&m_qMutex);
    return m_record.getMetadata().getTrackInfo().getTrackTotal();
}

void Track::setTrackNumber(const QString& s) {
    QMutexLocker lock(&m_qMutex);
    QString trimmed(s.trimmed());
    if (compareAndSet(&m_record.refMetadata().refTrackInfo().refTrackNumber(), trimmed)) {
        markDirtyAndUnlock(&lock);
    }
}

void Track::setTrackTotal(const QString& s) {
    QMutexLocker lock(&m_qMutex);
    QString trimmed(s.trimmed());
    if (compareAndSet(&m_record.refMetadata().refTrackInfo().refTrackTotal(), trimmed)) {
        markDirtyAndUnlock(&lock);
    }
}

PlayCounter Track::getPlayCounter() const {
    QMutexLocker lock(&m_qMutex);
    return m_record.getPlayCounter();
}

void Track::setPlayCounter(const PlayCounter& playCounter) {
    QMutexLocker lock(&m_qMutex);
    if (compareAndSet(&m_record.refPlayCounter(), playCounter)) {
        markDirtyAndUnlock(&lock);
    }
}

void Track::updatePlayCounter(bool bPlayed) {
    QMutexLocker lock(&m_qMutex);
    PlayCounter playCounter(m_record.getPlayCounter());
    playCounter.setPlayedAndUpdateTimesPlayed(bPlayed);
    if (compareAndSet(&m_record.refPlayCounter(), playCounter)) {
        markDirtyAndUnlock(&lock);
    }
}

QString Track::getComment() const {
    QMutexLocker lock(&m_qMutex);
    return m_record.getMetadata().getTrackInfo().getComment();
}

void Track::setComment(const QString& s) {
    QMutexLocker lock(&m_qMutex);
    if (compareAndSet(&m_record.refMetadata().refTrackInfo().refComment(), s)) {
        markDirtyAndUnlock(&lock);
    }
}

QString Track::getType() const {
    QMutexLocker lock(&m_qMutex);
    return m_record.getFileType();
}

void Track::setType(const QString& sType) {
    QMutexLocker lock(&m_qMutex);
    if (compareAndSet(&m_record.refFileType(), sType)) {
        markDirtyAndUnlock(&lock);
    }
}

void Track::setSampleRate(int iSampleRate) {
    QMutexLocker lock(&m_qMutex);
    if (compareAndSet(&m_record.refMetadata().refSampleRate(), mixxx::AudioSignal::SampleRate(iSampleRate))) {
        markDirtyAndUnlock(&lock);
    }
}

int Track::getSampleRate() const {
    QMutexLocker lock(&m_qMutex);
    return m_record.getMetadata().getSampleRate();
}

void Track::setChannels(int iChannels) {
    QMutexLocker lock(&m_qMutex);
    if (compareAndSet(&m_record.refMetadata().refChannels(), mixxx::AudioSignal::ChannelCount(iChannels))) {
        markDirtyAndUnlock(&lock);
    }
}

int Track::getChannels() const {
    QMutexLocker lock(&m_qMutex);
    return m_record.getMetadata().getChannels();
}

int Track::getBitrate() const {
    QMutexLocker lock(&m_qMutex);
    return m_record.getMetadata().getBitrate();
}

QString Track::getBitrateText() const {
    return QString("%1").arg(getBitrate());
}

void Track::setBitrate(int iBitrate) {
    QMutexLocker lock(&m_qMutex);
    if (compareAndSet(&m_record.refMetadata().refBitrate(), mixxx::AudioSource::Bitrate(iBitrate))) {
        markDirtyAndUnlock(&lock);
    }
}

TrackId Track::getId() const {
    QMutexLocker lock(&m_qMutex);
    return m_record.getId();
}

void Track::initId(TrackId id) {
    QMutexLocker lock(&m_qMutex);
    // The track's id must be set only once and immediately after
    // the object has been created.
    VERIFY_OR_DEBUG_ASSERT(!m_record.getId().isValid() || (m_record.getId() == id)) {
        kLogger.warning() << "Cannot change id from"
                << m_record.getId() << "to" << id;
        return; // abort
    }
    m_record.setId(std::move(id));
    // Changing the Id does not make the track dirty because the Id is always
    // generated by the Database itself.
}

void Track::resetId() {
    QMutexLocker lock(&m_qMutex);
    m_record.setId(TrackId());
}

void Track::setURL(const QString& url) {
    QMutexLocker lock(&m_qMutex);
    if (compareAndSet(&m_record.refUrl(), url)) {
        markDirtyAndUnlock(&lock);
    }
}

QString Track::getURL() const {
    QMutexLocker lock(&m_qMutex);
    return m_record.getUrl();
}

ConstWaveformPointer Track::getWaveform() const {
    return m_waveform;
}

void Track::setWaveform(ConstWaveformPointer pWaveform) {
    m_waveform = pWaveform;
    emit(waveformUpdated());
}

ConstWaveformPointer Track::getWaveformSummary() const {
    return m_waveformSummary;
}

void Track::setWaveformSummary(ConstWaveformPointer pWaveform) {
    m_waveformSummary = pWaveform;
    emit(waveformSummaryUpdated());
}

void Track::setCuePoint(CuePosition cue) {
    QMutexLocker lock(&m_qMutex);

    if (!compareAndSet(&m_record.refCuePoint(), cue)) {
        // Nothing changed.
        return;
    }

    // Store the cue point in a load cue
    CuePointer pLoadCue = findCueByType(Cue::LOAD);
    Cue::CueSource source = cue.getSource();
    double position = cue.getPosition();
    if (position != 0.0 && position != -1.0) {
        if (!pLoadCue) {
            pLoadCue = CuePointer(new Cue(m_record.getId()));
            pLoadCue->setType(Cue::LOAD);
            connect(pLoadCue.get(),
                    &Cue::updated,
                    this,
                    &Track::slotCueUpdated);
            m_cuePoints.push_back(pLoadCue);
        }
<<<<<<< HEAD
        pLoadCue->setPosition(position);
        pLoadCue->setSource(source);
    } else if (pLoadCue) {
        disconnect(pLoadCue.get(), 0, this, 0);
        m_cuePoints.removeOne(pLoadCue);
=======
        if (cue != -1) {
            if (!pLoadCue) {
                pLoadCue = CuePointer(new Cue(m_record.getId()));
                pLoadCue->setType(Cue::LOAD);
                connect(pLoadCue.get(), SIGNAL(updated()),
                        this, SLOT(slotCueUpdated()));
                m_cuePoints.push_back(pLoadCue);
            }
            pLoadCue->setPosition(cue);
        } else {
            disconnect(pLoadCue.get(), 0, this, 0);
            m_cuePoints.removeOne(pLoadCue);
        }
        markDirtyAndUnlock(&lock);
        emit(cuesUpdated());
>>>>>>> 0facb16c
    }

    markDirtyAndUnlock(&lock);
    emit(cuesUpdated());
}

CuePosition Track::getCuePoint() const {
    QMutexLocker lock(&m_qMutex);
    return m_record.getCuePoint();
}

void Track::slotCueUpdated() {
    markDirty();
    emit(cuesUpdated());
}

CuePointer Track::createAndAddCue() {
    QMutexLocker lock(&m_qMutex);
    CuePointer pCue(new Cue(m_record.getId()));
    connect(pCue.get(), &Cue::updated, this, &Track::slotCueUpdated);
    m_cuePoints.push_back(pCue);
    markDirtyAndUnlock(&lock);
    emit(cuesUpdated());
    return pCue;
}

CuePointer Track::findCueByType(Cue::CueType type) const {
    // This method cannot be used for hotcues because there can be
    // multiple hotcues and this function returns only a single CuePointer.
    DEBUG_ASSERT(type != Cue::CUE);
    QMutexLocker lock(&m_qMutex);
    for (const CuePointer& pCue: m_cuePoints) {
        if (pCue->getType() == type) {
            return pCue;
        }
    }
    return CuePointer();
}

void Track::removeCue(const CuePointer& pCue) {
    if (pCue == nullptr) {
        return;
    }

    QMutexLocker lock(&m_qMutex);
    disconnect(pCue.get(), 0, this, 0);
    m_cuePoints.removeOne(pCue);
    if (pCue->getType() == Cue::LOAD) {
        m_record.setCuePoint(CuePosition());
    }
    markDirtyAndUnlock(&lock);
    emit(cuesUpdated());
}

void Track::removeCuesOfType(Cue::CueType type) {
    QMutexLocker lock(&m_qMutex);
    bool dirty = false;
    QMutableListIterator<CuePointer> it(m_cuePoints);
    while (it.hasNext()) {
        CuePointer pCue = it.next();
        // FIXME: Why does this only work for the CUE CueType?
        if (pCue->getType() == type) {
            disconnect(pCue.get(), 0, this, 0);
            it.remove();
            dirty = true;
        }
    }
    if (compareAndSet(&m_record.refCuePoint(), CuePosition())) {
        dirty = true;
    }
    if (dirty) {
        markDirtyAndUnlock(&lock);
        emit(cuesUpdated());
    }
}

QList<CuePointer> Track::getCuePoints() const {
    QMutexLocker lock(&m_qMutex);
    return m_cuePoints;
}

void Track::setCuePoints(const QList<CuePointer>& cuePoints) {
    //qDebug() << "setCuePoints" << cuePoints.length();
    QMutexLocker lock(&m_qMutex);
    // disconnect existing cue points
    for (const auto& pCue: m_cuePoints) {
        disconnect(pCue.get(), 0, this, 0);
    }
    m_cuePoints = cuePoints;
    // connect new cue points
    for (const auto& pCue: m_cuePoints) {
        connect(pCue.get(), &Cue::updated, this, &Track::slotCueUpdated);
        // update main cue point
        if (pCue->getType() == Cue::LOAD) {
            m_record.setCuePoint(CuePosition(pCue->getPosition(), pCue->getSource()));
        }
    }
    markDirtyAndUnlock(&lock);
    emit(cuesUpdated());
}

void Track::markDirty() {
    QMutexLocker lock(&m_qMutex);
    setDirtyAndUnlock(&lock, true);
}

void Track::markClean() {
    QMutexLocker lock(&m_qMutex);
    setDirtyAndUnlock(&lock, false);
}

void Track::markDirtyAndUnlock(QMutexLocker* pLock, bool bDirty) {
    bool result = m_bDirty || bDirty;
    setDirtyAndUnlock(pLock, result);
}

void Track::setDirtyAndUnlock(QMutexLocker* pLock, bool bDirty) {
    const bool dirtyChanged = m_bDirty != bDirty;
    m_bDirty = bDirty;

    // Unlock before emitting any signals!
    pLock->unlock();

    if (dirtyChanged) {
        if (bDirty) {
            emit(dirty(this));
        } else {
            emit(clean(this));
        }
    }
    if (bDirty) {
        // Emit a changed signal regardless if this attempted to set us dirty.
        emit(changed(this));
    }
}

bool Track::isDirty() {
    QMutexLocker lock(&m_qMutex);
    return m_bDirty;
}


void Track::markForMetadataExport() {
    QMutexLocker lock(&m_qMutex);
    m_bMarkedForMetadataExport = true;
    // No need to mark the track as dirty, because this flag
    // is transient and not stored in the database.
}

bool Track::isMarkedForMetadataExport() const {
    QMutexLocker lock(&m_qMutex);
    return m_bMarkedForMetadataExport;
}

int Track::getRating() const {
    QMutexLocker lock(&m_qMutex);
    return m_record.getRating();
}

void Track::setRating (int rating) {
    QMutexLocker lock(&m_qMutex);
    if (compareAndSet(&m_record.refRating(), rating)) {
        markDirtyAndUnlock(&lock);
    }
}

void Track::afterKeysUpdated(QMutexLocker* pLock) {
    // New key might be INVALID. We don't care.
    mixxx::track::io::key::ChromaticKey newKey = m_record.getGlobalKey();
    markDirtyAndUnlock(pLock);
    emit(keyUpdated(KeyUtils::keyToNumericValue(newKey)));
    emit(keysUpdated());
}

void Track::setKeys(const Keys& keys) {
    QMutexLocker lock(&m_qMutex);
    m_record.setKeys(keys);
    afterKeysUpdated(&lock);
}

void Track::resetKeys() {
    QMutexLocker lock(&m_qMutex);
    m_record.resetKeys();
    afterKeysUpdated(&lock);
}

Keys Track::getKeys() const {
    QMutexLocker lock(&m_qMutex);
    return m_record.getKeys();
}

void Track::setKey(mixxx::track::io::key::ChromaticKey key,
                   mixxx::track::io::key::Source keySource) {
    QMutexLocker lock(&m_qMutex);
    if (m_record.updateGlobalKey(key, keySource)) {
        afterKeysUpdated(&lock);
    }
}

mixxx::track::io::key::ChromaticKey Track::getKey() const {
    QMutexLocker lock(&m_qMutex);
    return m_record.getGlobalKey();
}

QString Track::getKeyText() const {
    QMutexLocker lock(&m_qMutex);
    return m_record.getGlobalKeyText();
}

void Track::setKeyText(const QString& keyText,
                       mixxx::track::io::key::Source keySource) {
    QMutexLocker lock(&m_qMutex);
    if (m_record.updateGlobalKeyText(keyText, keySource)) {
        afterKeysUpdated(&lock);
    }
}

void Track::setBpmLocked(bool bpmLocked) {
    QMutexLocker lock(&m_qMutex);
    if (compareAndSet(&m_record.refBpmLocked(), bpmLocked)) {
        markDirtyAndUnlock(&lock);
    }
}

bool Track::isBpmLocked() const {
    QMutexLocker lock(&m_qMutex);
    return m_record.getBpmLocked();
}

void Track::setCoverInfo(const CoverInfoRelative& coverInfo) {
    DEBUG_ASSERT((coverInfo.type != CoverInfo::METADATA) || coverInfo.coverLocation.isEmpty());
    DEBUG_ASSERT((coverInfo.source != CoverInfo::UNKNOWN) || (coverInfo.type == CoverInfo::NONE));
    QMutexLocker lock(&m_qMutex);
    if (compareAndSet(&m_record.refCoverInfo(), coverInfo)) {
        markDirtyAndUnlock(&lock);
        emit(coverArtUpdated());
    }
}

CoverInfoRelative Track::getCoverInfo() const {
    QMutexLocker lock(&m_qMutex);
    return m_record.getCoverInfo();
}

CoverInfo Track::getCoverInfoWithLocation() const {
    QMutexLocker lock(&m_qMutex);
    return CoverInfo(m_record.getCoverInfo(), m_fileInfo.location());
}

quint16 Track::getCoverHash() const {
    QMutexLocker lock(&m_qMutex);
    return m_record.getCoverInfo().hash;
}

Track::ExportMetadataResult Track::exportMetadata(
        mixxx::MetadataSourcePointer pMetadataSource) {
    VERIFY_OR_DEBUG_ASSERT(pMetadataSource) {
        kLogger.warning()
                << "Cannot export track metadata:"
                << getLocation();
        return ExportMetadataResult::Failed;
    }
    // Locking shouldn't be necessary here, because this function will
    // be called after all references to the object have been dropped.
    // But it doesn't hurt much, so let's play it safe ;)
    QMutexLocker lock(&m_qMutex);
    // Discard the values of all currently unsupported fields that are
    // not stored in the library, yet. Those fields are already imported
    // from file tags, but the database schema needs to be extended for
    // storing them. Currently those fields will be empty/null when read
    // from the database and must be ignored until the schema has been
    // updated.
    m_record.refMetadata().resetUnsupportedValues();
    // Normalize metadata before exporting to adjust the precision of
    // floating values, ... Otherwise the following comparisons may
    // repeatedly indicate that values have changed only due to
    // rounding errors.
    m_record.refMetadata().normalizeBeforeExport();
    if (!m_bMarkedForMetadataExport) {
        // Perform some consistency checks if metadata is exported
        // implicitly after a track has been modified and NOT explicitly
        // requested by a user as indicated by this flag.
        if (!m_record.getMetadataSynchronized()) {
            // If the metadata has never been imported from file tags it
            // must be exported explicitly once. This ensures that we don't
            // overwrite existing file tags with completely different
            // information.
            kLogger.info()
                    << "Skip exporting of unsynchronized track metadata:"
                    << getLocation();
            return ExportMetadataResult::Skipped;
        }
        // Check if the metadata has actually been modified. Otherwise
        // we don't need to write it back. Exporting unmodified metadata
        // would needlessly update the file's time stamp and should be
        // avoided. Since we don't know in which state the file's metadata
        // is we import it again into a temporary variable.
        // TODO(XXX): m_record.getMetadataSynchronized() currently is a
        // boolean flag, but it should become a time stamp in the future.
        // We could take this time stamp and the file's last modification
        // time stamp into // account and might decide to skip importing
        // the metadata again.
        mixxx::TrackMetadata importedFromFile;
        if ((pMetadataSource->importTrackMetadataAndCoverImage(&importedFromFile, nullptr).first ==
                mixxx::MetadataSource::ImportResult::Succeeded)) {
            // Discard the values of all currently unsupported fields that are
            // not stored in the library, yet. We have done the same with the track's
            // current metadata to make the tags comparable (see above).
            importedFromFile.resetUnsupportedValues();
            // Account for floating-point rounding errors before exporting
            // the BPM value. The imported value must be compared to the
            // pre-normalized value for valid results.
            // NOTE(2019-02-19, uklotzde): The pre-normalization cannot prevent
            // repeated export of metadata for files with ID3 tags that are only
            // able to store the BPM value with integer precision! In case of a
            // fractional value the ID3 metadata is always detected as modified
            // and will be exported regardless if it has actually been modified
            // or not.
            auto currentBpm = m_record.getMetadata().getTrackInfo().getBpm();
            currentBpm.normalizeBeforeExport();
            m_record.refMetadata().refTrackInfo().setBpm(currentBpm);
            // Finally the track's current metadata and the imported/adjusted metadata
            // can be compared for differences to decide whether the tags in the file
            // would change if we perform the write operation. We are using a special
            // comparison function that excludes all read-only audio properties which
            // are stored in file tags, but may not be accurate. They can't be written
            // anyway, so we must not take them into account here.
            if (!m_record.getMetadata().hasBeenModifiedAfterImport(importedFromFile))  {
                // The file tags are in-sync with the track's metadata and don't need
                // to be updated.
                if (kLogger.debugEnabled()) {
                    kLogger.debug()
                                << "Skip exporting of unmodified track metadata into file:"
                                << getLocation();
                }
                return ExportMetadataResult::Skipped;
            }
        } else {
            // Something must be wrong with the file or it doesn't
            // contain any file tags. We don't want to risk a failure
            // during export and abort the operation for safety here.
            // The user may decide to explicitly export the metadata.
            kLogger.warning()
                    << "Skip exporting of track metadata after import failed."
                    << "Export of metadata must be triggered explicitly for this file:"
                    << getLocation();
            return ExportMetadataResult::Skipped;
        }
        // ...by continuing the file tags will be updated
    }
    // The track's metadata will be exported instantly. The export should
    // only be tried once so we reset the marker flag.
    m_bMarkedForMetadataExport = false;
    const auto trackMetadataExported =
            pMetadataSource->exportTrackMetadata(m_record.getMetadata());
    if (trackMetadataExported.first == mixxx::MetadataSource::ExportResult::Succeeded) {
        // After successfully exporting the metadata we record the fact
        // that now the file tags and the track's metadata are in sync.
        // This information (flag or time stamp) is stored in the database.
        // The database update will follow immediately after returning from
        // this operation!
        // TODO(XXX): Replace bool with QDateTime
        DEBUG_ASSERT(!trackMetadataExported.second.isNull());
        //pTrack->setMetadataSynchronized(trackMetadataExported.second);
        m_record.setMetadataSynchronized(!trackMetadataExported.second.isNull());
        if (kLogger.debugEnabled()) {
            kLogger.debug()
                    << "Exported track metadata:"
                    << getLocation();
        }
        return ExportMetadataResult::Succeeded;
    } else {
        kLogger.warning()
                << "Failed to export track metadata:"
                << getLocation();
        return ExportMetadataResult::Failed;
    }
}<|MERGE_RESOLUTION|>--- conflicted
+++ resolved
@@ -656,7 +656,7 @@
     CuePointer pLoadCue = findCueByType(Cue::LOAD);
     Cue::CueSource source = cue.getSource();
     double position = cue.getPosition();
-    if (position != 0.0 && position != -1.0) {
+    if (position != -1.0) {
         if (!pLoadCue) {
             pLoadCue = CuePointer(new Cue(m_record.getId()));
             pLoadCue->setType(Cue::LOAD);
@@ -666,29 +666,11 @@
                     &Track::slotCueUpdated);
             m_cuePoints.push_back(pLoadCue);
         }
-<<<<<<< HEAD
         pLoadCue->setPosition(position);
         pLoadCue->setSource(source);
     } else if (pLoadCue) {
         disconnect(pLoadCue.get(), 0, this, 0);
         m_cuePoints.removeOne(pLoadCue);
-=======
-        if (cue != -1) {
-            if (!pLoadCue) {
-                pLoadCue = CuePointer(new Cue(m_record.getId()));
-                pLoadCue->setType(Cue::LOAD);
-                connect(pLoadCue.get(), SIGNAL(updated()),
-                        this, SLOT(slotCueUpdated()));
-                m_cuePoints.push_back(pLoadCue);
-            }
-            pLoadCue->setPosition(cue);
-        } else {
-            disconnect(pLoadCue.get(), 0, this, 0);
-            m_cuePoints.removeOne(pLoadCue);
-        }
-        markDirtyAndUnlock(&lock);
-        emit(cuesUpdated());
->>>>>>> 0facb16c
     }
 
     markDirtyAndUnlock(&lock);
