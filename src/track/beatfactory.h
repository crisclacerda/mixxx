--- conflicted
+++ resolved
@@ -8,19 +8,11 @@
 
 class BeatFactory {
   public:
-<<<<<<< HEAD
     static mixxx::BeatsPointer loadBeatsFromByteArray(const TrackPointer& track,
             QString beatsVersion,
             QString beatsSubVersion,
             const QByteArray& beatsSerialized);
     static mixxx::BeatsPointer makeBeatGrid(const TrackPointer& track,
-=======
-    static mixxx::BeatsPointer loadBeatsFromByteArray(const Track& track,
-            QString beatsVersion,
-            QString beatsSubVersion,
-            const QByteArray& beatsSerialized);
-    static mixxx::BeatsPointer makeBeatGrid(const Track& track,
->>>>>>> 18e6e1ed
             double dBpm,
             double dFirstBeatSample);
 
@@ -32,11 +24,7 @@
         const int iMinBpm, const int iMaxBpm,
         const QHash<QString, QString> extraVersionInfo);
 
-<<<<<<< HEAD
-    static mixxx::BeatsPointer makePreferredBeats(
-            const TrackPointer& track, QVector<double> beats, const QHash<QString, QString> extraVersionInfo, const bool bEnableFixedTempoCorrection, const bool bEnableOffsetCorrection, const SINT iSampleRate, const int iTotalSamples, const int iMinBpm, const int iMaxBpm);
-=======
-    static mixxx::BeatsPointer makePreferredBeats(const Track& track,
+    static mixxx::BeatsPointer makePreferredBeats(const TrackPointer& track,
             QVector<double> beats,
             const QHash<QString, QString> extraVersionInfo,
             const bool bEnableFixedTempoCorrection,
@@ -45,7 +33,6 @@
             const int iTotalSamples,
             const int iMinBpm,
             const int iMaxBpm);
->>>>>>> 18e6e1ed
 
   private:
     static void deleteBeats(mixxx::Beats* pBeats);
