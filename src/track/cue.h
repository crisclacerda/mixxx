#pragma once

#include <QColor>
#include <QMutex>
#include <QObject>

#include "track/cueinfo.h"
#include "track/trackid.h"
#include "util/audiosignal.h"
#include "util/color/rgbcolor.h"
#include "util/memory.h"

class CuePosition;
class CueDAO;
class Track;

class Cue : public QObject {
    Q_OBJECT

  public:
    static constexpr double kNoPosition = -1.0;
    static constexpr int kNoHotCue = -1;

    Cue();
    Cue(
            const mixxx::CueInfo& cueInfo,
            mixxx::AudioSignal::SampleRate sampleRate);
    ~Cue() override = default;

    bool isDirty() const;
    int getId() const;
    TrackId getTrackId() const;

    mixxx::CueType getType() const;
    void setType(mixxx::CueType type);

    double getPosition() const;
    void setStartPosition(
            double samplePosition = kNoPosition);
    void setEndPosition(
            double samplePosition = kNoPosition);

    double getLength() const;

    int getHotCue() const;
    void setHotCue(
            int hotCue = kNoHotCue);

    QString getLabel() const;
    void setLabel(
            QString label = QString());

    mixxx::RgbColor getColor() const;
    void setColor(mixxx::RgbColor color);

    double getEndPosition() const;

    mixxx::CueInfo getCueInfo(
            mixxx::AudioSignal::SampleRate sampleRate) const;

  signals:
    void updated();

  private:
<<<<<<< HEAD
    explicit Cue(TrackId trackId);
    explicit Cue(
            TrackId trackId,
            mixxx::AudioSignal::SampleRate sampleRate,
            const mixxx::CueInfo& cueInfo);
    Cue(int id,
=======
    Cue(
            int id,
>>>>>>> 7a3095d8
            TrackId trackId,
            mixxx::CueType type,
            double position,
            double length,
            int hotCue,
            QString label,
<<<<<<< HEAD
            mixxx::RgbColor color);
=======
            PredefinedColorPointer color);

>>>>>>> 7a3095d8
    void setDirty(bool dirty);

    void setId(int id);
    void setTrackId(TrackId trackId);

    mutable QMutex m_mutex;

    bool m_bDirty;
    int m_iId;
    TrackId m_trackId;
    mixxx::CueType m_type;
    double m_sampleStartPosition;
    double m_sampleEndPosition;
    int m_iHotCue;
    QString m_label;
    mixxx::RgbColor m_color;

    friend class Track;
    friend class CueDAO;
};

class CuePointer : public std::shared_ptr<Cue> {
  public:
    CuePointer() = default;
    explicit CuePointer(Cue* pCue)
            : std::shared_ptr<Cue>(pCue, deleteLater) {
    }

  private:
    static void deleteLater(Cue* pCue);
};

class CuePosition {
  public:
    CuePosition()
            : m_position(0.0) {
    }
    CuePosition(double position)
            : m_position(position) {
    }

    double getPosition() const {
        return m_position;
    }

    void setPosition(double position) {
        m_position = position;
    }

    void set(double position) {
        m_position = position;
    }

    void reset() {
        m_position = 0.0;
    }

  private:
    double m_position;
};

bool operator==(const CuePosition& lhs, const CuePosition& rhs);

inline bool operator!=(const CuePosition& lhs, const CuePosition& rhs) {
    return !(lhs == rhs);
}

inline QDebug operator<<(QDebug dbg, const CuePosition& arg) {
    return dbg << "position =" << arg.getPosition();
}<|MERGE_RESOLUTION|>--- conflicted
+++ resolved
@@ -62,29 +62,16 @@
     void updated();
 
   private:
-<<<<<<< HEAD
-    explicit Cue(TrackId trackId);
-    explicit Cue(
-            TrackId trackId,
-            mixxx::AudioSignal::SampleRate sampleRate,
-            const mixxx::CueInfo& cueInfo);
-    Cue(int id,
-=======
     Cue(
             int id,
->>>>>>> 7a3095d8
             TrackId trackId,
             mixxx::CueType type,
             double position,
             double length,
             int hotCue,
             QString label,
-<<<<<<< HEAD
             mixxx::RgbColor color);
-=======
-            PredefinedColorPointer color);
 
->>>>>>> 7a3095d8
     void setDirty(bool dirty);
 
     void setId(int id);
