#pragma once

#include <QByteArray>
#include <QList>
#include <QObject>
#include <QSharedPointer>
#include <QString>

#include "proto/beats.pb.h"
#include "util/logger.h"
#include "util/memory.h"
#include "util/types.h"

<<<<<<< HEAD
namespace mixxx {
=======
namespace {
    double kMaxBpm = 500;
}

namespace mixxx {

>>>>>>> 0786536f
class Beats;
using BeatsPointer = std::shared_ptr<Beats>;
using BeatList = QList<track::io::Beat>;
using SamplePos = double;
using FrameNum = double;
} // namespace mixxx

#define BEAT_MAP_VERSION "BeatMap-1.0"
// TODO(JVC) This two are deprecated
#define BEAT_GRID_1_VERSION "BeatGrid-1.0"
#define BEAT_GRID_2_VERSION "BeatGrid-2.0"

#include "track/beatiterator.h"
#include "track/timesignature.h"
#include "track/track.h"

namespace {
}

namespace mixxx {
/// Beats is a class for BPM and beat management classes.
/// It stores beats information including beats position, down beats position,
/// phrase beat position and changes in tempo.
// TODO(JVC) To make it final
class Beats : public QObject {
    Q_OBJECT
  public:
    /// Construct a BeatMap. iSampleRate may be provided if a more accurate
    /// sample rate is known than the one associated with the Track.
    Beats(const Track* track, SINT iSampleRate = 0);
    /// Construct a BeatMap. iSampleRate may be provided if a more accurate
    /// sample rate is known than the one associated with the Track. If it is
    /// zero then the track's sample rate will be used. The BeatMap will be
    /// deserialized from the byte array.
    Beats(const Track* track, const QByteArray& byteArray, SINT iSampleRate = 0);
    /// Construct a BeatMap. iSampleRate may be provided if a more accurate
    /// sample rate is known than the one associated with the Track. If it is
    /// zero then the track's sample rate will be used. A list of beat locations
    /// in audio frames may be provided.
    Beats(const Track* track, const QVector<double>& beats, SINT iSampleRate = 0);

    virtual ~Beats() {
    }

    // TODO(JVC) Is a copy constructor needed? of we can force a move logic??
    Beats(const Beats&);

    /// Populate a Beats with a vector of beat positions.
    void createFromBeatVector(const QVector<double>& beats);
    // TODO(JVC) Not needed
    enum Capabilities {
        BEATSCAP_NONE = 0x0000,
        BEATSCAP_ADDREMOVE = 0x0001, // Add or remove a single beat
        BEATSCAP_TRANSLATE = 0x0002, // Move all beat markers earlier or later
        BEATSCAP_SCALE = 0x0004,     // Scale beat distance by a fixed ratio
        BEATSCAP_MOVEBEAT = 0x0008,  // Move a single Beat
        BEATSCAP_SETBPM = 0x0010,    // Set new bpm, beat grid only
        BEATSCAP_HASBAR = 0x0020     // Manage Bar beats
    };
    typedef int CapabilitiesFlags; // Allows us to do ORing

    enum BPMScale {
        DOUBLE,
        HALVE,
        TWOTHIRDS,
        THREEFOURTHS,
        FOURTHIRDS,
        THREEHALVES,
    };

    // TODO(JVC) Not needed
    Beats::CapabilitiesFlags getCapabilities() const {
        return BEATSCAP_TRANSLATE | BEATSCAP_SCALE | BEATSCAP_ADDREMOVE |
                BEATSCAP_MOVEBEAT | BEATSCAP_HASBAR;
    }
    /// Serializes into a protobuff.
    virtual QByteArray toProtobuff() const;
    virtual BeatsPointer clone() const;

    /// Returns a string representing the version of the beat-processing code that
    /// produced this Beats instance. Used by BeatsFactory for associating a
    /// given serialization with the version that produced it.
    virtual QString getVersion() const;
    /// Return a string that represent the preferences used to generate
    /// the beats object.
    virtual QString getSubVersion() const;
    virtual void setSubVersion(QString subVersion);
    bool isValid() const;
    /// Calculates the BPM between two beat positions.
    double calculateBpm(const track::io::Beat& startBeat,
            const track::io::Beat& stopBeat) const;

    /// Initializes the BeatGrid to have a BPM of dBpm and the first beat offset
    /// of dFirstBeatSample. Does not generate an updated() signal, since it is
    /// meant for initialization.
    // TODO(JVC) Temporary adaptor. Will be removed before finalizing the PR
    void setGrid(double dBpm, double sample = 0) {
        setGridNew(dBpm, sample / 2.0);
    }
    void setGridNew(double dBpm, FrameNum dFirstBeatFrame = 0);

    // TODO: We may want to implement these with common code that returns
    //       the triple of closest, next, and prev.

    /// Starting from frame, return the frame number of the next beat
    /// in the track, or -1 if none exists. If frame refers to the location
    /// of a beat, frame is returned.
    // TODO(JVC) Temporary adaptor. Will be removed before finalizing the PR
    virtual double findNextBeat(double sample) const {
        return findNextBeatNew(sample / 2.0) * 2.0;
    }
    virtual FrameNum findNextBeatNew(FrameNum frame) const;

    /// Starting from frame frame, return the frame number of the previous
    /// beat in the track, or -1 if none exists. If frame refers to the
    /// location of beat, frame is returned.
    // TODO(JVC) Temporary adaptor. Will be removed before finalizing the PR
    virtual double findPrevBeat(FrameNum frame) const {
        return findPrevBeatNew(frame / 2.0) * 2.0;
    }
    virtual FrameNum findPrevBeatNew(FrameNum frame) const;

    /// Starting from frame, fill the frame numbers of the previous beat
    /// and next beat.  Either can be -1 if none exists.  If frame refers
    /// to the location of the beat, the first value is frame, and the second
    /// value is the next beat position.  Non- -1 values are guaranteed to be
    /// even.  Returns false if *at least one* sample is -1.  (Can return false
    /// with one beat successfully filled)
    // TODO(JVC) Temporary adaptor. Will be removed before finalizing the PR
    virtual bool findPrevNextBeats(double sample,
            double* pPrevSample,
            double* pNextSample) const {
        FrameNum prev, next;
        bool result;

        result = findPrevNextBeatsNew(sample / 2.0, &prev, &next);
        *pPrevSample = prev * 2.0;
        *pNextSample = next * 2.0;
        return result;
    }
    virtual bool findPrevNextBeatsNew(FrameNum frame,
            FrameNum* pPrevBeatFrame,
            FrameNum* pNextBeatFrame) const;

    /// Starting from frame, return the frame number of the closest beat
    /// in the track, or -1 if none exists.  Non- -1 values are guaranteed to be
    /// even.
    // TODO(JVC) Temporary adaptor. Will be removed before finalizing the PR
    virtual double findClosestBeat(double sample) const {
        return findClosestBeatNew(sample / 2.0) * 2.0;
    }
    virtual FrameNum findClosestBeatNew(FrameNum frame) const;

    /// Find the Nth beat from frame. Works with both positive and
    /// negative values of n. If frame refers to the location of a beat,
    /// then frame is returned. If no beat can be found, returns -1.
    // TODO(JVC) Temporary adaptor. Will be removed before finalizing the PR
    virtual double findNthBeat(double sample, int offset) const {
        return findNthBeatNew(sample / 2.0, offset) * 2.0;
    }
    virtual FrameNum findNthBeatNew(FrameNum frame, int offset) const;

    // TODO(JVC) Temporary adaptor. Will be removed before finalizing the PR
    int numBeatsInRange(double startSampleNum, double endSampleNum) {
        return numBeatsInRangeNew(startSampleNum / 2.0, endSampleNum / 2.0);
    }
    int numBeatsInRangeNew(FrameNum startFrameNum, FrameNum endFrameNum);

    /// Find the frame N beats away from frame. The number of beats may be
    /// negative and does not need to be an integer.
    // TODO(JVC) Temporary adaptor. Will be removed before finalizing the PR
    double findNBeatsFromSample(double sample, double beats) const {
        return findNBeatsFromSampleNew(sample / 2.0, beats) * 2.0;
    }
    FrameNum findNBeatsFromSampleNew(FrameNum frame, double beats) const;

    /// Return an iterator to a container of Beats containing the Beats
    /// between startFrameNum and endFrameNum. THe BeatIterator must be iterated
    /// while a strong reference to the Beats object to ensure that the Beats
    /// object is not deleted. Caller takes ownership of the returned BeatsIterator
    // TODO(JVC) Temporary adaptor. Will be removed before finalizing the PR
    virtual std::unique_ptr<BeatIterator> findBeats(double startSampleNum,
            double stopSampleNum) const {
        return findBeatsNew(startSampleNum / 2.0, stopSampleNum / 2.0);
    }
    virtual std::unique_ptr<BeatIterator> findBeatsNew(FrameNum startFrameNum,
            FrameNum stopFrameNum) const;

    /// Return whether or not a Beat lies between startFrameNum and endFrameNum
    // TODO(JVC) Temporary adaptor. Will be removed before finalizing the PR
    virtual bool hasBeatInRange(double startSampleNum,
            double stopSampleNum) const {
        return hasBeatInRangeNew(startSampleNum / 2.0, stopSampleNum / 2.0);
    }
    virtual bool hasBeatInRangeNew(FrameNum startFrameNum,
            FrameNum stopFrameNum) const;

    /// Return the average BPM over the entire track if the BPM is
    /// valid, otherwise returns -1
    virtual double getBpm() const {
        return getBpmNew();
    }
    virtual double getBpmNew() const;

    /// Return the average BPM over the range from startFrameNum to endFrameNum,
    /// specified in frames if the BPM is valid, otherwise returns -1
    // TODO(JVC) Temporary adaptor. Will be removed before finalizing the PR
    virtual double getBpmRange(double startSampleNum,
            FrameNum stopSampleNum) const {
        return getBpmRangeNew(startSampleNum / 2.0, stopSampleNum / 2.0);
    }
    virtual double getBpmRangeNew(FrameNum startFrameNum,
            FrameNum stopFrameNum) const;

    /// Return the average BPM over the range of n*2 beats centered around
    /// curFrameNum.  (An n of 4 results in an averaging of 8 beats).  Invalid
    /// BPM returns -1.
    // TODO(JVC) Temporary adaptor. Will be removed before finalizing the PR
    virtual double getBpmAroundPosition(double curSampleNum, int n) const {
        return getBpmAroundPositionNew(curSampleNum / 2.0, n);
    }
    virtual double getBpmAroundPositionNew(FrameNum curFrameNum, int n) const;

    virtual double getMaxBpm() const {
        // TODO(JVC) Why is returning a constant? MaxBpm must be taken from somewhere
        constexpr double kMaxBpm = 500;
        return kMaxBpm;
    }

    /// Sets the track signature at the nearest frame
    // TODO(JVC) Temporary adaptor. Will be removed before finalizing the PR
    virtual void setSignature(TimeSignature signature, double sample = 0) {
        setSignatureNew(signature, sample / 2.0);
    }
    virtual void setSignatureNew(TimeSignature signature, FrameNum frame = 0);

    /// Return the track signature at the given frame position
    // TODO(JVC) Temporary adaptor. Will be removed before finalizing the PR
    virtual TimeSignature getSignature(double sample = 0) const {
        return getSignatureNew(sample / 2.0);
    }
    virtual TimeSignature getSignatureNew(FrameNum frame = 0) const;

    /// Sets the nearest beat as a bar beat
    // TODO(JVC) Temporary adaptor. Will be removed before finalizing the PR
    virtual void setDownBeat(double sample = 0) {
        setDownBeatNew(sample / 2.0);
    }
    virtual void setDownBeatNew(FrameNum frame = 0);

    /// Add a beat at location frame. Beats instance must have the
    /// capability BEATSCAP_ADDREMOVE.
    // TODO(JVC) Temporary adaptor. Will be removed before finalizing the PR
    virtual void addBeat(double sample) {
        addBeatNew(sample / 2.0);
    }
    virtual void addBeatNew(FrameNum frame);

    /// Remove a beat at location frame. Beats instance must have the
    /// capability BEATSCAP_ADDREMOVE.
    // TODO(JVC) Temporary adaptor. Will be removed before finalizing the PR
    virtual void removeBeat(double sample) {
        removeBeatNew(sample / 2.0);
    }
    virtual void removeBeatNew(FrameNum frame);

    // TODO(JVC) Do we want to move the beats a number of frames??
    /// Translate all beats in the song by dNumSamples samples. Beats that lie
    /// before the start of the track or after the end of the track are not
    /// removed. Beats instance must have the capability BEATSCAP_TRANSLATE.
    virtual void translate(double dNumSamples);

    /// Scale the position of every beat in the song by dScalePercentage. Beats
    /// class must have the capability BEATSCAP_SCALE.
    virtual void scale(enum BPMScale scale);

    /// Adjust the beats so the global average BPM matches dBpm. Beats class must
    /// have the capability BEATSCAP_SET.
    virtual void setBpm(double dBpm);

    /// Returns the number of beats
    inline int size() {
        return m_beats.size();
    }

    /// Returns the frame number for the first beat, -1 is no beats
    FrameNum getFirstBeatPosition() const;
    /// Returns the frame number for the last beat, -1 if no beats
    FrameNum getLastBeatPosition() const;
    /// Return the sample rate
    SINT getSampleRate() const {
        return m_iSampleRate;
    }

    /// Prints debuging information in stderr
    friend QDebug operator<<(QDebug dbg, const BeatsPointer& arg);

  private:
    void onBeatlistChanged();
    bool readByteArray(const QByteArray& byteArray);
    void scaleDouble();
    void scaleTriple();
    void scaleQuadruple();
    void scaleHalve();
    void scaleThird();
    void scaleFourth();

    mutable QMutex m_mutex;
    const Track* m_track;
    QString m_subVersion;
    SINT m_iSampleRate;
    double m_dCachedBpm;
    FrameNum m_dLastFrame;
    BeatList m_beats;

  signals:
    void updated();
};

<<<<<<< HEAD
} // namespace mixxx
=======
} // namespace mixxx
#endif /* BEATS_H */
>>>>>>> 0786536f
<|MERGE_RESOLUTION|>--- conflicted
+++ resolved
@@ -11,16 +11,12 @@
 #include "util/memory.h"
 #include "util/types.h"
 
-<<<<<<< HEAD
+namespace {
+double kMaxBpm = 500;
+}
+
 namespace mixxx {
-=======
-namespace {
-    double kMaxBpm = 500;
-}
-
-namespace mixxx {
-
->>>>>>> 0786536f
+
 class Beats;
 using BeatsPointer = std::shared_ptr<Beats>;
 using BeatList = QList<track::io::Beat>;
@@ -340,9 +336,4 @@
     void updated();
 };
 
-<<<<<<< HEAD
-} // namespace mixxx
-=======
-} // namespace mixxx
-#endif /* BEATS_H */
->>>>>>> 0786536f
+} // namespace mixxx