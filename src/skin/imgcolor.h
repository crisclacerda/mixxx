/***************************************************************************
                          imgcolor.h  -  description
                             -------------------
    begin                : 14 April 2007
    copyright            : (C) 2007 by Adam Davison
    email                : adamdavison@gmail.com
 ***************************************************************************/

/***************************************************************************
 *                                                                         *
 *   This program is free software; you can redistribute it and/or modify  *
 *   it under the terms of the GNU General Public License as published by  *
 *   the Free Software Foundation; either version 2 of the License, or     *
 *   (at your option) any later version.                                   *
 *                                                                         *
 ***************************************************************************/

#ifndef IMGCOLOR_H
#define IMGCOLOR_H

#include "imgsource.h"

class ImgAdd : public ImgColorProcessor {

public:
<<<<<<< HEAD
    ImgAdd(const QSharedPointer<ImgSource>& parent, int amt);
    virtual QColor doColorCorrection(QColor c);
=======
    ImgAdd(ImgSource* parent, int amt);
    QColor doColorCorrection(const QColor& c) const override;
>>>>>>> 1447df72

private:
    int m_amt;
};

class ImgMax : public ImgColorProcessor {

public:
<<<<<<< HEAD
    ImgMax(const QSharedPointer<ImgSource>& parent, int amt);
    virtual QColor doColorCorrection(QColor c);
=======
    ImgMax(ImgSource* parent, int amt);
    QColor doColorCorrection(const QColor& c) const override;
>>>>>>> 1447df72

private:
    int m_amt;
};

class ImgMonoColor : public ImgColorProcessor {
    
  public:
    ImgMonoColor(const QSharedPointer<ImgSource>& parent, const QColor &baseColor);
    virtual QColor doColorCorrection(QColor c);
  private:
    QColor m_baseColor;
};

class ImgScaleWhite : public ImgColorProcessor {

public:
    inline ImgScaleWhite(const QSharedPointer<ImgSource>& parent, float amt)
        : ImgColorProcessor(parent), m_amt(amt) {}
    QColor doColorCorrection(const QColor& c) const override;
private:
    float m_amt;
};

class ImgHueRot : public ImgColorProcessor {

public:
    inline ImgHueRot(QSharedPointer<ImgSource> parent, int amt)
        : ImgColorProcessor(parent), m_amt(amt) {}
    QColor doColorCorrection(const QColor& c) const override;

private:
    int m_amt;
};

class ImgHueInv : public ImgColorProcessor {

public:
<<<<<<< HEAD
    inline ImgHueInv(const QSharedPointer<ImgSource>& parent) : ImgColorProcessor(parent) {}
    virtual QColor doColorCorrection(QColor c);
=======
    inline ImgHueInv(ImgSource* parent) : ImgColorProcessor(parent) {}
    QColor doColorCorrection(const QColor& c) const override;
>>>>>>> 1447df72
};

class ImgHSVTweak : public ImgColorProcessor {
  public:
    inline ImgHSVTweak(const QSharedPointer<ImgSource>& parent, int hmin, int hmax, int smin,
                       int smax, int vmin, int vmax, float hfact, int hconst, float sfact,
                       int sconst, float vfact, int vconst)
            : ImgColorProcessor(parent),
              m_hmin(hmin), m_hmax(hmax),
              m_smin(smin), m_smax(smax),
              m_vmin(vmin), m_vmax(vmax),
              m_hconst(hconst), m_sconst(sconst), m_vconst(vconst),
              m_hfact(hfact), m_sfact(sfact), m_vfact(vfact) {}
    QColor doColorCorrection(const QColor& c) const override;

  private:
    int m_hmin, m_hmax,
        m_smin, m_smax,
        m_vmin, m_vmax,
        m_hconst, m_sconst, m_vconst;
    float m_hfact, m_sfact, m_vfact;
};
#endif
<|MERGE_RESOLUTION|>--- conflicted
+++ resolved
@@ -23,13 +23,8 @@
 class ImgAdd : public ImgColorProcessor {
 
 public:
-<<<<<<< HEAD
     ImgAdd(const QSharedPointer<ImgSource>& parent, int amt);
-    virtual QColor doColorCorrection(QColor c);
-=======
-    ImgAdd(ImgSource* parent, int amt);
     QColor doColorCorrection(const QColor& c) const override;
->>>>>>> 1447df72
 
 private:
     int m_amt;
@@ -38,13 +33,8 @@
 class ImgMax : public ImgColorProcessor {
 
 public:
-<<<<<<< HEAD
     ImgMax(const QSharedPointer<ImgSource>& parent, int amt);
-    virtual QColor doColorCorrection(QColor c);
-=======
-    ImgMax(ImgSource* parent, int amt);
     QColor doColorCorrection(const QColor& c) const override;
->>>>>>> 1447df72
 
 private:
     int m_amt;
@@ -54,7 +44,7 @@
     
   public:
     ImgMonoColor(const QSharedPointer<ImgSource>& parent, const QColor &baseColor);
-    virtual QColor doColorCorrection(QColor c);
+    QColor doColorCorrection(const QColor& c) const override;
   private:
     QColor m_baseColor;
 };
@@ -83,13 +73,8 @@
 class ImgHueInv : public ImgColorProcessor {
 
 public:
-<<<<<<< HEAD
     inline ImgHueInv(const QSharedPointer<ImgSource>& parent) : ImgColorProcessor(parent) {}
-    virtual QColor doColorCorrection(QColor c);
-=======
-    inline ImgHueInv(ImgSource* parent) : ImgColorProcessor(parent) {}
     QColor doColorCorrection(const QColor& c) const override;
->>>>>>> 1447df72
 };
 
 class ImgHSVTweak : public ImgColorProcessor {
