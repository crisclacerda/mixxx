// legacyskinparser.cpp
// Created 9/19/2010 by RJ Ryan (rryan@mit.edu)

#include "skin/legacyskinparser.h"

#include <QDir>
#include <QGridLayout>
#include <QLabel>
#include <QMutexLocker>
#include <QSplitter>
#include <QStackedWidget>
#include <QVBoxLayout>
#include <QtDebug>
#include <QtGlobal>

#include "control/controlobject.h"
#include "control/controlproxy.h"

#include "controllers/keyboard/keyboardeventfilter.h"
#include "mixer/playermanager.h"
#include "mixer/basetrackplayer.h"
#include "library/library.h"
#include "util/xml.h"
#include "controllers/controllerlearningeventfilter.h"
#include "controllers/controllermanager.h"

#include "skin/colorschemeparser.h"
#include "skin/skincontext.h"
#include "skin/launchimage.h"

#include "effects/effectsmanager.h"

#include "widget/controlwidgetconnection.h"
#include "widget/wbasewidget.h"
#include "widget/wcoverart.h"
#include "widget/wwidget.h"
#include "widget/wknob.h"
#include "widget/wknobcomposed.h"
#include "widget/wslidercomposed.h"
#include "widget/wpushbutton.h"
#include "widget/weffectpushbutton.h"
#include "widget/wdisplay.h"
#include "widget/wvumeter.h"
#include "widget/wstatuslight.h"
#include "widget/wlabel.h"
#include "widget/wtime.h"
#include "widget/wtracktext.h"
#include "widget/wtrackproperty.h"
#include "widget/wstarrating.h"
#include "widget/wnumber.h"
#include "widget/wnumberdb.h"
#include "widget/wnumberpos.h"
#include "widget/wnumberrate.h"
#include "widget/weffectchain.h"
#include "widget/weffect.h"
#include "widget/weffectparameter.h"
#include "widget/weffectbuttonparameter.h"
#include "widget/weffectparameterbase.h"
#include "widget/woverviewlmh.h"
#include "widget/woverviewhsv.h"
#include "widget/woverviewrgb.h"
#include "widget/wspinny.h"
#include "widget/wwaveformviewer.h"
#include "waveform/waveformwidgetfactory.h"
#include "widget/wsearchlineedit.h"
#include "widget/wlibrary.h"
#include "widget/wlibrarysidebar.h"
#include "widget/wskincolor.h"
#include "widget/wpixmapstore.h"
#include "widget/wwidgetstack.h"
#include "widget/wsizeawarestack.h"
#include "widget/wwidgetgroup.h"
#include "widget/wkey.h"
#include "widget/wbattery.h"
#include "widget/wcombobox.h"
#include "widget/wsplitter.h"
#include "widget/wsingletoncontainer.h"
#include "util/valuetransformer.h"
#include "util/cmdlineargs.h"
#include "util/timer.h"

using mixxx::skin::SkinManifest;

QList<const char*> LegacySkinParser::s_channelStrs;
QMutex LegacySkinParser::s_safeStringMutex;

static bool sDebug = false;

ControlObject* controlFromConfigKey(const ConfigKey& key, bool bPersist,
                                    bool* created) {
    if (key.isEmpty()) {
        return nullptr;
    }
    // Don't warn if the control doesn't exist. Skins use this to create
    // controls.
    ControlObject* pControl = ControlObject::getControl(key, false);

    if (pControl) {
        if (created) {
            *created = false;
        }
        return pControl;
    }

    // TODO(rryan): Make this configurable by the skin.
    if (CmdlineArgs::Instance().getDeveloper()) {
        qWarning() << "Requested control does not exist:"
                   << QString("%1,%2").arg(key.group, key.item)
                   << "Creating it.";
    }
    // Since the usual behavior here is to create a skin-defined push
    // button, actually make it a push button and set it to toggle.
    ControlPushButton* controlButton = new ControlPushButton(key, bPersist);
    controlButton->setButtonMode(ControlPushButton::TOGGLE);
    if (created) {
        *created = true;
    }
    return controlButton;
}

ControlObject* LegacySkinParser::controlFromConfigNode(const QDomElement& element,
                                                       const QString& nodeName,
                                                       bool* created) {
    QDomElement keyElement = m_pContext->selectElement(element, nodeName);
    if (keyElement.isNull()) {
        return nullptr;
    }

    QString name = m_pContext->nodeToString(keyElement);
    ConfigKey key = ConfigKey::parseCommaSeparated(name);

    bool bPersist = m_pContext->selectAttributeBool(keyElement, "persist", false);

    return controlFromConfigKey(key, bPersist, created);
}

LegacySkinParser::LegacySkinParser(UserSettingsPointer pConfig)
        : m_pConfig(pConfig),
          m_pKeyboard(NULL),
          m_pPlayerManager(NULL),
          m_pControllerManager(NULL),
          m_pLibrary(NULL),
          m_pVCManager(NULL),
          m_pEffectsManager(NULL),
          m_pParent(NULL),
          m_pContext(NULL) {
}

LegacySkinParser::LegacySkinParser(UserSettingsPointer pConfig,
                                   KeyboardEventFilter* pKeyboard,
                                   PlayerManager* pPlayerManager,
                                   ControllerManager* pControllerManager,
                                   Library* pLibrary,
                                   VinylControlManager* pVCMan,
                                   EffectsManager* pEffectsManager)
        : m_pConfig(pConfig),
          m_pKeyboard(pKeyboard),
          m_pPlayerManager(pPlayerManager),
          m_pControllerManager(pControllerManager),
          m_pLibrary(pLibrary),
          m_pVCManager(pVCMan),
          m_pEffectsManager(pEffectsManager),
          m_pParent(NULL),
          m_pContext(NULL) {
}

LegacySkinParser::~LegacySkinParser() {
    delete m_pContext;
}

bool LegacySkinParser::canParse(const QString& skinPath) {
    QDir skinDir(skinPath);

    if (!skinDir.exists()) {
        return false;
    }

    if (!skinDir.exists("skin.xml"))
        return false;

    // TODO check skin.xml for compliance

    return true;
}

// static
QDomElement LegacySkinParser::openSkin(const QString& skinPath) {
    QDir skinDir(skinPath);

    if (!skinDir.exists()) {
        qDebug() << "LegacySkinParser::openSkin - skin dir do not exist:" << skinPath;
        return QDomElement();
    }

    QString skinXmlPath = skinDir.filePath("skin.xml");
    QFile skinXmlFile(skinXmlPath);

    if (!skinXmlFile.open(QIODevice::ReadOnly)) {
        qDebug() << "LegacySkinParser::openSkin - can't open file:" << skinXmlPath
                 << "in directory:" << skinDir.path();
        return QDomElement();
    }

    QDomDocument skin("skin");

    QString errorMessage;
    int errorLine;
    int errorColumn;

    if (!skin.setContent(&skinXmlFile,&errorMessage,&errorLine,&errorColumn)) {
        qDebug() << "LegacySkinParser::openSkin - setContent failed see"
                 << "line:" << errorLine << "column:" << errorColumn;
        qDebug() << "LegacySkinParser::openSkin - message:" << errorMessage;
        return QDomElement();
    }

    skinXmlFile.close();
    return skin.documentElement();
}

// static
QList<QString> LegacySkinParser::getSchemeList(const QString& qSkinPath) {

    QDomElement docElem = openSkin(qSkinPath);
    QList<QString> schlist;

    QDomNode colsch = docElem.namedItem("Schemes");
    if (!colsch.isNull() && colsch.isElement()) {
        QDomNode sch = colsch.firstChild();

        while (!sch.isNull()) {
            QString thisname = XmlParse::selectNodeQString(sch, "Name");
            schlist.append(thisname);
            sch = sch.nextSibling();
        }
    }
    return schlist;
}

// static
void LegacySkinParser::freeChannelStrings() {
    QMutexLocker lock(&s_safeStringMutex);
    for (int i = 0; i < s_channelStrs.length(); ++i) {
        if (s_channelStrs[i]) {
            delete [] s_channelStrs[i];
        }
        s_channelStrs[i] = NULL;
    }
}

SkinManifest LegacySkinParser::getSkinManifest(const QDomElement& skinDocument) {
    QDomNode manifest_node = skinDocument.namedItem("manifest");
    SkinManifest manifest;
    if (manifest_node.isNull() || !manifest_node.isElement()) {
        return manifest;
    }
    manifest.set_title(XmlParse::selectNodeQString(manifest_node, "title").toStdString());
    manifest.set_author(XmlParse::selectNodeQString(manifest_node, "author").toStdString());
    manifest.set_version(XmlParse::selectNodeQString(manifest_node, "version").toStdString());
    manifest.set_language(XmlParse::selectNodeQString(manifest_node, "language").toStdString());
    manifest.set_description(XmlParse::selectNodeQString(manifest_node, "description").toStdString());
    manifest.set_license(XmlParse::selectNodeQString(manifest_node, "license").toStdString());

    QDomNode attributes_node = manifest_node.namedItem("attributes");
    if (!attributes_node.isNull() && attributes_node.isElement()) {
        QDomNodeList attribute_nodes = attributes_node.toElement().elementsByTagName("attribute");
        for (int i = 0; i < attribute_nodes.count(); ++i) {
            QDomNode attribute_node = attribute_nodes.item(i);
            if (attribute_node.isElement()) {
                QDomElement attribute_element = attribute_node.toElement();
                QString configKey = attribute_element.attribute("config_key");
                QString persist = attribute_element.attribute("persist");
                QString value = attribute_element.text();
                SkinManifest::Attribute* attr = manifest.add_attribute();
                attr->set_config_key(configKey.toStdString());
                attr->set_persist(persist.toLower() == "true");
                attr->set_value(value.toStdString());
            }
        }
    }
    return manifest;
}

// static
Qt::MouseButton LegacySkinParser::parseButtonState(const QDomNode& node,
                                                   const SkinContext& context) {
    QString buttonState;
    if (context.hasNodeSelectString(node, "ButtonState", &buttonState)) {
        if (buttonState.contains("LeftButton", Qt::CaseInsensitive)) {
            return Qt::LeftButton;
        } else if (buttonState.contains("RightButton", Qt::CaseInsensitive)) {
            return Qt::RightButton;
        }
    }
    return Qt::NoButton;
}

QWidget* LegacySkinParser::parseSkin(const QString& skinPath, QWidget* pParent) {
    ScopedTimer timer("SkinLoader::parseSkin");
    qDebug() << "LegacySkinParser loading skin:" << skinPath;

    if (m_pParent) {
        qDebug() << "ERROR: Somehow a parent already exists -- you are probably re-using a LegacySkinParser which is not advisable!";
    }
    QDomElement skinDocument = openSkin(skinPath);

    if (skinDocument.isNull()) {
        qDebug() << "LegacySkinParser::parseSkin - failed for skin:" << skinPath;
        return NULL;
    }

    SkinManifest manifest = getSkinManifest(skinDocument);

    // Keep track of created attribute controls so we can parent them.
    QList<ControlObject*> created_attributes;
    // Apply SkinManifest attributes by looping through the proto.
    for (int i = 0; i < manifest.attribute_size(); ++i) {
        const SkinManifest::Attribute& attribute = manifest.attribute(i);
        if (!attribute.has_config_key()) {
            continue;
        }

        bool ok = false;
        double value = QString::fromStdString(attribute.value()).toDouble(&ok);
        if (!ok) {
            SKIN_WARNING(skinDocument, *m_pContext)
                    << "Error reading double value from skin attribute: "
                    << QString::fromStdString(attribute.value());
            continue;
        }

        ConfigKey configKey = ConfigKey::parseCommaSeparated(
            QString::fromStdString(attribute.config_key()));
        // Set the specified attribute, possibly creating the control
        // object in the process.
        bool created = false;
        // If there is no existing value for this CO in the skin,
        // update the config with the specified value. If the attribute
        // is set to persist, the value will be read when the control is created.
        // TODO: This is a hack, but right now it's the cleanest way to
        // get a CO with a specified initial value.  We should have a better
        // mechanism to provide initial default values for COs.
        if (attribute.persist() &&
            m_pConfig->getValueString(configKey).isEmpty()) {
            m_pConfig->set(configKey, ConfigValue(QString::number(value)));
        }
        ControlObject* pControl = controlFromConfigKey(configKey,
                                                       attribute.persist(),
                                                       &created);
        if (pControl == nullptr) {
            continue;
        }

        if (created) {
            created_attributes.append(pControl);
        }
        if (!attribute.persist()) {
            // Only set the value if the control wasn't set up through
            // the persist logic.  Skin attributes are always
            // set on skin load.
            pControl->set(value);
        }
    }

    ColorSchemeParser::setupLegacyColorSchemes(skinDocument, m_pConfig);

    QStringList skinPaths(skinPath);
    QDir::setSearchPaths("skin", skinPaths);

    // don't parent till here so the first opengl waveform doesn't screw
    // up --bkgood
    // I'm disregarding this return value because I want to return the
    // created parent so MixxxMainWindow can use it for nefarious purposes (
    // fullscreen mostly) --bkgood
    m_pParent = pParent;
    delete m_pContext;
    m_pContext = new SkinContext(m_pConfig, skinPath + "/skin.xml");
    m_pContext->setSkinBasePath(skinPath + "/");
    QList<QWidget*> widgets = parseNode(skinDocument);

    if (widgets.empty()) {
        SKIN_WARNING(skinDocument, *m_pContext) << "Skin produced no widgets!";
        return NULL;
    } else if (widgets.size() > 1) {
        SKIN_WARNING(skinDocument, *m_pContext) << "Skin produced more than 1 widget!";
    }
    // Because the config is destroyed before MixxxMainWindow, we need to
    // parent the attributes to some other widget.  Otherwise they won't
    // be able to persist because the config will have already been deleted.
    foreach(ControlObject* pControl, created_attributes) {
        pControl->setParent(widgets[0]);
    }
    return widgets[0];
}

LaunchImage* LegacySkinParser::parseLaunchImage(const QString& skinPath, QWidget* pParent) {
    delete m_pContext;
    m_pContext = new SkinContext(m_pConfig, skinPath + "/skin.xml");
    m_pContext->setSkinBasePath(skinPath + "/");

    QDomElement skinDocument = openSkin(skinPath);
    if (skinDocument.isNull()) {
        return NULL;
    }

    QString nodeName = skinDocument.nodeName();
    if (nodeName != "skin") {
        return NULL;
    }

    // This allows image urls like
    // url(skin:/style/mixxx-icon-logo-symbolic.svg);
    QStringList skinPaths(skinPath);
    QDir::setSearchPaths("skin", skinPaths);

    QString styleSheet = parseLaunchImageStyle(skinDocument);
    LaunchImage* pLaunchImage = new LaunchImage(pParent, styleSheet);
    setupSize(skinDocument, pLaunchImage);
    return pLaunchImage;
}



QList<QWidget*> wrapWidget(QWidget* pWidget) {
    QList<QWidget*> result;
    if (pWidget != NULL) {
        result.append(pWidget);
    }
    return result;
}

QList<QWidget*> LegacySkinParser::parseNode(const QDomElement& node) {
    QList<QWidget*> result;
    QString nodeName = node.nodeName();
    //qDebug() << "parseNode" << node.nodeName();

    // TODO(rryan) replace with a map to function pointers?

    if (sDebug) {
        qDebug() << "BEGIN PARSE NODE" << nodeName;
    }
    // Root of the document
    if (nodeName == "skin") {
        // Parent all the skin widgets to an inner QWidget (this was MixxxView
        // in <=1.8, MixxxView was a subclass of QWidget), and then wrap it in
        // an outer widget. The Background parser parents the background image
        // to the inner widget but then sets the fill color of the outer widget
        // so that fullscreen will expand with the right color to fill in the
        // non-background areas. We put the inner widget in a layout inside the
        // outer widget so that it stays centered in fullscreen mode.

        // If the root widget has a layout we are loading a "new style" skin.
        QString layout = m_pContext->selectString(node, "Layout");
        bool newStyle = !layout.isEmpty();

        qDebug() << "Skin is a" << (newStyle ? ">=1.12.0" : "<1.12.0") << "style skin.";


        if (newStyle) {
            // New style skins are just a WidgetGroup at the root.
            result.append(parseWidgetGroup(node));
        } else {
            // From here on is loading for legacy skins only.
            QWidget* pOuterWidget = new QWidget(m_pParent);
            QWidget* pInnerWidget = new QWidget(pOuterWidget);

            // <Background> is only valid for old-style skins.
            QDomElement background = m_pContext->selectElement(node, "Background");
            if (!background.isNull()) {
                parseBackground(background, pOuterWidget, pInnerWidget);
            }

            // Interpret <Size>, <SizePolicy>, <Style>, etc. tags for the root node.
            setupWidget(node, pInnerWidget, false);

            m_pParent = pInnerWidget;

            // Legacy skins do not use a <Children> block.
            QDomNodeList children = node.childNodes();
            for (int i = 0; i < children.count(); ++i) {
                QDomNode node = children.at(i);
                if (node.isElement()) {
                    parseNode(node.toElement());
                }
            }

            // Keep innerWidget centered (for fullscreen).
            pOuterWidget->setLayout(new QHBoxLayout(pOuterWidget));
            pOuterWidget->layout()->setContentsMargins(0, 0, 0, 0);
            pOuterWidget->layout()->addWidget(pInnerWidget);
            result.append(pOuterWidget);
        }
    } else if (nodeName == "SliderComposed") {
        result = wrapWidget(parseStandardWidget<WSliderComposed>(node));
    } else if (nodeName == "PushButton") {
        result = wrapWidget(parseStandardWidget<WPushButton>(node));
    } else if (nodeName == "EffectPushButton") {
        result = wrapWidget(parseEffectPushButton(node));
    } else if (nodeName == "ComboBox") {
        result = wrapWidget(parseStandardWidget<WComboBox>(node));
    } else if (nodeName == "Overview") {
        result = wrapWidget(parseOverview(node));
    } else if (nodeName == "Visual") {
        result = wrapWidget(parseVisual(node));
    } else if (nodeName == "Text") {
        result = wrapWidget(parseText(node));
    } else if (nodeName == "TrackProperty") {
        result = wrapWidget(parseTrackProperty(node));
    } else if (nodeName == "StarRating") {
        result = wrapWidget(parseStarRating(node));
    } else if (nodeName == "VuMeter") {
        result = wrapWidget(parseStandardWidget<WVuMeter>(node, true));
    } else if (nodeName == "StatusLight") {
        result = wrapWidget(parseStandardWidget<WStatusLight>(node));
    } else if (nodeName == "Display") {
        result = wrapWidget(parseStandardWidget<WDisplay>(node));
    } else if (nodeName == "NumberRate") {
        result = wrapWidget(parseNumberRate(node));
    } else if (nodeName == "NumberPos") {
        result = wrapWidget(parseNumberPos(node));
    } else if (nodeName == "Number" || nodeName == "NumberBpm") {
        // NumberBpm is deprecated, and is now the same as a Number
        result = wrapWidget(parseLabelWidget<WNumber>(node));
    } else if (nodeName == "NumberDb") {
        result = wrapWidget(parseLabelWidget<WNumberDb>(node));
    } else if (nodeName == "Label") {
        result = wrapWidget(parseLabelWidget<WLabel>(node));
    } else if (nodeName == "Knob") {
        result = wrapWidget(parseStandardWidget<WKnob>(node));
    } else if (nodeName == "KnobComposed") {
        result = wrapWidget(parseStandardWidget<WKnobComposed>(node));
    } else if (nodeName == "TableView") {
        result = wrapWidget(parseTableView(node));
    } else if (nodeName == "CoverArt") {
        result = wrapWidget(parseCoverArt(node));
    } else if (nodeName == "SearchBox") {
        result = wrapWidget(parseSearchBox(node));
    } else if (nodeName == "WidgetGroup") {
        result = wrapWidget(parseWidgetGroup(node));
    } else if (nodeName == "WidgetStack") {
        result = wrapWidget(parseWidgetStack(node));
    } else if (nodeName == "SizeAwareStack") {
        result = wrapWidget(parseSizeAwareStack(node));
    } else if (nodeName == "EffectChainName") {
        result = wrapWidget(parseEffectChainName(node));
    } else if (nodeName == "EffectName") {
        result = wrapWidget(parseEffectName(node));
    } else if (nodeName == "EffectParameterName") {
        result = wrapWidget(parseEffectParameterName(node));
    } else if (nodeName == "EffectButtonParameterName") {
        result = wrapWidget(parseEffectButtonParameterName(node));
    } else if (nodeName == "Spinny") {
        result = wrapWidget(parseSpinny(node));
    } else if (nodeName == "Time") {
        result = wrapWidget(parseLabelWidget<WTime>(node));
    } else if (nodeName == "Splitter") {
        result = wrapWidget(parseSplitter(node));
    } else if (nodeName == "LibrarySidebar") {
        result = wrapWidget(parseLibrarySidebar(node));
    } else if (nodeName == "Library") {
        result = wrapWidget(parseLibrary(node));
    } else if (nodeName == "Key") {
        result = wrapWidget(parseEngineKey(node));
    } else if (nodeName == "Battery") {
        result = wrapWidget(parseBattery(node));
    } else if (nodeName == "SetVariable") {
        m_pContext->updateVariable(node);
    } else if (nodeName == "Template") {
        result = parseTemplate(node);
    } else if (nodeName == "SingletonDefinition") {
        parseSingletonDefinition(node);
    } else if (nodeName == "SingletonContainer") {
        result = wrapWidget(parseStandardWidget<WSingletonContainer>(node));
    } else {
        SKIN_WARNING(node, *m_pContext) << "Invalid node name in skin:"
                                       << nodeName;
    }

    if (sDebug) {
        qDebug() << "END PARSE NODE" << nodeName;
    }
    return result;
}

QWidget* LegacySkinParser::parseSplitter(const QDomElement& node) {
    WSplitter* pSplitter = new WSplitter(m_pParent, m_pConfig);
    commonWidgetSetup(node, pSplitter);

    QDomNode childrenNode = m_pContext->selectNode(node, "Children");
    QWidget* pOldParent = m_pParent;
    m_pParent = pSplitter;

    if (!childrenNode.isNull()) {
        // Descend chilren
        QDomNodeList children = childrenNode.childNodes();

        for (int i = 0; i < children.count(); ++i) {
            QDomNode node = children.at(i);

            if (node.isElement()) {
                QList<QWidget*> children = parseNode(node.toElement());
                foreach (QWidget* pChild, children) {
                    if (pChild == NULL)
                        continue;
                    pSplitter->addWidget(pChild);
                }
            }
        }
    }
    pSplitter->setup(node, *m_pContext);
    pSplitter->Init();

    m_pParent = pOldParent;
    return pSplitter;
}

void LegacySkinParser::parseChildren(
        const QDomElement& node,
        WWidgetGroup* pGroup) {
    QDomNode childrenNode = m_pContext->selectNode(node, "Children");
    QWidget* pOldParent = m_pParent;
    m_pParent = pGroup;
    if (!childrenNode.isNull()) {
        // Descend children
        QDomNodeList children = childrenNode.childNodes();
        for (int i = 0; i < children.count(); ++i) {
            QDomNode node = children.at(i);
            if (node.isElement()) {
                QList<QWidget*> children = parseNode(node.toElement());
                foreach (QWidget* pChild, children) {
                    if (pChild == NULL) {
                        continue;
                    }
                    pGroup->addWidget(pChild);
                }
            }
        }
    }
    m_pParent = pOldParent;
}

QWidget* LegacySkinParser::parseWidgetGroup(const QDomElement& node) {
    WWidgetGroup* pGroup = new WWidgetGroup(m_pParent);
    commonWidgetSetup(node, pGroup);
    pGroup->setup(node, *m_pContext);
    pGroup->Init();
    parseChildren(node, pGroup);
    return pGroup;
}

QWidget* LegacySkinParser::parseWidgetStack(const QDomElement& node) {
    bool createdNext = false;
    ControlObject* pNextControl = controlFromConfigNode(
            node.toElement(), "NextControl", &createdNext);

    bool createdPrev = false;
    ControlObject* pPrevControl = controlFromConfigNode(
            node.toElement(), "PrevControl", &createdPrev);

    bool createdCurrentPage = false;
    ControlObject* pCurrentPageControl = NULL;
    QString currentpage_co = node.attribute("currentpage");
    if (currentpage_co.length() > 0) {
        ConfigKey configKey = ConfigKey::parseCommaSeparated(currentpage_co);
        QString persist_co = node.attribute("persist");
        bool persist = m_pContext->selectAttributeBool(node, "persist", false);
        pCurrentPageControl = controlFromConfigKey(configKey, persist,
                                                   &createdCurrentPage);
    }

    WWidgetStack* pStack = new WWidgetStack(m_pParent, pNextControl,
                                            pPrevControl, pCurrentPageControl);
    pStack->setObjectName("WidgetStack");
    pStack->setContentsMargins(0, 0, 0, 0);
    commonWidgetSetup(node, pStack);

    if (createdNext && pNextControl) {
        pNextControl->setParent(pStack);
    }

    if (createdPrev && pPrevControl) {
        pPrevControl->setParent(pStack);
    }

    if (pCurrentPageControl != nullptr && createdCurrentPage) {
        pCurrentPageControl->setParent(pStack);
    }

    QWidget* pOldParent = m_pParent;
    m_pParent = pStack;

    QDomNode childrenNode = m_pContext->selectNode(node, "Children");
    if (!childrenNode.isNull()) {
        // Descend chilren
        QDomNodeList children = childrenNode.childNodes();

        for (int i = 0; i < children.count(); ++i) {
            QDomNode node = children.at(i);

            if (!node.isElement()) {
                continue;
            }
            QDomElement element = node.toElement();

            QList<QWidget*> child_widgets = parseNode(element);

            if (child_widgets.empty()) {
                SKIN_WARNING(node, *m_pContext)
                        << "WidgetStack child produced no widget.";
                continue;
            }

            if (child_widgets.size() > 1) {
                SKIN_WARNING(node, *m_pContext)
                        << "WidgetStack child produced multiple widgets."
                        << "All but the first are ignored.";
            }
            QWidget* pChild = child_widgets[0];

            if (pChild == NULL) {
                continue;
            }

            ControlObject* pControl = NULL;
            QString trigger_configkey = element.attribute("trigger");
            if (trigger_configkey.length() > 0) {
                ConfigKey configKey = ConfigKey::parseCommaSeparated(trigger_configkey);
                bool created;
                pControl = controlFromConfigKey(configKey, false, &created);
                if (pControl != nullptr && created) {
                    // If we created the control, parent it to the child widget so
                    // it doesn't leak.
                    pControl->setParent(pChild);
                }
            }
            int on_hide_select = -1;
            QString on_hide_attr = element.attribute("on_hide_select");
            if (on_hide_attr.length() > 0) {
                bool ok = false;
                on_hide_select = on_hide_attr.toInt(&ok);
                if (!ok) {
                    on_hide_select = -1;
                }
            }

            pStack->addWidgetWithControl(pChild, pControl, on_hide_select);
        }
    }

    // Init the widget last now that all the children have been created,
    // so if the current page was saved we can switch to the correct page.
    pStack->Init();
    m_pParent = pOldParent;
    return pStack;
}

QWidget* LegacySkinParser::parseSizeAwareStack(const QDomElement& node) {
    WSizeAwareStack* pStack = new WSizeAwareStack(m_pParent);
    pStack->setObjectName("SizeAwareStack");
    pStack->setContentsMargins(0, 0, 0, 0);
    commonWidgetSetup(node, pStack);

    QWidget* pOldParent = m_pParent;
    m_pParent = pStack;

    QDomNode childrenNode = m_pContext->selectNode(node, "Children");
    if (!childrenNode.isNull()) {
        // Descend chilren
        QDomNodeList children = childrenNode.childNodes();

        for (int i = 0; i < children.count(); ++i) {
            QDomNode node = children.at(i);

            if (!node.isElement()) {
                continue;
            }
            QDomElement element = node.toElement();

            QList<QWidget*> children = parseNode(element);

            if (children.empty()) {
                SKIN_WARNING(node, *m_pContext)
                        << "SizeAwareStack child produced no widget.";
                continue;
            }

            if (children.size() > 1) {
                SKIN_WARNING(node, *m_pContext)
                        << "SizeAwareStack child produced multiple widgets."
                        << "All but the first are ignored.";
            }
            QWidget* pChild = children[0];

            if (pChild == NULL) {
                continue;
            }

            pStack->addWidget(pChild);
        }
    }

    m_pParent = pOldParent;
    return pStack;
}

QWidget* LegacySkinParser::parseBackground(const QDomElement& node,
                                           QWidget* pOuterWidget,
                                           QWidget* pInnerWidget) {
    QLabel* bg = new QLabel(pInnerWidget);

    QString filename = m_pContext->selectString(node, "Path");
    QPixmap* background = WPixmapStore::getPixmapNoCache(
        m_pContext->getSkinPath(filename));

    bg->move(0, 0);
    if (background != NULL && !background->isNull()) {
        bg->setPixmap(*background);
    }

    bg->lower();

    pInnerWidget->move(0,0);
    if (background != NULL && !background->isNull()) {
        pInnerWidget->setFixedSize(background->width(), background->height());
        pOuterWidget->setMinimumSize(background->width(), background->height());
    }

    // Default background color is now black, if people want to do <invert/>
    // filters they'll have to figure something out for this.
    QColor c(0,0,0);
    QString cStr;
    if (m_pContext->hasNodeSelectString(node, "BgColor", &cStr)) {
        c.setNamedColor(cStr);
    }

    QPalette palette;
    palette.setBrush(QPalette::Window, WSkinColor::getCorrectColor(c));
    pOuterWidget->setBackgroundRole(QPalette::Window);
    pOuterWidget->setPalette(palette);
    pOuterWidget->setAutoFillBackground(true);

    // WPixmapStore::getPixmapNoCache() allocated background and gave us
    // ownership. QLabel::setPixmap makes a copy, so we have to delete this.
    delete background;

    return bg;
}

template <class T>
QWidget* LegacySkinParser::parseStandardWidget(const QDomElement& element,
                                               bool timerListener) {
    T* pWidget = new T(m_pParent);
    if (timerListener) {
        WaveformWidgetFactory::instance()->addTimerListener(pWidget);
    }
    commonWidgetSetup(element, pWidget);
    pWidget->setup(element, *m_pContext);
    pWidget->installEventFilter(m_pKeyboard);
    pWidget->installEventFilter(
            m_pControllerManager->getControllerLearningEventFilter());
    pWidget->Init();
    return pWidget;
}

template <class T>
QWidget* LegacySkinParser::parseLabelWidget(const QDomElement& element) {
    T* pLabel = new T(m_pParent);
    setupLabelWidget(element, pLabel);
    return pLabel;
}

void LegacySkinParser::setupLabelWidget(const QDomElement& element, WLabel* pLabel) {
    // NOTE(rryan): To support color schemes, the WWidget::setup() call must
    // come first. This is because WLabel derivatives change the palette based
    // on the node and setupWidget() will set the widget style. If the style is
    // set before the palette is set then the custom palette will not take
    // effect which breaks color scheme support.
    pLabel->setup(element, *m_pContext);
    commonWidgetSetup(element, pLabel);
    pLabel->installEventFilter(m_pKeyboard);
    pLabel->installEventFilter(
            m_pControllerManager->getControllerLearningEventFilter());
    pLabel->Init();
}

QWidget* LegacySkinParser::parseOverview(const QDomElement& node) {
    QString channelStr = lookupNodeGroup(node);

    const char* pSafeChannelStr = safeChannelString(channelStr);

    BaseTrackPlayer* pPlayer = m_pPlayerManager->getPlayer(channelStr);

    if (pPlayer == NULL)
        return NULL;

    WOverview* overviewWidget = NULL;

    // "RGB" = "2", "HSV" = "1" or "Filtered" = "0" (LMH) waveform overview type
<<<<<<< HEAD
    int type = m_pConfig->getValue(ConfigKey("[Waveform]","WaveformOverviewType"), 0);
=======
    int type = m_pConfig->getValueString(ConfigKey("[Waveform]","WaveformOverviewType"), "2").toInt();
>>>>>>> 9489ba34
    if (type == 0) {
        overviewWidget = new WOverviewLMH(pSafeChannelStr, m_pConfig, m_pParent);
    } else if (type == 1) {
        overviewWidget = new WOverviewHSV(pSafeChannelStr, m_pConfig, m_pParent);
    } else {
        overviewWidget = new WOverviewRGB(pSafeChannelStr, m_pConfig, m_pParent);
    }

    connect(overviewWidget, SIGNAL(trackDropped(QString, QString)),
            m_pPlayerManager, SLOT(slotLoadToPlayer(QString, QString)));

    commonWidgetSetup(node, overviewWidget);
    overviewWidget->setup(node, *m_pContext);
    overviewWidget->installEventFilter(m_pKeyboard);
    overviewWidget->installEventFilter(m_pControllerManager->getControllerLearningEventFilter());
    overviewWidget->Init();

    // Connect the player's load and unload signals to the overview widget.
    connect(pPlayer, SIGNAL(newTrackLoaded(TrackPointer)),
            overviewWidget, SLOT(slotTrackLoaded(TrackPointer)));
    connect(pPlayer, SIGNAL(loadingTrack(TrackPointer, TrackPointer)),
            overviewWidget, SLOT(slotLoadingTrack(TrackPointer, TrackPointer)));

    // just in case track already loaded
    overviewWidget->slotLoadingTrack(pPlayer->getLoadedTrack(), TrackPointer());
    overviewWidget->slotTrackLoaded(pPlayer->getLoadedTrack());

    return overviewWidget;
}

QWidget* LegacySkinParser::parseVisual(const QDomElement& node) {
    QString channelStr = lookupNodeGroup(node);
    BaseTrackPlayer* pPlayer = m_pPlayerManager->getPlayer(channelStr);

    const char* pSafeChannelStr = safeChannelString(channelStr);

    if (pPlayer == NULL)
        return NULL;

    WWaveformViewer* viewer = new WWaveformViewer(pSafeChannelStr, m_pConfig, m_pParent);
    viewer->setSizePolicy(QSizePolicy::Expanding, QSizePolicy::Expanding);
    WaveformWidgetFactory* factory = WaveformWidgetFactory::instance();
    factory->setWaveformWidget(viewer, node, *m_pContext);

    //qDebug() << "::parseVisual: parent" << m_pParent << m_pParent->size();
    //qDebug() << "::parseVisual: viewer" << viewer << viewer->size();

    viewer->installEventFilter(m_pKeyboard);
    viewer->installEventFilter(m_pControllerManager->getControllerLearningEventFilter());
    commonWidgetSetup(node, viewer);
    viewer->Init();

    // connect display with loading/unloading of tracks
    QObject::connect(pPlayer, SIGNAL(newTrackLoaded(TrackPointer)),
                     viewer, SLOT(slotTrackLoaded(TrackPointer)));
    QObject::connect(pPlayer, SIGNAL(loadingTrack(TrackPointer, TrackPointer)),
                     viewer, SLOT(slotLoadingTrack(TrackPointer, TrackPointer)));

    connect(viewer, SIGNAL(trackDropped(QString, QString)),
            m_pPlayerManager, SLOT(slotLoadToPlayer(QString, QString)));

    // if any already loaded
    viewer->slotTrackLoaded(pPlayer->getLoadedTrack());

    return viewer;
}

QWidget* LegacySkinParser::parseText(const QDomElement& node) {
    QString channelStr = lookupNodeGroup(node);
    const char* pSafeChannelStr = safeChannelString(channelStr);

    BaseTrackPlayer* pPlayer = m_pPlayerManager->getPlayer(channelStr);

    if (!pPlayer)
        return NULL;

    WTrackText* p = new WTrackText(pSafeChannelStr, m_pConfig, m_pParent);
    setupLabelWidget(node, p);

    connect(pPlayer, SIGNAL(newTrackLoaded(TrackPointer)),
            p, SLOT(slotTrackLoaded(TrackPointer)));
    connect(pPlayer, SIGNAL(loadingTrack(TrackPointer, TrackPointer)),
            p, SLOT(slotLoadingTrack(TrackPointer, TrackPointer)));
    connect(p, SIGNAL(trackDropped(QString,QString)),
            m_pPlayerManager, SLOT(slotLoadToPlayer(QString,QString)));

    TrackPointer pTrack = pPlayer->getLoadedTrack();
    if (pTrack) {
        p->slotTrackLoaded(pTrack);
    }

    return p;
}

QWidget* LegacySkinParser::parseTrackProperty(const QDomElement& node) {
    QString channelStr = lookupNodeGroup(node);
    const char* pSafeChannelStr = safeChannelString(channelStr);

    BaseTrackPlayer* pPlayer = m_pPlayerManager->getPlayer(channelStr);

    if (!pPlayer)
        return NULL;

    WTrackProperty* p = new WTrackProperty(pSafeChannelStr, m_pConfig, m_pParent);
    setupLabelWidget(node, p);

    connect(pPlayer, SIGNAL(newTrackLoaded(TrackPointer)),
            p, SLOT(slotTrackLoaded(TrackPointer)));
    connect(pPlayer, SIGNAL(loadingTrack(TrackPointer, TrackPointer)),
            p, SLOT(slotLoadingTrack(TrackPointer, TrackPointer)));
    connect(p, SIGNAL(trackDropped(QString,QString)),
            m_pPlayerManager, SLOT(slotLoadToPlayer(QString,QString)));

    TrackPointer pTrack = pPlayer->getLoadedTrack();
    if (pTrack) {
        p->slotTrackLoaded(pTrack);
    }

    return p;
}

QWidget* LegacySkinParser::parseStarRating(const QDomElement& node) {
    QString channelStr = lookupNodeGroup(node);
    const char* pSafeChannelStr = safeChannelString(channelStr);

    BaseTrackPlayer* pPlayer = m_pPlayerManager->getPlayer(channelStr);

    if (!pPlayer)
        return NULL;

    WStarRating* p = new WStarRating(pSafeChannelStr, m_pParent);
    commonWidgetSetup(node, p, false);
    p->setup(node, *m_pContext);

    connect(pPlayer, SIGNAL(newTrackLoaded(TrackPointer)),
            p, SLOT(slotTrackLoaded(TrackPointer)));
    connect(pPlayer, SIGNAL(playerEmpty()),
            p, SLOT(slotTrackLoaded()));

    TrackPointer pTrack = pPlayer->getLoadedTrack();
    if (pTrack) {
        p->slotTrackLoaded(pTrack);
    }

    return p;
}



QWidget* LegacySkinParser::parseNumberRate(const QDomElement& node) {
    QString channelStr = lookupNodeGroup(node);

    const char* pSafeChannelStr = safeChannelString(channelStr);

    QColor c(255,255,255);
    QString cStr;
    if (m_pContext->hasNodeSelectString(node, "BgColor", &cStr)) {
        c.setNamedColor(cStr);
    }

    QPalette palette;
    //palette.setBrush(QPalette::Background, WSkinColor::getCorrectColor(c));
    palette.setBrush(QPalette::Button, Qt::NoBrush);

    WNumberRate* p = new WNumberRate(pSafeChannelStr, m_pParent);
    setupLabelWidget(node, p);

    // TODO(rryan): Let's look at removing this palette change in 1.12.0. I
    // don't think it's needed anymore.
    p->setPalette(palette);

    return p;
}

QWidget* LegacySkinParser::parseNumberPos(const QDomElement& node) {
    QString channelStr = lookupNodeGroup(node);

    const char* pSafeChannelStr = safeChannelString(channelStr);

    WNumberPos* p = new WNumberPos(pSafeChannelStr, m_pParent);
    setupLabelWidget(node, p);
    return p;
}

QWidget* LegacySkinParser::parseEngineKey(const QDomElement& node) {
    QString channelStr = lookupNodeGroup(node);
    const char* pSafeChannelStr = safeChannelString(channelStr);
    WKey* pEngineKey = new WKey(pSafeChannelStr, m_pParent);
    setupLabelWidget(node, pEngineKey);
    return pEngineKey;
}

QWidget* LegacySkinParser::parseBattery(const QDomElement& node) {
    WBattery *p = new WBattery(m_pParent);
    setupBaseWidget(node, p);
    setupWidget(node, p);
    p->setup(node, *m_pContext);
    setupConnections(node, p);
    p->installEventFilter(m_pKeyboard);
    p->installEventFilter(m_pControllerManager->getControllerLearningEventFilter());
    return p;
}

QWidget* LegacySkinParser::parseSpinny(const QDomElement& node) {
    QString channelStr = lookupNodeGroup(node);
    if (CmdlineArgs::Instance().getSafeMode()) {
        WLabel* dummy = new WLabel(m_pParent);
        //: Shown when Mixxx is running in safe mode.
        dummy->setText(tr("Safe Mode Enabled"));
        return dummy;
    }
    WSpinny* spinny = new WSpinny(m_pParent, channelStr, m_pConfig,
                                  m_pVCManager);
    if (!spinny->isValid()) {
        delete spinny;
        WLabel* dummy = new WLabel(m_pParent);
        //: Shown when Spinny can not be displayed. Please keep \n unchanged
        dummy->setText(tr("No OpenGL\nsupport."));
        return dummy;
    }
    commonWidgetSetup(node, spinny);

    WaveformWidgetFactory::instance()->addTimerListener(spinny);
    connect(spinny, SIGNAL(trackDropped(QString, QString)),
            m_pPlayerManager, SLOT(slotLoadToPlayer(QString, QString)));

    BaseTrackPlayer* pPlayer = m_pPlayerManager->getPlayer(channelStr);
    if (pPlayer != NULL) {
        connect(pPlayer, SIGNAL(newTrackLoaded(TrackPointer)),
                spinny, SLOT(slotLoadTrack(TrackPointer)));
        connect(pPlayer, SIGNAL(loadingTrack(TrackPointer, TrackPointer)),
                spinny, SLOT(slotLoadingTrack(TrackPointer, TrackPointer)));
        // just in case a track is already loaded
        spinny->slotLoadTrack(pPlayer->getLoadedTrack());
    }

    spinny->setup(node, *m_pContext);
    spinny->installEventFilter(m_pKeyboard);
    spinny->installEventFilter(m_pControllerManager->getControllerLearningEventFilter());
    spinny->Init();
    return spinny;
}

QWidget* LegacySkinParser::parseSearchBox(const QDomElement& node) {
    WSearchLineEdit* pLineEditSearch = new WSearchLineEdit(m_pParent);
    commonWidgetSetup(node, pLineEditSearch, false);
    pLineEditSearch->setup(node, *m_pContext);

    // Connect search box signals to the library
    connect(pLineEditSearch, SIGNAL(search(const QString&)),
            m_pLibrary, SIGNAL(search(const QString&)));
    connect(pLineEditSearch, SIGNAL(searchCleared()),
            m_pLibrary, SIGNAL(searchCleared()));
    connect(pLineEditSearch, SIGNAL(searchStarting()),
            m_pLibrary, SIGNAL(searchStarting()));
    connect(m_pLibrary, SIGNAL(restoreSearch(const QString&)),
            pLineEditSearch, SLOT(restoreSearch(const QString&)));

    return pLineEditSearch;
}

QWidget* LegacySkinParser::parseCoverArt(const QDomElement& node) {
    QString channel = lookupNodeGroup(node);
    BaseTrackPlayer* pPlayer = m_pPlayerManager->getPlayer(channel);

    WCoverArt* pCoverArt = new WCoverArt(m_pParent, m_pConfig, channel);
    commonWidgetSetup(node, pCoverArt);
    pCoverArt->setup(node, *m_pContext);

    // If no group was provided, hook the widget up to the Library.
    if (channel.isEmpty()) {
        // Connect cover art signals to the library
        connect(m_pLibrary, SIGNAL(switchToView(const QString&)),
                pCoverArt, SLOT(slotReset()));
        connect(m_pLibrary, SIGNAL(enableCoverArtDisplay(bool)),
                pCoverArt, SLOT(slotEnable(bool)));
        connect(m_pLibrary, SIGNAL(trackSelected(TrackPointer)),
                pCoverArt, SLOT(slotLoadTrack(TrackPointer)));
    } else if (pPlayer != NULL) {
        connect(pPlayer, SIGNAL(newTrackLoaded(TrackPointer)),
                pCoverArt, SLOT(slotLoadTrack(TrackPointer)));
        connect(pPlayer, SIGNAL(loadingTrack(TrackPointer, TrackPointer)),
                pCoverArt, SLOT(slotLoadingTrack(TrackPointer, TrackPointer)));
        connect(pCoverArt, SIGNAL(trackDropped(QString, QString)),
                m_pPlayerManager, SLOT(slotLoadToPlayer(QString, QString)));

        // just in case a track is already loaded
        pCoverArt->slotLoadTrack(pPlayer->getLoadedTrack());
    }

    return pCoverArt;
}

void LegacySkinParser::parseSingletonDefinition(const QDomElement& node) {
    QString objectName = m_pContext->selectString(node, "ObjectName");
    if (objectName.isEmpty()) {
        SKIN_WARNING(node, *m_pContext)
                << "SingletonDefinition requires an ObjectName";
    }

    QDomNode childrenNode = m_pContext->selectNode(node, "Children");
    if (childrenNode.isNull()) {
        SKIN_WARNING(node, *m_pContext)
                << "SingletonDefinition requires a Children tag with one child";
    }

    // Descend chilren, taking the first valid element.
    QDomNode child_node;
    QDomNodeList children = childrenNode.childNodes();
    for (int i = 0; i < children.count(); ++i) {
        child_node = children.at(i);
        if (child_node.isElement()) {
            break;
        }
    }

    if (child_node.isNull()) {
        SKIN_WARNING(node, *m_pContext)
                << "SingletonDefinition Children node is empty";
        return;
    }

    QDomElement element = child_node.toElement();
    QList<QWidget*> child_widgets = parseNode(element);
    if (child_widgets.empty()) {
        SKIN_WARNING(node, *m_pContext)
                << "SingletonDefinition child produced no widget.";
        return;
    } else if (child_widgets.size() > 1) {
        SKIN_WARNING(node, *m_pContext)
                << "SingletonDefinition child produced multiple widgets."
                << "All but the first are ignored.";
    }

    QWidget* pChild = child_widgets[0];
    if (pChild == NULL) {
        SKIN_WARNING(node, *m_pContext)
                << "SingletonDefinition child widget is NULL";
        return;
    }

    pChild->setObjectName(objectName);
    m_pContext->defineSingleton(objectName, pChild);
    pChild->hide();
}

QWidget* LegacySkinParser::parseLibrary(const QDomElement& node) {
    WLibrary* pLibraryWidget = new WLibrary(m_pParent);
    pLibraryWidget->installEventFilter(m_pKeyboard);
    pLibraryWidget->installEventFilter(m_pControllerManager->getControllerLearningEventFilter());

    // Connect Library search signals to the WLibrary
    connect(m_pLibrary, SIGNAL(search(const QString&)),
            pLibraryWidget, SLOT(search(const QString&)));

    m_pLibrary->bindWidget(pLibraryWidget, m_pKeyboard);

    // This must come after the bindWidget or we will not style any of the
    // LibraryView's because they have not been added yet.
    commonWidgetSetup(node, pLibraryWidget, false);

    return pLibraryWidget;
}

QWidget* LegacySkinParser::parseLibrarySidebar(const QDomElement& node) {
    WLibrarySidebar* pLibrarySidebar = new WLibrarySidebar(m_pParent);
    pLibrarySidebar->installEventFilter(m_pKeyboard);
    pLibrarySidebar->installEventFilter(m_pControllerManager->getControllerLearningEventFilter());
    m_pLibrary->bindSidebarWidget(pLibrarySidebar);
    commonWidgetSetup(node, pLibrarySidebar, false);
    return pLibrarySidebar;
}

QWidget* LegacySkinParser::parseTableView(const QDomElement& node) {
    QStackedWidget* pTabWidget = new QStackedWidget(m_pParent);

    setupPosition(node, pTabWidget);
    setupSize(node, pTabWidget);

    // set maximum width to prevent growing to qSplitter->sizeHint()
    // Note: sizeHint() may be greater in skins for tiny screens
    int width = pTabWidget->minimumWidth();
    if (width == 0) {
        width = m_pParent->minimumWidth();
    }
    pTabWidget->setMaximumWidth(width);

    QWidget* pLibraryPage = new QWidget(pTabWidget);

    QGridLayout* pLibraryPageLayout = new QGridLayout(pLibraryPage);
    pLibraryPageLayout->setContentsMargins(0, 0, 0, 0);
    pLibraryPage->setLayout(pLibraryPageLayout);

    QSplitter* pSplitter = new QSplitter(pLibraryPage);

    QWidget* oldParent = m_pParent;

    m_pParent = pSplitter;
    QWidget* pLibraryWidget = parseLibrary(node);

    QWidget* pLibrarySidebarPage = new QWidget(pSplitter);
    m_pParent = pLibrarySidebarPage;
    QWidget* pLibrarySidebar = parseLibrarySidebar(node);
    QWidget* pLineEditSearch = parseSearchBox(node);
    m_pParent = oldParent;

    QWidget* pCoverArt = parseCoverArt(node);

    QVBoxLayout* vl = new QVBoxLayout(pLibrarySidebarPage);
    vl->setContentsMargins(0,0,0,0); //Fill entire space
    vl->addWidget(pLineEditSearch);
    vl->addWidget(pLibrarySidebar);
    vl->addWidget(pCoverArt);
    pLibrarySidebarPage->setLayout(vl);

    pSplitter->addWidget(pLibrarySidebarPage);
    pSplitter->addWidget(pLibraryWidget);

    // TODO(rryan) can we make this more elegant?
    QList<int> splitterSizes;
    splitterSizes.push_back(50);
    splitterSizes.push_back(500);
    pSplitter->setSizes(splitterSizes);

    // Add the splitter to the library page's layout, so it's
    // positioned/sized automatically
    pLibraryPageLayout->addWidget(pSplitter,
                                  1, 0, //From row 1, col 0,
                                  1,    //Span 1 row
                                  3,    //Span 3 cols
                                  0);   //Default alignment

    pTabWidget->addWidget(pLibraryPage);
    pTabWidget->setStyleSheet(getLibraryStyle(node));

    return pTabWidget;
}

QString LegacySkinParser::getLibraryStyle(const QDomNode& node) {
    QString style = getStyleFromNode(node);

    // Workaround to support legacy color styling
    QColor color(0,0,0);


    // Qt 4.7.0's GTK style is broken.
    bool hasQtKickedUsInTheNuts = false;

#ifdef __LINUX__
#define ohyesithas true
    QString QtVersion = qVersion();
    if (QtVersion == "4.7.0") {
        hasQtKickedUsInTheNuts = ohyesithas;
    }
#undef ohyesithas
#endif

    // Style the library preview button with a default image.
    QString styleHack = (
        "#LibraryPreviewButton { background: transparent; border: 0; }"
        "#LibraryPreviewButton:checked {"
        "  image: url(:/images/library/ic_library_preview_pause.png);"
        "}"
        "#LibraryPreviewButton:!checked {"
        "  image: url(:/images/library/ic_library_preview_play.png);"
        "}");
    // Style the library BPM Button with a default image
    styleHack.append(QString(
        "QPushButton#LibraryBPMButton { background: transparent; border: 0; }"
        "QPushButton#LibraryBPMButton:checked {image: url(:/images/library/ic_library_checked.png);}"
        "QPushButton#LibraryBPMButton:!checked {image: url(:/images/library/ic_library_unchecked.png);}"));

    QString fgColor;
    if (m_pContext->hasNodeSelectString(node, "FgColor", &fgColor)) {
        color.setNamedColor(fgColor);
        color = WSkinColor::getCorrectColor(color);

        if (hasQtKickedUsInTheNuts) {
            styleHack.append(QString("QTreeView { color: %1; }\n ").arg(color.name()));
            styleHack.append(QString("QTableView { color: %1; }\n ").arg(color.name()));
            styleHack.append(QString("QTableView::item:!selected { color: %1; }\n ").arg(color.name()));
            styleHack.append(QString("QTreeView::item:!selected { color: %1; }\n ").arg(color.name()));
        } else {
            styleHack.append(QString("WLibraryTableView { color: %1; }\n ").arg(color.name()));
            styleHack.append(QString("WLibrarySidebar { color: %1; }\n ").arg(color.name()));
        }
        styleHack.append(QString("WSearchLineEdit { color: %1; }\n ").arg(color.name()));
        styleHack.append(QString("QTextBrowser { color: %1; }\n ").arg(color.name()));
        styleHack.append(QString("QLabel { color: %1; }\n ").arg(color.name()));
        styleHack.append(QString("QRadioButton { color: %1; }\n ").arg(color.name()));
        styleHack.append(QString("QSpinBox { color: %1; }\n ").arg(color.name()));
    }

    QString bgColor;
    if (m_pContext->hasNodeSelectString(node, "BgColor", &bgColor)) {
        color.setNamedColor(bgColor);
        color = WSkinColor::getCorrectColor(color);
        if (hasQtKickedUsInTheNuts) {
            styleHack.append(QString("QTreeView {  background-color: %1; }\n ").arg(color.name()));
            styleHack.append(QString("QTableView {  background-color: %1; }\n ").arg(color.name()));

            // Required for styling the item backgrounds, need to pick !selected
            styleHack.append(QString("QTreeView::item:!selected {  background-color: %1; }\n ").arg(color.name()));
            styleHack.append(QString("QTableView::item:!selected {  background-color: %1; }\n ").arg(color.name()));

            // Styles the sidebar triangle area where there is no triangle
            styleHack.append(QString("QTreeView::branch:!has-children {  background-color: %1; }\n ").arg(color.name()));

            // We can't style the triangle portions because the triangle
            // disappears when we do background-color. I suspect they use
            // background-image instead of border-image, against their own
            // documentation's recommendation.
            // EDIT: Un-commented next line cause it works if we use custom images as triangle,
            // see https://bugs.launchpad.net/mixxx/+bug/690280 --jus 12/2010
            styleHack.append(QString("QTreeView::branch:has-children {  background-color: %1; }\n ").arg(color.name()));
        } else {
            styleHack.append(QString("WLibraryTableView {  background-color: %1; }\n ").arg(color.name()));
            styleHack.append(QString("WLibrarySidebar {  background-color: %1; }\n ").arg(color.name()));
        }

        styleHack.append(QString("WSearchLineEdit {  background-color: %1; }\n ").arg(color.name()));
        styleHack.append(QString("QTextBrowser {  background-color: %1; }\n ").arg(color.name()));
        styleHack.append(QString("QSpinBox {  background-color: %1; }\n ").arg(color.name()));
    }

    QString bgColorRowEven;
    if (m_pContext->hasNodeSelectString(node, "BgColorRowEven", &bgColorRowEven)) {
        color.setNamedColor(bgColorRowEven);
        color = WSkinColor::getCorrectColor(color);

        if (hasQtKickedUsInTheNuts) {
            styleHack.append(QString("QTableView::item:!selected { background-color: %1; }\n ").arg(color.name()));
        } else {
            styleHack.append(QString("WLibraryTableView { background: %1; }\n ").arg(color.name()));
        }
    }

    QString bgColorRowUneven;
    if (m_pContext->hasNodeSelectString(node, "BgColorRowUneven", &bgColorRowUneven)) {
        color.setNamedColor(bgColorRowUneven);
        color = WSkinColor::getCorrectColor(color);

        if (hasQtKickedUsInTheNuts) {
            styleHack.append(QString("QTableView::item:alternate:!selected { background-color: %1; }\n ").arg(color.name()));
        } else {
            styleHack.append(QString("WLibraryTableView { alternate-background-color: %1; }\n ").arg(color.name()));
        }
    }
    style.prepend(styleHack);
    return style;
}

QDomElement LegacySkinParser::loadTemplate(const QString& path) {
    QFileInfo templateFileInfo(path);

    QString absolutePath = templateFileInfo.absoluteFilePath();

    QHash<QString, QDomElement>::const_iterator it =
            m_templateCache.find(absolutePath);
    if (it != m_templateCache.end()) {
        return it.value();
    }

    QFile templateFile(absolutePath);

    if (!templateFile.open(QIODevice::ReadOnly)) {
        qWarning() << "Could not open template file:" << absolutePath;
    }

    QDomDocument tmpl("template");
    QString errorMessage;
    int errorLine;
    int errorColumn;

    if (!tmpl.setContent(&templateFile, &errorMessage,
                         &errorLine, &errorColumn)) {
        qWarning() << "LegacySkinParser::loadTemplate - setContent failed see"
                   << absolutePath << "line:" << errorLine << "column:" << errorColumn;
        qWarning() << "LegacySkinParser::loadTemplate - message:" << errorMessage;
        return QDomElement();
    }

    m_templateCache[absolutePath] = tmpl.documentElement();
    return tmpl.documentElement();
}

QList<QWidget*> LegacySkinParser::parseTemplate(const QDomElement& node) {
    if (!node.hasAttribute("src")) {
        SKIN_WARNING(node, *m_pContext)
                << "Template instantiation without src attribute:"
                << node.text();
        return QList<QWidget*>();
    }

    QString path = node.attribute("src");

    QDomElement templateNode = loadTemplate(path);

    if (templateNode.isNull()) {
        SKIN_WARNING(node, *m_pContext) << "Template instantiation for template failed:" << path;
        return QList<QWidget*>();
    }

    if (sDebug) {
        qDebug() << "BEGIN TEMPLATE" << path;
    }

    SkinContext* pOldContext = m_pContext;
    m_pContext = new SkinContext(*pOldContext);
    // Take any <SetVariable> elements from this node and update the context
    // with them.
    m_pContext->updateVariables(node);
    m_pContext->setXmlPath(path);

    QList<QWidget*> widgets;

    QDomNode child = templateNode.firstChild();
    while (!child.isNull()) {
        if (child.isElement()) {
            QList<QWidget*> childWidgets = parseNode(child.toElement());
            widgets.append(childWidgets);
        }
        child = child.nextSibling();
    }

    delete m_pContext;
    m_pContext = pOldContext;

    if (sDebug) {
        qDebug() << "END TEMPLATE" << path;
    }
    return widgets;
}

QString LegacySkinParser::lookupNodeGroup(const QDomElement& node) {
    QString group = m_pContext->selectString(node, "Group");

    // If the group is not present, then check for a Channel, since legacy skins
    // will specify the channel as either 1 or 2.
    if (group.size() == 0) {
        int channel = m_pContext->selectInt(node, "Channel");
        if (channel > 0) {
            // groupForDeck is 0-indexed
            group = PlayerManager::groupForDeck(channel - 1);
        }
    }

    return group;
}

// static
const char* LegacySkinParser::safeChannelString(const QString& channelStr) {
    QMutexLocker lock(&s_safeStringMutex);
    foreach (const char *s, s_channelStrs) {
        if (channelStr == s) { // calls QString::operator==(const char*)
            return s;
        }
    }
    QByteArray qba(channelStr.toAscii());
    char *safe = new char[qba.size() + 1]; // +1 for \0
    int i = 0;
    // Copy string
    while ((safe[i] = qba[i])) ++i;
    s_channelStrs.append(safe);
    return safe;
}

QWidget* LegacySkinParser::parseEffectChainName(const QDomElement& node) {
    WEffectChain* pEffectChain = new WEffectChain(m_pParent, m_pEffectsManager);
    setupLabelWidget(node, pEffectChain);
    return pEffectChain;
}

QWidget* LegacySkinParser::parseEffectName(const QDomElement& node) {
    WEffect* pEffect = new WEffect(m_pParent, m_pEffectsManager);
    setupLabelWidget(node, pEffect);
    return pEffect;
}

QWidget* LegacySkinParser::parseEffectPushButton(const QDomElement& element) {
    WEffectPushButton* pWidget = new WEffectPushButton(m_pParent, m_pEffectsManager);
    commonWidgetSetup(element, pWidget);
    pWidget->setup(element, *m_pContext);
    pWidget->installEventFilter(m_pKeyboard);
    pWidget->installEventFilter(
            m_pControllerManager->getControllerLearningEventFilter());
    pWidget->Init();
    return pWidget;
}

QWidget* LegacySkinParser::parseEffectParameterName(const QDomElement& node) {
    WEffectParameterBase* pEffectParameter = new WEffectParameter(m_pParent, m_pEffectsManager);
    setupLabelWidget(node, pEffectParameter);
    return pEffectParameter;
}

QWidget* LegacySkinParser::parseEffectButtonParameterName(const QDomElement& node) {
    WEffectParameterBase* pEffectButtonParameter = new WEffectButtonParameter(m_pParent, m_pEffectsManager);
    setupLabelWidget(node, pEffectButtonParameter);
    return pEffectButtonParameter;
}

void LegacySkinParser::setupPosition(const QDomNode& node, QWidget* pWidget) {
    QString pos;
    if (m_pContext->hasNodeSelectString(node, "Pos", &pos)) {
        int x = pos.left(pos.indexOf(",")).toInt();
        int y = pos.mid(pos.indexOf(",")+1).toInt();
        pWidget->move(x,y);
    }
}

bool parseSizePolicy(QString* input, QSizePolicy::Policy* policy) {
    if (input->endsWith("me")) {
        *policy = QSizePolicy::MinimumExpanding;
        *input = input->left(input->size()-2);
    } else if (input->endsWith("e")) {
        *policy = QSizePolicy::Expanding;
        *input = input->left(input->size()-1);
    } else if (input->endsWith("i")) {
        *policy = QSizePolicy::Ignored;
        *input = input->left(input->size()-1);
    } else if (input->endsWith("min")) {
        *policy = QSizePolicy::Minimum;
        *input = input->left(input->size()-3);
    } else if (input->endsWith("max")) {
        *policy = QSizePolicy::Maximum;
        *input = input->left(input->size()-3);
    } else if (input->endsWith("p")) {
        *policy = QSizePolicy::Preferred;
        *input = input->left(input->size()-1);
    } else if (input->endsWith("f")) {
        *policy = QSizePolicy::Fixed;
        *input = input->left(input->size()-1);
    } else {
        return false;
    }
    return true;
}

void LegacySkinParser::setupSize(const QDomNode& node, QWidget* pWidget) {
    QString size;
    if (m_pContext->hasNodeSelectString(node, "MinimumSize", &size)) {
        int comma = size.indexOf(",");
        QString xs = size.left(comma);
        QString ys = size.mid(comma+1);

        bool widthOk = false;
        int x = xs.toInt(&widthOk);

        bool heightOk = false;
        int y = ys.toInt(&heightOk);

        // -1 means do not set.
        if (widthOk && heightOk && x >= 0 && y >= 0) {
            pWidget->setMinimumSize(x, y);
        } else if (widthOk && x >= 0) {
            pWidget->setMinimumWidth(x);
        } else if (heightOk && y >= 0) {
            pWidget->setMinimumHeight(y);
        } else if (!widthOk && !heightOk) {
            SKIN_WARNING(node, *m_pContext)
                    << "Could not parse widget MinimumSize:" << size;
        }
    }


    if (m_pContext->hasNodeSelectString(node, "MaximumSize", &size)) {
        int comma = size.indexOf(",");
        QString xs = size.left(comma);
        QString ys = size.mid(comma+1);

        bool widthOk = false;
        int x = xs.toInt(&widthOk);

        bool heightOk = false;
        int y = ys.toInt(&heightOk);

        // -1 means do not set.
        if (widthOk && heightOk && x >= 0 && y >= 0) {
            pWidget->setMaximumSize(x, y);
        } else if (widthOk && x >= 0) {
            pWidget->setMaximumWidth(x);
        } else if (heightOk && y >= 0) {
            pWidget->setMaximumHeight(y);
        } else if (!widthOk && !heightOk) {
            SKIN_WARNING(node, *m_pContext)
                    << "Could not parse widget MaximumSize:" << size;
        }
    }

    bool hasSizePolicyNode = false;
    if (m_pContext->hasNodeSelectString(node, "SizePolicy", &size)) {
        int comma = size.indexOf(",");
        QString xs = size.left(comma);
        QString ys = size.mid(comma+1);

        QSizePolicy sizePolicy = pWidget->sizePolicy();

        QSizePolicy::Policy horizontalPolicy;
        if (parseSizePolicy(&xs, &horizontalPolicy)) {
            sizePolicy.setHorizontalPolicy(horizontalPolicy);
        } else if (!xs.isEmpty()) {
            SKIN_WARNING(node, *m_pContext)
                    << "Could not parse horizontal size policy:" << xs;
        }

        QSizePolicy::Policy verticalPolicy;
        if (parseSizePolicy(&ys, &verticalPolicy)) {
            sizePolicy.setVerticalPolicy(verticalPolicy);
        } else if (!ys.isEmpty()) {
            SKIN_WARNING(node, *m_pContext)
                    << "Could not parse vertical size policy:" << ys;
        }

        hasSizePolicyNode = true;
        pWidget->setSizePolicy(sizePolicy);
    }

    if (m_pContext->hasNodeSelectString(node, "Size", &size)) {
        int comma = size.indexOf(",");
        QString xs = size.left(comma);
        QString ys = size.mid(comma+1);

        QSizePolicy sizePolicy = pWidget->sizePolicy();

        bool hasHorizontalPolicy = false;
        QSizePolicy::Policy horizontalPolicy;
        if (parseSizePolicy(&xs, &horizontalPolicy)) {
            sizePolicy.setHorizontalPolicy(horizontalPolicy);
            hasHorizontalPolicy = true;
        }

        bool hasVerticalPolicy = false;
        QSizePolicy::Policy verticalPolicy;
        if (parseSizePolicy(&ys, &verticalPolicy)) {
            sizePolicy.setVerticalPolicy(verticalPolicy);
            hasVerticalPolicy = true;
        }

        bool widthOk = false;
        int x = xs.toInt(&widthOk);
        if (widthOk && x >= 0) {
            if (hasHorizontalPolicy &&
                    sizePolicy.horizontalPolicy() == QSizePolicy::Fixed) {
                //qDebug() << "setting width fixed to" << x;
                pWidget->setFixedWidth(x);
            } else {
                //qDebug() << "setting width to" << x;
                pWidget->setMinimumWidth(x);
            }
        }

        bool heightOk = false;
        int y = ys.toInt(&heightOk);
        if (heightOk && y >= 0) {
            if (hasVerticalPolicy &&
                    sizePolicy.verticalPolicy() == QSizePolicy::Fixed) {
                //qDebug() << "setting height fixed to" << x;
                pWidget->setFixedHeight(y);
            } else {
                //qDebug() << "setting height to" << y;
                pWidget->setMinimumHeight(y);
            }
        }

        if (!hasSizePolicyNode) {
            pWidget->setSizePolicy(sizePolicy);
        }
    }
}

QString LegacySkinParser::getStyleFromNode(const QDomNode& node) {
    QDomElement styleElement = m_pContext->selectElement(node, "Style");

    if (styleElement.isNull()) {
        return QString();
    }

    QString style;
    if (styleElement.hasAttribute("src")) {
        QString styleSrc = styleElement.attribute("src");

        QFile file(styleSrc);
        if (file.open(QIODevice::ReadOnly)) {
            QByteArray fileBytes = file.readAll();

            style = QString::fromLocal8Bit(fileBytes.constData(),
                                           fileBytes.length());
        }
    } else {
        // If no src attribute, use the node data as text.
        style = styleElement.text();
    }

    // Legacy fixes: In Mixxx <1.12.0 we used QGroupBox for WWidgetGroup. Some
    // skin writers used QGroupBox for styling. In 1.12.0 onwards, we have
    // switched to QFrame and there should be no reason we would ever use a
    // QGroupBox in a skin. To support legacy skins, we rewrite QGroupBox
    // selectors to use WWidgetGroup directly.
    style = style.replace("QGroupBox", "WWidgetGroup");

    return style;
}

void LegacySkinParser::commonWidgetSetup(const QDomNode& node,
                                         WBaseWidget* pBaseWidget,
                                         bool allowConnections) {
    setupBaseWidget(node, pBaseWidget);
    setupWidget(node, pBaseWidget->toQWidget());
    // NOTE(rryan): setupConnections should come after setupBaseWidget and
    // setupWidget since a BindProperty connection to the display parameter can
    // cause the widget to be polished (i.e. style computed) before it is
    // ready. The most common case is that the object name has not yet been set
    // in setupWidget. See Bug #1285836.
    if (allowConnections) {
        setupConnections(node, pBaseWidget);
    }
}

void LegacySkinParser::setupBaseWidget(const QDomNode& node,
                                       WBaseWidget* pBaseWidget) {
    // Tooltip
    QString toolTip;
    QString toolTipId;
    if (m_pContext->hasNodeSelectString(node, "Tooltip", &toolTip)) {
        pBaseWidget->prependBaseTooltip(toolTip);
    } else if (m_pContext->hasNodeSelectString(node, "TooltipId", &toolTipId)) {
        toolTip = m_tooltips.tooltipForId(toolTipId);
        if (!toolTip.isEmpty()) {
            pBaseWidget->prependBaseTooltip(toolTip);
        } else if (!toolTipId.isEmpty()) {
            // Only warn if there was a tooltip ID specified and no tooltip for
            // that ID.
            SKIN_WARNING(node, *m_pContext)
                    << "Invalid <TooltipId> in skin.xml:" << toolTipId;
        }
    }
}

void LegacySkinParser::setupWidget(const QDomNode& node,
                                   QWidget* pWidget,
                                   bool setPosition) {
    // Override the widget object name.
    QString objectName = m_pContext->selectString(node, "ObjectName");
    if (!objectName.isEmpty()) {
        pWidget->setObjectName(objectName);
    }

    if (setPosition) {
        setupPosition(node, pWidget);
    }
    setupSize(node, pWidget);

    QString style = getStyleFromNode(node);
    // Check if we should apply legacy library styling to this node.
    if (m_pContext->selectBool(node, "LegacyTableViewStyle", false)) {
        style = getLibraryStyle(node);
    }
    if (!style.isEmpty()) {
        pWidget->setStyleSheet(style);
    }
}

void LegacySkinParser::setupConnections(const QDomNode& node, WBaseWidget* pWidget) {
    // For each connection
    QDomNode con = m_pContext->selectNode(node, "Connection");

    ControlParameterWidgetConnection* pLastLeftOrNoButtonConnection = NULL;

    for (QDomNode con = m_pContext->selectNode(node, "Connection");
            !con.isNull();
            con = con.nextSibling()) {
        // Check that the control exists
        bool created = false;
        ControlObject* control = controlFromConfigNode(
                con.toElement(), "ConfigKey", &created);

        if (control == nullptr) {
            continue;
        }

        ValueTransformer* pTransformer = NULL;
        QDomElement transform = m_pContext->selectElement(con, "Transform");
        if (!transform.isNull()) {
            pTransformer = ValueTransformer::parseFromXml(transform, *m_pContext);
        }

        QString property;
        if (m_pContext->hasNodeSelectString(con, "BindProperty", &property)) {
            //qDebug() << "Making property connection for" << property;

            ControlWidgetPropertyConnection* pConnection =
                    new ControlWidgetPropertyConnection(pWidget, control->getKey(),
                                                        pTransformer, property);
            pWidget->addPropertyConnection(pConnection);

            // If we created this control, bind it to the
            // ControlWidgetConnection so that it is deleted when the connection
            // is deleted.
            if (created) {
                control->setParent(pConnection);
            }
        } else {
            bool nodeValue;
            Qt::MouseButton state = parseButtonState(con, *m_pContext);

            bool directionOptionSet = false;
            int directionOption = ControlParameterWidgetConnection::DIR_FROM_AND_TO_WIDGET;
            if(m_pContext->hasNodeSelectBool(
                    con, "ConnectValueFromWidget", &nodeValue)) {
                if (nodeValue) {
                    directionOption = directionOption | ControlParameterWidgetConnection::DIR_FROM_WIDGET;
                } else {
                    directionOption = directionOption & ~ControlParameterWidgetConnection::DIR_FROM_WIDGET;
                }
                directionOptionSet = true;
            }

            if(m_pContext->hasNodeSelectBool(
                    con, "ConnectValueToWidget", &nodeValue)) {
                if (nodeValue) {
                    directionOption = directionOption | ControlParameterWidgetConnection::DIR_TO_WIDGET;
                } else {
                    directionOption = directionOption & ~ControlParameterWidgetConnection::DIR_TO_WIDGET;
                }
                directionOptionSet = true;
            }

            if (!directionOptionSet) {
                // default:
                // no direction option is explicite set
                // Set default flag to allow the widget to change this during setup
                directionOption |= ControlParameterWidgetConnection::DIR_DEFAULT;
            }

            int emitOption =
                    ControlParameterWidgetConnection::EMIT_ON_PRESS;
            if(m_pContext->hasNodeSelectBool(
                    con, "EmitOnDownPress", &nodeValue)) {
                if (nodeValue) {
                    emitOption = ControlParameterWidgetConnection::EMIT_ON_PRESS;
                } else {
                    emitOption = ControlParameterWidgetConnection::EMIT_ON_RELEASE;
                }
            } else if(m_pContext->hasNodeSelectBool(
                    con, "EmitOnPressAndRelease", &nodeValue)) {
                if (nodeValue) {
                    emitOption = ControlParameterWidgetConnection::EMIT_ON_PRESS_AND_RELEASE;
                } else {
                    SKIN_WARNING(con, *m_pContext)
                            << "LegacySkinParser::setupConnections(): EmitOnPressAndRelease must not set false";
                }
            } else {
                // default:
                // no emit option is set
                // Allow to change the emitOption from Widget
                emitOption |= ControlParameterWidgetConnection::EMIT_DEFAULT;
            }

            ControlParameterWidgetConnection* pConnection = new ControlParameterWidgetConnection(
                    pWidget, control->getKey(), pTransformer,
                    static_cast<ControlParameterWidgetConnection::DirectionOption>(directionOption),
                    static_cast<ControlParameterWidgetConnection::EmitOption>(emitOption));

            // If we created this control, bind it to the
            // ControlWidgetConnection so that it is deleted when the connection
            // is deleted.
            if (created) {
                control->setParent(pConnection);
            }

            switch (state) {
            case Qt::NoButton:
                pWidget->addConnection(pConnection);
                if (directionOption & ControlParameterWidgetConnection::DIR_TO_WIDGET) {
                    pLastLeftOrNoButtonConnection = pConnection;
                }
                break;
            case Qt::LeftButton:
                pWidget->addLeftConnection(pConnection);
                if (directionOption & ControlParameterWidgetConnection::DIR_TO_WIDGET) {
                    pLastLeftOrNoButtonConnection = pConnection;
                }
                break;
            case Qt::RightButton:
                pWidget->addRightConnection(pConnection);
                break;
            default:
                // can't happen. Nothing else is returned by parseButtonState();
                DEBUG_ASSERT(false);
                break;
            }

            // We only add info for controls that this widget affects, not
            // controls that only affect the widget.
            if (directionOption & ControlParameterWidgetConnection::DIR_FROM_WIDGET) {
                m_pControllerManager->getControllerLearningEventFilter()
                        ->addWidgetClickInfo(pWidget->toQWidget(), state, control,
                                static_cast<ControlParameterWidgetConnection::EmitOption>(emitOption));

                // Add keyboard shortcut info to tooltip string
                QString key = m_pContext->selectString(con, "ConfigKey");
                ConfigKey configKey = ConfigKey::parseCommaSeparated(key);

                // do not add Shortcut string for feedback connections
                QString shortcut = m_pKeyboard->getKeyboardConfig()->getValueString(configKey);
                addShortcutToToolTip(pWidget, shortcut, QString(""));

                const WSliderComposed* pSlider;

                if (qobject_cast<const  WPushButton*>(pWidget->toQWidget())) {
                    // check for "_activate", "_toggle"
                    ConfigKey subkey;
                    QString shortcut;

                    subkey = configKey;
                    subkey.item += "_activate";
                    shortcut = m_pKeyboard->getKeyboardConfig()->getValueString(subkey);
                    addShortcutToToolTip(pWidget, shortcut, tr("activate"));

                    subkey = configKey;
                    subkey.item += "_toggle";
                    shortcut = m_pKeyboard->getKeyboardConfig()->getValueString(subkey);
                    addShortcutToToolTip(pWidget, shortcut, tr("toggle"));
                } else if ((pSlider = qobject_cast<const WSliderComposed*>(pWidget->toQWidget()))) {
                    // check for "_up", "_down", "_up_small", "_down_small"
                    ConfigKey subkey;
                    QString shortcut;

                    if (pSlider->isHorizontal()) {
                        subkey = configKey;
                        subkey.item += "_up";
                        shortcut = m_pKeyboard->getKeyboardConfig()->getValueString(subkey);
                        addShortcutToToolTip(pWidget, shortcut, tr("right"));

                        subkey = configKey;
                        subkey.item += "_down";
                        shortcut = m_pKeyboard->getKeyboardConfig()->getValueString(subkey);
                        addShortcutToToolTip(pWidget, shortcut, tr("left"));

                        subkey = configKey;
                        subkey.item += "_up_small";
                        shortcut = m_pKeyboard->getKeyboardConfig()->getValueString(subkey);
                        addShortcutToToolTip(pWidget, shortcut, tr("right small"));

                        subkey = configKey;
                        subkey.item += "_down_small";
                        shortcut = m_pKeyboard->getKeyboardConfig()->getValueString(subkey);
                        addShortcutToToolTip(pWidget, shortcut, tr("left small"));
                    } else {
                        subkey = configKey;
                        subkey.item += "_up";
                        shortcut = m_pKeyboard->getKeyboardConfig()->getValueString(subkey);
                        addShortcutToToolTip(pWidget, shortcut, tr("up"));

                        subkey = configKey;
                        subkey.item += "_down";
                        shortcut = m_pKeyboard->getKeyboardConfig()->getValueString(subkey);
                        addShortcutToToolTip(pWidget, shortcut, tr("down"));

                        subkey = configKey;
                        subkey.item += "_up_small";
                        shortcut = m_pKeyboard->getKeyboardConfig()->getValueString(subkey);
                        addShortcutToToolTip(pWidget, shortcut, tr("up small"));

                        subkey = configKey;
                        subkey.item += "_down_small";
                        shortcut = m_pKeyboard->getKeyboardConfig()->getValueString(subkey);
                        addShortcutToToolTip(pWidget, shortcut, tr("down small"));
                    }
                }
            }
        }
    }

    // Legacy behavior: The last left-button or no-button connection with
    // connectValueToWidget is the display connection. If no left-button or
    // no-button connection exists, use the last right-button connection as the
    // display connection.
    if (pLastLeftOrNoButtonConnection != NULL) {
        pWidget->setDisplayConnection(pLastLeftOrNoButtonConnection);
    }
}

void LegacySkinParser::addShortcutToToolTip(WBaseWidget* pWidget,
                                            const QString& shortcut, const QString& cmd) {
    if (shortcut.isEmpty()) {
        return;
    }

    QString tooltip;

    // translate shortcut to native text
#if QT_VERSION >= 0x040700
    QString nativeShortcut = QKeySequence(shortcut, QKeySequence::PortableText).toString(QKeySequence::NativeText);
#else
    QKeySequence keySec = QKeySequence::fromString(shortcut, QKeySequence::PortableText);
    QString nativeShortcut = keySec.toString(QKeySequence::NativeText);
#endif

    tooltip += "\n";
    tooltip += tr("Shortcut");
    if (!cmd.isEmpty()) {
        tooltip += " ";
        tooltip += cmd;
    }
    tooltip += ": ";
    tooltip += nativeShortcut;
    pWidget->appendBaseTooltip(tooltip);
}

QString LegacySkinParser::parseLaunchImageStyle(const QDomNode& node) {
    return m_pContext->selectString(node, "LaunchImageStyle");
}<|MERGE_RESOLUTION|>--- conflicted
+++ resolved
@@ -896,11 +896,7 @@
     WOverview* overviewWidget = NULL;
 
     // "RGB" = "2", "HSV" = "1" or "Filtered" = "0" (LMH) waveform overview type
-<<<<<<< HEAD
-    int type = m_pConfig->getValue(ConfigKey("[Waveform]","WaveformOverviewType"), 0);
-=======
-    int type = m_pConfig->getValueString(ConfigKey("[Waveform]","WaveformOverviewType"), "2").toInt();
->>>>>>> 9489ba34
+    int type = m_pConfig->getValue(ConfigKey("[Waveform]","WaveformOverviewType"), 2);
     if (type == 0) {
         overviewWidget = new WOverviewLMH(pSafeChannelStr, m_pConfig, m_pParent);
     } else if (type == 1) {
