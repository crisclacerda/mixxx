--- conflicted
+++ resolved
@@ -149,13 +149,8 @@
           m_pLibrary(NULL),
           m_pVCManager(NULL),
           m_pEffectsManager(NULL),
-<<<<<<< HEAD
           m_pParent(NULL),
-          m_pContext(NULL),
 		  m_paneId(0) {
-=======
-          m_pParent(NULL) {
->>>>>>> 2b0fb93f
 }
 
 LegacySkinParser::LegacySkinParser(UserSettingsPointer pConfig,
@@ -172,13 +167,8 @@
           m_pLibrary(pLibrary),
           m_pVCManager(pVCMan),
           m_pEffectsManager(pEffectsManager),
-<<<<<<< HEAD
           m_pParent(NULL),
-          m_pContext(NULL),
 		  m_paneId(0) {
-=======
-          m_pParent(NULL) {
->>>>>>> 2b0fb93f
 }
 
 LegacySkinParser::~LegacySkinParser() {
