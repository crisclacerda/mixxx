--- conflicted
+++ resolved
@@ -1485,13 +1485,7 @@
 
             ControlWidgetConnection* pConnection =
                     new ControlWidgetPropertyConnection(pWidget, pControlWidget,
-<<<<<<< HEAD
-                                                        pTransformer, m_pConfig,
-                                                        property);
-
-=======
-                                                        property);
->>>>>>> 9924e240
+                                                        pTransformer, property);
             pWidget->addConnection(pConnection);
 
             // If we created this control, bind it to the
