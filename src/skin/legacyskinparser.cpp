--- conflicted
+++ resolved
@@ -152,20 +152,10 @@
           m_pParent(NULL) {
 }
 
-<<<<<<< HEAD
 LegacySkinParser::LegacySkinParser(UserSettingsPointer pConfig, KeyboardEventFilter *pKeyboard, TooltipShortcutUpdater *pTooltipUpdater,
                                    PlayerManager *pPlayerManager, ControllerManager *pControllerManager, Library *pLibrary,
-                                   VinylControlManager *pVCMan, EffectsManager *pEffectsManager)
-=======
-LegacySkinParser::LegacySkinParser(UserSettingsPointer pConfig,
-                                   KeyboardEventFilter* pKeyboard,
-                                   PlayerManager* pPlayerManager,
-                                   ControllerManager* pControllerManager,
-                                   Library* pLibrary,
-                                   VinylControlManager* pVCMan,
-                                   EffectsManager* pEffectsManager,
+                                   VinylControlManager *pVCMan, EffectsManager *pEffectsManager,
                                    RecordingManager* pRecordingManager)
->>>>>>> 8f06a2be
         : m_pConfig(pConfig),
           m_pKeyboard(pKeyboard),
           m_pTooltipUpdater(pTooltipUpdater),
