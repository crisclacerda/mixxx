// legacyskinparser.cpp
// Created 9/19/2010 by RJ Ryan (rryan@mit.edu)

#include "skin/legacyskinparser.h"

#include <QDir>
#include <QGridLayout>
#include <QLabel>
#include <QMutexLocker>
#include <QSplitter>
#include <QStackedWidget>
#include <QVBoxLayout>
#include <QtDebug>
#include <QtGlobal>

#include "controlobject.h"
#include "controlobjectslave.h"

#include "mixxxkeyboard.h"
#include "playermanager.h"
#include "basetrackplayer.h"
#include "library/library.h"
#include "xmlparse.h"
#include "controllers/controllerlearningeventfilter.h"
#include "controllers/controllermanager.h"

#include "skin/colorschemeparser.h"
#include "skin/skincontext.h"

#include "widget/controlwidgetconnection.h"
#include "widget/wbasewidget.h"
#include "widget/wwidget.h"
#include "widget/wknob.h"
#include "widget/wknobcomposed.h"
#include "widget/wslidercomposed.h"
#include "widget/wpushbutton.h"
#include "widget/wdisplay.h"
#include "widget/wvumeter.h"
#include "widget/wstatuslight.h"
#include "widget/wlabel.h"
#include "widget/wtime.h"
#include "widget/wtracktext.h"
#include "widget/wtrackproperty.h"
#include "widget/wnumber.h"
#include "widget/wnumberpos.h"
#include "widget/wnumberrate.h"
#include "widget/woverviewlmh.h"
#include "widget/woverviewhsv.h"
#include "widget/wspinny.h"
#include "widget/wwaveformviewer.h"
#include "waveform/waveformwidgetfactory.h"
#include "widget/wsearchlineedit.h"
#include "widget/wlibrary.h"
#include "widget/wlibrarysidebar.h"
#include "widget/wskincolor.h"
#include "widget/wpixmapstore.h"
#include "widget/wwidgetstack.h"
#include "widget/wwidgetgroup.h"
#include "widget/wkey.h"

using mixxx::skin::SkinManifest;

QList<const char*> LegacySkinParser::s_channelStrs;
QMutex LegacySkinParser::s_safeStringMutex;

ControlObject* controlFromConfigKey(ConfigKey configKey, bool* created) {
    ControlObject* pControl = ControlObject::getControl(configKey);

    if (pControl) {
        if (created) {
            *created = false;
        }
        return pControl;
    }

    // TODO(rryan): Make this configurable by the skin.
    qWarning() << "Requested control does not exist:"
               << QString("%1,%2").arg(configKey.group, configKey.item)
               << "Creating it.";
    // Since the usual behavior here is to create a skin-defined push
    // button, actually make it a push button and set it to toggle.
    ControlPushButton* controlButton = new ControlPushButton(configKey);
    controlButton->setButtonMode(ControlPushButton::TOGGLE);
    if (created) {
        *created = true;
    }
    return controlButton;
}

LegacySkinParser::LegacySkinParser(ConfigObject<ConfigValue>* pConfig,
                                   MixxxKeyboard* pKeyboard,
                                   PlayerManager* pPlayerManager,
                                   ControllerManager* pControllerManager,
                                   Library* pLibrary,
                                   VinylControlManager* pVCMan)
        : m_pConfig(pConfig),
          m_pKeyboard(pKeyboard),
          m_pPlayerManager(pPlayerManager),
          m_pControllerManager(pControllerManager),
          m_pLibrary(pLibrary),
          m_pVCManager(pVCMan),
          m_pParent(NULL),
          m_pContext(NULL) {
}

LegacySkinParser::~LegacySkinParser() {
}

bool LegacySkinParser::canParse(QString skinPath) {
    QDir skinDir(skinPath);

    if (!skinDir.exists()) {
        return false;
    }

    if (!skinDir.exists("skin.xml"))
        return false;

    // TODO check skin.xml for compliance

    return true;
}

// static
QDomElement LegacySkinParser::openSkin(QString skinPath) {
    QDir skinDir(skinPath);

    if (!skinDir.exists()) {
        qDebug() << "LegacySkinParser::openSkin - skin dir do not exist:" << skinPath;
        return QDomElement();
    }

    QString skinXmlPath = skinDir.filePath("skin.xml");
    QFile skinXmlFile(skinXmlPath);

    if (!skinXmlFile.open(QIODevice::ReadOnly)) {
        qDebug() << "LegacySkinParser::openSkin - can't open file:" << skinXmlPath
                 << "in directory:" << skinDir.path();
        return QDomElement();
    }

    QDomDocument skin("skin");

    QString errorMessage;
    int errorLine;
    int errorColumn;

    if (!skin.setContent(&skinXmlFile,&errorMessage,&errorLine,&errorColumn)) {
        qDebug() << "LegacySkinParser::openSkin - setContent failed see"
                 << "line:" << errorLine << "column:" << errorColumn;
        qDebug() << "LegacySkinParser::openSkin - message:" << errorMessage;
        return QDomElement();
    }

    skinXmlFile.close();
    return skin.documentElement();
}

// static
QList<QString> LegacySkinParser::getSchemeList(QString qSkinPath) {

    QDomElement docElem = openSkin(qSkinPath);
    QList<QString> schlist;

    QDomNode colsch = docElem.namedItem("Schemes");
    if (!colsch.isNull() && colsch.isElement()) {
        QDomNode sch = colsch.firstChild();

        while (!sch.isNull()) {
            QString thisname = XmlParse::selectNodeQString(sch, "Name");
            schlist.append(thisname);
            sch = sch.nextSibling();
        }
    }
    return schlist;
}

// static
void LegacySkinParser::freeChannelStrings() {
    QMutexLocker lock(&s_safeStringMutex);
    for (int i = 0; i < s_channelStrs.length(); ++i) {
        if (s_channelStrs[i]) {
            delete [] s_channelStrs[i];
        }
        s_channelStrs[i] = NULL;
    }
}

bool LegacySkinParser::compareConfigKeys(QDomNode node, QString key)
{
    QDomNode n = node;

    // Loop over each <Connection>, check if it's ConfigKey matches key
    while (!n.isNull())
    {
        n = m_pContext->selectNode(n, "Connection");
        if (!n.isNull())
        {
            if  (m_pContext->selectString(n, "ConfigKey").contains(key))
                return true;
        }
    }
    return false;
}

SkinManifest LegacySkinParser::getSkinManifest(QDomElement skinDocument) {
    QDomNode manifest_node = skinDocument.namedItem("manifest");
    SkinManifest manifest;
    if (manifest_node.isNull() || !manifest_node.isElement()) {
        return manifest;
    }
    manifest.set_title(XmlParse::selectNodeQString(manifest_node, "title").toStdString());
    manifest.set_author(XmlParse::selectNodeQString(manifest_node, "author").toStdString());
    manifest.set_version(XmlParse::selectNodeQString(manifest_node, "version").toStdString());
    manifest.set_language(XmlParse::selectNodeQString(manifest_node, "language").toStdString());
    manifest.set_description(XmlParse::selectNodeQString(manifest_node, "description").toStdString());
    manifest.set_license(XmlParse::selectNodeQString(manifest_node, "license").toStdString());

    QDomNode attributes_node = manifest_node.namedItem("attributes");
    if (!attributes_node.isNull() && attributes_node.isElement()) {
        QDomNodeList attribute_nodes = attributes_node.toElement().elementsByTagName("attribute");
        for (unsigned int i = 0; i < attribute_nodes.length(); ++i) {
            QDomNode attribute_node = attribute_nodes.item(i);
            if (attribute_node.isElement()) {
                QDomElement attribute_element = attribute_node.toElement();
                QString configKey = attribute_element.attribute("config_key");
                QString value = attribute_element.text();
                SkinManifest::Attribute* attr = manifest.add_attribute();
                attr->set_config_key(configKey.toStdString());
                attr->set_value(value.toStdString());
            }
        }
    }
    return manifest;
}

QWidget* LegacySkinParser::parseSkin(QString skinPath, QWidget* pParent) {
    if (m_pParent) {
        qDebug() << "ERROR: Somehow a parent already exists -- you are probably re-using a LegacySkinParser which is not advisable!";
    }
    QDomElement skinDocument = openSkin(skinPath);

    if (skinDocument.isNull()) {
        qDebug() << "LegacySkinParser::parseSkin - failed for skin:" << skinPath;
        return NULL;
    }

    SkinManifest manifest = getSkinManifest(skinDocument);

    // Apply SkinManifest attributes.
    for (int i = 0; i < manifest.attribute_size(); ++i) {
        const SkinManifest::Attribute& attribute = manifest.attribute(i);
        if (!attribute.has_config_key()) {
            continue;
        }
        ConfigKey configKey = ConfigKey::parseCommaSeparated(
            QString::fromStdString(attribute.config_key()));

        bool ok = false;
        double value = QString::fromStdString(attribute.value()).toDouble(&ok);
        if (ok) {
            ControlObjectThread cot(configKey);
            cot.slotSet(value);
        }
    }

    ColorSchemeParser::setupLegacyColorSchemes(skinDocument, m_pConfig);

    QStringList skinPaths(skinPath);
    QDir::setSearchPaths("skin", skinPaths);

    // don't parent till here so the first opengl waveform doesn't screw
    // up --bkgood
    // I'm disregarding this return value because I want to return the
    // created parent so MixxxApp can use it for nefarious purposes (
    // fullscreen mostly) --bkgood
    m_pParent = pParent;
    m_pContext = new SkinContext();
    m_pContext->setSkinBasePath(skinPath.append("/"));
    QList<QWidget*> widgets = parseNode(skinDocument);

    if (widgets.empty()) {
        qWarning() << "Skin produced no widgets!";
        return NULL;
    } else if (widgets.size() > 1) {
        qWarning() << "Skin produced more than 1 widget!";
    }
    return widgets[0];
}

QList<QWidget*> wrapWidget(QWidget* pWidget) {
    QList<QWidget*> result;
    if (pWidget != NULL) {
        result.append(pWidget);
    }
    return result;
}

QList<QWidget*> LegacySkinParser::parseNode(QDomElement node) {
    QList<QWidget*> result;
    QString nodeName = node.nodeName();
    //qDebug() << "parseNode" << node.nodeName();

    // TODO(rryan) replace with a map to function pointers?

    // Root of the document
    if (nodeName == "skin") {
        // Parent all the skin widgets to an inner QWidget (this was MixxxView
        // in <=1.8, MixxxView was a subclass of QWidget), and then wrap it in
        // an outer widget. The Background parser parents the background image
        // to the inner widget but then sets the fill color of the outer widget
        // so that fullscreen will expand with the right color to fill in the
        // non-background areas. We put the inner widget in a layout inside the
        // outer widget so that it stays centered in fullscreen mode.

        // If the root widget has a layout we are loading a "new style" skin.
        QString layout = m_pContext->selectString(node, "Layout");
        bool newStyle = !layout.isEmpty();

        qDebug() << "Skin is a" << (newStyle ? ">=1.12.0" : "<1.12.0") << "style skin.";


        if (newStyle) {
            // New style skins are just a WidgetGroup at the root.
            result.append(parseWidgetGroup(node));
        } else {
            // From here on is loading for legacy skins only.
            QWidget* pOuterWidget = new QWidget(m_pParent);
            QWidget* pInnerWidget = new QWidget(pOuterWidget);

            // <Background> is only valid for old-style skins.
            QDomElement background = m_pContext->selectElement(node, "Background");
            if (!background.isNull()) {
                parseBackground(background, pOuterWidget, pInnerWidget);
            }

            // Interpret <Size>, <SizePolicy>, <Style>, etc. tags for the root node.
            setupWidget(node, pInnerWidget, false);

            m_pParent = pInnerWidget;

            // Legacy skins do not use a <Children> block.
            QDomNodeList children = node.childNodes();
            for (int i = 0; i < children.count(); ++i) {
                QDomNode node = children.at(i);
                if (node.isElement()) {
                    parseNode(node.toElement());
                }
            }

            // Keep innerWidget centered (for fullscreen).
            pOuterWidget->setLayout(new QHBoxLayout(pOuterWidget));
            pOuterWidget->layout()->setContentsMargins(0, 0, 0, 0);
            pOuterWidget->layout()->addWidget(pInnerWidget);
            result.append(pOuterWidget);
        }
    } else if (nodeName == "SliderComposed") {
        result = wrapWidget(parseSliderComposed(node));
    } else if (nodeName == "PushButton") {
        result = wrapWidget(parsePushButton(node));
    } else if (nodeName == "Overview") {
        result = wrapWidget(parseOverview(node));
    } else if (nodeName == "Visual") {
        result = wrapWidget(parseVisual(node));
    } else if (nodeName == "Text") {
        result = wrapWidget(parseText(node));
    } else if (nodeName == "TrackProperty") {
        result = wrapWidget(parseTrackProperty(node));
    } else if (nodeName == "VuMeter") {
        result = wrapWidget(parseVuMeter(node));
    } else if (nodeName == "StatusLight") {
        result = wrapWidget(parseStatusLight(node));
    } else if (nodeName == "Display") {
        result = wrapWidget(parseDisplay(node));
    } else if (nodeName == "NumberRate") {
        result = wrapWidget(parseNumberRate(node));
    } else if (nodeName == "NumberPos") {
        result = wrapWidget(parseNumberPos(node));
    } else if (nodeName == "Number" || nodeName == "NumberBpm") {
        // NumberBpm is deprecated, and is now the same as a Number
        result = wrapWidget(parseNumber(node));
    } else if (nodeName == "Label") {
        result = wrapWidget(parseLabel(node));
    } else if (nodeName == "Knob") {
        result = wrapWidget(parseKnob(node));
    } else if (nodeName == "KnobComposed") {
        result = wrapWidget(parseKnobComposed(node));
    } else if (nodeName == "TableView") {
        result = wrapWidget(parseTableView(node));
    } else if (nodeName == "SearchBox") {
        result = wrapWidget(parseSearchBox(node));
    } else if (nodeName == "WidgetGroup") {
        result = wrapWidget(parseWidgetGroup(node));
    } else if (nodeName == "WidgetStack") {
        result = wrapWidget(parseWidgetStack(node));
    } else if (nodeName == "Spinny") {
        result = wrapWidget(parseSpinny(node));
    } else if (nodeName == "Time") {
        result = wrapWidget(parseTime(node));
    } else if (nodeName == "Splitter") {
        result = wrapWidget(parseSplitter(node));
    } else if (nodeName == "LibrarySidebar") {
        result = wrapWidget(parseLibrarySidebar(node));
    } else if (nodeName == "Library") {
        result = wrapWidget(parseLibrary(node));
    } else if (nodeName == "Key") {
        result = wrapWidget(parseKey(node));
    } else if (nodeName == "SetVariable") {
        m_pContext->updateVariable(node);
    } else if (nodeName == "Template") {
        result = parseTemplate(node);
    } else {
        qDebug() << "Invalid node name in skin:" << nodeName;
    }

    return result;
}

QWidget* LegacySkinParser::parseSplitter(QDomElement node) {
    QSplitter* pSplitter = new QSplitter(m_pParent);
    pSplitter->setObjectName("Splitter");
    setupWidget(node, pSplitter);

    // Default orientation is horizontal.
    if (m_pContext->hasNode(node, "Orientation")) {
        QString layout = m_pContext->selectString(node, "Orientation");
        if (layout == "vertical") {
            pSplitter->setOrientation(Qt::Vertical);
        } else if (layout == "horizontal") {
            pSplitter->setOrientation(Qt::Horizontal);
        }
    }

    QDomNode childrenNode = m_pContext->selectNode(node, "Children");

    QWidget* pOldParent = m_pParent;
    m_pParent = pSplitter;

    if (!childrenNode.isNull()) {
        // Descend chilren
        QDomNodeList children = childrenNode.childNodes();

        for (int i = 0; i < children.count(); ++i) {
            QDomNode node = children.at(i);

            if (node.isElement()) {
                QList<QWidget*> children = parseNode(node.toElement());
                foreach (QWidget* pChild, children) {
                    if (pChild == NULL)
                        continue;
                    pSplitter->addWidget(pChild);
                }
            }
        }
    }

    if (m_pContext->hasNode(node, "SplitSizes")) {
        QString sizesJoined = m_pContext->selectString(node, "SplitSizes");
        QStringList sizesSplit = sizesJoined.split(",");
        QList<int> sizes;
        bool ok = false;
        foreach (const QString& sizeStr, sizesSplit) {
            sizes.push_back(sizeStr.toInt(&ok));
            if (!ok) {
                break;
            }
        }
        if (sizes.length() != pSplitter->count()) {
            qDebug() << "<SplitSizes> for <Splitter> (" << sizesJoined
                     << ") does not match the number of children nodes:"
                     << pSplitter->count();
            ok = false;
        }
        if (ok) {
            pSplitter->setSizes(sizes);
        }

    }

    m_pParent = pOldParent;
    return pSplitter;
}

QWidget* LegacySkinParser::parseWidgetGroup(QDomElement node) {
    WWidgetGroup* pGroup = new WWidgetGroup(m_pParent);
    setupBaseWidget(node, pGroup);
    setupWidget(node, pGroup);
    pGroup->setup(node, *m_pContext);
    setupConnections(node, pGroup);

    QDomNode childrenNode = m_pContext->selectNode(node, "Children");

    QWidget* pOldParent = m_pParent;
    m_pParent = pGroup;

    if (!childrenNode.isNull()) {
        // Descend children
        QDomNodeList children = childrenNode.childNodes();
        for (int i = 0; i < children.count(); ++i) {
            QDomNode node = children.at(i);
            if (node.isElement()) {
                QList<QWidget*> children = parseNode(node.toElement());

                foreach (QWidget* pChild, children) {
                    if (pChild == NULL) {
                        continue;
                    }
                    pGroup->addWidget(pChild);
                }
            }
        }
    }
    m_pParent = pOldParent;
    return pGroup;
}

QWidget* LegacySkinParser::parseWidgetStack(QDomElement node) {
    ControlObject* pNextControl = NULL;
    QString nextControl = m_pContext->selectString(node, "NextControl");
    bool createdNext = false;
    if (nextControl.length() > 0) {
        ConfigKey nextConfigKey = ConfigKey::parseCommaSeparated(nextControl);
        pNextControl = controlFromConfigKey(nextConfigKey, &createdNext);
    }

    ControlObject* pPrevControl = NULL;
    bool createdPrev = false;
    QString prevControl = m_pContext->selectString(node, "PrevControl");
    if (prevControl.length() > 0) {
        ConfigKey prevConfigKey = ConfigKey::parseCommaSeparated(prevControl);
        pPrevControl = controlFromConfigKey(prevConfigKey, &createdPrev);
    }

    WWidgetStack* pStack = new WWidgetStack(m_pParent, pNextControl, pPrevControl);
    pStack->setObjectName("WidgetStack");
    pStack->setContentsMargins(0, 0, 0, 0);
    setupBaseWidget(node, pStack);
    setupWidget(node, pStack);
    setupConnections(node, pStack);

    if (createdNext && pNextControl) {
        pNextControl->setParent(pStack);
    }

    if (createdPrev && pPrevControl) {
        pPrevControl->setParent(pStack);
    }

    QDomNode childrenNode = m_pContext->selectNode(node, "Children");

    QWidget* pOldParent = m_pParent;
    m_pParent = pStack;

    if (!childrenNode.isNull()) {
        // Descend chilren
        QDomNodeList children = childrenNode.childNodes();

        for (int i = 0; i < children.count(); ++i) {
            QDomNode node = children.at(i);

            if (!node.isElement()) {
                continue;
            }
            QDomElement element = node.toElement();

            QList<QWidget*> children = parseNode(element);

            if (children.empty()) {
                qWarning() << "WidgetStack child produced no widget.";
                continue;
            }

            if (children.size() > 1) {
                qWarning() << "WidgetStack child produced multiple widgets."
                           << "All but the first are ignored.";
            }
            QWidget* pChild = children[0];

            if (pChild == NULL) {
                continue;
            }

            ControlObject* pControl = NULL;
            QString trigger_configkey = element.attribute("trigger");
            if (trigger_configkey.length() > 0) {
                ConfigKey configKey = ConfigKey::parseCommaSeparated(trigger_configkey);
                bool created;
                pControl = controlFromConfigKey(configKey, &created);
                if (created) {
                    // If we created the control, parent it to the child widget so
                    // it doesn't leak.
                    pControl->setParent(pChild);
                }
            }
            pStack->addWidgetWithControl(pChild, pControl);
        }
    }
    m_pParent = pOldParent;
    return pStack;
}

QWidget* LegacySkinParser::parseBackground(QDomElement node,
                                           QWidget* pOuterWidget,
                                           QWidget* pInnerWidget) {
    QLabel* bg = new QLabel(pInnerWidget);

    QString filename = m_pContext->selectString(node, "Path");
    QPixmap* background = WPixmapStore::getPixmapNoCache(
        m_pContext->getSkinPath(filename));

    bg->move(0, 0);
    if (background != NULL && !background->isNull()) {
        bg->setPixmap(*background);
    }

    bg->lower();

    pInnerWidget->move(0,0);
    if (background != NULL && !background->isNull()) {
        pInnerWidget->setFixedSize(background->width(), background->height());
        pOuterWidget->setMinimumSize(background->width(), background->height());
    }

    // Default background color is now black, if people want to do <invert/>
    // filters they'll have to figure something out for this.
    QColor c(0,0,0);
    if (m_pContext->hasNode(node, "BgColor")) {
        c.setNamedColor(m_pContext->selectString(node, "BgColor"));
    }

    QPalette palette;
    palette.setBrush(QPalette::Window, WSkinColor::getCorrectColor(c));
    pOuterWidget->setBackgroundRole(QPalette::Window);
    pOuterWidget->setPalette(palette);
    pOuterWidget->setAutoFillBackground(true);

    // WPixmapStore::getPixmapNoCache() allocated background and gave us
    // ownership. QLabel::setPixmap makes a copy, so we have to delete this.
    delete background;

    return bg;
}

QWidget* LegacySkinParser::parsePushButton(QDomElement node) {
    WPushButton* p = new WPushButton(m_pParent);
    setupBaseWidget(node, p);
    setupWidget(node, p);
    p->setup(node, *m_pContext);
    setupConnections(node, p);
    p->installEventFilter(m_pKeyboard);
    p->installEventFilter(m_pControllerManager->getControllerLearningEventFilter());
    return p;
}

QWidget* LegacySkinParser::parseSliderComposed(QDomElement node) {
    WSliderComposed* p = new WSliderComposed(m_pParent);
    setupBaseWidget(node, p);
    setupWidget(node, p);
    p->setup(node, *m_pContext);
    setupConnections(node, p);
    p->installEventFilter(m_pKeyboard);
    p->installEventFilter(m_pControllerManager->getControllerLearningEventFilter());
    return p;
}

QWidget* LegacySkinParser::parseOverview(QDomElement node) {
    QString channelStr = lookupNodeGroup(node);

    const char* pSafeChannelStr = safeChannelString(channelStr);

    BaseTrackPlayer* pPlayer = m_pPlayerManager->getPlayer(channelStr);

    if (pPlayer == NULL)
        return NULL;

    WOverview* overviewWidget = NULL;

    // HSV = "1" or "Filtered" = "0" (LMH) waveform overview type
    if (m_pConfig->getValueString(ConfigKey("[Waveform]","WaveformOverviewType"),
            "0").toInt() == 0) {
        overviewWidget = new WOverviewLMH(pSafeChannelStr, m_pConfig, m_pParent);
    } else {
        overviewWidget = new WOverviewHSV(pSafeChannelStr, m_pConfig, m_pParent);
    }

    connect(overviewWidget, SIGNAL(trackDropped(QString, QString)),
            m_pPlayerManager, SLOT(slotLoadToPlayer(QString, QString)));

    setupBaseWidget(node, overviewWidget);
    setupWidget(node, overviewWidget);
    overviewWidget->setup(node, *m_pContext);
    setupConnections(node, overviewWidget);
    overviewWidget->installEventFilter(m_pKeyboard);
    overviewWidget->installEventFilter(m_pControllerManager->getControllerLearningEventFilter());

    // Connect the player's load and unload signals to the overview widget.
    connect(pPlayer, SIGNAL(loadTrack(TrackPointer)),
            overviewWidget, SLOT(slotLoadNewTrack(TrackPointer)));
    connect(pPlayer, SIGNAL(newTrackLoaded(TrackPointer)),
            overviewWidget, SLOT(slotTrackLoaded(TrackPointer)));
    connect(pPlayer, SIGNAL(loadTrackFailed(TrackPointer)),
               overviewWidget, SLOT(slotUnloadTrack(TrackPointer)));
    connect(pPlayer, SIGNAL(unloadingTrack(TrackPointer)),
            overviewWidget, SLOT(slotUnloadTrack(TrackPointer)));

    //just in case track already loaded
    overviewWidget->slotLoadNewTrack(pPlayer->getLoadedTrack());

    return overviewWidget;
}

QWidget* LegacySkinParser::parseVisual(QDomElement node) {
    QString channelStr = lookupNodeGroup(node);
    BaseTrackPlayer* pPlayer = m_pPlayerManager->getPlayer(channelStr);

    const char* pSafeChannelStr = safeChannelString(channelStr);

    if (pPlayer == NULL)
        return NULL;

    WWaveformViewer* viewer = new WWaveformViewer(pSafeChannelStr, m_pConfig, m_pParent);
    viewer->setSizePolicy(QSizePolicy::Expanding, QSizePolicy::Expanding);
    WaveformWidgetFactory* factory = WaveformWidgetFactory::instance();
    factory->setWaveformWidget(viewer, node, *m_pContext);

    //qDebug() << "::parseVisual: parent" << m_pParent << m_pParent->size();
    //qDebug() << "::parseVisual: viewer" << viewer << viewer->size();

    viewer->installEventFilter(m_pKeyboard);
    viewer->installEventFilter(m_pControllerManager->getControllerLearningEventFilter());

    // Connect control proxy to widget, so delete can be handled by the QT object tree
    ControlObjectSlave* p = new ControlObjectSlave(
            channelStr, "wheel", viewer);
    ControlWidgetConnection* pConnection = new ControlParameterWidgetConnection(
        viewer, p, true, false, ControlWidgetConnection::EMIT_ON_PRESS);
    viewer->addRightConnection(pConnection);

    setupBaseWidget(node, viewer);
    setupWidget(node, viewer);

    // connect display with loading/unloading of tracks
    QObject::connect(pPlayer, SIGNAL(newTrackLoaded(TrackPointer)),
                     viewer, SLOT(onTrackLoaded(TrackPointer)));
    QObject::connect(pPlayer, SIGNAL(unloadingTrack(TrackPointer)),
                     viewer, SLOT(onTrackUnloaded(TrackPointer)));

    setupConnections(node, viewer);

    connect(viewer, SIGNAL(trackDropped(QString, QString)),
            m_pPlayerManager, SLOT(slotLoadToPlayer(QString, QString)));

    // if any already loaded
    viewer->onTrackLoaded(pPlayer->getLoadedTrack());

    return viewer;
}

QWidget* LegacySkinParser::parseText(QDomElement node) {
    QString channelStr = lookupNodeGroup(node);

    BaseTrackPlayer* pPlayer = m_pPlayerManager->getPlayer(channelStr);

    if (!pPlayer)
        return NULL;

    WTrackText* p = new WTrackText(m_pParent);
    // NOTE(rryan): To support color schemes, the WWidget::setup() call must
    // come first. This is because WNumber/WLabel both change the palette based
    // on the node and setupWidget() will set the widget style. If the style is
    // set before the palette is set then the custom palette will not take
    // effect which breaks color scheme support.
    p->setup(node, *m_pContext);
    setupBaseWidget(node, p);
    setupWidget(node, p);
    setupConnections(node, p);
    p->installEventFilter(m_pKeyboard);
    p->installEventFilter(m_pControllerManager->getControllerLearningEventFilter());

    connect(pPlayer, SIGNAL(newTrackLoaded(TrackPointer)),
            p, SLOT(slotTrackLoaded(TrackPointer)));
    connect(pPlayer, SIGNAL(unloadingTrack(TrackPointer)),
            p, SLOT(slotTrackUnloaded(TrackPointer)));

    TrackPointer pTrack = pPlayer->getLoadedTrack();
    if (pTrack) {
        p->slotTrackLoaded(pTrack);
    }

    return p;
}

QWidget* LegacySkinParser::parseTrackProperty(QDomElement node) {
    QString channelStr = lookupNodeGroup(node);


    BaseTrackPlayer* pPlayer = m_pPlayerManager->getPlayer(channelStr);

    if (!pPlayer)
        return NULL;

    WTrackProperty* p = new WTrackProperty(m_pParent);
    // NOTE(rryan): To support color schemes, the WWidget::setup() call must
    // come first. This is because WNumber/WLabel both change the palette based
    // on the node and setupWidget() will set the widget style. If the style is
    // set before the palette is set then the custom palette will not take
    // effect which breaks color scheme support.
    p->setup(node, *m_pContext);
    setupBaseWidget(node, p);
    setupWidget(node, p);
    setupConnections(node, p);
    p->installEventFilter(m_pKeyboard);
    p->installEventFilter(m_pControllerManager->getControllerLearningEventFilter());

    connect(pPlayer, SIGNAL(newTrackLoaded(TrackPointer)),
            p, SLOT(slotTrackLoaded(TrackPointer)));
    connect(pPlayer, SIGNAL(unloadingTrack(TrackPointer)),
            p, SLOT(slotTrackUnloaded(TrackPointer)));

    TrackPointer pTrack = pPlayer->getLoadedTrack();
    if (pTrack) {
        p->slotTrackLoaded(pTrack);
    }

    return p;
}

QWidget* LegacySkinParser::parseVuMeter(QDomElement node) {
    WVuMeter* p = new WVuMeter(m_pParent);
    WaveformWidgetFactory::instance()->addTimerListener(p);
    setupBaseWidget(node, p);
    setupWidget(node, p);
    p->setup(node, *m_pContext);
    setupConnections(node, p);
    p->installEventFilter(m_pKeyboard);
    p->installEventFilter(m_pControllerManager->getControllerLearningEventFilter());
    return p;
}

QWidget* LegacySkinParser::parseStatusLight(QDomElement node) {
    WStatusLight * p = new WStatusLight(m_pParent);
    setupBaseWidget(node, p);
    setupWidget(node, p);
    p->setup(node, *m_pContext);
    setupConnections(node, p);
    p->installEventFilter(m_pKeyboard);
    p->installEventFilter(m_pControllerManager->getControllerLearningEventFilter());
    return p;
}

QWidget* LegacySkinParser::parseDisplay(QDomElement node) {
    WDisplay * p = new WDisplay(m_pParent);
    setupBaseWidget(node, p);
    setupWidget(node, p);
    p->setup(node, *m_pContext);
    setupConnections(node, p);
    p->installEventFilter(m_pKeyboard);
    p->installEventFilter(m_pControllerManager->getControllerLearningEventFilter());
    return p;
}

QWidget* LegacySkinParser::parseNumberRate(QDomElement node) {
    QString channelStr = lookupNodeGroup(node);

    const char* pSafeChannelStr = safeChannelString(channelStr);

    QColor c(255,255,255);
    if (m_pContext->hasNode(node, "BgColor")) {
        c.setNamedColor(m_pContext->selectString(node, "BgColor"));
    }

    QPalette palette;
    //palette.setBrush(QPalette::Background, WSkinColor::getCorrectColor(c));
    palette.setBrush(QPalette::Button, Qt::NoBrush);

    WNumberRate * p = new WNumberRate(pSafeChannelStr, m_pParent);
    // NOTE(rryan): To support color schemes, the WWidget::setup() call must
    // come first. This is because WNumber/WLabel both change the palette based
    // on the node and setupWidget() will set the widget style. If the style is
    // set before the palette is set then the custom palette will not take
    // effect which breaks color scheme support.
    p->setup(node, *m_pContext);
    setupBaseWidget(node, p);
    setupWidget(node, p);
    setupConnections(node, p);
    p->installEventFilter(m_pKeyboard);
    p->installEventFilter(m_pControllerManager->getControllerLearningEventFilter());
    p->setPalette(palette);

    return p;
}

QWidget* LegacySkinParser::parseNumberPos(QDomElement node) {
    QString channelStr = lookupNodeGroup(node);

    const char* pSafeChannelStr = safeChannelString(channelStr);

    WNumberPos* p = new WNumberPos(pSafeChannelStr, m_pParent);
    // NOTE(rryan): To support color schemes, the WWidget::setup() call must
    // come first. This is because WNumber/WLabel both change the palette based
    // on the node and setupWidget() will set the widget style. If the style is
    // set before the palette is set then the custom palette will not take
    // effect which breaks color scheme support.
    p->setup(node, *m_pContext);
    setupBaseWidget(node, p);
    setupWidget(node, p);
    setupConnections(node, p);
    p->installEventFilter(m_pKeyboard);
    p->installEventFilter(m_pControllerManager->getControllerLearningEventFilter());
    return p;
}

QWidget* LegacySkinParser::parseNumber(QDomElement node) {
    WNumber* p = new WNumber(m_pParent);
    // NOTE(rryan): To support color schemes, the WWidget::setup() call must
    // come first. This is because WNumber/WLabel both change the palette based
    // on the node and setupWidget() will set the widget style. If the style is
    // set before the palette is set then the custom palette will not take
    // effect which breaks color scheme support.
    p->setup(node, *m_pContext);
    setupBaseWidget(node, p);
    setupWidget(node, p);
    setupConnections(node, p);
    p->installEventFilter(m_pKeyboard);
    p->installEventFilter(m_pControllerManager->getControllerLearningEventFilter());
    return p;
}

QWidget* LegacySkinParser::parseLabel(QDomElement node) {
    WLabel * p = new WLabel(m_pParent);
    // NOTE(rryan): To support color schemes, the WWidget::setup() call must
    // come first. This is because WNumber/WLabel both change the palette based
    // on the node and setupWidget() will set the widget style. If the style is
    // set before the palette is set then the custom palette will not take
    // effect which breaks color scheme support.
    p->setup(node, *m_pContext);
    setupBaseWidget(node, p);
    setupWidget(node, p);
    setupConnections(node, p);
    p->installEventFilter(m_pKeyboard);
    p->installEventFilter(m_pControllerManager->getControllerLearningEventFilter());
    return p;
}

QWidget* LegacySkinParser::parseTime(QDomElement node) {
    WTime *p = new WTime(m_pParent);
    // NOTE(rryan): To support color schemes, the WWidget::setup() call must
    // come first. This is because WNumber/WLabel both change the palette based
    // on the node and setupWidget() will set the widget style. If the style is
    // set before the palette is set then the custom palette will not take
    // effect which breaks color scheme support.
    p->setup(node, *m_pContext);
    setupBaseWidget(node, p);
    setupWidget(node, p);
    setupConnections(node, p);
    p->installEventFilter(m_pKeyboard);
    p->installEventFilter(m_pControllerManager->getControllerLearningEventFilter());
    return p;
}

QWidget* LegacySkinParser::parseKnob(QDomElement node) {
    WKnob * p = new WKnob(m_pParent);
    setupBaseWidget(node, p);
    setupWidget(node, p);
    p->setup(node, *m_pContext);
    setupConnections(node, p);
    p->installEventFilter(m_pKeyboard);
    p->installEventFilter(m_pControllerManager->getControllerLearningEventFilter());
    return p;
}

QWidget* LegacySkinParser::parseKnobComposed(QDomElement node) {
    WKnobComposed* p = new WKnobComposed(m_pParent);
    setupBaseWidget(node, p);
    setupWidget(node, p);
    p->setup(node, *m_pContext);
    setupConnections(node, p);
    p->installEventFilter(m_pKeyboard);
    p->installEventFilter(m_pControllerManager->getControllerLearningEventFilter());
    return p;
}

QWidget* LegacySkinParser::parseSpinny(QDomElement node) {
    QString channelStr = lookupNodeGroup(node);
    const char* pSafeChannelStr = safeChannelString(channelStr);
    WSpinny* spinny = new WSpinny(m_pParent, m_pVCManager);
    if (!spinny->isValid()) {
        delete spinny;
        WLabel* dummy = new WLabel(m_pParent);
        //: Shown when Spinny can not be displayd. Please keep \n unchanged
        dummy->setText(tr("No OpenGL\nsupport."));
        return dummy;
    }
    setupBaseWidget(node, spinny);
    setupWidget(node, spinny);

    WaveformWidgetFactory::instance()->addTimerListener(spinny);
    connect(spinny, SIGNAL(trackDropped(QString, QString)),
            m_pPlayerManager, SLOT(slotLoadToPlayer(QString, QString)));

    spinny->setup(node, *m_pContext, pSafeChannelStr);
    setupConnections(node, spinny);
    spinny->installEventFilter(m_pKeyboard);
    spinny->installEventFilter(m_pControllerManager->getControllerLearningEventFilter());
    return spinny;
}

QWidget* LegacySkinParser::parseSearchBox(QDomElement node) {
    WSearchLineEdit* pLineEditSearch = new WSearchLineEdit(m_pConfig, m_pParent);
    setupBaseWidget(node, pLineEditSearch);
    setupWidget(node, pLineEditSearch);
    pLineEditSearch->setup(node, *m_pContext);

    // Connect search box signals to the library
    connect(pLineEditSearch, SIGNAL(search(const QString&)),
            m_pLibrary, SIGNAL(search(const QString&)));
    connect(pLineEditSearch, SIGNAL(searchCleared()),
            m_pLibrary, SIGNAL(searchCleared()));
    connect(pLineEditSearch, SIGNAL(searchStarting()),
            m_pLibrary, SIGNAL(searchStarting()));
    connect(m_pLibrary, SIGNAL(restoreSearch(const QString&)),
            pLineEditSearch, SLOT(restoreSearch(const QString&)));

    return pLineEditSearch;
}

QWidget* LegacySkinParser::parseLibrary(QDomElement node) {
    WLibrary* pLibraryWidget = new WLibrary(m_pParent);
    pLibraryWidget->installEventFilter(m_pKeyboard);
    pLibraryWidget->installEventFilter(m_pControllerManager->getControllerLearningEventFilter());

    // Connect Library search signals to the WLibrary
    connect(m_pLibrary, SIGNAL(search(const QString&)),
            pLibraryWidget, SLOT(search(const QString&)));

    m_pLibrary->bindWidget(pLibraryWidget, m_pKeyboard);

    // This must come after the bindWidget or we will not style any of the
    // LibraryView's because they have not been added yet.
    setupBaseWidget(node, pLibraryWidget);
    setupWidget(node, pLibraryWidget);

    return pLibraryWidget;
}

QWidget* LegacySkinParser::parseLibrarySidebar(QDomElement node) {
    WLibrarySidebar* pLibrarySidebar = new WLibrarySidebar(m_pParent);
    pLibrarySidebar->installEventFilter(m_pKeyboard);
    pLibrarySidebar->installEventFilter(m_pControllerManager->getControllerLearningEventFilter());
    m_pLibrary->bindSidebarWidget(pLibrarySidebar);
    setupBaseWidget(node, pLibrarySidebar);
    setupWidget(node, pLibrarySidebar);
    return pLibrarySidebar;
}

QWidget* LegacySkinParser::parseTableView(QDomElement node) {
    QStackedWidget* pTabWidget = new QStackedWidget(m_pParent);

    setupPosition(node, pTabWidget);
    setupSize(node, pTabWidget);

    // set maximum width to prevent growing to qSplitter->sizeHint()
    // Note: sizeHint() may be greater in skins for tiny screens
    int width = pTabWidget->minimumWidth();
    if (width == 0) {
        width = m_pParent->minimumWidth();
    }
    pTabWidget->setMaximumWidth(width);

    QWidget* pLibraryPage = new QWidget(pTabWidget);

    QGridLayout* pLibraryPageLayout = new QGridLayout(pLibraryPage);
    pLibraryPageLayout->setContentsMargins(0, 0, 0, 0);
    pLibraryPage->setLayout(pLibraryPageLayout);

    QSplitter* pSplitter = new QSplitter(pLibraryPage);

    QWidget* oldParent = m_pParent;

    m_pParent = pSplitter;
    QWidget* pLibraryWidget = parseLibrary(node);

    QWidget* pLibrarySidebarPage = new QWidget(pSplitter);
    m_pParent = pLibrarySidebarPage;
    QWidget* pLibrarySidebar = parseLibrarySidebar(node);
    QWidget* pLineEditSearch = parseSearchBox(node);
    m_pParent = oldParent;

    QVBoxLayout* vl = new QVBoxLayout(pLibrarySidebarPage);
    vl->setContentsMargins(0,0,0,0); //Fill entire space
    vl->addWidget(pLineEditSearch);
    vl->addWidget(pLibrarySidebar);
    pLibrarySidebarPage->setLayout(vl);

    pSplitter->addWidget(pLibrarySidebarPage);
    pSplitter->addWidget(pLibraryWidget);

    // TODO(rryan) can we make this more elegant?
    QList<int> splitterSizes;
    splitterSizes.push_back(50);
    splitterSizes.push_back(500);
    pSplitter->setSizes(splitterSizes);

    // Add the splitter to the library page's layout, so it's
    // positioned/sized automatically
    pLibraryPageLayout->addWidget(pSplitter,
                                  1, 0, //From row 1, col 0,
                                  1,    //Span 1 row
                                  3,    //Span 3 cols
                                  0);   //Default alignment

    pTabWidget->addWidget(pLibraryPage);
    pTabWidget->setStyleSheet(getLibraryStyle(node));

    return pTabWidget;
}

QString LegacySkinParser::getLibraryStyle(QDomNode node) {
    QString style = getStyleFromNode(node);

    // Workaround to support legacy color styling
    QColor color(0,0,0);


    // Qt 4.7.0's GTK style is broken.
    bool hasQtKickedUsInTheNuts = false;

#ifdef __LINUX__
#define ohyesithas true
    QString QtVersion = qVersion();
    if (QtVersion == "4.7.0") {
        hasQtKickedUsInTheNuts = ohyesithas;
    }
#undef ohyesithas
#endif

    QString styleHack = "";

    // Style the library preview button with a default image.
    styleHack = (
        "#LibraryPreviewButton { background: transparent; border: 0; }"
        "#LibraryPreviewButton:checked {"
        "  image: url(:/images/library/ic_library_preview_pause.png);"
        "}"
        "#LibraryPreviewButton:!checked {"
        "  image: url(:/images/library/ic_library_preview_play.png);"
        "}");
    // Style the library BPM Button with a default image
    styleHack.append(QString(
        "QPushButton#LibraryBPMButton { background: transparent; border: 0; }"
        "QPushButton#LibraryBPMButton:checked {image: url(:/images/library/ic_library_checked.png);}"
        "QPushButton#LibraryBPMButton:!checked {image: url(:/images/library/ic_library_unchecked.png);}"));

    if (m_pContext->hasNode(node, "FgColor")) {
        color.setNamedColor(m_pContext->selectString(node, "FgColor"));
        color = WSkinColor::getCorrectColor(color);

        if (hasQtKickedUsInTheNuts) {
            styleHack.append(QString("QTreeView { color: %1; }\n ").arg(color.name()));
            styleHack.append(QString("QTableView { color: %1; }\n ").arg(color.name()));
            styleHack.append(QString("QTableView::item:!selected { color: %1; }\n ").arg(color.name()));
            styleHack.append(QString("QTreeView::item:!selected { color: %1; }\n ").arg(color.name()));
        } else {
            styleHack.append(QString("WLibraryTableView { color: %1; }\n ").arg(color.name()));
            styleHack.append(QString("WLibrarySidebar { color: %1; }\n ").arg(color.name()));
        }
        styleHack.append(QString("WSearchLineEdit { color: %1; }\n ").arg(color.name()));
        styleHack.append(QString("QTextBrowser { color: %1; }\n ").arg(color.name()));
        styleHack.append(QString("QLabel { color: %1; }\n ").arg(color.name()));
        styleHack.append(QString("QRadioButton { color: %1; }\n ").arg(color.name()));
        styleHack.append(QString("QSpinBox { color: %1; }\n ").arg(color.name()));
    }

    if (m_pContext->hasNode(node, "BgColor")) {
        color.setNamedColor(m_pContext->selectString(node, "BgColor"));
        color = WSkinColor::getCorrectColor(color);
        if (hasQtKickedUsInTheNuts) {
            styleHack.append(QString("QTreeView {  background-color: %1; }\n ").arg(color.name()));
            styleHack.append(QString("QTableView {  background-color: %1; }\n ").arg(color.name()));

            // Required for styling the item backgrounds, need to pick !selected
            styleHack.append(QString("QTreeView::item:!selected {  background-color: %1; }\n ").arg(color.name()));
            styleHack.append(QString("QTableView::item:!selected {  background-color: %1; }\n ").arg(color.name()));

            // Styles the sidebar triangle area where there is no triangle
            styleHack.append(QString("QTreeView::branch:!has-children {  background-color: %1; }\n ").arg(color.name()));

            // We can't style the triangle portions because the triangle
            // disappears when we do background-color. I suspect they use
            // background-image instead of border-image, against their own
            // documentation's recommendation.
            // EDIT: Un-commented next line cause it works if we use custom images as triangle,
            // see https://bugs.launchpad.net/mixxx/+bug/690280 --jus 12/2010
            styleHack.append(QString("QTreeView::branch:has-children {  background-color: %1; }\n ").arg(color.name()));
        } else {
            styleHack.append(QString("WLibraryTableView {  background-color: %1; }\n ").arg(color.name()));
            styleHack.append(QString("WLibrarySidebar {  background-color: %1; }\n ").arg(color.name()));
        }

        styleHack.append(QString("WSearchLineEdit {  background-color: %1; }\n ").arg(color.name()));
        styleHack.append(QString("QTextBrowser {  background-color: %1; }\n ").arg(color.name()));
        styleHack.append(QString("QSpinBox {  background-color: %1; }\n ").arg(color.name()));
    }

    if (m_pContext->hasNode(node, "BgColorRowEven")) {
        color.setNamedColor(m_pContext->selectString(node, "BgColorRowEven"));
        color = WSkinColor::getCorrectColor(color);

        if (hasQtKickedUsInTheNuts) {
            styleHack.append(QString("QTableView::item:!selected { background-color: %1; }\n ").arg(color.name()));
        } else {
            styleHack.append(QString("WLibraryTableView { background: %1; }\n ").arg(color.name()));
        }
    }

    if (m_pContext->hasNode(node, "BgColorRowUneven")) {
        color.setNamedColor(m_pContext->selectString(node, "BgColorRowUneven"));
        color = WSkinColor::getCorrectColor(color);

        if (hasQtKickedUsInTheNuts) {
            styleHack.append(QString("QTableView::item:alternate:!selected { background-color: %1; }\n ").arg(color.name()));
        } else {
            styleHack.append(QString("WLibraryTableView { alternate-background-color: %1; }\n ").arg(color.name()));
        }
    }
    style.prepend(styleHack);
    return style;
}

QWidget* LegacySkinParser::parseKey(QDomElement node) {
    WKey* p = new WKey(m_pParent);
    // NOTE(rryan): To support color schemes, the WWidget::setup() call must
    // come first. This is because WNumber/WLabel both change the palette based
    // on the node and setupWidget() will set the widget style. If the style is
    // set before the palette is set then the custom palette will not take
    // effect which breaks color scheme support.
    p->setup(node, *m_pContext);
    setupBaseWidget(node, p);
    setupWidget(node, p);
    setupConnections(node, p);
    p->installEventFilter(m_pKeyboard);
    p->installEventFilter(m_pControllerManager->getControllerLearningEventFilter());
    return p;
}

QDomElement LegacySkinParser::loadTemplate(const QString& path) {
    QFileInfo templateFileInfo(path);

    QString absolutePath = templateFileInfo.absoluteFilePath();

    QHash<QString, QDomElement>::const_iterator it =
            m_templateCache.find(absolutePath);
    if (it != m_templateCache.end()) {
        return it.value();
    }

    QFile templateFile(absolutePath);

    if (!templateFile.open(QIODevice::ReadOnly)) {
        qWarning() << "Could not open template file:" << absolutePath;
    }

    QDomDocument tmpl("template");
    QString errorMessage;
    int errorLine;
    int errorColumn;

    if (!tmpl.setContent(&templateFile, &errorMessage,
                         &errorLine, &errorColumn)) {
        qDebug() << "LegacySkinParser::loadTemplate - setContent failed see"
                 << "line:" << errorLine << "column:" << errorColumn;
        qDebug() << "LegacySkinParser::loadTemplate - message:" << errorMessage;
        return QDomElement();
    }

    m_templateCache[absolutePath] = tmpl.documentElement();
    return tmpl.documentElement();
}

QList<QWidget*> LegacySkinParser::parseTemplate(QDomElement node) {
    if (!node.hasAttribute("src")) {
        qDebug() << "Template instantiation without src attribute:" << node.text();
        return QList<QWidget*>();
    }

    QString path = node.attribute("src");

    QDomElement templateNode = loadTemplate(path);

    if (templateNode.isNull()) {
        qDebug() << "Template instantiation for template failed:"
                 << path;
        return QList<QWidget*>();
    }

    SkinContext* pOldContext = m_pContext;
    m_pContext = new SkinContext(*pOldContext);
    // Take any <SetVariable> elements from this node and update the context
    // with them.
    m_pContext->updateVariables(node);

    QList<QWidget*> widgets;

    QDomNode child = templateNode.firstChild();
    while (!child.isNull()) {
        if (child.isElement()) {
            QList<QWidget*> childWidgets = parseNode(child.toElement());
            widgets.append(childWidgets);
        }
        child = child.nextSibling();
    }

    delete m_pContext;
    m_pContext = pOldContext;
    return widgets;
}

QString LegacySkinParser::lookupNodeGroup(QDomElement node) {
    QString group = m_pContext->selectString(node, "Group");

    // If the group is not present, then check for a Channel, since legacy skins
    // will specify the channel as either 1 or 2.
    if (group.size() == 0) {
        int channel = m_pContext->selectInt(node, "Channel");
        // groupForDeck is 0-indexed
        group = PlayerManager::groupForDeck(channel - 1);
    }

    return group;
}

// static
const char* LegacySkinParser::safeChannelString(QString channelStr) {
    QMutexLocker lock(&s_safeStringMutex);
    foreach (const char *s, s_channelStrs) {
        if (channelStr == s) { // calls QString::operator==(const char*)
            return s;
        }
    }
    QByteArray qba(channelStr.toAscii());
    char *safe = new char[qba.size() + 1]; // +1 for \0
    int i = 0;
    // Copy string
    while ((safe[i] = qba[i])) ++i;
    s_channelStrs.append(safe);
    return safe;
}

void LegacySkinParser::setupPosition(QDomNode node, QWidget* pWidget) {
    if (m_pContext->hasNode(node, "Pos")) {
        QString pos = m_pContext->selectString(node, "Pos");
        int x = pos.left(pos.indexOf(",")).toInt();
        int y = pos.mid(pos.indexOf(",")+1).toInt();
        pWidget->move(x,y);
    }
}

bool parseSizePolicy(QString* input, QSizePolicy::Policy* policy) {
    if (input->endsWith("me")) {
        *policy = QSizePolicy::MinimumExpanding;
        *input = input->left(input->size()-2);
    } else if (input->endsWith("e")) {
        *policy = QSizePolicy::Expanding;
        *input = input->left(input->size()-1);
    } else if (input->endsWith("i")) {
        *policy = QSizePolicy::Ignored;
        *input = input->left(input->size()-1);
    } else if (input->endsWith("min")) {
        *policy = QSizePolicy::Minimum;
        *input = input->left(input->size()-3);
    } else if (input->endsWith("max")) {
        *policy = QSizePolicy::Maximum;
        *input = input->left(input->size()-3);
    } else if (input->endsWith("p")) {
        *policy = QSizePolicy::Preferred;
        *input = input->left(input->size()-1);
    } else if (input->endsWith("f")) {
        *policy = QSizePolicy::Fixed;
        *input = input->left(input->size()-1);
    } else {
        return false;
    }
    return true;
}

void LegacySkinParser::setupSize(QDomNode node, QWidget* pWidget) {
    if (m_pContext->hasNode(node, "MinimumSize")) {
        QString size = m_pContext->selectString(node, "MinimumSize");
        int comma = size.indexOf(",");
        QString xs = size.left(comma);
        QString ys = size.mid(comma+1);

        bool widthOk = false;
        int x = xs.toInt(&widthOk);

        bool heightOk = false;
        int y = ys.toInt(&heightOk);

        // -1 means do not set.
        if (widthOk && heightOk && x >= 0 && y >= 0) {
            pWidget->setMinimumSize(x, y);
        } else if (widthOk && x >= 0) {
            pWidget->setMinimumWidth(x);
        } else if (heightOk && y >= 0) {
            pWidget->setMinimumHeight(y);
        } else if (!widthOk && !heightOk) {
            qDebug() << "Could not parse widget MinimumSize:" << size;
        }
    }

    if (m_pContext->hasNode(node, "MaximumSize")) {
        QString size = m_pContext->selectString(node, "MaximumSize");
        int comma = size.indexOf(",");
        QString xs = size.left(comma);
        QString ys = size.mid(comma+1);

        bool widthOk = false;
        int x = xs.toInt(&widthOk);

        bool heightOk = false;
        int y = ys.toInt(&heightOk);

        // -1 means do not set.
        if (widthOk && heightOk && x >= 0 && y >= 0) {
            pWidget->setMaximumSize(x, y);
        } else if (widthOk && x >= 0) {
            pWidget->setMaximumWidth(x);
        } else if (heightOk && y >= 0) {
            pWidget->setMaximumHeight(y);
        } else if (!widthOk && !heightOk) {
            qDebug() << "Could not parse widget MaximumSize:" << size;
        }
    }

    bool hasSizePolicyNode = false;
    if (m_pContext->hasNode(node, "SizePolicy")) {
        QString size = m_pContext->selectString(node, "SizePolicy");
        int comma = size.indexOf(",");
        QString xs = size.left(comma);
        QString ys = size.mid(comma+1);

        QSizePolicy sizePolicy = pWidget->sizePolicy();

        QSizePolicy::Policy horizontalPolicy;
        if (parseSizePolicy(&xs, &horizontalPolicy)) {
            sizePolicy.setHorizontalPolicy(horizontalPolicy);
        } else {
            qDebug() << "Could not parse horizontal size policy:" << xs;
        }

        QSizePolicy::Policy verticalPolicy;
        if (parseSizePolicy(&ys, &verticalPolicy)) {
            sizePolicy.setVerticalPolicy(verticalPolicy);
        } else {
            qDebug() << "Could not parse vertical size policy:" << ys;
        }

        hasSizePolicyNode = true;
        pWidget->setSizePolicy(sizePolicy);
    }

    if (m_pContext->hasNode(node, "Size")) {
        QString size = m_pContext->selectString(node, "Size");
        int comma = size.indexOf(",");
        QString xs = size.left(comma);
        QString ys = size.mid(comma+1);

        QSizePolicy sizePolicy = pWidget->sizePolicy();

        bool hasHorizontalPolicy = false;
        QSizePolicy::Policy horizontalPolicy;
        if (parseSizePolicy(&xs, &horizontalPolicy)) {
            sizePolicy.setHorizontalPolicy(horizontalPolicy);
            hasHorizontalPolicy = true;
        }

        bool hasVerticalPolicy = false;
        QSizePolicy::Policy verticalPolicy;
        if (parseSizePolicy(&ys, &verticalPolicy)) {
            sizePolicy.setVerticalPolicy(verticalPolicy);
            hasVerticalPolicy = true;
        }

        bool widthOk = false;
        int x = xs.toInt(&widthOk);
        if (widthOk) {
            if (hasHorizontalPolicy &&
                    sizePolicy.horizontalPolicy() == QSizePolicy::Fixed) {
                //qDebug() << "setting width fixed to" << x;
                pWidget->setFixedWidth(x);
            } else {
                //qDebug() << "setting width to" << x;
                pWidget->setMinimumWidth(x);
            }
        }

        bool heightOk = false;
        int y = ys.toInt(&heightOk);
        if (heightOk) {
            if (hasVerticalPolicy &&
                    sizePolicy.verticalPolicy() == QSizePolicy::Fixed) {
                //qDebug() << "setting height fixed to" << x;
                pWidget->setFixedHeight(y);
            } else {
                //qDebug() << "setting height to" << y;
                pWidget->setMinimumHeight(y);
            }
        }

        if (!hasSizePolicyNode) {
            pWidget->setSizePolicy(sizePolicy);
        }
    }
}

QString LegacySkinParser::getStyleFromNode(QDomNode node) {
    QDomElement styleElement = m_pContext->selectElement(node, "Style");

    if (styleElement.isNull()) {
        return QString();
    }

    QString style;
    if (styleElement.hasAttribute("src")) {
        QString styleSrc = styleElement.attribute("src");

        QFile file(styleSrc);
        if (file.open(QIODevice::ReadOnly)) {
            QByteArray fileBytes = file.readAll();

            style = QString::fromLocal8Bit(fileBytes.constData(),
                                           fileBytes.length());
        }
    } else {
        // If no src attribute, use the node data as text.
        style = styleElement.text();
    }

    // Legacy fixes: In Mixxx <1.12.0 we used QGroupBox for WWidgetGroup. Some
    // skin writers used QGroupBox for styling. In 1.12.0 onwards, we have
    // switched to QFrame and there should be no reason we would ever use a
    // QGroupBox in a skin. To support legacy skins, we rewrite QGroupBox
    // selectors to use WWidgetGroup directly.
    style = style.replace("QGroupBox", "WWidgetGroup");

    return style;
}

void LegacySkinParser::setupBaseWidget(QDomNode node,
                                       WBaseWidget* pBaseWidget) {
    // Tooltip
    if (m_pContext->hasNode(node, "Tooltip")) {
        QString toolTip = m_pContext->selectString(node, "Tooltip");
        pBaseWidget->setBaseTooltip(toolTip);
    } else if (m_pContext->hasNode(node, "TooltipId")) {
        QString toolTipId = m_pContext->selectString(node, "TooltipId");
        QString toolTip = m_tooltips.tooltipForId(toolTipId);

        if (toolTipId.length() > 0) {
            pBaseWidget->setBaseTooltip(toolTip);
        } else {
            qDebug() << "Invalid <TooltipId> in skin.xml:" << toolTipId;
        }
    }
}

void LegacySkinParser::setupWidget(QDomNode node,
                                   QWidget* pWidget,
                                   bool setPosition) {
    // Override the widget object name.
    QString objectName = m_pContext->selectString(node, "ObjectName");
    if (!objectName.isEmpty()) {
        pWidget->setObjectName(objectName);
    }

    if (setPosition) {
        setupPosition(node, pWidget);
    }
    setupSize(node, pWidget);

    QString style = getStyleFromNode(node);
    // Check if we should apply legacy library styling to this node.
    if (m_pContext->selectBool(node, "LegacyTableViewStyle", false)) {
        style = getLibraryStyle(node);
    }
    if (style != "") {
        pWidget->setStyleSheet(style);
    }
}

void LegacySkinParser::setupConnections(QDomNode node, WBaseWidget* pWidget) {
    // For each connection
    QDomNode con = m_pContext->selectNode(node, "Connection");

    while (!con.isNull())
    {
        // Get ConfigKey
        QString key = m_pContext->selectString(con, "ConfigKey");

        ConfigKey configKey = ConfigKey::parseCommaSeparated(key);

        // Check that the control exists
        bool created = false;
        ControlObject* control = controlFromConfigKey(configKey, &created);

        if (m_pContext->hasNode(con, "BindProperty")) {
            QString property = m_pContext->selectString(con, "BindProperty");
            qDebug() << "Making property connection for" << property;

            ControlObjectSlave* pControlWidget =
                    new ControlObjectSlave(control->getKey(),
                                           pWidget->toQWidget());

            ControlWidgetConnection* pConnection =
                    new ControlWidgetPropertyConnection(pWidget, pControlWidget,
                                                        m_pConfig, property);
            pWidget->addConnection(pConnection);

            // If we created this control, bind it to the
            // ControlWidgetConnection so that it is deleted when the connection
            // is deleted.
            if (created) {
                control->setParent(pConnection);
            }
        } else {
            // Default to emit on press
            ControlWidgetConnection::EmitOption emitOption =
                    ControlWidgetConnection::EMIT_ON_PRESS;

            // Get properties from XML, or use defaults
            if (m_pContext->selectBool(con, "EmitOnPressAndRelease", false))
                emitOption = ControlWidgetConnection::EMIT_ON_PRESS_AND_RELEASE;

            if (!m_pContext->selectBool(con, "EmitOnDownPress", true))
                emitOption = ControlWidgetConnection::EMIT_ON_RELEASE;

            bool connectValueFromWidget = m_pContext->selectBool(con, "ConnectValueFromWidget", true);
            bool connectValueToWidget = m_pContext->selectBool(con, "ConnectValueToWidget", true);



            Qt::MouseButton state = Qt::NoButton;
            bool isIndicator = false;
            if (!XmlParse::selectNode(con, "ButtonState").isNull()) {
                if (XmlParse::selectNodeQString(con, "ButtonState").contains("LeftButton", Qt::CaseInsensitive)) {
                    state = Qt::LeftButton;
                } else if (m_pContext->selectString(con, "ButtonState").contains("RightButton", Qt::CaseInsensitive)) {
                    state = Qt::RightButton;
                } else if (XmlParse::selectNodeQString(con, "ButtonState").contains("Indicator", Qt::CaseInsensitive)) {
                    isIndicator = true;
                    connectValueFromWidget = false;
                }
            }

<<<<<<< HEAD
            // TODO(DSC) fix connections
            if (isIndicator) {
                // Connect control proxy to widget. Parented to pWidget so it is not
                // leaked.
           //     (new ControlObjectThreadWidget(
           //             control->getKey(), pWidget))->setIndicatorWidget(pWidget);
            } else {
                    // Connect control proxy to widget. Parented to pWidget so it is not
                    // leaked.
                    ControlObjectSlave* pControlWidget = new ControlObjectSlave(
                        control->getKey(), pWidget->toQWidget());
                    ControlWidgetConnection* pConnection = new ValueControlWidgetConnection(
                        pWidget, pControlWidget, connectValueFromWidget,
                        connectValueToWidget, emitOption);

                    switch (state) {
                        case Qt::NoButton:
                            pWidget->addConnection(pConnection);
                            break;
                        case Qt::LeftButton:
                            pWidget->addLeftConnection(pConnection);
                            break;
                        case Qt::RightButton:
                            pWidget->addRightConnection(pConnection);
                            break;
                        default:
                            break;
                    }
=======
            // Connect control proxy to widget. Parented to pWidget so it is not
            // leaked.
            ControlObjectSlave* pControlWidget = new ControlObjectSlave(
                control->getKey(), pWidget->toQWidget());
            ControlWidgetConnection* pConnection = new ControlParameterWidgetConnection(
                pWidget, pControlWidget, connectValueFromWidget,
                connectValueToWidget, emitOption);

            // If we created this control, bind it to the
            // ControlWidgetConnection so that it is deleted when the connection
            // is deleted.
            if (created) {
                control->setParent(pConnection);
            }

            switch (state) {
                case Qt::NoButton:
                    pWidget->addConnection(pConnection);
                    break;
                case Qt::LeftButton:
                    pWidget->addLeftConnection(pConnection);
                    break;
                case Qt::RightButton:
                    pWidget->addRightConnection(pConnection);
                    break;
                default:
                    break;
            }
>>>>>>> 88490db1

                    // Legacy behavior, the last widget that is marked
                    // connectValueToWidget is the display connection.
                    if (connectValueToWidget) {
                        pWidget->setDisplayConnection(pConnection);
                    }
            }



            // We only add info for controls that this widget affects, not
            // controls that only affect the widget.
            if (connectValueFromWidget) {
                m_pControllerManager->getControllerLearningEventFilter()
                        ->addWidgetClickInfo(pWidget->toQWidget(), state, control, emitOption);
            }

            // Add keyboard shortcut info to tooltip string
            if (connectValueFromWidget) {
                // do not add Shortcut string for feedback connections
                QString shortcut = m_pKeyboard->getKeyboardConfig()->getValueString(configKey);
                addShortcutToToolTip(pWidget, shortcut, QString(""));

                const WSliderComposed* pSlider;

                if (qobject_cast<const  WPushButton*>(pWidget->toQWidget())) {
                    // check for "_activate", "_toggle"
                    ConfigKey subkey;
                    QString shortcut;

                    subkey = configKey;
                    subkey.item += "_activate";
                    shortcut = m_pKeyboard->getKeyboardConfig()->getValueString(subkey);
                    addShortcutToToolTip(pWidget, shortcut, tr("activate"));

                    subkey = configKey;
                    subkey.item += "_toggle";
                    shortcut = m_pKeyboard->getKeyboardConfig()->getValueString(subkey);
                    addShortcutToToolTip(pWidget, shortcut, tr("toggle"));
                } else if ((pSlider = qobject_cast<const WSliderComposed*>(pWidget->toQWidget()))) {
                    // check for "_up", "_down", "_up_small", "_down_small"
                    ConfigKey subkey;
                    QString shortcut;

                    if (pSlider->isHorizontal()) {
                        subkey = configKey;
                        subkey.item += "_up";
                        shortcut = m_pKeyboard->getKeyboardConfig()->getValueString(subkey);
                        addShortcutToToolTip(pWidget, shortcut, tr("right"));

                        subkey = configKey;
                        subkey.item += "_down";
                        shortcut = m_pKeyboard->getKeyboardConfig()->getValueString(subkey);
                        addShortcutToToolTip(pWidget, shortcut, tr("left"));

                        subkey = configKey;
                        subkey.item += "_up_small";
                        shortcut = m_pKeyboard->getKeyboardConfig()->getValueString(subkey);
                        addShortcutToToolTip(pWidget, shortcut, tr("right small"));

                        subkey = configKey;
                        subkey.item += "_down_small";
                        shortcut = m_pKeyboard->getKeyboardConfig()->getValueString(subkey);
                        addShortcutToToolTip(pWidget, shortcut, tr("left small"));
                    } else {
                        subkey = configKey;
                        subkey.item += "_up";
                        shortcut = m_pKeyboard->getKeyboardConfig()->getValueString(subkey);
                        addShortcutToToolTip(pWidget, shortcut, tr("up"));

                        subkey = configKey;
                        subkey.item += "_down";
                        shortcut = m_pKeyboard->getKeyboardConfig()->getValueString(subkey);
                        addShortcutToToolTip(pWidget, shortcut, tr("down"));

                        subkey = configKey;
                        subkey.item += "_up_small";
                        shortcut = m_pKeyboard->getKeyboardConfig()->getValueString(subkey);
                        addShortcutToToolTip(pWidget, shortcut, tr("up small"));

                        subkey = configKey;
                        subkey.item += "_down_small";
                        shortcut = m_pKeyboard->getKeyboardConfig()->getValueString(subkey);
                        addShortcutToToolTip(pWidget, shortcut, tr("down small"));
                    }
                }
            }
        }
        con = con.nextSibling();
    }
}

void LegacySkinParser::addShortcutToToolTip(WBaseWidget* pWidget, const QString& shortcut, const QString& cmd) {
    if (shortcut.isEmpty()) {
        return;
    }

    QString tooltip = pWidget->baseTooltip();

    // translate shortcut to native text
#if QT_VERSION >= 0x040700
    QString nativeShortcut = QKeySequence(shortcut, QKeySequence::PortableText).toString(QKeySequence::NativeText);
#else
    QKeySequence keySec = QKeySequence::fromString(shortcut, QKeySequence::PortableText);
    QString nativeShortcut = keySec.toString(QKeySequence::NativeText);
#endif

    tooltip += "\n";
    tooltip += tr("Shortcut");
    if (!cmd.isEmpty()) {
        tooltip += " ";
        tooltip += cmd;
    }
    tooltip += ": ";
    tooltip += nativeShortcut;
    pWidget->setBaseTooltip(tooltip);
}<|MERGE_RESOLUTION|>--- conflicted
+++ resolved
@@ -1637,51 +1637,15 @@
             bool connectValueFromWidget = m_pContext->selectBool(con, "ConnectValueFromWidget", true);
             bool connectValueToWidget = m_pContext->selectBool(con, "ConnectValueToWidget", true);
 
-
-
             Qt::MouseButton state = Qt::NoButton;
-            bool isIndicator = false;
-            if (!XmlParse::selectNode(con, "ButtonState").isNull()) {
-                if (XmlParse::selectNodeQString(con, "ButtonState").contains("LeftButton", Qt::CaseInsensitive)) {
+            if (m_pContext->hasNode(con, "ButtonState")) {
+                if (m_pContext->selectString(con, "ButtonState").contains("LeftButton", Qt::CaseInsensitive)) {
                     state = Qt::LeftButton;
                 } else if (m_pContext->selectString(con, "ButtonState").contains("RightButton", Qt::CaseInsensitive)) {
                     state = Qt::RightButton;
-                } else if (XmlParse::selectNodeQString(con, "ButtonState").contains("Indicator", Qt::CaseInsensitive)) {
-                    isIndicator = true;
-                    connectValueFromWidget = false;
                 }
             }
 
-<<<<<<< HEAD
-            // TODO(DSC) fix connections
-            if (isIndicator) {
-                // Connect control proxy to widget. Parented to pWidget so it is not
-                // leaked.
-           //     (new ControlObjectThreadWidget(
-           //             control->getKey(), pWidget))->setIndicatorWidget(pWidget);
-            } else {
-                    // Connect control proxy to widget. Parented to pWidget so it is not
-                    // leaked.
-                    ControlObjectSlave* pControlWidget = new ControlObjectSlave(
-                        control->getKey(), pWidget->toQWidget());
-                    ControlWidgetConnection* pConnection = new ValueControlWidgetConnection(
-                        pWidget, pControlWidget, connectValueFromWidget,
-                        connectValueToWidget, emitOption);
-
-                    switch (state) {
-                        case Qt::NoButton:
-                            pWidget->addConnection(pConnection);
-                            break;
-                        case Qt::LeftButton:
-                            pWidget->addLeftConnection(pConnection);
-                            break;
-                        case Qt::RightButton:
-                            pWidget->addRightConnection(pConnection);
-                            break;
-                        default:
-                            break;
-                    }
-=======
             // Connect control proxy to widget. Parented to pWidget so it is not
             // leaked.
             ControlObjectSlave* pControlWidget = new ControlObjectSlave(
@@ -1710,16 +1674,12 @@
                 default:
                     break;
             }
->>>>>>> 88490db1
-
-                    // Legacy behavior, the last widget that is marked
-                    // connectValueToWidget is the display connection.
-                    if (connectValueToWidget) {
-                        pWidget->setDisplayConnection(pConnection);
-                    }
-            }
-
-
+
+            // Legacy behavior, the last widget that is marked
+            // connectValueToWidget is the display connection.
+            if (connectValueToWidget) {
+                pWidget->setDisplayConnection(pConnection);
+            }
 
             // We only add info for controls that this widget affects, not
             // controls that only affect the widget.
