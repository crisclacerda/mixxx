--- conflicted
+++ resolved
@@ -49,11 +49,7 @@
             // ronso0 :: find <SetVariable> nodes, update them.
             // This calls SkinContext::updateVariables in skincontext.cpp which
             // iterates over all <SetVariable> nodes
-<<<<<<< HEAD
-            *m_pContext->updateVariables(context);
-=======
             context.updateVariables(schemeNode);
->>>>>>> e1a63f18
 
             if (pStyle) {
                 *pStyle = LegacySkinParser::getStyleFromNode(schemeNode);
