/***************************************************************************
                          imginvert.h  -  description
                             -------------------
    begin                : 14 April 2007
    copyright            : (C) 2007 by Adam Davison
    email                : adamdavison@gmail.com
 ***************************************************************************/

/***************************************************************************
 *                                                                         *
 *   This program is free software; you can redistribute it and/or modify  *
 *   it under the terms of the GNU General Public License as published by  *
 *   the Free Software Foundation; either version 2 of the License, or     *
 *   (at your option) any later version.                                   *
 *                                                                         *
 ***************************************************************************/

#ifndef IMGINVERT_H
#define IMGINVERT_H

#include "imgsource.h"

class ImgInvert : public ImgColorProcessor {

public:
<<<<<<< HEAD
    inline ImgInvert(const QSharedPointer<ImgSource>& parent) : ImgColorProcessor(parent) {}
    virtual QColor doColorCorrection(QColor c);
=======
    inline ImgInvert(ImgSource* parent) : ImgColorProcessor(parent) {}
    QColor doColorCorrection(const QColor& c) const override;
>>>>>>> 1447df72
};

#endif
<|MERGE_RESOLUTION|>--- conflicted
+++ resolved
@@ -23,13 +23,8 @@
 class ImgInvert : public ImgColorProcessor {
 
 public:
-<<<<<<< HEAD
     inline ImgInvert(const QSharedPointer<ImgSource>& parent) : ImgColorProcessor(parent) {}
-    virtual QColor doColorCorrection(QColor c);
-=======
-    inline ImgInvert(ImgSource* parent) : ImgColorProcessor(parent) {}
     QColor doColorCorrection(const QColor& c) const override;
->>>>>>> 1447df72
 };
 
 #endif
