/**
 * @file soundmanager.cpp
 * @author Albert Santoni <gamegod at users dot sf dot net>
 * @author Bill Good <bkgood at gmail dot com>
 * @date 20070815
 */

/***************************************************************************
*                                                                         *
*   This program is free software; you can redistribute it and/or modify  *
*   it under the terms of the GNU General Public License as published by  *
*   the Free Software Foundation; either version 2 of the License, or     *
*   (at your option) any later version.                                   *
*                                                                         *
***************************************************************************/

#include <QtDebug>
#include <cstring> // for memcpy and strcmp

#ifdef __PORTAUDIO__
#include <QLibrary>
#include <portaudio.h>
#endif // ifdef __PORTAUDIO__

#include "soundmanager.h"
#include "sounddevice.h"
#include "sounddeviceportaudio.h"
#include "engine/enginemaster.h"
#include "engine/enginebuffer.h"
#include "soundmanagerutil.h"
#include "controlobject.h"
#include "vinylcontrol/defs_vinylcontrol.h"
#include "sampleutil.h"
#include "util/cmdlineargs.h"

#ifdef __PORTAUDIO__
typedef PaError (*SetJackClientName)(const char *name);
#endif

SoundManager::SoundManager(ConfigObject<ConfigValue> *pConfig,
                           EngineMaster *pMaster)
        : m_pMaster(pMaster),
          m_pConfig(pConfig),
#ifdef __PORTAUDIO__
          m_paInitialized(false),
          m_jackSampleRate(-1),
#endif
          m_pErrorDevice(NULL) {

#ifdef __PORTAUDIO__
    qDebug() << "PortAudio version:" << Pa_GetVersion()
             << "text:" << Pa_GetVersionText();
#endif

    // TODO(xxx) some of these ControlObject are not needed by soundmanager, or are unused here.
    // It is possible to take them out?
    m_pControlObjectSoundStatusCO = new ControlObject(ConfigKey("[SoundManager]", "status"));
    m_pControlObjectSoundStatusCO->set(SOUNDMANAGER_DISCONNECTED);
    m_pControlObjectVinylControlGainCO = new ControlObject(ConfigKey(VINYL_PREF_KEY, "gain"));

    //Hack because PortAudio samplerate enumeration is slow as hell on Linux (ALSA dmix sucks, so we can't blame PortAudio)
    m_samplerates.push_back(44100);
    m_samplerates.push_back(48000);
    m_samplerates.push_back(96000);

    queryDevices(); // initializes PortAudio so SMConfig:loadDefaults can do
                    // its thing if it needs to

    if (!m_config.readFromDisk()) {
        m_config.loadDefaults(this, SoundManagerConfig::ALL);
    }
    checkConfig();
    m_config.writeToDisk(); // in case anything changed by applying defaults
}

SoundManager::~SoundManager() {
    //Clean up devices.
    clearDeviceList();

#ifdef __PORTAUDIO__
    if (m_paInitialized) {
        Pa_Terminate();
        m_paInitialized = false;
    }
#endif
    // vinyl control proxies and input buffers are freed in closeDevices, called
    // by clearDeviceList -- bkgood

    delete m_pControlObjectSoundStatusCO;
    delete m_pControlObjectVinylControlGainCO;
}

QList<SoundDevice*> SoundManager::getDeviceList(
    QString filterAPI, bool bOutputDevices, bool bInputDevices) {
    //qDebug() << "SoundManager::getDeviceList";

    if (filterAPI == "None") {
        QList<SoundDevice*> emptyList;
        return emptyList;
    }

    // Create a list of sound devices filtered to match given API and
    // input/output.
    QList<SoundDevice*> filteredDeviceList;

    foreach (SoundDevice* device, m_devices) {
        // Skip devices that don't match the API, don't have input channels when
        // we want input devices, or don't have output channels when we want
        // output devices.
        if (device->getHostAPI() != filterAPI ||
                (bOutputDevices && device->getNumOutputChannels() <= 0) ||
                (bInputDevices && device->getNumInputChannels() <= 0)) {
            continue;
        }
        filteredDeviceList.push_back(device);
    }
    return filteredDeviceList;
}

QList<QString> SoundManager::getHostAPIList() const {
    QList<QString> apiList;

    for (PaHostApiIndex i = 0; i < Pa_GetHostApiCount(); i++) {
        const PaHostApiInfo* api = Pa_GetHostApiInfo(i);
        if (api && QString(api->name) != "skeleton implementation") {
            apiList.push_back(api->name);
        }
    }

    return apiList;
}

void SoundManager::closeDevices() {
    //qDebug() << "SoundManager::closeDevices()";
    QListIterator<SoundDevice*> dev_it(m_devices);

    // NOTE(rryan): As of 2009 (?) it has been safe to close() a SoundDevice
    // while callbacks are active.
    while (dev_it.hasNext()) {
        dev_it.next()->close();
    }

    m_pErrorDevice = NULL;

    // TODO(rryan): Should we do this before SoundDevice::close()? No! Because
    // then the callback may be running when we call
    // onInputDisconnected/onOutputDisconnected.
    foreach (SoundDevice* pDevice, m_devices) {
        foreach (AudioInput in, pDevice->inputs()) {
            // Need to tell all registered AudioDestinations for this AudioInput
            // that the input was disconnected.
            for (QHash<AudioInput, AudioDestination*>::const_iterator it =
                         m_registeredDestinations.find(in);
                 it != m_registeredDestinations.end() && it.key() == in; ++it) {
                it.value()->onInputUnconfigured(in);
            }
        }
        foreach (AudioOutput out, pDevice->outputs()) {
            // Need to tell all registered AudioSources for this AudioOutput
            // that the output was disconnected.
            for (QHash<AudioOutput, AudioSource*>::const_iterator it =
                         m_registeredSources.find(out);
                 it != m_registeredSources.end() && it.key() == out; ++it) {
                it.value()->onOutputDisconnected(out);
            }
        }
    }

    while (!m_inputBuffers.isEmpty()) {
        CSAMPLE* pBuffer = m_inputBuffers.takeLast();
        if (pBuffer != NULL) {
            SampleUtil::free(pBuffer);
        }
    }
    m_inputBuffers.clear();

    // Indicate to the rest of Mixxx that sound is disconnected.
    m_pControlObjectSoundStatusCO->set(SOUNDMANAGER_DISCONNECTED);
}

void SoundManager::clearDeviceList() {
    //qDebug() << "SoundManager::clearDeviceList()";

    // Close the devices first.
    closeDevices();

    // Empty out the list of devices we currently have.
    while (!m_devices.empty()) {
        SoundDevice* dev = m_devices.takeLast();
        delete dev;
    }

#ifdef __PORTAUDIO__
    if (m_paInitialized) {
        Pa_Terminate();
        m_paInitialized = false;
    }
#endif
}

QList<unsigned int> SoundManager::getSampleRates(QString api) const {
#ifdef __PORTAUDIO__
    if (api == MIXXX_PORTAUDIO_JACK_STRING) {
        // queryDevices must have been called for this to work, but the
        // ctor calls it -bkgood
        QList<unsigned int> samplerates;
        samplerates.append(m_jackSampleRate);
        return samplerates;
    }
#endif
    return m_samplerates;
}

QList<unsigned int> SoundManager::getSampleRates() const {
    return getSampleRates("");
}

void SoundManager::queryDevices() {
    //qDebug() << "SoundManager::queryDevices()";
    clearDeviceList();

#ifdef __PORTAUDIO__
    PaError err = paNoError;
    if (!m_paInitialized) {
#ifdef Q_OS_LINUX
        setJACKName();
#endif
        err = Pa_Initialize();
        m_paInitialized = true;
    }
    if (err != paNoError) {
        qDebug() << "Error:" << Pa_GetErrorText(err);
        m_paInitialized = false;
        return;
    }

    int iNumDevices = Pa_GetDeviceCount();
    if (iNumDevices < 0) {
        qDebug() << "ERROR: Pa_CountDevices returned" << iNumDevices;
        return;
    }

    const PaDeviceInfo* deviceInfo;
    for (int i = 0; i < iNumDevices; i++) {
        deviceInfo = Pa_GetDeviceInfo(i);
        if (!deviceInfo)
            continue;
        /* deviceInfo fields for quick reference:
            int     structVersion
            const char *    name
            PaHostApiIndex  hostApi
            int     maxInputChannels
            int     maxOutputChannels
            PaTime  defaultLowInputLatency
            PaTime  defaultLowOutputLatency
            PaTime  defaultHighInputLatency
            PaTime  defaultHighOutputLatency
            double  defaultSampleRate
         */
        SoundDevicePortAudio *currentDevice = new SoundDevicePortAudio(m_pConfig, this, deviceInfo, i);
        m_devices.push_back(currentDevice);
        if (!strcmp(Pa_GetHostApiInfo(deviceInfo->hostApi)->name,
                    MIXXX_PORTAUDIO_JACK_STRING)) {
            m_jackSampleRate = deviceInfo->defaultSampleRate;
        }
    }
#endif
    // now tell the prefs that we updated the device list -- bkgood
    emit(devicesUpdated());
}

Result SoundManager::setupDevices() {
    // NOTE(rryan): Big warning: This function is concurrent with calls to
    // pushBuffer and onDeviceOutputCallback until closeDevices() below.

    qDebug() << "SoundManager::setupDevices()";
    m_pControlObjectSoundStatusCO->set(SOUNDMANAGER_CONNECTING);
    Result err = OK;
    // NOTE(rryan): Do not clear m_pClkRefDevice here. If we didn't touch the
    // SoundDevice that is the clock reference, then it is safe to leave it as
    // it was. Clearing it causes the engine to stop being processed which
    // results in a stuttering noise (sometimes a loud buzz noise at low
    // latencies) when changing devices.
    //m_pClkRefDevice = NULL;
    m_pErrorDevice = NULL;
    int devicesAttempted = 0;
    int devicesOpened = 0;
    int outputDevicesOpened = 0;
    int inputDevicesOpened = 0;

    // filter out any devices in the config we don't actually have
    m_config.filterOutputs(this);
    m_config.filterInputs(this);

    // Close open devices. After this call we will not get any more
    // onDeviceOutputCallback() or pushBuffer() calls because all the
    // SoundDevices are closed. closeDevices() blocks and can take a while.
    closeDevices();

    // NOTE(rryan): Documenting for future people touching this class. If you
    // would like to remove the fact that we close all the devices first and
    // then re-open them, I'm with you! The problem is that SoundDevicePortAudio
    // and SoundManager are not thread safe and the way that mutual exclusion
    // between the Qt main thread and the PortAudio callback thread is acheived
    // is that we shut off the PortAudio callbacks for all devices by closing
    // every device first. We then update all the SoundDevice settings
    // (configured AudioInputs/AudioOutputs) and then we re-open them.
    //
    // If you want to solve this issue, you should start by separating the PA
    // callback from the logic in SoundDevicePortAudio. They should communicate
    // via message passing over a request/response FIFO.

    // Instead of clearing m_pClkRefDevice and then assigning it directly,
    // compute the new one then atomically hand off below.
    SoundDevice* pNewMasterClockRef = NULL;

    // pair is isInput, isOutput
    QHash<SoundDevice*, QPair<bool, bool> > toOpen;
    foreach (SoundDevice *device, m_devices) {
        bool isInput = false;
        bool isOutput = false;
        device->clearInputs();
        device->clearOutputs();
        m_pErrorDevice = device;
        foreach (AudioInput in, m_config.getInputs().values(device->getInternalName())) {
            isInput = true;
            // TODO(bkgood) look into allocating this with the frames per
            // buffer value from SMConfig
            AudioInputBuffer aib(in, SampleUtil::alloc(MAX_BUFFER_LEN));
            err = device->addInput(aib) != SOUNDDEVICE_ERROR_OK ? ERR : OK;
            if (err != OK) {
                delete [] aib.getBuffer();
                goto closeAndError;
            }

            m_inputBuffers.append(aib.getBuffer());

            // Check if any AudioDestination is registered for this AudioInput
            // and call the onInputConnected method.
            for (QHash<AudioInput, AudioDestination*>::const_iterator it =
                         m_registeredDestinations.find(in);
                 it != m_registeredDestinations.end() && it.key() == in; ++it) {
                it.value()->onInputConfigured(in);
            }
        }
        foreach (AudioOutput out, m_config.getOutputs().values(device->getInternalName())) {
            isOutput = true;
            // following keeps us from asking for a channel buffer EngineMaster
            // doesn't have -- bkgood
            const CSAMPLE* pBuffer = m_registeredSources.value(out)->buffer(out);
            if (pBuffer == NULL) {
                qDebug() << "AudioSource returned null for" << out.getString();
                continue;
            }

            AudioOutputBuffer aob(out, pBuffer);
            err = device->addOutput(aob) != SOUNDDEVICE_ERROR_OK ? ERR : OK;
            if (err != OK) goto closeAndError;
            if (out.getType() == AudioOutput::MASTER) {
                pNewMasterClockRef = device;
            } else if ((out.getType() == AudioOutput::DECK ||
                        out.getType() == AudioOutput::BUS)
                    && !pNewMasterClockRef) {
                pNewMasterClockRef = device;
            }

            // Check if any AudioSource is registered for this AudioOutput and
            // call the onOutputConnected method.
            for (QHash<AudioOutput, AudioSource*>::const_iterator it =
                         m_registeredSources.find(out);
                 it != m_registeredSources.end() && it.key() == out; ++it) {
                it.value()->onOutputConnected(out);
            }
        }
        if (isInput || isOutput) {
            device->setSampleRate(m_config.getSampleRate());
            device->setFramesPerBuffer(m_config.getFramesPerBuffer());
            toOpen[device] = QPair<bool, bool>(isInput, isOutput);
        }
    }

    foreach (SoundDevice *device, toOpen.keys()) {
        QPair<bool, bool> mode(toOpen[device]);
        bool isInput = mode.first;
        bool isOutput = mode.second;
        ++devicesAttempted;
        m_pErrorDevice = device;
        // If we have not yet set a clock source then we use the first
        if (pNewMasterClockRef == NULL) {
            pNewMasterClockRef = device;
            qWarning() << "Output sound device clock reference not set! Using"
                       << device->getDisplayName();
        }
        int syncBuffers = m_config.getSyncBuffers();
        // If we are in safe mode and using experimental polling support, use
        // the default of 2 sync buffers instead.
        if (CmdlineArgs::Instance().getSafeMode() && syncBuffers == 0) {
            syncBuffers = 2;
        }
        err = device->open(pNewMasterClockRef == device, syncBuffers);
        if (err != OK) {
            goto closeAndError;
        } else {
            ++devicesOpened;
            if (isOutput) {
                ++outputDevicesOpened;
            }
            if (isInput) {
                ++inputDevicesOpened;
            }
        }
    }

    if (pNewMasterClockRef) {
        qDebug() << "Using" << pNewMasterClockRef->getDisplayName()
                 << "as output sound device clock reference";
    } else {
        qDebug() << "No output devices opened, no clock reference device set";
    }

    qDebug() << outputDevicesOpened << "output sound devices opened";
    qDebug() << inputDevicesOpened << "input  sound devices opened";

    m_pControlObjectSoundStatusCO->set(
        outputDevicesOpened > 0 ? SOUNDMANAGER_CONNECTED : SOUNDMANAGER_DISCONNECTED);

    // returns OK if we were able to open all the devices the user wanted
    if (devicesAttempted == devicesOpened) {
        emit(devicesSetup());
        return OK;
    }
    m_pErrorDevice = NULL;
    return ERR;
closeAndError:
    closeDevices();
    return err;
}

SoundDevice* SoundManager::getErrorDevice() const {
    return m_pErrorDevice;
}

SoundManagerConfig SoundManager::getConfig() const {
    return m_config;
}

Result SoundManager::setConfig(SoundManagerConfig config) {
    Result err = OK;
    m_config = config;
    checkConfig();

    // certain parts of mixxx rely on this being here, for the time being, just
    // letting those be -- bkgood
    // Do this first so vinyl control gets the right samplerate -- Owen W.
    m_pConfig->set(ConfigKey("[Soundcard]","Samplerate"), ConfigValue(m_config.getSampleRate()));

    err = setupDevices();
    if (err == OK) {
        m_config.writeToDisk();
    }
    return err;
}

void SoundManager::checkConfig() {
    if (!m_config.checkAPI(*this)) {
        m_config.setAPI(SoundManagerConfig::kDefaultAPI);
        m_config.loadDefaults(this, SoundManagerConfig::API | SoundManagerConfig::DEVICES);
    }
    if (!m_config.checkSampleRate(*this)) {
        m_config.setSampleRate(SoundManagerConfig::kFallbackSampleRate);
        m_config.loadDefaults(this, SoundManagerConfig::OTHER);
    }

    // Even if we have a two-deck skin, if someone has configured a deck > 2
    // then the configuration needs to know about that extra deck.
    m_config.setCorrectDeckCount(getConfiguredDeckCount());
    // latency checks itself for validity on SMConfig::setLatency()
}

void SoundManager::onDeviceOutputCallback(const unsigned int iFramesPerBuffer) {
    // Produce a block of samples for output. EngineMaster expects stereo
    // samples so multiply iFramesPerBuffer by 2.
    m_pMaster->process(iFramesPerBuffer*2);
}

void SoundManager::pushInputBuffers(const QList<AudioInputBuffer>& inputs,
                                    const unsigned int iFramesPerBuffer) {
   for (QList<AudioInputBuffer>::ConstIterator i = inputs.begin(),
                 e = inputs.end(); i != e; ++i) {
        const AudioInputBuffer& in = *i;
        CSAMPLE* pInputBuffer = in.getBuffer();
        for (QHash<AudioInput, AudioDestination*>::const_iterator it =
                m_registeredDestinations.find(in);
                it != m_registeredDestinations.end() && it.key() == in; ++it) {
            it.value()->receiveBuffer(in, pInputBuffer, iFramesPerBuffer);
        }
    }
}

void SoundManager::writeProcess() {
    QListIterator<SoundDevice*> dev_it(m_devices);
    while (dev_it.hasNext()) {
        SoundDevice* device = dev_it.next();
        if (device) {
            device->writeProcess();
        }
    }
}

void SoundManager::readProcess() {
    QListIterator<SoundDevice*> dev_it(m_devices);
    while (dev_it.hasNext()) {
        SoundDevice* device = dev_it.next();
        if (device) {
            device->readProcess();
        }
    }
}


void SoundManager::registerOutput(AudioOutput output, AudioSource *src) {
    if (m_registeredSources.contains(output)) {
        qDebug() << "WARNING: AudioOutput already registered!";
    }
    m_registeredSources.insert(output, src);
    emit(outputRegistered(output, src));
}

void SoundManager::registerInput(AudioInput input, AudioDestination *dest) {
    if (m_registeredDestinations.contains(input)) {
        // note that this can be totally ok if we just want a certain
        // AudioInput to be going to a different AudioDest -bkgood
        qDebug() << "WARNING: AudioInput already registered!";
    }

    m_registeredDestinations.insertMulti(input, dest);

    emit(inputRegistered(input, dest));
}

QList<AudioOutput> SoundManager::registeredOutputs() const {
    return m_registeredSources.keys();
}

QList<AudioInput> SoundManager::registeredInputs() const {
    return m_registeredDestinations.keys();
}

void SoundManager::setJACKName() const {
#ifdef __PORTAUDIO__
#ifdef Q_OS_LINUX
    typedef PaError (*SetJackClientName)(const char *name);
    QLibrary portaudio("libportaudio.so.2");
    if (portaudio.load()) {
        SetJackClientName func(
            reinterpret_cast<SetJackClientName>(
                portaudio.resolve("PaJack_SetClientName")));
        if (func) {
            if (!func("Mixxx")) qDebug() << "JACK client name set";
        } else {
            qWarning() << "failed to resolve JACK name method";
        }
    } else {
        qWarning() << "failed to load portaudio for JACK rename";
    }
#endif
#endif
<<<<<<< HEAD
}

void SoundManager::setConfiguredDeckCount(int count) {
    m_config.setDeckCount(count);
    checkConfig();
    m_config.writeToDisk();
}

int SoundManager::getConfiguredDeckCount() const {
    return m_config.getDeckCount();
}

bool SoundManager::isDeviceClkRef(SoundDevice* device) {
    return device == m_pClkRefDevice;
=======
>>>>>>> ba9b6a5c
}<|MERGE_RESOLUTION|>--- conflicted
+++ resolved
@@ -565,7 +565,6 @@
     }
 #endif
 #endif
-<<<<<<< HEAD
 }
 
 void SoundManager::setConfiguredDeckCount(int count) {
@@ -576,10 +575,4 @@
 
 int SoundManager::getConfiguredDeckCount() const {
     return m_config.getDeckCount();
-}
-
-bool SoundManager::isDeviceClkRef(SoundDevice* device) {
-    return device == m_pClkRefDevice;
-=======
->>>>>>> ba9b6a5c
 }