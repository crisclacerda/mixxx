--- conflicted
+++ resolved
@@ -5,15 +5,11 @@
 #include "mixxxapplication.h"
 
 #include "control/controlproxy.h"
-<<<<<<< HEAD
 #include "library/crate/crateid.h"
+#include "soundio/soundmanagerutil.h"
 #include "track/track.h"
 #include "track/trackref.h"
 #include "util/math.h"
-=======
-#include "mixxx.h"
-#include "soundio/soundmanagerutil.h"
->>>>>>> 123c60e0
 
 // When linking Qt statically on Windows we have to Q_IMPORT_PLUGIN all the
 // plugins we link in build/depends.py.
