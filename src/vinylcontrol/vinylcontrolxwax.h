--- conflicted
+++ resolved
@@ -53,21 +53,16 @@
     // The position read last time it was polled.
     double m_dVinylPositionOld;
 
-<<<<<<< HEAD
     // Scratch buffer for CSAMPLE -> short conversions.
     short* m_pWorkBuffer;
     size_t m_workBufferSize;
-    bool bQualityRing[QUALITY_RING_SIZE];
-    int iQualPos;
-    int iQualFilled;
-=======
+
     // Signal quality ring buffer.
     // TODO(XXX): Replace with CircularBuffer instead of handling the ring logic
     // in VinylControlXwax.
     bool m_bQualityRing[QUALITY_RING_SIZE];
     int m_iQualPos;
     int m_iQualFilled;
->>>>>>> 9a63fde4
 
     // Keeps track of the most recent position as reported by xwax.
     int m_iPosition;
