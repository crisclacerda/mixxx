--- conflicted
+++ resolved
@@ -96,29 +96,5 @@
 
 void EffectButtonParameterSlot::slotParameterValueChanged(double value) {
     //qDebug() << debugString() << "slotParameterValueChanged" << value.toDouble();
-<<<<<<< HEAD
     m_pControlValue->set(value);
-}
-
-void EffectButtonParameterSlot::onChainParameterChanged(double parameter) {
-    m_dChainParameter = parameter;
-    if (m_pEffectParameter != NULL) {
-        switch (m_pEffectParameter->getLinkType()) {
-            case EffectManifestParameter::LINK_INVERSE:
-                parameter = 1.0 - parameter;
-                // Intentional fall-through.
-            case EffectManifestParameter::LINK_LINKED:
-                if (parameter < 0.0 || parameter > 1.0) {
-                    return;
-                }
-                m_pControlValue->setParameterFrom(parameter, NULL);
-                break;
-            case EffectManifestParameter::LINK_NONE:
-            default:
-                break;
-        }
-    }
-=======
-    m_pControlValue->set(value.toDouble());
->>>>>>> 43152232
 }