#ifndef EFFECTRACK_H
#define EFFECTRACK_H

#include <QObject>
#include <QString>
#include <QSharedPointer>
#include <QHash>

#include "controlobject.h"
#include "effects/effectchainslot.h"

class EngineEffectRack;
class EffectsManager;
class EffectChainManager;

class EffectRack;
class StandardEffectRack;
class EqualizerRack;
class QuickEffectRack;
typedef QSharedPointer<EffectRack> EffectRackPointer;
typedef QSharedPointer<StandardEffectRack> StandardEffectRackPointer;
typedef QSharedPointer<EqualizerRack> EqualizerRackPointer;
typedef QSharedPointer<QuickEffectRack> QuickEffectRackPointer;

class EffectRack : public QObject {
    Q_OBJECT
  public:
    EffectRack(EffectsManager* pEffectsManager,
               EffectChainManager* pChainManager,
               const unsigned int iRackNumber,
               const QString& group);
    virtual ~EffectRack();

    void addToEngine();
    void removeFromEngine();
    EngineEffectRack* getEngineEffectRack();

    void registerGroup(const QString& group);
    int numEffectChainSlots() const;
<<<<<<< HEAD
    EffectChainSlotPointer addEffectChainSlot();
    EffectChainSlotPointer addMasterEQEffectChainSlot();
    EffectChainSlotPointer addEffectChainSlotForEQ();
=======
>>>>>>> 0418a8e2
    EffectChainSlotPointer getEffectChainSlot(int i);

    unsigned int getRackNumber() const {
        return m_iRackNumber;
    }

    const QString& getGroup() const {
        return m_group;
    }

  public slots:
    void slotClearRack(double v);
    void slotNumEffectChainSlots(double v);

  private slots:
    void loadNextChain(const unsigned int iChainSlotNumber,
                       EffectChainPointer pLoadedChain);
    void loadPrevChain(const unsigned int iChainSlotNumber,
                       EffectChainPointer pLoadedChain);

    void loadNextEffect(const unsigned int iChainSlotNumber,
                        const unsigned int iEffectSlotNumber,
                        EffectPointer pEffect);
    void loadPrevEffect(const unsigned int iChainSlotNumber,
                        const unsigned int iEffectSlotNumber,
                        EffectPointer pEffect);

  protected:
    void addEffectChainSlotInternal(EffectChainSlotPointer pChainSlot);

    // We could make accessors for these for sub-classes. Doesn't really matter.
    EffectsManager* m_pEffectsManager;
    EffectChainManager* m_pEffectChainManager;

  private:
    const unsigned int m_iRackNumber;
    const QString m_group;
    QList<EffectChainSlotPointer> m_effectChainSlots;
    ControlObject m_controlNumEffectChainSlots;
    ControlObject m_controlClearRack;
    EngineEffectRack* m_pEngineEffectRack;
};

class StandardEffectRack : public EffectRack {
    Q_OBJECT
  public:
    StandardEffectRack(EffectsManager* pEffectsManager,
                       EffectChainManager* pChainManager,
                       const unsigned int iRackNumber);
    virtual ~StandardEffectRack() {}

    static QString formatGroupString(const unsigned int iRackNumber) {
        return QString("[EffectRack%1]")
                .arg(QString::number(iRackNumber + 1));
    }

    static QString formatEffectChainSlotGroupString(const unsigned int iRackNumber,
                                                    const unsigned int iChainSlotNumber) {
        return QString("[EffectRack%1_EffectUnit%2]")
                .arg(QString::number(iRackNumber + 1))
                .arg(QString::number(iChainSlotNumber + 1));
    }

    static QString formatEffectSlotGroupString(const unsigned int iRackNumber,
                                               const unsigned int iChainSlotNumber,
                                               const unsigned int iEffectSlotNumber) {
        return QString("[EffectRack%1_EffectUnit%2_Effect%3]")
                .arg(QString::number(iRackNumber + 1))
                .arg(QString::number(iChainSlotNumber + 1))
                .arg(QString::number(iEffectSlotNumber + 1));
    }

    EffectChainSlotPointer addEffectChainSlot();
};

class PerGroupRack : public EffectRack {
    Q_OBJECT
  public:
    PerGroupRack(EffectsManager* pEffectsManager,
                 EffectChainManager* pChainManager,
                 const unsigned int iRackNumber,
                 const QString& group);
    virtual ~PerGroupRack() {}

    EffectChainSlotPointer addEffectChainSlotForGroup(const QString& group);
    EffectChainSlotPointer getGroupEffectChainSlot(const QString& group);

  protected:
    virtual void configureEffectChainSlotForGroup(EffectChainSlotPointer pSlot,
                                                  const QString& group) = 0;
    virtual QString formatEffectChainSlotGroupForGroup(const unsigned int iRackNumber,
                                                       const unsigned int iChainSlotNumber,
                                                       const QString& group) const = 0;

  private:
    QHash<QString, EffectChainSlotPointer> m_groupToChainSlot;
};

class QuickEffectRack : public PerGroupRack {
    Q_OBJECT
  public:
    QuickEffectRack(EffectsManager* pEffectsManager,
                    EffectChainManager* pChainManager,
                    const unsigned int iRackNumber);
    virtual ~QuickEffectRack() {}

    static QString formatGroupString(const unsigned int iRackNumber) {
        return QString("[QuickEffectRack%1]")
                .arg(QString::number(iRackNumber + 1));
    }

    static QString formatEffectChainSlotGroupString(const unsigned int iRackNumber,
                                                    const QString& group) {
        return QString("[QuickEffectRack%1_%2]")
                .arg(QString::number(iRackNumber + 1))
                .arg(group);
    }

    static QString formatEffectSlotGroupString(const unsigned int iRackNumber,
                                               const unsigned int iEffectSlotNumber,
                                               const QString& group) {
        return QString("[QuickEffectRack%1_%2_Effect%3]")
                .arg(QString::number(iRackNumber + 1))
                .arg(group)
                .arg(QString::number(iEffectSlotNumber + 1));
    }

    QString formatEffectSlotGroupString(const unsigned int iEffectSlotNumber,
                                        const QString& group) const {
        return formatEffectSlotGroupString(getRackNumber(), iEffectSlotNumber,
                                           group);
    }

  protected:
    virtual void configureEffectChainSlotForGroup(EffectChainSlotPointer pSlot,
                                                  const QString& group);
    virtual QString formatEffectChainSlotGroupForGroup(const unsigned int iRackNumber,
                                                       const unsigned int iChainSlotNumber,
                                                       const QString& group) const {
        Q_UNUSED(iChainSlotNumber);
        return formatEffectChainSlotGroupString(iRackNumber, group);
    }
};

class EqualizerRack : public PerGroupRack {
    Q_OBJECT
  public:
    EqualizerRack(EffectsManager* pEffectsManager,
                  EffectChainManager* pChainManager,
                  const unsigned int iRackNumber);
    virtual ~EqualizerRack() {}

    static QString formatGroupString(const unsigned int iRackNumber) {
        return QString("[EqualizerRack%1]")
                .arg(QString::number(iRackNumber + 1));
    }

    static QString formatEffectChainSlotGroupString(const unsigned int iRackNumber,
                                                    const QString& group) {
        return QString("[EqualizerRack%1_%2]")
                .arg(QString::number(iRackNumber + 1))
                .arg(group);
    }

    static QString formatEffectSlotGroupString(const unsigned int iRackNumber,
                                               const unsigned int iEffectSlotNumber,
                                               const QString& group) {
        return QString("[EqualizerRack%1_%2_Effect%3]")
                .arg(QString::number(iRackNumber + 1))
                .arg(group)
                .arg(QString::number(iEffectSlotNumber + 1));
    }

    QString formatEffectSlotGroupString(const unsigned int iEffectSlotNumber,
                                        const QString& group) const {
        return formatEffectSlotGroupString(getRackNumber(), iEffectSlotNumber,
                                           group);
    }

  protected:
    virtual void configureEffectChainSlotForGroup(EffectChainSlotPointer pSlot,
                                                  const QString& group);
    virtual QString formatEffectChainSlotGroupForGroup(const unsigned int iRackNumber,
                                                       const unsigned int iChainSlotNumber,
                                                       const QString& group) const {
        Q_UNUSED(iChainSlotNumber);
        return formatEffectChainSlotGroupString(iRackNumber, group);
    }
};

#endif /* EFFECTRACK_H */<|MERGE_RESOLUTION|>--- conflicted
+++ resolved
@@ -37,12 +37,6 @@
 
     void registerGroup(const QString& group);
     int numEffectChainSlots() const;
-<<<<<<< HEAD
-    EffectChainSlotPointer addEffectChainSlot();
-    EffectChainSlotPointer addMasterEQEffectChainSlot();
-    EffectChainSlotPointer addEffectChainSlotForEQ();
-=======
->>>>>>> 0418a8e2
     EffectChainSlotPointer getEffectChainSlot(int i);
 
     unsigned int getRackNumber() const {
