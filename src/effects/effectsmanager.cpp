#include "effects/effectsmanager.h"

#include <QMetaType>
#include <QtAlgorithms>

#include "engine/effects/engineeffectsmanager.h"
<<<<<<< HEAD
#include "controlobjectthread.h"
#include "controlobjectslave.h"

static int kDeckEQRackNumber = 2;
static int kMasterEQRackNumber = 3;
=======
#include "engine/effects/engineeffect.h"
>>>>>>> 6fdb988e

EffectsManager::EffectsManager(QObject* pParent, ConfigObject<ConfigValue>* pConfig)
        : QObject(pParent),
          m_pEffectChainManager(new EffectChainManager(pConfig, this)),
          m_nextRequestId(0),
          m_pLoEqFreq(NULL),
          m_pHiEqFreq(NULL) {
    qRegisterMetaType<EffectChain::InsertionType>("EffectChain::InsertionType");
    QPair<EffectsRequestPipe*, EffectsResponsePipe*> requestPipes =
            TwoWayMessagePipe<EffectsRequest*, EffectsResponse>::makeTwoWayMessagePipe(
                2048, 2048, false, false);

    m_pRequestPipe.reset(requestPipes.first);
    m_pEngineEffectsManager = new EngineEffectsManager(requestPipes.second);
}

EffectsManager::~EffectsManager() {
    m_pEffectChainManager->saveEffectChains();
    processEffectsResponses();
    delete m_pEffectChainManager;
    while (!m_effectsBackends.isEmpty()) {
        EffectsBackend* pBackend = m_effectsBackends.takeLast();
        delete pBackend;
    }
    for (QHash<qint64, EffectsRequest*>::iterator it = m_activeRequests.begin();
         it != m_activeRequests.end();) {
        delete it.value();
        it = m_activeRequests.erase(it);
    }

    delete m_pHiEqFreq;
    delete m_pLoEqFreq;
<<<<<<< HEAD
=======
    // Safe because the Engine is deleted before EffectsManager.
    delete m_pEngineEffectsManager;
>>>>>>> 6fdb988e
}

void EffectsManager::addEffectsBackend(EffectsBackend* pBackend) {
    Q_ASSERT(pBackend);
    m_effectsBackends.append(pBackend);
    connect(pBackend, SIGNAL(effectRegistered()),
            this, SIGNAL(availableEffectsUpdated()));
}

void EffectsManager::registerGroup(const QString& group) {
    m_pEffectChainManager->registerGroup(group);
}

const QSet<QString>& EffectsManager::registeredGroups() const {
    return m_pEffectChainManager->registeredGroups();
}

const QList<QString> EffectsManager::getAvailableEffects() const {
    QList<QString> availableEffects;

    foreach (EffectsBackend* pBackend, m_effectsBackends) {
        const QList<QString>& backendEffects = pBackend->getEffectIds();
        foreach (QString effectId, backendEffects) {
            if (availableEffects.contains(effectId)) {
                qWarning() << "WARNING: Duplicate effect ID" << effectId;
                continue;
            }
            availableEffects.append(effectId);
        }
    }

    return availableEffects;
}

<<<<<<< HEAD
const QSet<QPair<QString, QString> > EffectsManager::getAvailableEffectNames() const {
    QSet<QPair<QString, QString> > availableEffectNames;
    QString currentEffectName;
    foreach (EffectsBackend* pBackend, m_effectsBackends) {
        QSet<QString> backendEffects = pBackend->getEffectIds();
        foreach (QString effectId, backendEffects) {
            currentEffectName = pBackend->getManifest(effectId).name();
            if (availableEffectNames.contains(qMakePair(effectId, currentEffectName))) {
                qWarning() << "WARNING: Duplicate effect name" << currentEffectName;
                continue;
            }
            availableEffectNames.insert(qMakePair(effectId, currentEffectName));
        }
    }
    return availableEffectNames;
}

const QSet<QPair<QString, QString> > EffectsManager::getAvailableMixingEqEffectNames() const {
    QSet<QPair<QString, QString> > availableEQEffectNames;
    QString currentEffectName;
    foreach (EffectsBackend* pBackend, m_effectsBackends) {
        QSet<QString> backendEffects = pBackend->getEffectIds();
        foreach (QString effectId, backendEffects) {
            if (pBackend->getManifest(effectId).isMixingEQ()) {
                currentEffectName = pBackend->getManifest(effectId).name();
                if (availableEQEffectNames.contains(qMakePair(effectId, currentEffectName))) {
                    qWarning() << "WARNING: Duplicate effect name" << currentEffectName;
                    continue;
                }
                availableEQEffectNames.insert(qMakePair(effectId, currentEffectName));
            }
        }
    }
    return availableEQEffectNames;
}

const QSet<QPair<QString, QString> > EffectsManager::getAvailableFilterEffectNames() const {
    QSet<QPair<QString, QString> > availableFilterEffectNames;
    QString currentEffectName;
    foreach (EffectsBackend* pBackend, m_effectsBackends) {
        QSet<QString> backendEffects = pBackend->getEffectIds();
        foreach (QString effectId, backendEffects) {
            if (pBackend->getManifest(effectId).isForFilterKnob()) {
                currentEffectName = pBackend->getManifest(effectId).name();
                if (availableFilterEffectNames.contains(qMakePair(effectId, currentEffectName))) {
                    qWarning() << "WARNING: Duplicate effect name" << currentEffectName;
                    continue;
                }
                availableFilterEffectNames.insert(qMakePair(effectId, currentEffectName));
            }
        }
    }
    return availableFilterEffectNames;
=======
const QList<QPair<QString, QString> > EffectsManager::getEffectNamesFiltered(EffectManifestFilterFnc filter) const {
    QList<QPair<QString, QString> > filteredEQEffectNames;
    QString currentEffectName;
    foreach (EffectsBackend* pBackend, m_effectsBackends) {
        QList<QString> backendEffects = pBackend->getEffectIds();
        foreach (QString effectId, backendEffects) {
            EffectManifest manifest = pBackend->getManifest(effectId);
            if (filter && !filter(&manifest)) {
                continue;
            }
            currentEffectName = manifest.name();
            filteredEQEffectNames.append(qMakePair(effectId, currentEffectName));
        }
    }

    return filteredEQEffectNames;
}

bool EffectsManager::isEQ(const QString& effectId) const {
    return getEffectManifest(effectId).isMixingEQ();
>>>>>>> 6fdb988e
}

QString EffectsManager::getNextEffectId(const QString& effectId) {
    const QList<QString> effects = getAvailableEffects();

    if (effects.isEmpty()) {
        return QString();
    }

    if (effectId.isNull()) {
        return effects.first();
    }

    int index = effects.indexOf(effectId);
    if (++index >= effects.size()) {
        index = 0;
    }
    return effects.at(index);
}

QString EffectsManager::getPrevEffectId(const QString& effectId) {
    const QList<QString> effects = getAvailableEffects();
    //qSort(effects.begin(), effects.end());  For alphabetical order

    if (effects.isEmpty()) {
        return QString();
    }

    if (effectId.isNull()) {
        return effects.last();
    }

    int index = effects.indexOf(effectId);
    if (--index < 0) {
        index = effects.size() - 1;
    }
    return effects.at(index);

}

EffectManifest EffectsManager::getEffectManifest(const QString& effectId) const {
    foreach (EffectsBackend* pBackend, m_effectsBackends) {
        if (pBackend->canInstantiateEffect(effectId)) {
            return pBackend->getManifest(effectId);
        }
    }

    return EffectManifest();
}

EffectPointer EffectsManager::instantiateEffect(const QString& effectId) {
    foreach (EffectsBackend* pBackend, m_effectsBackends) {
        if (pBackend->canInstantiateEffect(effectId)) {
            return pBackend->instantiateEffect(this, effectId);
        }
    }
    return EffectPointer();
}

EffectRackPointer EffectsManager::addEffectRack() {
    return m_pEffectChainManager->addEffectRack();
}

EffectRackPointer EffectsManager::getEffectRack(int i) {
    return m_pEffectChainManager->getEffectRack(i);
}

<<<<<<< HEAD
EffectRackPointer EffectsManager::getDeckEQEffectRack() {
    return m_pEffectChainManager->getEffectRack(getDeckEQEffectRackNumber() - 1);
}

int EffectsManager::getDeckEQEffectRackNumber() {
    // The EQ Rack is the second last one
    return kDeckEQRackNumber;
}

EffectRackPointer EffectsManager::getMasterEQEffectRack() {
    return m_pEffectChainManager->getEffectRack(getMasterEQEffectRackNumber() - 1);
}

int EffectsManager::getMasterEQEffectRackNumber() {
    // The EQ Rack is the last one
    return kMasterEQRackNumber;
}

void EffectsManager::addEqualizer(int channelNumber) {
    int rackNum = getDeckEQEffectRackNumber();
    EffectRackPointer pRack = getDeckEQEffectRack();
    pRack->addEffectChainSlotForEQ();

    // Set the EQ to be active on Deck 'channelNumber'
    ControlObject::set(ConfigKey(QString("[EffectRack%1_EffectUnit%2]").
                                         arg(rackNum).arg(channelNumber),
                                 QString("group_[Channel%1]_enable").
                                         arg(channelNumber)),
                       1.0);

    // Set the EQ to be fully wet
    ControlObject::set(ConfigKey(QString("[EffectRack%1_EffectUnit%2]").
                                 arg(rackNum).arg(channelNumber),
                                 QString("mix")),
                       1.0);

    // Create aliases
    ControlDoublePrivate::insertAlias(
                ConfigKey(QString("[Channel%1]").arg(channelNumber), "filterLow"),
                ConfigKey(QString("[EffectRack%1_EffectUnit%2_Effect1]").
                                  arg(rackNum).arg(channelNumber), "parameter1"));

    ControlDoublePrivate::insertAlias(
                ConfigKey(QString("[Channel%1]").arg(channelNumber), "filterMid"),
                ConfigKey(QString("[EffectRack%1_EffectUnit%2_Effect1]").
                                  arg(rackNum).arg(channelNumber), "parameter2"));

    ControlDoublePrivate::insertAlias(
                ConfigKey(QString("[Channel%1]").arg(channelNumber), "filterHigh"),
                ConfigKey(QString("[EffectRack%1_EffectUnit%2_Effect1]").
                                  arg(rackNum).arg(channelNumber), "parameter3"));

    ControlDoublePrivate::insertAlias(
                ConfigKey(QString("[Channel%1]").arg(channelNumber), "filterLowKill"),
                ConfigKey(QString("[EffectRack%1_EffectUnit%2_Effect1]").
                                  arg(rackNum).arg(channelNumber), "button_parameter1"));

    ControlDoublePrivate::insertAlias(
                ConfigKey(QString("[Channel%1]").arg(channelNumber), "filterMidKill"),
                ConfigKey(QString("[EffectRack%1_EffectUnit%2_Effect1]").
                                  arg(rackNum).arg(channelNumber), "button_parameter2"));

    ControlDoublePrivate::insertAlias(
                ConfigKey(QString("[Channel%1]").arg(channelNumber), "filterHighKill"),
                ConfigKey(QString("[EffectRack%1_EffectUnit%2_Effect1]").
                                  arg(rackNum).arg(channelNumber), "button_parameter3"));

    ControlDoublePrivate::insertAlias(
                ConfigKey(QString("[Channel%1]").arg(channelNumber), "filterDepth"),
                ConfigKey(QString("[EffectRack%1_EffectUnit%2]").
                                  arg(rackNum).arg(channelNumber), "parameter"));

    ControlDoublePrivate::insertAlias(
                ConfigKey(QString("[Channel%1]").arg(channelNumber), "filter"),
                ConfigKey(QString("[EffectRack%1_EffectUnit%2_Effect2]").
                                  arg(rackNum).arg(channelNumber), "enabled"));
=======
EffectRackPointer EffectsManager::getEQEffectRack() {
    // The EQ Rack is the last one
    int eqRackNumber = getEQEffectRackNumber();
    return m_pEffectChainManager->getEffectRack(eqRackNumber);
}

int EffectsManager::getEQEffectRackNumber() {
    // The EQ Rack is the last one
    int eqRackNumber = m_pEffectChainManager->getEffectRacksSize() - 1;
    return eqRackNumber;
}

void EffectsManager::addEqualizer(const QString& group) {
    int rackNumExt = getEQEffectRackNumber() + 1;
    EffectRackPointer pRack = getEQEffectRack();
    EffectChainSlotPointer pChainSlot = pRack->addEffectChainSlotForEQ();
    const unsigned int chainSlotNumberExt = pChainSlot->getChainSlotNumber() + 1;

    // Set the EQ to be active on group
    ControlObject::set(ConfigKey(QString("[EffectRack%1_EffectUnit%2]").arg(
            QString::number(rackNumExt),
            QString::number(chainSlotNumberExt)),
                "group_" + group + "_enable"),
            1.0);

    // Set the EQ to be fully wet
    ControlObject::set(ConfigKey(QString("[EffectRack%1_EffectUnit%2]").arg(
            QString::number(rackNumExt),
            QString::number(chainSlotNumberExt)),
                "mix"),
            1.0);

    // Create aliases
    ControlDoublePrivate::insertAlias(ConfigKey(group, "filterLow"),
            ConfigKey(
                    QString("[EffectRack%1_EffectUnit%2_Effect1]").arg(
                            QString::number(rackNumExt),
                            QString::number(chainSlotNumberExt)), "parameter1"));

    ControlDoublePrivate::insertAlias(ConfigKey(group, "filterMid"),
            ConfigKey(
                    QString("[EffectRack%1_EffectUnit%2_Effect1]").arg(
                            QString::number(rackNumExt),
                            QString::number(chainSlotNumberExt)), "parameter2"));

    ControlDoublePrivate::insertAlias(ConfigKey(group, "filterHigh"),
            ConfigKey(
                    QString("[EffectRack%1_EffectUnit%2_Effect1]").arg(
                            QString::number(rackNumExt),
                            QString::number(chainSlotNumberExt)), "parameter3"));

    ControlDoublePrivate::insertAlias(ConfigKey(group, "filterLowKill"),
            ConfigKey(
                    QString("[EffectRack%1_EffectUnit%2_Effect1]").arg(
                            QString::number(rackNumExt),
                            QString::number(chainSlotNumberExt)),
                    "button_parameter1"));

    ControlDoublePrivate::insertAlias(ConfigKey(group, "filterMidKill"),
            ConfigKey(
                    QString("[EffectRack%1_EffectUnit%2_Effect1]").arg(
                            QString::number(rackNumExt),
                            QString::number(chainSlotNumberExt)),
                    "button_parameter2"));

    ControlDoublePrivate::insertAlias(ConfigKey(group, "filterHighKill"),
            ConfigKey(
                    QString("[EffectRack%1_EffectUnit%2_Effect1]").arg(
                            QString::number(rackNumExt),
                            QString::number(chainSlotNumberExt)),
                    "button_parameter3"));
    ControlDoublePrivate::insertAlias(ConfigKey(group, "filterLow_loaded"),
            ConfigKey(
                    QString("[EffectRack%1_EffectUnit%2_Effect1]").arg(
                            QString::number(rackNumExt),
                            QString::number(chainSlotNumberExt)),
                    "parameter1_loaded"));

    ControlDoublePrivate::insertAlias(ConfigKey(group, "filterMid_loaded"),
            ConfigKey(
                    QString("[EffectRack%1_EffectUnit%2_Effect1]").arg(
                            QString::number(rackNumExt),
                            QString::number(chainSlotNumberExt)),
                    "parameter2_loaded"));

    ControlDoublePrivate::insertAlias(ConfigKey(group, "filterHigh_loaded"),
            ConfigKey(
                    QString("[EffectRack%1_EffectUnit%2_Effect1]").arg(
                            QString::number(rackNumExt),
                            QString::number(chainSlotNumberExt)),
                    "parameter3_loaded"));

    ControlDoublePrivate::insertAlias(ConfigKey(group, "filterLowKill_loaded"),
            ConfigKey(
                    QString("[EffectRack%1_EffectUnit%2_Effect1]").arg(
                            QString::number(rackNumExt),
                            QString::number(chainSlotNumberExt)),
                    "button_parameter1_loaded"));

    ControlDoublePrivate::insertAlias(ConfigKey(group, "filterMidKill_loaded"),
            ConfigKey(
                    QString("[EffectRack%1_EffectUnit%2_Effect1]").arg(
                            QString::number(rackNumExt),
                            QString::number(chainSlotNumberExt)),
                    "button_parameter2_loaded"));

    ControlDoublePrivate::insertAlias(ConfigKey(group, "filterHighKill_loaded"),
            ConfigKey(
                    QString("[EffectRack%1_EffectUnit%2_Effect1]").arg(
                            QString::number(rackNumExt),
                            QString::number(chainSlotNumberExt)),
                    "button_parameter3_loaded"));


    ControlDoublePrivate::insertAlias(ConfigKey(group, "filterDepth"),
            ConfigKey(
                    QString("[EffectRack%1_EffectUnit%2]").arg(
                            QString::number(rackNumExt),
                            QString::number(chainSlotNumberExt)),
                    "parameter"));

    ControlDoublePrivate::insertAlias(ConfigKey(group, "filter"),
            ConfigKey(
                    QString("[EffectRack%1_EffectUnit%2_Effect2]").arg(
                            QString::number(rackNumExt),
                            QString::number(chainSlotNumberExt)),
                    "enabled"));
>>>>>>> 6fdb988e
}

void EffectsManager::setupDefaults() {
    //m_pEffectChainManager->loadEffectChains();

    EffectRackPointer pRack = addEffectRack();
    pRack->addEffectChainSlot();
    pRack->addEffectChainSlot();
    pRack->addEffectChainSlot();
    pRack->addEffectChainSlot();

    EffectChainPointer pChain = EffectChainPointer(new EffectChain(
        this, "org.mixxx.effectchain.flanger"));
    pChain->setName(tr("Flanger"));
    EffectPointer pEffect = instantiateEffect(
        "org.mixxx.effects.flanger");
    pChain->addEffect(pEffect);
    m_pEffectChainManager->addEffectChain(pChain);

    pChain = EffectChainPointer(new EffectChain(
        this, "org.mixxx.effectchain.bitcrusher"));
    pChain->setName(tr("BitCrusher"));
    pEffect = instantiateEffect("org.mixxx.effects.bitcrusher");
    pChain->addEffect(pEffect);
    m_pEffectChainManager->addEffectChain(pChain);

    pChain = EffectChainPointer(new EffectChain(
        this, "org.mixxx.effectchain.filter"));
    pChain->setName(tr("Filter"));
    pEffect = instantiateEffect("org.mixxx.effects.filter");
    pChain->addEffect(pEffect);
    m_pEffectChainManager->addEffectChain(pChain);

#ifndef __MACAPPSTORE__
    pChain = EffectChainPointer(new EffectChain(
        this, "org.mixxx.effectchain.reverb"));
    pChain->setName(tr("Reverb"));
    pEffect = instantiateEffect("org.mixxx.effects.reverb");
    pChain->addEffect(pEffect);
    m_pEffectChainManager->addEffectChain(pChain);
#endif

    pChain = EffectChainPointer(new EffectChain(
        this, "org.mixxx.effectchain.echo"));
    pChain->setName(tr("Echo"));
    pEffect = instantiateEffect("org.mixxx.effects.echo");
    pChain->addEffect(pEffect);
    m_pEffectChainManager->addEffectChain(pChain);

    // Add a new EffectRack for Equalizers
    addEffectRack();

    // These controls are used inside EQ Effects
    m_pLoEqFreq = new ControlPotmeter(ConfigKey("[Mixer Profile]", "LoEQFrequency"), 0., 22040);
    m_pHiEqFreq = new ControlPotmeter(ConfigKey("[Mixer Profile]", "HiEQFrequency"), 0., 22040);
<<<<<<< HEAD

    // Add another effect rack for the Master EQ
    pRack = addEffectRack();
    pRack->addMasterEQEffectChainSlot();
    // Set the EQ to be active on Master
    ControlObject::set(ConfigKey(QString("[EffectRack%1_EffectUnit%2]").arg(kMasterEQRackNumber).arg(1),
                                 QString("group_[Master]_enable")),
                       1.0);

    // Set the Master EQ to be fully wet
    ControlObject::set(ConfigKey(QString("[EffectRack%1_EffectUnit%2]").arg(kMasterEQRackNumber).arg(1),
                                 QString("mix")),
                       1.0);
=======
>>>>>>> 6fdb988e
}

bool EffectsManager::writeRequest(EffectsRequest* request) {
    // This is effectively only GC at this point so only deal with responses
    // when writing new requests.
    processEffectsResponses();

    request->request_id = m_nextRequestId++;
    if (m_pRequestPipe->writeMessages(&request, 1) == 1) {
        m_activeRequests[request->request_id] = request;
        return true;
    }
    return false;
}

void EffectsManager::processEffectsResponses() {
    EffectsResponse response;
    while (m_pRequestPipe->readMessages(&response, 1) == 1) {
        QHash<qint64, EffectsRequest*>::iterator it =
                m_activeRequests.find(response.request_id);

        if (it == m_activeRequests.end()) {
            qWarning() << debugString()
                       << "WARNING: EffectsResponse with an inactive request_id:"
                       << response.request_id;
        }

        while (it != m_activeRequests.end() &&
               it.key() == response.request_id) {
            EffectsRequest* pRequest = it.value();

            if (!response.success) {
                qWarning() << debugString() << "WARNING: Failed EffectsRequest"
                           << "type" << pRequest->type;
            } else {
                //qDebug() << debugString() << "EffectsRequest Success"
                //           << "type" << pRequest->type;

                if (pRequest->type == EffectsRequest::REMOVE_EFFECT_FROM_CHAIN) {
                    //qDebug() << debugString() << "delete" << pRequest->RemoveEffectFromChain.pEffect;
                    delete pRequest->RemoveEffectFromChain.pEffect;
                }
            }

            delete pRequest;
            it = m_activeRequests.erase(it);
        }
    }
}<|MERGE_RESOLUTION|>--- conflicted
+++ resolved
@@ -4,15 +4,10 @@
 #include <QtAlgorithms>
 
 #include "engine/effects/engineeffectsmanager.h"
-<<<<<<< HEAD
-#include "controlobjectthread.h"
-#include "controlobjectslave.h"
-
-static int kDeckEQRackNumber = 2;
+#include "engine/effects/engineeffect.h"
+
+static int kDeckEQRackNumber = 1;
 static int kMasterEQRackNumber = 3;
-=======
-#include "engine/effects/engineeffect.h"
->>>>>>> 6fdb988e
 
 EffectsManager::EffectsManager(QObject* pParent, ConfigObject<ConfigValue>* pConfig)
         : QObject(pParent),
@@ -45,11 +40,8 @@
 
     delete m_pHiEqFreq;
     delete m_pLoEqFreq;
-<<<<<<< HEAD
-=======
     // Safe because the Engine is deleted before EffectsManager.
     delete m_pEngineEffectsManager;
->>>>>>> 6fdb988e
 }
 
 void EffectsManager::addEffectsBackend(EffectsBackend* pBackend) {
@@ -84,61 +76,6 @@
     return availableEffects;
 }
 
-<<<<<<< HEAD
-const QSet<QPair<QString, QString> > EffectsManager::getAvailableEffectNames() const {
-    QSet<QPair<QString, QString> > availableEffectNames;
-    QString currentEffectName;
-    foreach (EffectsBackend* pBackend, m_effectsBackends) {
-        QSet<QString> backendEffects = pBackend->getEffectIds();
-        foreach (QString effectId, backendEffects) {
-            currentEffectName = pBackend->getManifest(effectId).name();
-            if (availableEffectNames.contains(qMakePair(effectId, currentEffectName))) {
-                qWarning() << "WARNING: Duplicate effect name" << currentEffectName;
-                continue;
-            }
-            availableEffectNames.insert(qMakePair(effectId, currentEffectName));
-        }
-    }
-    return availableEffectNames;
-}
-
-const QSet<QPair<QString, QString> > EffectsManager::getAvailableMixingEqEffectNames() const {
-    QSet<QPair<QString, QString> > availableEQEffectNames;
-    QString currentEffectName;
-    foreach (EffectsBackend* pBackend, m_effectsBackends) {
-        QSet<QString> backendEffects = pBackend->getEffectIds();
-        foreach (QString effectId, backendEffects) {
-            if (pBackend->getManifest(effectId).isMixingEQ()) {
-                currentEffectName = pBackend->getManifest(effectId).name();
-                if (availableEQEffectNames.contains(qMakePair(effectId, currentEffectName))) {
-                    qWarning() << "WARNING: Duplicate effect name" << currentEffectName;
-                    continue;
-                }
-                availableEQEffectNames.insert(qMakePair(effectId, currentEffectName));
-            }
-        }
-    }
-    return availableEQEffectNames;
-}
-
-const QSet<QPair<QString, QString> > EffectsManager::getAvailableFilterEffectNames() const {
-    QSet<QPair<QString, QString> > availableFilterEffectNames;
-    QString currentEffectName;
-    foreach (EffectsBackend* pBackend, m_effectsBackends) {
-        QSet<QString> backendEffects = pBackend->getEffectIds();
-        foreach (QString effectId, backendEffects) {
-            if (pBackend->getManifest(effectId).isForFilterKnob()) {
-                currentEffectName = pBackend->getManifest(effectId).name();
-                if (availableFilterEffectNames.contains(qMakePair(effectId, currentEffectName))) {
-                    qWarning() << "WARNING: Duplicate effect name" << currentEffectName;
-                    continue;
-                }
-                availableFilterEffectNames.insert(qMakePair(effectId, currentEffectName));
-            }
-        }
-    }
-    return availableFilterEffectNames;
-=======
 const QList<QPair<QString, QString> > EffectsManager::getEffectNamesFiltered(EffectManifestFilterFnc filter) const {
     QList<QPair<QString, QString> > filteredEQEffectNames;
     QString currentEffectName;
@@ -159,7 +96,6 @@
 
 bool EffectsManager::isEQ(const QString& effectId) const {
     return getEffectManifest(effectId).isMixingEQ();
->>>>>>> 6fdb988e
 }
 
 QString EffectsManager::getNextEffectId(const QString& effectId) {
@@ -227,14 +163,16 @@
     return m_pEffectChainManager->getEffectRack(i);
 }
 
-<<<<<<< HEAD
 EffectRackPointer EffectsManager::getDeckEQEffectRack() {
-    return m_pEffectChainManager->getEffectRack(getDeckEQEffectRackNumber() - 1);
+    // The EQ Rack is the last one
+    int eqRackNumber = getDeckEQEffectRackNumber();
+    return m_pEffectChainManager->getEffectRack(eqRackNumber);
 }
 
 int EffectsManager::getDeckEQEffectRackNumber() {
-    // The EQ Rack is the second last one
-    return kDeckEQRackNumber;
+    // The EQ Rack is the last one
+    int eqRackNumber = kDeckEQRackNumber;
+    return eqRackNumber;
 }
 
 EffectRackPointer EffectsManager::getMasterEQEffectRack() {
@@ -246,80 +184,9 @@
     return kMasterEQRackNumber;
 }
 
-void EffectsManager::addEqualizer(int channelNumber) {
-    int rackNum = getDeckEQEffectRackNumber();
+void EffectsManager::addEqualizer(const QString& group) {
+    int rackNumExt = getDeckEQEffectRackNumber() + 1;
     EffectRackPointer pRack = getDeckEQEffectRack();
-    pRack->addEffectChainSlotForEQ();
-
-    // Set the EQ to be active on Deck 'channelNumber'
-    ControlObject::set(ConfigKey(QString("[EffectRack%1_EffectUnit%2]").
-                                         arg(rackNum).arg(channelNumber),
-                                 QString("group_[Channel%1]_enable").
-                                         arg(channelNumber)),
-                       1.0);
-
-    // Set the EQ to be fully wet
-    ControlObject::set(ConfigKey(QString("[EffectRack%1_EffectUnit%2]").
-                                 arg(rackNum).arg(channelNumber),
-                                 QString("mix")),
-                       1.0);
-
-    // Create aliases
-    ControlDoublePrivate::insertAlias(
-                ConfigKey(QString("[Channel%1]").arg(channelNumber), "filterLow"),
-                ConfigKey(QString("[EffectRack%1_EffectUnit%2_Effect1]").
-                                  arg(rackNum).arg(channelNumber), "parameter1"));
-
-    ControlDoublePrivate::insertAlias(
-                ConfigKey(QString("[Channel%1]").arg(channelNumber), "filterMid"),
-                ConfigKey(QString("[EffectRack%1_EffectUnit%2_Effect1]").
-                                  arg(rackNum).arg(channelNumber), "parameter2"));
-
-    ControlDoublePrivate::insertAlias(
-                ConfigKey(QString("[Channel%1]").arg(channelNumber), "filterHigh"),
-                ConfigKey(QString("[EffectRack%1_EffectUnit%2_Effect1]").
-                                  arg(rackNum).arg(channelNumber), "parameter3"));
-
-    ControlDoublePrivate::insertAlias(
-                ConfigKey(QString("[Channel%1]").arg(channelNumber), "filterLowKill"),
-                ConfigKey(QString("[EffectRack%1_EffectUnit%2_Effect1]").
-                                  arg(rackNum).arg(channelNumber), "button_parameter1"));
-
-    ControlDoublePrivate::insertAlias(
-                ConfigKey(QString("[Channel%1]").arg(channelNumber), "filterMidKill"),
-                ConfigKey(QString("[EffectRack%1_EffectUnit%2_Effect1]").
-                                  arg(rackNum).arg(channelNumber), "button_parameter2"));
-
-    ControlDoublePrivate::insertAlias(
-                ConfigKey(QString("[Channel%1]").arg(channelNumber), "filterHighKill"),
-                ConfigKey(QString("[EffectRack%1_EffectUnit%2_Effect1]").
-                                  arg(rackNum).arg(channelNumber), "button_parameter3"));
-
-    ControlDoublePrivate::insertAlias(
-                ConfigKey(QString("[Channel%1]").arg(channelNumber), "filterDepth"),
-                ConfigKey(QString("[EffectRack%1_EffectUnit%2]").
-                                  arg(rackNum).arg(channelNumber), "parameter"));
-
-    ControlDoublePrivate::insertAlias(
-                ConfigKey(QString("[Channel%1]").arg(channelNumber), "filter"),
-                ConfigKey(QString("[EffectRack%1_EffectUnit%2_Effect2]").
-                                  arg(rackNum).arg(channelNumber), "enabled"));
-=======
-EffectRackPointer EffectsManager::getEQEffectRack() {
-    // The EQ Rack is the last one
-    int eqRackNumber = getEQEffectRackNumber();
-    return m_pEffectChainManager->getEffectRack(eqRackNumber);
-}
-
-int EffectsManager::getEQEffectRackNumber() {
-    // The EQ Rack is the last one
-    int eqRackNumber = m_pEffectChainManager->getEffectRacksSize() - 1;
-    return eqRackNumber;
-}
-
-void EffectsManager::addEqualizer(const QString& group) {
-    int rackNumExt = getEQEffectRackNumber() + 1;
-    EffectRackPointer pRack = getEQEffectRack();
     EffectChainSlotPointer pChainSlot = pRack->addEffectChainSlotForEQ();
     const unsigned int chainSlotNumberExt = pChainSlot->getChainSlotNumber() + 1;
 
@@ -432,7 +299,6 @@
                             QString::number(rackNumExt),
                             QString::number(chainSlotNumberExt)),
                     "enabled"));
->>>>>>> 6fdb988e
 }
 
 void EffectsManager::setupDefaults() {
@@ -488,7 +354,6 @@
     // These controls are used inside EQ Effects
     m_pLoEqFreq = new ControlPotmeter(ConfigKey("[Mixer Profile]", "LoEQFrequency"), 0., 22040);
     m_pHiEqFreq = new ControlPotmeter(ConfigKey("[Mixer Profile]", "HiEQFrequency"), 0., 22040);
-<<<<<<< HEAD
 
     // Add another effect rack for the Master EQ
     pRack = addEffectRack();
@@ -502,8 +367,6 @@
     ControlObject::set(ConfigKey(QString("[EffectRack%1_EffectUnit%2]").arg(kMasterEQRackNumber).arg(1),
                                  QString("mix")),
                        1.0);
-=======
->>>>>>> 6fdb988e
 }
 
 bool EffectsManager::writeRequest(EffectsRequest* request) {
