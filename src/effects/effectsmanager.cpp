--- conflicted
+++ resolved
@@ -79,46 +79,23 @@
     foreach (EffectsBackend* pBackend, m_effectsBackends) {
         QList<QString> backendEffects = pBackend->getEffectIds();
         foreach (QString effectId, backendEffects) {
-<<<<<<< HEAD
-            currentEffectName = pBackend->getManifest(effectId).name();
-            availableEffectNames.insert(qMakePair(effectId, currentEffectName));
-        }
-    }
-    return availableEffectNames;
-}
-
-const QSet<QPair<QString, QString> > EffectsManager::getAvailableMixingEqEffectNames() const {
-    QSet<QPair<QString, QString> > availableEQEffectNames;
-    QString currentEffectName;
-    foreach (EffectsBackend* pBackend, m_effectsBackends) {
-        QSet<QString> backendEffects = pBackend->getEffectIds();
-        foreach (QString effectId, backendEffects) {
-            if (pBackend->getManifest(effectId).isMixingEQ()) {
-                currentEffectName = pBackend->getManifest(effectId).name();
-                availableEQEffectNames.insert(qMakePair(effectId, currentEffectName));
-=======
             EffectManifest manifest = pBackend->getManifest(effectId);
             if (filter && !filter(&manifest)) {
                 continue;
->>>>>>> 85a1051c
             }
             currentEffectName = manifest.name();
             filteredEQEffectNames.append(qMakePair(effectId, currentEffectName));
         }
     }
-<<<<<<< HEAD
-    return availableEQEffectNames;
-=======
 
     return filteredEQEffectNames;
->>>>>>> 85a1051c
 }
 
 const QSet<QPair<QString, QString> > EffectsManager::getAvailableFilterEffectNames() const {
     QSet<QPair<QString, QString> > availableFilterEffectNames;
     QString currentEffectName;
     foreach (EffectsBackend* pBackend, m_effectsBackends) {
-        QSet<QString> backendEffects = pBackend->getEffectIds();
+        QList<QString> backendEffects = pBackend->getEffectIds();
         foreach (QString effectId, backendEffects) {
             if (pBackend->getManifest(effectId).isForFilterKnob()) {
                 currentEffectName = pBackend->getManifest(effectId).name();
@@ -133,13 +110,10 @@
     return availableFilterEffectNames;
 }
 
-<<<<<<< HEAD
 bool EffectsManager::isEQ(const QString& effectId) const {
     return getEffectManifest(effectId).isMixingEQ();
 }
 
-=======
->>>>>>> 85a1051c
 QString EffectsManager::getNextEffectId(const QString& effectId) {
     const QList<QString> effects = getAvailableEffects();
 
@@ -319,15 +293,19 @@
                     "button_parameter3_loaded"));
 
 
-    ControlDoublePrivate::insertAlias(
-                ConfigKey(QString("[Channel%1]").arg(channelNumber), "filterDepth"),
-                ConfigKey(QString("[EffectRack%1_EffectUnit%2]").
-                                  arg(rackNum).arg(channelNumber), "parameter"));
-
-    ControlDoublePrivate::insertAlias(
-                ConfigKey(QString("[Channel%1]").arg(channelNumber), "filter"),
-                ConfigKey(QString("[EffectRack%1_EffectUnit%2_Effect2]").
-                                  arg(rackNum).arg(channelNumber), "enabled"));
+    ControlDoublePrivate::insertAlias(ConfigKey(group, "filterDepth"),
+            ConfigKey(
+                    QString("[EffectRack%1_EffectUnit%2]").arg(
+                            QString::number(rackNumExt),
+                            QString::number(chainSlotNumberExt)),
+                    "parameter"));
+
+    ControlDoublePrivate::insertAlias(ConfigKey(group, "filter"),
+            ConfigKey(
+                    QString("[EffectRack%1_EffectUnit%2_Effect2]").arg(
+                            QString::number(rackNumExt),
+                            QString::number(chainSlotNumberExt)),
+                    "enabled"));
 }
 
 void EffectsManager::setupDefaults() {
