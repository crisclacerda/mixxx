--- conflicted
+++ resolved
@@ -47,22 +47,6 @@
     qWarning() << "WARNING: loaded is a read-only control.";
 }
 
-<<<<<<< HEAD
-void EffectParameterSlotBase::slotLinkType(double v) {
-    //qDebug() << debugString() << "slotLinkType" << v;
-    if (m_pEffectParameter) {
-        // Intermediate cast to integer is needed for VC++.
-        m_pEffectParameter->setLinkType(
-            static_cast<EffectManifestParameter::LinkType>(int(v)));
-=======
-void EffectParameterSlotBase::slotValueChanged(double v) {
-    //qDebug() << debugString() << "slotValueChanged" << v;
-    if (m_pEffectParameter) {
-        m_pEffectParameter->setValue(v);
->>>>>>> 43152232
-    }
-}
-
 void EffectParameterSlotBase::slotValueType(double v) {
     Q_UNUSED(v);
     //qDebug() << debugString() << "slotValueType" << v;
