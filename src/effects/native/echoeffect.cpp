#include "effects/native/echoeffect.h"

#include <QtDebug>

#include "util/sample.h"
#include "util/math.h"

#define INCREMENT_RING(index, increment, length) index = (index + increment) % length

constexpr int EchoGroupState::kMaxDelaySeconds;
constexpr int EchoGroupState::kChannelCount;
constexpr int EchoGroupState::kRampLength;

// static
QString EchoEffect::getId() {
    return "org.mixxx.effects.echo";
}

// static
EffectManifestPointer EchoEffect::getManifest() {
    EffectManifestPointer pManifest(new EffectManifest());
    pManifest->setId(getId());
    pManifest->setName(QObject::tr("Echo"));
    pManifest->setAuthor("The Mixxx Team");
    pManifest->setVersion("1.0");
    pManifest->setDescription(QObject::tr("Simple Echo with pingpong"));

    EffectManifestParameterPointer delay = pManifest->addParameter();
    delay->setId("delay_time");
    delay->setName(QObject::tr("Time"));
    delay->setDescription(QObject::tr("Delay time\n"
        "1/8 - 2 beats if tempo is detected (decks and samplers) \n"
        "1/8 - 2 seconds if no tempo is detected (mic & aux inputs, master mix)"));
    delay->setControlHint(EffectManifestParameter::ControlHint::KNOB_LINEAR);
    delay->setSemanticHint(EffectManifestParameter::SemanticHint::UNKNOWN);
    delay->setUnitsHint(EffectManifestParameter::UnitsHint::BEATS);
    delay->setMinimum(0.0);
    delay->setDefault(0.5);
    delay->setMaximum(2.0);

    EffectManifestParameterPointer feedback = pManifest->addParameter();
    feedback->setId("feedback_amount");
    feedback->setName(QObject::tr("Feedback"));
    feedback->setDescription(
            QObject::tr("Amount the echo fades each time it loops"));
    feedback->setControlHint(EffectManifestParameter::ControlHint::KNOB_LINEAR);
    feedback->setSemanticHint(EffectManifestParameter::SemanticHint::UNKNOWN);
    feedback->setUnitsHint(EffectManifestParameter::UnitsHint::UNKNOWN);
    feedback->setMinimum(0.00);
    feedback->setDefault(0.75);
    feedback->setMaximum(1.00);

    EffectManifestParameterPointer pingpong = pManifest->addParameter();
    pingpong->setId("pingpong_amount");
    pingpong->setName(QObject::tr("Ping Pong"));
    pingpong->setDescription(
            QObject::tr("As the ping pong amount increases, increasing amounts "
                        "of the echoed signal is bounced between the left and "
                        "right speakers."));
    pingpong->setControlHint(EffectManifestParameter::ControlHint::KNOB_LINEAR);
    pingpong->setSemanticHint(EffectManifestParameter::SemanticHint::UNKNOWN);
    pingpong->setUnitsHint(EffectManifestParameter::UnitsHint::UNKNOWN);
    pingpong->setMinimum(0.0);
    pingpong->setDefault(0.0);
    pingpong->setMaximum(1.0);

    EffectManifestParameterPointer send = pManifest->addParameter();
    send->setId("send_amount");
    send->setName(QObject::tr("Send"));
    send->setDescription(
            QObject::tr("How much of the signal to send into the delay buffer"));
    send->setControlHint(EffectManifestParameter::ControlHint::KNOB_LINEAR);
    send->setSemanticHint(EffectManifestParameter::SemanticHint::UNKNOWN);
    send->setUnitsHint(EffectManifestParameter::UnitsHint::UNKNOWN);
    send->setDefaultLinkType(EffectManifestParameter::LinkType::LINKED);
    send->setMinimum(0.0);
    send->setDefault(1.0);
    send->setMaximum(1.0);

<<<<<<< HEAD
    return pManifest;
=======
    EffectManifestParameter* quantize = manifest.addParameter();
    quantize->setId("quantize");
    quantize->setName("Quantize");
    quantize->setShortName("Quantize");
    quantize->setDescription("Round the Time parameter to the nearest 1/4 beat.");
    quantize->setControlHint(EffectManifestParameter::ControlHint::TOGGLE_STEPPING);
    quantize->setSemanticHint(EffectManifestParameter::SemanticHint::UNKNOWN);
    quantize->setUnitsHint(EffectManifestParameter::UnitsHint::UNKNOWN);
    quantize->setDefault(1);
    quantize->setMinimum(0);
    quantize->setMaximum(1);

    EffectManifestParameter* triplet = manifest.addParameter();
    triplet->setId("triplet");
    triplet->setName("Triplets");
    triplet->setDescription("When the Quantize parameter is enabled, divide rounded 1/4 beats of Time parameter by 3.");
    triplet->setControlHint(EffectManifestParameter::ControlHint::TOGGLE_STEPPING);
    triplet->setSemanticHint(EffectManifestParameter::SemanticHint::UNKNOWN);
    triplet->setUnitsHint(EffectManifestParameter::UnitsHint::UNKNOWN);
    triplet->setDefault(0);
    triplet->setMinimum(0);
    triplet->setMaximum(1);

    return manifest;
>>>>>>> 7946a80b
}

EchoEffect::EchoEffect(EngineEffect* pEffect)
        : m_pDelayParameter(pEffect->getParameterById("delay_time")),
          m_pSendParameter(pEffect->getParameterById("send_amount")),
          m_pFeedbackParameter(pEffect->getParameterById("feedback_amount")),
<<<<<<< HEAD
          m_pPingPongParameter(pEffect->getParameterById("pingpong_amount")) {
=======
          m_pPingPongParameter(pEffect->getParameterById("pingpong_amount")),
          m_pQuantizeParameter(pEffect->getParameterById("quantize")),
          m_pTripletParameter(pEffect->getParameterById("triplet")) {
    Q_UNUSED(manifest);
>>>>>>> 7946a80b
}

EchoEffect::~EchoEffect() {
}

void EchoEffect::processChannel(const ChannelHandle& handle, EchoGroupState* pGroupState,
                                const CSAMPLE* pInput,
                                CSAMPLE* pOutput, const unsigned int numSamples,
                                const unsigned int sampleRate,
                                const EffectProcessor::EnableState enableState,
                                const GroupFeatureState& groupFeatures) {
    Q_UNUSED(handle);

    DEBUG_ASSERT(0 == (numSamples % EchoGroupState::kChannelCount));
    EchoGroupState& gs = *pGroupState;
    // The minimum of the parameter is zero so the exact center of the knob is 1 beat.
    double period = m_pDelayParameter->value();
    double send_amount = m_pSendParameter->value();
    double feedback_amount = m_pFeedbackParameter->value();
    double pingpong_frac = m_pPingPongParameter->value();

    int delay_samples;
    if (groupFeatures.has_beat_length_sec) {
        // period is a number of beats
        if (m_pQuantizeParameter->toBool()) {
            period = std::max(roundToFraction(period, 4), 1/8.0);
            if (m_pTripletParameter->toBool()) {
                period /= 3.0;
            }
        } else if (period < 1/8.0) {
            period = 1/8.0;
        }
        delay_samples = period * groupFeatures.beat_length_sec
                * sampleRate * EchoGroupState::kChannelCount;
    } else {
        // period is a number of seconds
        period = std::max(period, 1/8.0);
        delay_samples = period * sampleRate * EchoGroupState::kChannelCount;
    }
    VERIFY_OR_DEBUG_ASSERT(delay_samples > 0) {
        delay_samples = 1;
    }
    VERIFY_OR_DEBUG_ASSERT(delay_samples <= gs.delay_buf.size()) {
        delay_samples = gs.delay_buf.size();
    }

    if (period < gs.prev_period) {
        // If the delay time has shrunk, we may need to wrap the write position.
        gs.write_position = gs.write_position % delay_samples;
    } else if (period > gs.prev_period) {
        // If the delay time has grown, we need to zero out the new portion
        // of the buffer we are using.
        SampleUtil::applyGain(gs.delay_buf.data(gs.prev_delay_samples), 0,
                              gs.delay_buf.size() - gs.prev_delay_samples);
    }

    int read_position = gs.write_position;

    // Feedback the delay buffer and then add the new input.
    const CSAMPLE_GAIN send_delta = (send_amount - gs.prev_send) /
            (numSamples / EchoGroupState::kChannelCount);
    const CSAMPLE_GAIN send_start = send_amount + send_delta;
    for (unsigned int i = 0; i < numSamples; i += EchoGroupState::kChannelCount) {
        CSAMPLE_GAIN send_ramped = send_start;
        if (send_delta > 0.0) {
            send_ramped += send_delta * i / EchoGroupState::kChannelCount;
        }
        gs.delay_buf[gs.write_position] *= feedback_amount;
        gs.delay_buf[gs.write_position + 1] *= feedback_amount;
        gs.delay_buf[gs.write_position] += pInput[i] * send_ramped;
        gs.delay_buf[gs.write_position + 1] += pInput[i + 1] * send_ramped;
        // Actual delays distort and saturate, so clamp the buffer here.
        gs.delay_buf[gs.write_position] =
                SampleUtil::clampSample(gs.delay_buf[gs.write_position]);
        gs.delay_buf[gs.write_position + 1] =
                SampleUtil::clampSample(gs.delay_buf[gs.write_position + 1]);
        INCREMENT_RING(gs.write_position, EchoGroupState::kChannelCount, delay_samples);
    }

    // Pingpong the output.  If the pingpong value is zero, all of the
    // math below should result in a simple copy of delay buf to pOutput.
    for (unsigned int i = 0; i < numSamples; i += EchoGroupState::kChannelCount) {
        if (gs.ping_pong_left) {
            // Left sample plus a fraction of the right sample, normalized
            // by 1 + fraction.
            pOutput[i] = pInput[i] +
                    ((gs.delay_buf[read_position] +
                            gs.delay_buf[read_position + 1] * pingpong_frac) /
                    (1 + pingpong_frac)) / 2.0;
            // Right sample reduced by (1 - fraction)
            pOutput[i + 1] = pInput[i + 1] +
                    (gs.delay_buf[read_position + 1] * (1 - pingpong_frac)) / 2.0;
        } else {
            // Left sample reduced by (1 - fraction)
            pOutput[i] = pInput[i] +
                    (gs.delay_buf[read_position] * (1 - pingpong_frac)) / 2.0;
            // Right sample plus fraction of left sample, normalized by
            // 1 + fraction
            pOutput[i + 1] = pInput[i + 1] +
                    ((gs.delay_buf[read_position + 1] +
                            gs.delay_buf[read_position] * pingpong_frac) /
                    (1 + pingpong_frac)) / 2.0;
        }

        INCREMENT_RING(read_position, EchoGroupState::kChannelCount, delay_samples);
        // If the buffer has looped around, flip-flop the ping-pong.
        if (read_position == 0) {
            gs.ping_pong_left = !gs.ping_pong_left;
        }
    }

    if (enableState == EffectProcessor::DISABLING) {
        gs.delay_buf.clear();
    }

    gs.prev_period = period;
    gs.prev_send = send_amount;
    gs.prev_delay_samples = delay_samples;
}<|MERGE_RESOLUTION|>--- conflicted
+++ resolved
@@ -77,10 +77,7 @@
     send->setDefault(1.0);
     send->setMaximum(1.0);
 
-<<<<<<< HEAD
-    return pManifest;
-=======
-    EffectManifestParameter* quantize = manifest.addParameter();
+    EffectManifestParameterPointer quantize = pManifest->addParameter();
     quantize->setId("quantize");
     quantize->setName("Quantize");
     quantize->setShortName("Quantize");
@@ -92,7 +89,7 @@
     quantize->setMinimum(0);
     quantize->setMaximum(1);
 
-    EffectManifestParameter* triplet = manifest.addParameter();
+    EffectManifestParameterPointer triplet = pManifest->addParameter();
     triplet->setId("triplet");
     triplet->setName("Triplets");
     triplet->setDescription("When the Quantize parameter is enabled, divide rounded 1/4 beats of Time parameter by 3.");
@@ -103,23 +100,17 @@
     triplet->setMinimum(0);
     triplet->setMaximum(1);
 
-    return manifest;
->>>>>>> 7946a80b
+    return pManifest;
 }
 
 EchoEffect::EchoEffect(EngineEffect* pEffect)
         : m_pDelayParameter(pEffect->getParameterById("delay_time")),
           m_pSendParameter(pEffect->getParameterById("send_amount")),
           m_pFeedbackParameter(pEffect->getParameterById("feedback_amount")),
-<<<<<<< HEAD
-          m_pPingPongParameter(pEffect->getParameterById("pingpong_amount")) {
-=======
           m_pPingPongParameter(pEffect->getParameterById("pingpong_amount")),
           m_pQuantizeParameter(pEffect->getParameterById("quantize")),
           m_pTripletParameter(pEffect->getParameterById("triplet")) {
-    Q_UNUSED(manifest);
->>>>>>> 7946a80b
-}
+ }
 
 EchoEffect::~EchoEffect() {
 }
