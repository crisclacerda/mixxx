--- conflicted
+++ resolved
@@ -25,30 +25,18 @@
 }
 
 // static
-<<<<<<< HEAD
 EffectManifestPointer EchoEffect::getManifest() {
     EffectManifestPointer pManifest(new EffectManifest());
     pManifest->setId(getId());
     pManifest->setName(QObject::tr("Echo"));
+    pManifest->setShortName(QObject::tr("Echo"));
     pManifest->setAuthor("The Mixxx Team");
     pManifest->setVersion("1.0");
-    pManifest->setDescription(QObject::tr("Simple Echo with pingpong"));
+    pManifest->setDescription(QObject::tr(
+      "Stores the input signal in a temporary buffer and outputs it after a short time"));
+    pManifest->setMetaknobDefault(db2ratio(-3.0));
 
     EffectManifestParameterPointer delay = pManifest->addParameter();
-=======
-EffectManifest EchoEffect::getManifest() {
-    EffectManifest manifest;
-    manifest.setId(getId());
-    manifest.setName(QObject::tr("Echo"));
-    manifest.setShortName(QObject::tr("Echo"));
-    manifest.setAuthor("The Mixxx Team");
-    manifest.setVersion("1.0");
-    manifest.setDescription(QObject::tr(
-      "Stores the input signal in a temporary buffer and outputs it after a short time"));
-    manifest.setMetaknobDefault(db2ratio(-3.0));
-
-    EffectManifestParameter* delay = manifest.addParameter();
->>>>>>> 947694bc
     delay->setId("delay_time");
     delay->setName(QObject::tr("Time"));
     delay->setShortName(QObject::tr("Time"));
