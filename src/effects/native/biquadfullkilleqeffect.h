#ifndef BIQUADFULLKILLEQEFFECT_H
#define BIQUADFULLKILLEQEFFECT_H

#include "control/controlproxy.h"
#include "effects/effect.h"
#include "effects/effectprocessor.h"
#include "engine/effects/engineeffect.h"
#include "engine/effects/engineeffectparameter.h"
#include "engine/enginefilterbiquad1.h"
#include "engine/enginefilterbessel4.h"
#include "effects/native/lvmixeqbase.h"
#include "engine/enginefilterdelay.h"
#include "util/class.h"
#include "util/defs.h"
#include "util/sample.h"
#include "util/types.h"
#include "util/memory.h"
#include "util/samplebuffer.h"

static const int kMaxDelay2 = 3300; // allows a 30 Hz filter at 97346;

class BiquadFullKillEQEffectGroupState : public EffectState {
  public:
    BiquadFullKillEQEffectGroupState(const mixxx::EngineParameters& bufferParameters);

    void setFilters(
            int sampleRate, double lowFreqCorner, double highFreqCorner);

    std::unique_ptr<EngineFilterBiquad1Peaking> m_lowBoost;
    std::unique_ptr<EngineFilterBiquad1Peaking> m_midBoost;
    std::unique_ptr<EngineFilterBiquad1Peaking> m_highBoost;
    std::unique_ptr<EngineFilterBiquad1LowShelving> m_lowKill;
    std::unique_ptr<EngineFilterBiquad1Peaking> m_midKill;
    std::unique_ptr<EngineFilterBiquad1HighShelving> m_highKill;
    std::unique_ptr<LVMixEQEffectGroupState<EngineFilterBessel4Low>> m_lvMixIso;

    mixxx::SampleBuffer m_pLowBuf;
    mixxx::SampleBuffer m_pBandBuf;
    mixxx::SampleBuffer m_pHighBuf;
    mixxx::SampleBuffer m_tempBuf;

    double m_oldLowBoost;
    double m_oldMidBoost;
    double m_oldHighBoost;
    double m_oldLowKill;
    double m_oldMidKill;
    double m_oldHighKill;
    double m_oldLow;
    double m_oldMid;
    double m_oldHigh;

    double m_loFreqCorner;
    double m_highFreqCorner;

    int m_rampHoldOff;
    int m_groupDelay;

    unsigned int m_oldSampleRate;
};

class BiquadFullKillEQEffect : public EffectProcessorImpl<BiquadFullKillEQEffectGroupState> {
  public:
<<<<<<< HEAD
    BiquadFullKillEQEffect(EngineEffect* pEffect);
    ~BiquadFullKillEQEffect() override;
=======
    BiquadFullKillEQEffect(EngineEffect* pEffect, const EffectManifest& manifest);
>>>>>>> 947694bc

    static QString getId();
    static EffectManifestPointer getManifest();

    void setFilters(int sampleRate, double lowFreqCorner, double highFreqCorner);

    void processChannel(const ChannelHandle& handle,
                        BiquadFullKillEQEffectGroupState* pState,
                        const CSAMPLE* pInput, CSAMPLE *pOutput,
                        const mixxx::EngineParameters& bufferParameters,
                        const EffectEnableState enableState,
                        const GroupFeatureState& groupFeatureState);

  private:
    BiquadFullKillEQEffect(const BiquadFullKillEQEffect&) = delete;
    void operator=(const BiquadFullKillEQEffect&) = delete;

    QString debugString() const {
        return getId();
    }

    EngineEffectParameter* m_pPotLow;
    EngineEffectParameter* m_pPotMid;
    EngineEffectParameter* m_pPotHigh;

    EngineEffectParameter* m_pKillLow;
    EngineEffectParameter* m_pKillMid;
    EngineEffectParameter* m_pKillHigh;

    std::unique_ptr<ControlProxy> m_pLoFreqCorner;
    std::unique_ptr<ControlProxy> m_pHiFreqCorner;
};

#endif // BIQUADFULLKILLEQEFFECT_H<|MERGE_RESOLUTION|>--- conflicted
+++ resolved
@@ -60,12 +60,7 @@
 
 class BiquadFullKillEQEffect : public EffectProcessorImpl<BiquadFullKillEQEffectGroupState> {
   public:
-<<<<<<< HEAD
     BiquadFullKillEQEffect(EngineEffect* pEffect);
-    ~BiquadFullKillEQEffect() override;
-=======
-    BiquadFullKillEQEffect(EngineEffect* pEffect, const EffectManifest& manifest);
->>>>>>> 947694bc
 
     static QString getId();
     static EffectManifestPointer getManifest();
