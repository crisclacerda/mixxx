--- conflicted
+++ resolved
@@ -89,17 +89,6 @@
     //qDebug() << debugString() << "destroyed";
 }
 
-<<<<<<< HEAD
-void FilterEffect::processGroup(const QString& group,
-                                FilterGroupState* pState,
-                                const CSAMPLE* pInput, CSAMPLE* pOutput,
-                                const unsigned int numSamples,
-                                const unsigned int sampleRate,
-                                const EffectProcessor::EnableState enableState,
-                                const GroupFeatureState& groupFeatures) {
-    Q_UNUSED(group);
-    Q_UNUSED(enableState);
-=======
 void FilterEffect::processChannel(const ChannelHandle& handle,
                                   FilterGroupState* pState,
                                   const CSAMPLE* pInput, CSAMPLE* pOutput,
@@ -108,7 +97,6 @@
                                   const EffectProcessor::EnableState enableState,
                                   const GroupFeatureState& groupFeatures) {
     Q_UNUSED(handle);
->>>>>>> d4a0fed1
     Q_UNUSED(groupFeatures);
     Q_UNUSED(sampleRate);
 
