--- conflicted
+++ resolved
@@ -16,50 +16,9 @@
     manifest.setName(QObject::tr("Filter"));
     manifest.setAuthor("The Mixxx Team");
     manifest.setVersion("1.0");
-<<<<<<< HEAD
-    manifest.setDescription("TODO");
-    manifest.setIsForFilterKnob(true);
-
-    EffectManifestParameter* depth = manifest.addParameter();
-    depth->setId("depth");
-    depth->setName(QObject::tr("Depth"));
-    depth->setDescription("TODO");
-    depth->setControlHint(EffectManifestParameter::CONTROL_KNOB_LINEAR);
-    depth->setValueHint(EffectManifestParameter::VALUE_FLOAT);
-    depth->setSemanticHint(EffectManifestParameter::SEMANTIC_UNKNOWN);
-    depth->setUnitsHint(EffectManifestParameter::UNITS_UNKNOWN);
-    depth->setDefaultLinkType(EffectManifestParameter::LINK_LINKED);
-    depth->setNeutralPointOnScale(0.5);
-    depth->setDefault(0.0);
-    depth->setMinimum(-1.0);
-    depth->setMaximum(1.0);
-
-    EffectManifestParameter* bandpass_width = manifest.addParameter();
-    bandpass_width->setId("bandpass_width");
-    bandpass_width->setName(QObject::tr("Bandpass Width"));
-    bandpass_width->setDescription("TODO");
-    bandpass_width->setControlHint(EffectManifestParameter::CONTROL_KNOB_LINEAR);
-    bandpass_width->setValueHint(EffectManifestParameter::VALUE_FLOAT);
-    bandpass_width->setSemanticHint(EffectManifestParameter::SEMANTIC_UNKNOWN);
-    bandpass_width->setUnitsHint(EffectManifestParameter::UNITS_SAMPLERATE);
-    bandpass_width->setDefault(0.01);
-    bandpass_width->setMinimum(0.001);
-    bandpass_width->setMaximum(0.01);
-
-    EffectManifestParameter* bandpass_gain = manifest.addParameter();
-    bandpass_gain->setId("bandpass_gain");
-    bandpass_gain->setName(QObject::tr("Bandpass Gain"));
-    bandpass_gain->setDescription("TODO");
-    bandpass_gain->setControlHint(EffectManifestParameter::CONTROL_KNOB_LINEAR);
-    bandpass_gain->setValueHint(EffectManifestParameter::VALUE_FLOAT);
-    bandpass_gain->setSemanticHint(EffectManifestParameter::SEMANTIC_UNKNOWN);
-    bandpass_gain->setUnitsHint(EffectManifestParameter::UNITS_SAMPLERATE);
-    bandpass_gain->setDefault(0.3);
-    bandpass_gain->setMinimum(0.0);
-    bandpass_gain->setMaximum(1.0);
-=======
     manifest.setDescription(QObject::tr("Allows to fade a song out by sweeping a low or high pass filter"));
     manifest.setEffectRampsFromDry(true);
+    manifest.setIsForFilterKnob(true);
 
     EffectManifestParameter* lpf = manifest.addParameter();
     lpf->setId("lpf");
@@ -100,7 +59,6 @@
     hpf->setDefault(kMinCorner);
     hpf->setMinimum(kMinCorner);
     hpf->setMaximum(kMaxCorner);
->>>>>>> e477df5d
 
     return manifest;
 }
