#include "effects/native/autopaneffect.h"

#include <QtDebug>

#include "util/experiment.h"
#include "util/math.h"
#include "util/sample.h"

const float kPositionRampingThreshold = 0.002f;


// static
QString AutoPanEffect::getId() {
    return "org.mixxx.effects.autopan";
}

// static
<<<<<<< HEAD
EffectManifestPointer AutoPanEffect::getManifest() {
    EffectManifestPointer pManifest(new EffectManifest());
    pManifest->setId(getId());
    pManifest->setName(QObject::tr("AutoPan"));
    pManifest->setAuthor("The Mixxx Team");
    pManifest->setVersion("1.0");
    pManifest->setDescription(QObject::tr("Bounce the sound from a channel "
            "to another, roughly or softly, fully or partially, fastly or slowly.\n"
            "A delay, inversed on each side, is added to increase the "
            "spatial move and the period can be synced with the BPM."));
=======
EffectManifest AutoPanEffect::getManifest() {
    EffectManifest manifest;
    manifest.setId(getId());
    manifest.setName(QObject::tr("Autopan"));
    manifest.setShortName(QObject::tr("Autopan"));
    manifest.setAuthor("The Mixxx Team");
    manifest.setVersion("1.0");
    manifest.setDescription(QObject::tr(
        "Bounce the sound left and right across the stereo field"));
>>>>>>> 947694bc

    // Period
    EffectManifestParameterPointer period = pManifest->addParameter();
    period->setId("period");
    period->setName(QObject::tr("Period"));
    period->setShortName(QObject::tr("Period"));
    period->setDescription(QObject::tr(
        "How fast the sound goes from one side to another\n"
        "1/4 - 4 beats rounded to 1/2 beat if tempo is detected\n"
        "1/4 - 4 seconds if no tempo is detected"));
    period->setControlHint(EffectManifestParameter::ControlHint::KNOB_LINEAR);
    period->setSemanticHint(EffectManifestParameter::SemanticHint::UNKNOWN);
    period->setUnitsHint(EffectManifestParameter::UnitsHint::UNKNOWN);
    period->setDefaultLinkType(EffectManifestParameter::LinkType::LINKED);
    period->setDefaultLinkInversion(EffectManifestParameter::LinkInversion::INVERTED);
    period->setMinimum(0.0);
    period->setMaximum(4.0);
    period->setDefault(2.0);

    EffectManifestParameterPointer smoothing = pManifest->addParameter();
    smoothing->setId("smoothing");
    smoothing->setName(QObject::tr("Smoothing"));
    smoothing->setShortName(QObject::tr("Smooth"));
    smoothing->setDescription(QObject::tr(
        "How smoothly the signal goes from one side to the other"));
    smoothing->setControlHint(EffectManifestParameter::ControlHint::KNOB_LOGARITHMIC);
    smoothing->setSemanticHint(EffectManifestParameter::SemanticHint::UNKNOWN);
    smoothing->setUnitsHint(EffectManifestParameter::UnitsHint::UNKNOWN);
    smoothing->setDefaultLinkType(EffectManifestParameter::LinkType::LINKED);
    smoothing->setMinimum(0.25);
    smoothing->setMaximum(0.50);  // there are two steps per period so max is half
    smoothing->setDefault(0.50);
    // TODO(Ferran Pujol): when KnobComposedMaskedRing branch is merged to master,
    //                     make the scaleStartParameter for this be 1.

    // Width : applied on the channel with gain reducing.
    EffectManifestParameterPointer width = pManifest->addParameter();
    width->setId("width");
    width->setName(QObject::tr("Width"));
    width->setShortName(QObject::tr("Width"));
    width->setDescription(QObject::tr(
        "How far the signal goes to each side"));
    width->setControlHint(EffectManifestParameter::ControlHint::KNOB_LINEAR);
    width->setSemanticHint(EffectManifestParameter::SemanticHint::UNKNOWN);
    width->setUnitsHint(EffectManifestParameter::UnitsHint::UNKNOWN);
    width->setDefaultLinkType(EffectManifestParameter::LinkType::LINKED);
    width->setMinimum(0.0);
    width->setMaximum(1.0);    // 0.02 * sampleRate => 20ms
    width->setDefault(0.5);

    return pManifest;
}

AutoPanEffect::AutoPanEffect(EngineEffect* pEffect)
        : m_pSmoothingParameter(pEffect->getParameterById("smoothing")),
          m_pPeriodParameter(pEffect->getParameterById("period")),
          m_pWidthParameter(pEffect->getParameterById("width")) {
}

AutoPanEffect::~AutoPanEffect() {
}

void AutoPanEffect::processChannel(
          const ChannelHandle& handle, AutoPanGroupState* pGroupState,
          const CSAMPLE* pInput, CSAMPLE* pOutput,
          const mixxx::EngineParameters& bufferParameters,
          const EffectEnableState enableState,
          const GroupFeatureState& groupFeatures) {
    Q_UNUSED(handle);

    if (enableState == EffectEnableState::Disabled) {
        return;
    }

    AutoPanGroupState& gs = *pGroupState;
    double width = m_pWidthParameter->value();
    double period = m_pPeriodParameter->value();
    double smoothing = 0.5 - m_pSmoothingParameter->value();

    if (groupFeatures.has_beat_length_sec) {
        // period is a number of beats
        double beats = std::max(roundToFraction(period, 2), 0.25);
        period = beats * groupFeatures.beat_length_sec * bufferParameters.sampleRate();

        // TODO(xxx) sync phase
        //if (groupFeatures.has_beat_fraction) {

    } else {
        // period is a number of seconds
        period = std::max(period, 0.25) * bufferParameters.sampleRate();
    }

    // When the period is changed, the position of the sound shouldn't
    // so time need to be recalculated
    if (gs.m_dPreviousPeriod != -1.0) {
        gs.time *= period / gs.m_dPreviousPeriod;
    }


    gs.m_dPreviousPeriod = period;

    if (gs.time >= period || enableState == EffectEnableState::Enabling) {
        gs.time = 0;
    }

    // Normally, the position goes from 0 to 1 linearly. Here we make steps at
    // 0.25 and 0.75 to have the sound fully on the right or fully on the left.
    // At the end, the "position" value can describe a sinusoid or a square
    // curve depending of the size of those steps.

    // coef of the slope
    // a = (y2 - y1) / (x2 - x1)
    //       1  / ( 1 - 2 * stepfrac)
    float a = smoothing != 0.5f ? 1.0f / (1.0f - smoothing * 2.0f) : 1.0f;

    // size of a segment of slope (controled by the "smoothing" parameter)
    float u = (0.5f - smoothing) / 2.0f;

    gs.frac.setRampingThreshold(kPositionRampingThreshold);

    double sinusoid = 0;

    // NOTE: Assuming engine is working in stereo.
    for (unsigned int i = 0; i + 1 < bufferParameters.samplesPerBuffer(); i += 2) {

        CSAMPLE periodFraction = CSAMPLE(gs.time) / period;

        // current quarter in the trigonometric circle
        float quarter = floorf(periodFraction * 4.0f);

        // part of the period fraction being a step (not in the slope)
        CSAMPLE stepsFractionPart = floorf((quarter + 1.0f) / 2.0f) * smoothing;

        // float inInterval = fmod( periodFraction, (period / 2.0) );
        float inStepInterval = fmod(periodFraction, 0.5f);

        CSAMPLE angleFraction;
        if (inStepInterval > u && inStepInterval < (u + smoothing)) {
            // at full left or full right
            angleFraction = quarter < 2.0f ? 0.25f : 0.75f;
        } else {
            // in the slope (linear function)
            angleFraction = (periodFraction - stepsFractionPart) * a;
        }

        // transforms the angleFraction into a sinusoid.
        // The width parameter modulates the two limits. if width values 0.5,
        // the limits will be 0.25 and 0.75. If it's 0, it will be 0.5 and 0.5
        // so the sound will be stuck at the center. If it values 1, the limits
        // will be 0 and 1 (full left and full right).
        sinusoid = sin(M_PI * 2.0f * angleFraction) * width;
        gs.frac.setWithRampingApplied((sinusoid + 1.0f) / 2.0f);

        // apply the delay
        gs.delay->process(&pInput[i], &pOutput[i],
                -0.005 * math_clamp(((gs.frac * 2.0) - 1.0f), -1.0, 1.0) * bufferParameters.sampleRate());

        double lawCoef = computeLawCoefficient(sinusoid);
        pOutput[i] *= gs.frac * lawCoef;
        pOutput[i+1] *= (1.0f - gs.frac) * lawCoef;

        gs.time++;
        while (gs.time >= period) {
            // Click for debug
            //pOutput[i] = 1.0f;
            //pOutput[i+1] = 1.0f;

            // The while loop is required in case period changes the value
            gs.time -= period;
        }
    }
}

double AutoPanEffect::computeLawCoefficient(double position) {
    // position is a result of sin() so between -1 and 1
    // full left/right => 1 + 1 / sqrt(abs(1 or -1) + 1) = 1,707106781
    // center => 1 + 1 / sqrt(abs(0) + 1) = 2
    return 1 + 1 / sqrt(std::abs(position) + 1);
}<|MERGE_RESOLUTION|>--- conflicted
+++ resolved
@@ -15,28 +15,15 @@
 }
 
 // static
-<<<<<<< HEAD
 EffectManifestPointer AutoPanEffect::getManifest() {
     EffectManifestPointer pManifest(new EffectManifest());
     pManifest->setId(getId());
-    pManifest->setName(QObject::tr("AutoPan"));
+    pManifest->setName(QObject::tr("Autopan"));
+    pManifest->setShortName(QObject::tr("Autopan"));
     pManifest->setAuthor("The Mixxx Team");
     pManifest->setVersion("1.0");
-    pManifest->setDescription(QObject::tr("Bounce the sound from a channel "
-            "to another, roughly or softly, fully or partially, fastly or slowly.\n"
-            "A delay, inversed on each side, is added to increase the "
-            "spatial move and the period can be synced with the BPM."));
-=======
-EffectManifest AutoPanEffect::getManifest() {
-    EffectManifest manifest;
-    manifest.setId(getId());
-    manifest.setName(QObject::tr("Autopan"));
-    manifest.setShortName(QObject::tr("Autopan"));
-    manifest.setAuthor("The Mixxx Team");
-    manifest.setVersion("1.0");
-    manifest.setDescription(QObject::tr(
+    pManifest->setDescription(QObject::tr(
         "Bounce the sound left and right across the stereo field"));
->>>>>>> 947694bc
 
     // Period
     EffectManifestParameterPointer period = pManifest->addParameter();
