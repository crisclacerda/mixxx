--- conflicted
+++ resolved
@@ -13,14 +13,10 @@
     manifest.setName(QObject::tr("BitCrusher"));
     manifest.setAuthor("The Mixxx Team");
     manifest.setVersion("1.0");
-<<<<<<< HEAD
-    manifest.setDescription("TODO");
-    manifest.setIsForFilterKnob(true);
-=======
     manifest.setDescription(QObject::tr(
         "The BitCrusher is an effect that adds quantisation noise to the signal "
         "by the reduction of the resolution or bandwidth of the samples."));
->>>>>>> 21c3269b
+    manifest.setIsForFilterKnob(true);
     manifest.setEffectRampsFromDry(true);
 
     EffectManifestParameter* depth = manifest.addParameter();
