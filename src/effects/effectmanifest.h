#ifndef EFFECTMANIFEST_H
#define EFFECTMANIFEST_H

#include <QList>
#include <QString>
#include <QtDebug>

#include "effects/effectmanifestparameter.h"

// An EffectManifest is a full description of the metadata associated with an
// effect (e.g. name, author, version, description, etc.) and the parameters of
// the effect that are intended to be exposed to the rest of Mixxx for user or
// script control.
//
// EffectManifest is composed purely of simple data types, and when an
// EffectManifest is const, it should be completely immutable. EffectManifest is
// meant to be used in most cases as a reference, and in Qt collections, so it
// is important that the implicit copy and assign constructors work, and that
// the no-argument constructor be non-explicit. All methods are left virtual to
// allow a backend to replace the entire functionality with its own (for
// example, a database-backed manifest)
class EffectManifest {
  public:
    EffectManifest()
          : m_effectRampsFromDry(false) {
    }

    virtual ~EffectManifest() {
        //qDebug() << debugString() << "deleted";
    }

    virtual const QString& id() const {
        return m_id;
    }
    virtual void setId(const QString& id) {
        m_id = id;
    }

    virtual const QString& name() const {
        return m_name;
    }
    virtual void setName(const QString& name) {
        m_name = name;
    }

    virtual const QString& author() const {
        return m_author;
    }
    virtual void setAuthor(const QString& author) {
        m_author = author;
    }

    virtual const QString& version() const {
        return m_version;
    }
    virtual void setVersion(const QString& version) {
        m_version = version;
    }

    virtual const QString& description() const {
        return m_description;
    }
    virtual void setDescription(const QString& description) {
        m_description = description;
    }

    virtual const QList<EffectManifestParameter>& parameters() const {
        return m_parameters;
    }

    virtual EffectManifestParameter* addParameter() {
        m_parameters.append(EffectManifestParameter());
        return &m_parameters.last();
    }

<<<<<<< HEAD
    virtual EffectManifestParameter* parameter(int i) {
        return &m_parameters[i];
    }

=======
>>>>>>> 193b532f
    virtual bool effectRampsFromDry() const {
        return m_effectRampsFromDry;
    }
    virtual void setEffectRampsFromDry(bool effectFadesFromDry) {
        m_effectRampsFromDry = effectFadesFromDry;
    }

  private:
    QString debugString() const {
        return QString("EffectManifest(%1)").arg(m_id);
    }

    QString m_id;
    QString m_name;
    QString m_author;
    QString m_version;
    QString m_description;
    QList<EffectManifestParameter> m_parameters;
    bool m_effectRampsFromDry;
};

#endif /* EFFECTMANIFEST_H */<|MERGE_RESOLUTION|>--- conflicted
+++ resolved
@@ -73,13 +73,10 @@
         return &m_parameters.last();
     }
 
-<<<<<<< HEAD
     virtual EffectManifestParameter* parameter(int i) {
         return &m_parameters[i];
     }
 
-=======
->>>>>>> 193b532f
     virtual bool effectRampsFromDry() const {
         return m_effectRampsFromDry;
     }
