--- conflicted
+++ resolved
@@ -7,9 +7,6 @@
 #include <QSharedPointer>
 
 #include "effects/effectmanifestparameter.h"
-
-class EffectManifest;
-typedef QSharedPointer<EffectManifest> EffectManifestPointer;
 
 // An EffectManifest is a full description of the metadata associated with an
 // effect (e.g. name, author, version, description, etc.) and the parameters of
@@ -79,11 +76,7 @@
         return m_description;
     }
 
-<<<<<<< HEAD
-    bool isMixingEQ() const {
-=======
     const bool& isMixingEQ() const {
->>>>>>> 947694bc
         return m_isMixingEQ;
     }
 
@@ -91,11 +84,7 @@
         m_isMixingEQ = value;
     }
 
-<<<<<<< HEAD
-    bool isMasterEQ() const {
-=======
     const bool& isMasterEQ() const {
->>>>>>> 947694bc
         return m_isMasterEQ;
     }
 
@@ -107,7 +96,6 @@
         m_description = description;
     }
 
-<<<<<<< HEAD
     const QList<EffectManifestParameterPointer>& parameters() const {
         return m_parameters;
     }
@@ -121,19 +109,6 @@
 
     EffectManifestParameterPointer parameter(int i) {
         return m_parameters[i];
-=======
-    const QList<EffectManifestParameter>& parameters() const {
-        return m_parameters;
-    }
-
-    QList<EffectManifestParameter>& parameters() {
-        return m_parameters;
-    }
-
-    EffectManifestParameter* addParameter() {
-        m_parameters.append(EffectManifestParameter());
-        return &m_parameters.last();
->>>>>>> 947694bc
     }
 
     bool effectRampsFromDry() const {
