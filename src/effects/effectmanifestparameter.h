--- conflicted
+++ resolved
@@ -41,15 +41,11 @@
             : m_controlHint(CONTROL_UNKNOWN),
               m_semanticHint(SEMANTIC_UNKNOWN),
               m_unitsHint(UNITS_UNKNOWN),
-<<<<<<< HEAD
-              m_linkHint(LINK_NONE),
+              m_defaultLinkType(LINK_NONE),
+              m_neutralPointOnScale(0.0),
               m_default(0),
               m_minimum(0),
               m_maximum(1.0) {
-=======
-              m_defaultLinkType(LINK_NONE),
-              m_neutralPointOnScale(0.0) {
->>>>>>> 43152232
     }
 
     virtual ~EffectManifestParameter() {
