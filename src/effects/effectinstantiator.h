#ifndef EFFECTINSTANTIATOR_H
#define EFFECTINSTANTIATOR_H

#include <QSharedPointer>

#include "effects/effectmanifest.h"
<<<<<<< HEAD
#include "effects/effectprocessor.h"
#include "effects/lv2/lv2effectprocessor.h"
#include <lilv-0/lilv/lilv.h>
=======
>>>>>>> 947694bc

class EngineEffect;
class EffectProcessor;

class EffectInstantiator {
  public:
    virtual ~EffectInstantiator() {}
    virtual EffectProcessor* instantiate(EngineEffect* pEngineEffect,
                                         EffectManifestPointer pManifest) = 0;
};
typedef QSharedPointer<EffectInstantiator> EffectInstantiatorPointer;

template <typename T>
class EffectProcessorInstantiator : public EffectInstantiator {
  public:
    EffectProcessor* instantiate(EngineEffect* pEngineEffect,
                                 EffectManifestPointer pManifest) {
        Q_UNUSED(pManifest);
        return new T(pEngineEffect);
    }
};

class LV2EffectProcessorInstantiator : public EffectInstantiator {
  public:
    LV2EffectProcessorInstantiator(const LilvPlugin* plugin,
                                   QList<int> audioPortIndices,
                                   QList<int> controlPortIndices)
            : m_pPlugin(plugin),
              audioPortIndices(audioPortIndices),
              controlPortIndices(controlPortIndices) { }

    EffectProcessor* instantiate(EngineEffect* pEngineEffect,
                                 EffectManifestPointer pManifest) {
        return new LV2EffectProcessor(pEngineEffect, pManifest, m_pPlugin,
                                      audioPortIndices, controlPortIndices);
    }
  private:
    const LilvPlugin* m_pPlugin;
    QList<int> audioPortIndices;
    QList<int> controlPortIndices;

};

#endif /* EFFECTINSTANTIATOR_H */<|MERGE_RESOLUTION|>--- conflicted
+++ resolved
@@ -4,15 +4,8 @@
 #include <QSharedPointer>
 
 #include "effects/effectmanifest.h"
-<<<<<<< HEAD
-#include "effects/effectprocessor.h"
 #include "effects/lv2/lv2effectprocessor.h"
 #include <lilv-0/lilv/lilv.h>
-=======
->>>>>>> 947694bc
-
-class EngineEffect;
-class EffectProcessor;
 
 class EffectInstantiator {
   public:
@@ -38,18 +31,18 @@
                                    QList<int> audioPortIndices,
                                    QList<int> controlPortIndices)
             : m_pPlugin(plugin),
-              audioPortIndices(audioPortIndices),
-              controlPortIndices(controlPortIndices) { }
+              m_audioPortIndices(audioPortIndices),
+              m_controlPortIndices(controlPortIndices) { }
 
     EffectProcessor* instantiate(EngineEffect* pEngineEffect,
                                  EffectManifestPointer pManifest) {
         return new LV2EffectProcessor(pEngineEffect, pManifest, m_pPlugin,
-                                      audioPortIndices, controlPortIndices);
+                                      m_audioPortIndices, m_controlPortIndices);
     }
   private:
     const LilvPlugin* m_pPlugin;
-    QList<int> audioPortIndices;
-    QList<int> controlPortIndices;
+    const QList<int> m_audioPortIndices;
+    const QList<int> m_controlPortIndices;
 
 };
 
