/***************************************************************************
                          mixxx.h  -  description
                             -------------------
    begin                : Mon Feb 18 09:48:17 CET 2002
    copyright            : (C) 2002 by Tue and Ken Haste Andersen
    email                :
 ***************************************************************************/

/***************************************************************************
 *                                                                         *
 *   This program is free software; you can redistribute it and/or modify  *
 *   it under the terms of the GNU General Public License as published by  *
 *   the Free Software Foundation; either version 2 of the License, or     *
 *   (at your option) any later version.                                   *
 *                                                                         *
 ***************************************************************************/

#ifndef MIXXX_H
#define MIXXX_H

#include <QMainWindow>
#include <QString>

#include "preferences/configobject.h"
#include "preferences/usersettings.h"
#include "preferences/constants.h"
#include "track/track.h"
#include "util/cmdlineargs.h"
#include "util/timer.h"
#include "util/db/dbconnectionpool.h"
#include "soundio/sounddeviceerror.h"

class ControlPushButton;
class ControllerManager;
class DlgDeveloperTools;
class DlgPreferences;
class EffectsManager;
class EngineMaster;
class GuiTick;
class LaunchImage;
class Library;
class KeyboardEventFilter;
class KeyboardShortcutsUpdater;
class PlayerManager;
class RecordingManager;
class SettingsManager;
class BroadcastManager;
class SkinLoader;
class SoundManager;
class VinylControlManager;
class WMainMenuBar;

// This Class is the base class for Mixxx. It sets up the main
// window and providing a menubar.
// For the main view, an instance of class MixxxView is
// created which creates your view.
class MixxxMainWindow : public QMainWindow {
    Q_OBJECT
  public:
    // Construtor. files is a list of command line arguments
    MixxxMainWindow(QApplication *app, const CmdlineArgs& args);
    ~MixxxMainWindow() override;

    void finalize();

    // creates the menu_bar and inserts the file Menu
    void createMenuBar();
    void connectMenuBar();
    void setInhibitScreensaver(mixxx::ScreenSaverPreference inhibit);
    mixxx::ScreenSaverPreference getInhibitScreensaver();

    void setToolTipsCfg(mixxx::TooltipsPreference tt);
    inline mixxx::TooltipsPreference getToolTipsCfg() { return m_toolTipsCfg; }

    inline GuiTick* getGuiTick() { return m_pGuiTick; };

  public slots:
    void rebootMixxxView();

    void slotFileLoadSongPlayer(int deck);
    // toogle keyboard on-off
    void slotToggleKeyboard(bool toggle);
    // Preference dialog
    void slotOptionsPreferences();
    // shows an about dlg
    void slotHelpAbout();
    // toogle full screen mode
    void slotViewFullScreen(bool toggle);
    // Open the developer tools dialog.
    void slotDeveloperTools(bool enable);
    void slotDeveloperToolsClosed();

    void slotUpdateWindowTitle(TrackPointer pTrack);
    void slotChangedPlayingDeck(int deck);

    // Warn the user when inputs are not configured.
    void slotNoMicrophoneInputConfigured();
    void slotNoDeckPassthroughInputConfigured();
    void slotNoVinylControlInputConfigured();

  signals:
    void newSkinLoaded();
    // used to uncheck the menu when the dialog of develeoper tools is closed
    void developerToolsDlgClosed(int r);
    void closeDeveloperToolsDlgChecked(int r);
    void fullScreenChanged(bool fullscreen);

  protected:
    // Event filter to block certain events (eg. tooltips if tooltips are disabled)
    virtual bool eventFilter(QObject *obj, QEvent *event);
    virtual void closeEvent(QCloseEvent *event);
    virtual bool event(QEvent* e);

  private:
    void initialize(QApplication *app, const CmdlineArgs& args);

    // progresses the launch image progress bar
    // this must be called from the GUi thread only
    void launchProgress(int progress);

    void initializeWindow();
    void checkDirectRendering();

    bool initializeDatabase();

    bool confirmExit();
    QDialog::DialogCode soundDeviceErrorDlg(
            const QString &title, const QString &text, bool* retryClicked);
    QDialog::DialogCode soundDeviceBusyDlg(bool* retryClicked);
    QDialog::DialogCode soundDeviceErrorMsgDlg(
            SoundDeviceError err, bool* retryClicked);
    QDialog::DialogCode noOutputDlg(bool* continueClicked);

    // Pointer to the root GUI widget
    QWidget* m_pWidgetParent;
    LaunchImage* m_pLaunchImage;

    SettingsManager* m_pSettingsManager;

    // The effects processing system
    EffectsManager* m_pEffectsManager;

    // The mixing engine.
    EngineMaster* m_pEngine;

    // The skin loader.
    // TODO(rryan): doesn't need to be a member variable
    SkinLoader* m_pSkinLoader;

    // The sound manager
    SoundManager* m_pSoundManager;

    // Keeps track of players
    PlayerManager* m_pPlayerManager;
    // RecordingManager
    RecordingManager* m_pRecordingManager;
#ifdef __BROADCAST__
    BroadcastManager* m_pBroadcastManager;
#endif
    ControllerManager* m_pControllerManager;

    GuiTick* m_pGuiTick;

    VinylControlManager* m_pVCManager;

    KeyboardEventFilter* m_pKeyboard;

<<<<<<< HEAD
    // TODO(Tomasito) Maybe it's not necessary for this to be a member variable. As a matter of fact, we could
    // ...            probably just throw the KeyboardShortcutsUpdater class away and let WMainMenuBar be in charge and
    // ...            connect ControllerManager, SIGNAL(keyboardPresetLoaded()) directly to WMainMenuBar
    KeyboardShortcutsUpdater* m_pKbdShortcutsUpdater;
=======
    // The Mixxx database connection pool
    mixxx::DbConnectionPoolPtr m_pDbConnectionPool;
>>>>>>> 9308b47c

    // The library management object
    Library* m_pLibrary;

    WMainMenuBar* m_pMenuBar;

    DlgDeveloperTools* m_pDeveloperToolsDlg;

    /** Pointer to preference dialog */
    DlgPreferences* m_pPrefDlg;

    ConfigObject<ConfigValueKbd>* m_pKbdConfig;
    ConfigObject<ConfigValueKbd>* m_pKbdConfigEmpty;

    mixxx::TooltipsPreference m_toolTipsCfg;
    // Timer that tracks how long Mixxx has been running.
    Timer m_runtime_timer;

    const CmdlineArgs& m_cmdLineArgs;

    ControlPushButton* m_pTouchShift;
    mixxx::ScreenSaverPreference m_inhibitScreensaver;

    static const int kMicrophoneCount;
    static const int kAuxiliaryCount;
};

#endif<|MERGE_RESOLUTION|>--- conflicted
+++ resolved
@@ -165,15 +165,13 @@
 
     KeyboardEventFilter* m_pKeyboard;
 
-<<<<<<< HEAD
     // TODO(Tomasito) Maybe it's not necessary for this to be a member variable. As a matter of fact, we could
     // ...            probably just throw the KeyboardShortcutsUpdater class away and let WMainMenuBar be in charge and
     // ...            connect ControllerManager, SIGNAL(keyboardPresetLoaded()) directly to WMainMenuBar
     KeyboardShortcutsUpdater* m_pKbdShortcutsUpdater;
-=======
+
     // The Mixxx database connection pool
     mixxx::DbConnectionPoolPtr m_pDbConnectionPool;
->>>>>>> 9308b47c
 
     // The library management object
     Library* m_pLibrary;
