#include <QtDebug>
#include <QtSql>

#include "library/dao/trackdao.h"

#include "audiotagger.h"
#include "library/queryutil.h"
#include "soundsourceproxy.h"
#include "track/beatfactory.h"
#include "track/beats.h"
#include "track/keyfactory.h"
#include "trackinfoobject.h"
#include "library/dao/cratedao.h"
#include "library/dao/cuedao.h"
#include "library/dao/playlistdao.h"
#include "library/dao/analysisdao.h"
#include "library/dao/directorydao.h"

QHash<int, TrackWeakPointer> TrackDAO::m_sTracks;
QMutex TrackDAO::m_sTracksMutex;

enum { UndefinedRecordIndex = -2 };

// The number of tracks to cache in memory at once. Once the n+1'th track is
// created, the TrackDAO's QCache deletes its TrackPointer to the track, which
// allows the track reference count to drop to zero. The track cache basically
// functions to hold a reference to the track so its reference count stays above
// 0.
#define TRACK_CACHE_SIZE 5

TrackDAO::TrackDAO(QSqlDatabase& database,
                   CueDAO& cueDao,
                   PlaylistDAO& playlistDao,
                   CrateDAO& crateDao,
                   AnalysisDao& analysisDao,
                   DirectoryDAO& directoryDao,
                   ConfigObject<ConfigValue> * pConfig)
        : m_database(database),
          m_cueDao(cueDao),
          m_playlistDao(playlistDao),
          m_crateDao(crateDao),
          m_analysisDao(analysisDao),
          m_directoryDAO(directoryDao),
          m_pConfig(pConfig),
          m_trackCache(TRACK_CACHE_SIZE),
          m_pQueryTrackLocationInsert(NULL),
          m_pQueryTrackLocationSelect(NULL),
          m_pQueryLibraryInsert(NULL),
          m_pQueryLibraryUpdate(NULL),
          m_pQueryLibrarySelect(NULL),
          m_pTransaction(NULL),
          m_trackLocationIdColumn(UndefinedRecordIndex),
          m_queryLibraryIdColumn(UndefinedRecordIndex),
          m_queryLibraryMixxxDeletedColumn(UndefinedRecordIndex) {
}

TrackDAO::~TrackDAO() {
    qDebug() << "~TrackDAO()";
    //clear all leftover Transactions and rollback the db
    addTracksFinish(true);
}

void TrackDAO::finish() {
    // scope this critical code, if this is not scoped there is a chance
    // to run in a lock of mixxx during shutdown - kain88 (July 2012)
    {
        // Save all tracks that haven't been saved yet.
        QMutexLocker locker(&m_sTracksMutex);
        QHashIterator<int, TrackWeakPointer> it(m_sTracks);
        while (it.hasNext()) {
            it.next();
            // Auto-cast from TrackWeakPointer to TrackPointer
            TrackPointer pTrack = it.value();
            if (pTrack && pTrack->isDirty()) {
                saveTrack(pTrack);
                // now pTrack->isDirty will return false
            }
        }
    }

    // Clear cache, so all cached tracks without other references where deleted
    clearCache();

    //clear out played information on exit
    //crash prevention: if mixxx crashes, played information will be maintained
    qDebug() << "Clearing played information for this session";
    QSqlQuery query(m_database);
    if (!query.exec("UPDATE library SET played=0")) {
        LOG_FAILED_QUERY(query)
                << "Error clearing played value";
    }
}

void TrackDAO::initialize() {
    qDebug() << "TrackDAO::initialize" << QThread::currentThread() << m_database.connectionName();
}

/** Retrieve the track id for the track that's located at "location" on disk.
    @return the track id for the track located at location, or -1 if the track
            is not in the database.
*/
int TrackDAO::getTrackId(const QString& absoluteFilePath) {
    //qDebug() << "TrackDAO::getTrackId" << QThread::currentThread() << m_database.connectionName();

    QSqlQuery query(m_database);
    query.prepare("SELECT library.id FROM library INNER JOIN track_locations ON library.location = track_locations.id WHERE track_locations.location=:location");
    query.bindValue(":location", absoluteFilePath);

    if (!query.exec()) {
        LOG_FAILED_QUERY(query);
        return -1;
    }

    int libraryTrackId = -1;
    if (query.next()) {
        libraryTrackId = query.value(query.record().indexOf("id")).toInt();
    }

    return libraryTrackId;
}

QList<int> TrackDAO::getTrackIds(const QList<QFileInfo>& files) {
    QStringList pathList;
    FieldEscaper escaper(m_database);
    foreach (QFileInfo file, files) {
        pathList << escaper.escapeString(file.absoluteFilePath());
    }
    QSqlQuery query(m_database);
    query.prepare(QString("SELECT library.id FROM library INNER JOIN "
                          "track_locations ON library.location = track_locations.id "
                          "WHERE track_locations.location in (%1)").arg(pathList.join(",")));

    if (!query.exec()) {
        LOG_FAILED_QUERY(query);
    }

    QList<int> ids;
    const int idColumn = query.record().indexOf("id");
    while (query.next()) {
        ids.append(query.value(idColumn).toInt());
    }

    return ids;
}

// Some code (eg. drag and drop) needs to just get a track's location, and it's
// not worth retrieving a whole TrackInfoObject.
QString TrackDAO::getTrackLocation(const int trackId) {
    qDebug() << "TrackDAO::getTrackLocation"
             << QThread::currentThread() << m_database.connectionName();
    QSqlQuery query(m_database);
    QString trackLocation = "";
    query.prepare("SELECT track_locations.location FROM track_locations "
                  "INNER JOIN library ON library.location = track_locations.id "
                  "WHERE library.id=:id");
    query.bindValue(":id", trackId);
    if (!query.exec()) {
        LOG_FAILED_QUERY(query);
        return "";
    }
    const int locationColumn = query.record().indexOf("location");
    while (query.next()) {
        trackLocation = query.value(locationColumn).toString();
    }

    return trackLocation;
}

/** Check if a track exists in the library table already.
    @param file_location The full path to the track on disk, including the filename.
    @return true if the track is found in the library table, false otherwise.
*/
bool TrackDAO::trackExistsInDatabase(const QString& absoluteFilePath) {
    return (getTrackId(absoluteFilePath) != -1);
}

void TrackDAO::saveTrack(TrackPointer track) {
    if (track) {
        saveTrack(track.data());
    }
}

void TrackDAO::saveTrack(TrackInfoObject* pTrack) {
    if (!pTrack) {
        qWarning() << "TrackDAO::saveTrack() was given NULL track.";
        return;
    }
    //qDebug() << "TrackDAO::saveTrack" << pTrack->getId() << pTrack->getInfo();
    // If track's id is not -1, then update, otherwise add.
    int trackId = pTrack->getId();
    if (trackId != -1) {
        if (pTrack->isDirty()) {
            //qDebug() << this << "Dirty tracks before clean save:" << m_dirtyTracks.size();
            //qDebug() << "TrackDAO::saveTrack. Dirty. Calling update";
            updateTrack(pTrack);

            // Write audio meta data, if enabled in the preferences
            // TODO(DSC) Only wite tag if file Metatdate is dirty
            writeAudioMetaData(pTrack);

            //qDebug() << this << "Dirty tracks remaining after clean save:" << m_dirtyTracks.size();
        } else {
            //qDebug() << "TrackDAO::saveTrack. Not Dirty";
            //qDebug() << this << "Dirty tracks remaining:" << m_dirtyTracks.size();
            //qDebug() << "Skipping track update for track" << pTrack->getId();
        }
    } else {
        addTrack(pTrack, false);
    }
}

void TrackDAO::slotTrackDirty(TrackInfoObject* pTrack) {
    //qDebug() << "TrackDAO::slotTrackDirty" << pTrack->getInfo();
    // This is a private slot that is connected to TIO's created by this
    // TrackDAO. It is a way for the track to ask that it be saved. The only
    // time this could be unsafe is when the TIO's reference count drops to
    // 0. When that happens, the TIO is deleted with QObject:deleteLater, so Qt
    // will wait for this slot to complete.
    if (pTrack) {
        int id = pTrack->getId();
        if (id != -1) {
            emit(trackDirty(id));
        }
    }
}

void TrackDAO::slotTrackClean(TrackInfoObject* pTrack) {
    //qDebug() << "TrackDAO::slotTrackClean" << pTrack->getInfo();
    // This is a private slot that is connected to TIO's created by this
    // TrackDAO. It is a way for the track to ask that it be saved. The only
    // time this could be unsafe is when the TIO's reference count drops to
    // 0. When that happens, the TIO is deleted with QObject:deleteLater, so Qt
    // will wait for this slot to complete.

    if (pTrack) {
        int id = pTrack->getId();
        if (id != -1) {
            emit(trackClean(id));
        }
    }
}

void TrackDAO::databaseTrackAdded(TrackPointer pTrack) {
    emit(dbTrackAdded(pTrack));
}

void TrackDAO::databaseTracksMoved(QSet<int> tracksMovedSetOld, QSet<int> tracksMovedSetNew) {
    emit(tracksRemoved(tracksMovedSetNew));
    // results in a call of BaseTrackCache::updateTracksInIndex(trackIds);
    emit(tracksAdded(tracksMovedSetOld));
}

void TrackDAO::slotTrackChanged(TrackInfoObject* pTrack) {
    //qDebug() << "TrackDAO::slotTrackChanged" << pTrack->getInfo();
    // This is a private slot that is connected to TIO's created by this
    // TrackDAO. It is a way for the track to ask that it be saved. The only
    // time this could be unsafe is when the TIO's reference count drops to
    // 0. When that happens, the TIO is deleted with QObject:deleteLater, so Qt
    // will wait for this slot to complete.
    if (pTrack) {
        int id = pTrack->getId();
        if (id != -1) {
            emit(trackChanged(id));
        }
    }
}

void TrackDAO::slotTrackSave(TrackInfoObject* pTrack) {
    //qDebug() << "TrackDAO::slotTrackSave" << pTrack->getId() << pTrack->getInfo();
    // This is a private slot that is connected to TIO's created by this
    // TrackDAO. It is a way for the track to ask that it be saved. The last
    // time it is used is when the track is being deleted (i.e. its reference
    // count has dropped to 0). The TIO is deleted with QObject:deleteLater, so
    // Qt will wait for this slot to complete.
    if (pTrack) {
        saveTrack(pTrack);
    }
}

// No need to check here if the querys exist, this is already done in
// addTracksAdd, which is the only function that calls this
void TrackDAO::bindTrackToTrackLocationsInsert(TrackInfoObject* pTrack) {
    // gets called only in addTracksAdd
    m_pQueryTrackLocationInsert->bindValue(":location", pTrack->getLocation());
    m_pQueryTrackLocationInsert->bindValue(":directory", pTrack->getDirectory());
    m_pQueryTrackLocationInsert->bindValue(":filename", pTrack->getFilename());
    m_pQueryTrackLocationInsert->bindValue(":filesize", pTrack->getLength());
    // Should this check pTrack->exists()?
    m_pQueryTrackLocationInsert->bindValue(":fs_deleted", 0);
    m_pQueryTrackLocationInsert->bindValue(":needs_verification", 0);
}

// No need to check here if the querys exist, this is already done in
// addTracksAdd, which is the only function that calls this
void TrackDAO::bindTrackToLibraryInsert(TrackInfoObject* pTrack, int trackLocationId) {
    // gets called only in addTracksAdd
    m_pQueryLibraryInsert->bindValue(":artist", pTrack->getArtist());
    m_pQueryLibraryInsert->bindValue(":title", pTrack->getTitle());
    m_pQueryLibraryInsert->bindValue(":album", pTrack->getAlbum());
    m_pQueryLibraryInsert->bindValue(":album_artist", pTrack->getAlbumArtist());
    m_pQueryLibraryInsert->bindValue(":year", pTrack->getYear());
    m_pQueryLibraryInsert->bindValue(":genre", pTrack->getGenre());
    m_pQueryLibraryInsert->bindValue(":composer", pTrack->getComposer());
    m_pQueryLibraryInsert->bindValue(":grouping", pTrack->getGrouping());
    m_pQueryLibraryInsert->bindValue(":tracknumber", pTrack->getTrackNumber());
    m_pQueryLibraryInsert->bindValue(":filetype", pTrack->getType());
    m_pQueryLibraryInsert->bindValue(":location", trackLocationId);
    m_pQueryLibraryInsert->bindValue(":comment", pTrack->getComment());
    m_pQueryLibraryInsert->bindValue(":url", pTrack->getURL());
    m_pQueryLibraryInsert->bindValue(":duration", pTrack->getDuration());
    m_pQueryLibraryInsert->bindValue(":rating", pTrack->getRating());
    m_pQueryLibraryInsert->bindValue(":bitrate", pTrack->getBitrate());
    m_pQueryLibraryInsert->bindValue(":samplerate", pTrack->getSampleRate());
    m_pQueryLibraryInsert->bindValue(":cuepoint", pTrack->getCuePoint());
    m_pQueryLibraryInsert->bindValue(":bpm_lock", pTrack->hasBpmLock()? 1 : 0);

    m_pQueryLibraryInsert->bindValue(":replaygain", pTrack->getReplayGain());

    // We no longer store the wavesummary in the library table.
    m_pQueryLibraryInsert->bindValue(":wavesummaryhex", QVariant(QVariant::ByteArray));

    m_pQueryLibraryInsert->bindValue(":timesplayed", pTrack->getTimesPlayed());
    //query.bindValue(":datetime_added", pTrack->getDateAdded());
    m_pQueryLibraryInsert->bindValue(":channels", pTrack->getChannels());
    m_pQueryLibraryInsert->bindValue(":mixxx_deleted", 0);
    m_pQueryLibraryInsert->bindValue(":header_parsed", pTrack->getHeaderParsed() ? 1 : 0);

    const QByteArray* pBeatsBlob = NULL;
    QString beatsVersion = "";
    QString beatsSubVersion = "";
    BeatsPointer pBeats = pTrack->getBeats();
    // Fall back on cached BPM
    double dBpm = pTrack->getBpm();

    if (pBeats) {
        pBeatsBlob = pBeats->toByteArray();
        beatsVersion = pBeats->getVersion();
        beatsSubVersion = pBeats->getSubVersion();
        dBpm = pBeats->getBpm();
    }

    m_pQueryLibraryInsert->bindValue(":bpm", dBpm);
    m_pQueryLibraryInsert->bindValue(":beats_version", beatsVersion);
    m_pQueryLibraryInsert->bindValue(":beats_sub_version", beatsSubVersion);
    m_pQueryLibraryInsert->bindValue(":beats", pBeatsBlob ? *pBeatsBlob : QVariant(QVariant::ByteArray));
    delete pBeatsBlob;

    const Keys& keys = pTrack->getKeys();
    QByteArray* pKeysBlob = NULL;
    QString keysVersion = "";
    QString keysSubVersion = "";
    QString keyText = "";
    mixxx::track::io::key::ChromaticKey key = mixxx::track::io::key::INVALID;

    if (keys.isValid()) {
        pKeysBlob = keys.toByteArray();
        keysVersion = keys.getVersion();
        keysSubVersion = keys.getSubVersion();
        key = keys.getGlobalKey();
        // TODO(rryan): Get this logic out of TIO.
        keyText = pTrack->getKeyText();
    }

    m_pQueryLibraryInsert->bindValue(
        ":keys", pKeysBlob ? *pKeysBlob : QVariant(QVariant::ByteArray));
    m_pQueryLibraryInsert->bindValue(":keys_version", keysVersion);
    m_pQueryLibraryInsert->bindValue(":keys_sub_version", keysSubVersion);
    m_pQueryLibraryInsert->bindValue(":key", keyText);
    m_pQueryLibraryInsert->bindValue(":key_id", static_cast<int>(key));
    delete pKeysBlob;
}

void TrackDAO::addTracksPrepare() {
        if (m_pQueryLibraryInsert || m_pQueryTrackLocationInsert ||
                m_pQueryLibrarySelect || m_pQueryTrackLocationSelect ||
                m_pTransaction) {
            qDebug() << "TrackDAO::addTracksPrepare: PROGRAMMING ERROR"
                 << "old queries have been left open, rolling back.";
        // true == do a db rollback
        addTracksFinish(true);
    }
    // Start the transaction
    m_pTransaction = new ScopedTransaction(m_database);

    m_pQueryTrackLocationInsert = new QSqlQuery(m_database);
    m_pQueryTrackLocationSelect = new QSqlQuery(m_database);
    m_pQueryLibraryInsert = new QSqlQuery(m_database);
    m_pQueryLibraryUpdate = new QSqlQuery(m_database);
    m_pQueryLibrarySelect = new QSqlQuery(m_database);

    m_pQueryTrackLocationInsert->prepare("INSERT INTO track_locations "
            "(location, directory, filename, filesize, fs_deleted, needs_verification) "
            "VALUES (:location, :directory, :filename, :filesize, :fs_deleted, :needs_verification)");

    m_pQueryTrackLocationSelect->prepare("SELECT id FROM track_locations WHERE location=:location");

    m_pQueryLibraryInsert->prepare("INSERT INTO library "
            "(artist, title, album, album_artist, year, genre, tracknumber, composer, "
            "grouping, filetype, location, comment, url, duration, rating, key, key_id, "
            "bitrate, samplerate, cuepoint, bpm, replaygain, wavesummaryhex, "
<<<<<<< HEAD
            "timesplayed, "
            "channels, mixxx_deleted, header_parsed, "
            "beats_version, beats_sub_version, beats, bpm_lock, "
            "keys_version, keys_sub_version, keys) "
=======
            "timesplayed, channels, mixxx_deleted, header_parsed, "
            "beats_version, beats_sub_version, beats, bpm_lock) "
>>>>>>> c0f657c2
            "VALUES ("
            ":artist, :title, :album, :album_artist, :year, :genre, :tracknumber, :composer, :grouping, "
            ":filetype, :location, :comment, :url, :duration, :rating, :key, :key_id, "
            ":bitrate, :samplerate, :cuepoint, :bpm, :replaygain, :wavesummaryhex, "
<<<<<<< HEAD
            ":timesplayed, "
            ":channels, :mixxx_deleted, :header_parsed, "
            ":beats_version, :beats_sub_version, :beats, :bpm_lock, "
            ":keys_version, :keys_sub_version, :keys)");
=======
            ":timesplayed, :channels, :mixxx_deleted, :header_parsed, :beats_version, "
            ":beats_sub_version, :beats, :bpm_lock)");
>>>>>>> c0f657c2

    m_pQueryLibraryUpdate->prepare("UPDATE library SET mixxx_deleted = 0 "
            "WHERE id = :id");

    m_pQueryLibrarySelect->prepare("SELECT location, id, mixxx_deleted from library "
            "WHERE location = :location");
}

void TrackDAO::addTracksFinish(bool rollback) {
    if (m_pTransaction) {
        if (rollback) {
            m_pTransaction->rollback();
            m_tracksAddedSet.clear();
        } else {
            m_pTransaction->commit();
        }
    }
    delete m_pQueryTrackLocationInsert;
    delete m_pQueryTrackLocationSelect;
    delete m_pQueryLibraryInsert;
    delete m_pQueryLibrarySelect;
    delete m_pTransaction;
    m_pQueryTrackLocationInsert = NULL;
    m_pQueryTrackLocationSelect = NULL;
    m_pQueryLibraryInsert = NULL;
    m_pQueryLibrarySelect = NULL;
    m_pTransaction = NULL;

    emit(tracksAdded(m_tracksAddedSet));
    m_tracksAddedSet.clear();
}

bool TrackDAO::addTracksAdd(TrackInfoObject* pTrack, bool unremove) {

    if (!m_pQueryLibraryInsert || !m_pQueryTrackLocationInsert ||
        !m_pQueryLibrarySelect || !m_pQueryTrackLocationSelect) {
        qDebug() << "TrackDAO::addTracksAdd: needed SqlQuerys have not "
                    "been prepared. Adding no tracks";
        return false;
    }

    int trackLocationId = -1;
    int trackId = -1;

    // Insert the track location into the corresponding table. This will fail
    // silently if the location is already in the table because it has a UNIQUE
    // constraint.
    bindTrackToTrackLocationsInsert(pTrack);

    if (!m_pQueryTrackLocationInsert->exec()) {
        LOG_FAILED_QUERY(*m_pQueryTrackLocationInsert)
            << "Location " << pTrack->getLocation() << " is already in the DB";
        // Inserting into track_locations failed, so the file already
        // exists. Query for its trackLocationId.

        m_pQueryTrackLocationSelect->bindValue(":location", pTrack->getLocation());

        if (!m_pQueryTrackLocationSelect->exec()) {
            // We can't even select this, something is wrong.
            LOG_FAILED_QUERY(*m_pQueryTrackLocationSelect)
                        << "Can't find track location ID after failing to insert. Something is wrong.";
            return false;
        }
        if (m_trackLocationIdColumn == UndefinedRecordIndex) {
            m_trackLocationIdColumn = m_pQueryTrackLocationSelect->record().indexOf("id");
        }
        while (m_pQueryTrackLocationSelect->next()) {
            trackLocationId = m_pQueryTrackLocationSelect->value(m_trackLocationIdColumn).toInt();
        }

        m_pQueryLibrarySelect->bindValue(":location", trackLocationId);
        if (!m_pQueryLibrarySelect->exec()) {
             LOG_FAILED_QUERY(*m_pQueryLibrarySelect)
                     << "Failed to query existing track: "
                     << pTrack->getFilename();
        } else {
            bool mixxx_deleted = false;
            if (m_queryLibraryIdColumn == UndefinedRecordIndex) {
                QSqlRecord queryLibraryRecord = m_pQueryLibrarySelect->record();
                m_queryLibraryIdColumn = queryLibraryRecord.indexOf("id");
                m_queryLibraryMixxxDeletedColumn =
                        queryLibraryRecord.indexOf("mixxx_deleted");
            }

            while (m_pQueryLibrarySelect->next()) {
                trackId = m_pQueryLibrarySelect->value(m_queryLibraryIdColumn).toInt();
                mixxx_deleted = m_pQueryLibrarySelect->value(m_queryLibraryMixxxDeletedColumn).toBool();
            }
            if (unremove && mixxx_deleted) {
                // Set mixxx_deleted back to 0
                m_pQueryLibraryUpdate->bindValue(":id", trackId);
                if (!m_pQueryLibraryUpdate->exec()) {
                    LOG_FAILED_QUERY(*m_pQueryLibraryUpdate)
                            << "Failed to unremove existing track: "
                            << pTrack->getFilename();
                }
            }
            // Regardless of whether we unremoved this track or not -- it's
            // already in the library and so we need to skip it. Set the track's
            // trackId so the caller can know it. TODO(XXX) this is a little
            // weird because the track has whatever metadata the caller supplied
            // and that metadata may differ from what is already in the
            // database. I'm ignoring this corner case. rryan 10/2011
            pTrack->setId(trackId);
        }
        return false;
    } else {
        // Inserting succeeded, so just get the last rowid.
        QVariant lastInsert = m_pQueryTrackLocationInsert->lastInsertId();
        trackLocationId = lastInsert.toInt();

        //Failure of this assert indicates that we were unable to insert the track
        //location into the table AND we could not retrieve the id of that track
        //location from the same table. "It shouldn't happen"... unless I screwed up
        //- Albert :)
        Q_ASSERT(trackLocationId >= 0);

        bindTrackToLibraryInsert(pTrack, trackLocationId);

        if (!m_pQueryLibraryInsert->exec()) {
            // We failed to insert the track. Maybe it is already in the library
            // but marked deleted? Skip this track.
            LOG_FAILED_QUERY(*m_pQueryLibraryInsert)
                    << "Failed to INSERT new track into library:"
                    << pTrack->getFilename();
            return false;
        }
        trackId = m_pQueryLibraryInsert->lastInsertId().toInt();
        pTrack->setId(trackId);
        m_analysisDao.saveTrackAnalyses(pTrack);
        m_cueDao.saveTrackCues(trackId, pTrack);
        pTrack->setDirty(false);
    }
    m_tracksAddedSet.insert(trackId);
    return true;
}

int TrackDAO::addTrack(const QFileInfo& fileInfo, bool unremove) {
    int trackId = -1;
    TrackInfoObject * pTrack = new TrackInfoObject(fileInfo);
    if (pTrack) {
        // Add the song to the database.
        addTrack(pTrack, unremove);
        trackId = pTrack->getId();
        delete pTrack;
    }
    return trackId;
}

int TrackDAO::addTrack(const QString& file, bool unremove) {
    QFileInfo fileInfo(file);
    return addTrack(fileInfo, unremove);
}

void TrackDAO::addTrack(TrackInfoObject* pTrack, bool unremove) {
    //qDebug() << "TrackDAO::addTrack" << QThread::currentThread() << m_database.connectionName();
    //qDebug() << "TrackCollection::addTrack(), inserting into DB";
    Q_ASSERT(pTrack); //Why you be giving me NULL pTracks

    // Check that track is a supported extension.
    if (!isTrackFormatSupported(pTrack)) {
        // TODO(XXX) provide some kind of error code on a per-track basis.
        return;
    }

    addTracksPrepare();
    addTracksAdd(pTrack, unremove);
    addTracksFinish(false);
}

QList<int> TrackDAO::addTracks(const QList<QFileInfo>& fileInfoList,
                               bool unremove) {
    QSqlQuery query(m_database);
    QList<int> trackIDs;


    // Prepare to add tracks to the database.
    // This also begins an SQL transaction.
    addTracksPrepare();

    // Create a temporary database of the paths of all the imported tracks.
    query.prepare("CREATE TEMP TABLE playlist_import "
                  "(location varchar (512))");
    if (!query.exec()) {
        LOG_FAILED_QUERY(query);
        return trackIDs;
    }

    // All all the track paths to this database.
    query.prepare("INSERT INTO playlist_import (location) "
                  "VALUES (:location)");
    foreach (const QFileInfo &rFileInfo, fileInfoList) {
        query.bindValue(":location", rFileInfo.absoluteFilePath());
        if (!query.exec()) {
            LOG_FAILED_QUERY(query);
        }
    }

    query.prepare("SELECT library.id FROM playlist_import, "
                  "track_locations, library WHERE library.location = track_locations.id "
                  "AND playlist_import.location = track_locations.location");
    if (!query.exec()) {
        LOG_FAILED_QUERY(query);
    }
    const int idColumn = query.record().indexOf("id");
    while (query.next()) {
        int trackId = query.value(idColumn).toInt();
        trackIDs.append(trackId);
    }

    // If imported-playlist tracks are to be unremoved, do that for all playlist
    // tracks that were already in the database.
    if (unremove) {
        QStringList idStringList;
        foreach (int id, trackIDs) {
            idStringList.append(QString::number(id));
        }
        query.prepare(QString("UPDATE library SET mixxx_deleted=0 "
                              "WHERE id in (%1) AND mixxx_deleted=1")
                      .arg(idStringList.join (",")));
        if (!query.exec()) {
            LOG_FAILED_QUERY(query);
        }
    }

    // Any tracks not already in the database need to be added.
    query.prepare("SELECT location FROM playlist_import "
                  "WHERE NOT EXISTS (SELECT location FROM track_locations "
                  "WHERE playlist_import.location = track_locations.location)");
    if (!query.exec()) {
        LOG_FAILED_QUERY(query);
    }
    const int locationColumn = query.record().indexOf("location");
    while (query.next()) {
        QString filePath = query.value(locationColumn).toString();
        TrackInfoObject* pTrack = new TrackInfoObject(QFileInfo(filePath));
        addTracksAdd(pTrack, unremove);
        int trackID = pTrack->getId();
        if (trackID >= 0) {
            trackIDs.append(trackID);
        }
        delete pTrack;
    }

    // Drop the temporary playlist-import table.
    query.prepare("DROP TABLE IF EXISTS playlist_import");
    if (!query.exec()) {
        LOG_FAILED_QUERY(query);
    }

    // Finish adding tracks to the database.
    addTracksFinish();

    // Return the list of track IDs added to the database.
    return trackIDs;
}

void TrackDAO::hideTracks(const QList<int>& ids) {
    QStringList idList;
    foreach (int id, ids) {
        idList.append(QString::number(id));
    }

    QSqlQuery query(m_database);
    query.prepare(QString("UPDATE library SET mixxx_deleted=1 WHERE id in (%1)")
                  .arg(idList.join(",")));
    if (!query.exec()) {
        LOG_FAILED_QUERY(query);
    }

    // This signal is received by basetrackcache to remove the tracks from cache
    QSet<int> tracksRemovedSet = QSet<int>::fromList(ids);
    emit(tracksRemoved(tracksRemovedSet));
}

// If a track has been manually "hidden" from Mixxx's library by the user via
// Mixxx's interface, this lets you add it back. When a track is hidden,
// mixxx_deleted in the DB gets set to 1. This clears that, and makes it show
// up in the library views again.
// This function should get called if you drag-and-drop a file that's been
// "hidden" from Mixxx back into the library view.
void TrackDAO::unhideTracks(const QList<int>& ids) {
    QStringList idList;
    foreach (int id, ids) {
        idList.append(QString::number(id));
    }

    QSqlQuery query(m_database);
    query.prepare(QString("UPDATE library SET mixxx_deleted=0 "
                  "WHERE id in (%1)").arg(idList.join(",")));
    if (!query.exec()) {
        LOG_FAILED_QUERY(query);
    }
    QSet<int> tracksAddedSet = QSet<int>::fromList(ids);
    emit(tracksAdded(tracksAddedSet));
}

void TrackDAO::purgeTracks(const QString& dir) {
    QSqlQuery query(m_database);
    FieldEscaper escaper(m_database);
    // Capture entries that start with the directory prefix dir.
    // dir needs to end in a slash otherwise we might match other
    // directories.
    QString likeClause = escaper.escapeStringForLike(dir + "/", '%') + "%";

    query.prepare(QString("SELECT library.id FROM library INNER JOIN track_locations "
                          "ON library.location = track_locations.id "
                          "WHERE track_locations.location LIKE %1 ESCAPE '%'")
                  .arg(escaper.escapeString(likeClause)));

    if (!query.exec()) {
        LOG_FAILED_QUERY(query) << "could not get tracks within directory:" << dir;
    }

    QList<int> trackIds;
    const int idColumn = query.record().indexOf("id");
    while (query.next()) {
        trackIds.append(query.value(idColumn).toInt());
    }
    purgeTracks(trackIds);
}

// Warning, purge cannot be undone check before if there is no reference to this
// track id's on other library tables
void TrackDAO::purgeTracks(const QList<int>& ids) {
    if (ids.empty()) {
        return;
    }

    QStringList idList;
    foreach (int id, ids) {
        idList << QString::number(id);
    }
    QString idListJoined = idList.join(",");

    ScopedTransaction transaction(m_database);

    QSqlQuery query(m_database);
    query.prepare(QString("SELECT track_locations.location, track_locations.directory FROM "
                          "track_locations INNER JOIN library ON library.location = "
                          "track_locations.id WHERE library.id in (%1)").arg(idListJoined));
    if (!query.exec()) {
        LOG_FAILED_QUERY(query);
    }

    FieldEscaper escaper(m_database);
    QStringList locationList;
    QSet<QString> dirs;
    QSqlRecord queryRecord = query.record();
    const int locationColumn = queryRecord.indexOf("location");
    const int directoryColumn = queryRecord.indexOf("directory");
    while (query.next()) {
        QString filePath = query.value(locationColumn).toString();
        locationList << escaper.escapeString(filePath);
        QString directory = query.value(directoryColumn).toString();
        dirs << escaper.escapeString(directory);
    }

    if (locationList.empty()) {
        LOG_FAILED_QUERY(query);
    }

    // Remove location from track_locations table
    query.prepare(QString("DELETE FROM track_locations "
                          "WHERE location in (%1)").arg(locationList.join(",")));
    if (!query.exec()) {
        LOG_FAILED_QUERY(query);
    }

    // Remove Track from library table
    query.prepare(QString("DELETE FROM library "
                          "WHERE id in (%1)").arg(idListJoined));
    if (!query.exec()) {
        LOG_FAILED_QUERY(query);
    }

    // mark LibraryHash with needs_verification and invalidate the hash
    // in case the file was not deleted to detect it on a rescan
    // TODO(XXX) delegate to libraryHashDAO
    QStringList dirList = QStringList::fromSet(dirs);
    query.prepare(QString("UPDATE LibraryHashes SET needs_verification=1, "
                          "hash=-1 WHERE directory_path in (%1)").arg(dirList.join(",")));
    if (!query.exec()) {
        LOG_FAILED_QUERY(query);
    }

    // TODO(XXX) Not sure if we should check any of these for errors or just not
    // care if there were errors and commit anyway.
    if (query.lastError().isValid()) {
        return;
    }
    transaction.commit();

    // also need to clean playlists, crates, cues and track_analyses

    m_cueDao.deleteCuesForTracks(ids);
    m_playlistDao.removeTracksFromPlaylists(ids);
    m_crateDao.removeTracksFromCrates(ids);
    m_analysisDao.deleteAnalysises(ids);

    QSet<int> tracksRemovedSet = QSet<int>::fromList(ids);
    emit(tracksRemoved(tracksRemovedSet));
}

// deleter of the TrackInfoObject, for delete a Track from Library use hide or purge
// static
void TrackDAO::deleteTrack(TrackInfoObject* pTrack) {
    Q_ASSERT(pTrack);
    //qDebug() << "Garbage Collecting" << pTrack << "ID" << pTrack->getId() << pTrack->getInfo();

    // Save the track if it is dirty.
    if (pTrack->isDirty()) {
        pTrack->doSave();
    }

    // Delete Track from weak reference cache
    m_sTracksMutex.lock();
    m_sTracks.remove(pTrack->getId());
    m_sTracksMutex.unlock();

    // Now Qt will delete it in the event loop.
    pTrack->deleteLater();
}

TrackPointer TrackDAO::getTrackFromDB(const int id) const {
    QTime time;
    time.start();
    QSqlQuery query(m_database);

    query.prepare(
        "SELECT library.id, artist, title, album, album_artist, year, genre, composer, "
        "grouping, tracknumber, filetype, rating, key, track_locations.location as location, "
        "track_locations.filesize as filesize, comment, url, duration, bitrate, "
        "samplerate, cuepoint, bpm, replaygain, channels, "
<<<<<<< HEAD
        "header_parsed, timesplayed, played, "
        "beats_version, beats_sub_version, beats, datetime_added, bpm_lock "
        "keys_version, keys_sub_version, keys "
=======
        "header_parsed, timesplayed, played, beats_version, beats_sub_version, beats, "
        "datetime_added, bpm_lock "
>>>>>>> c0f657c2
        "FROM Library "
        "INNER JOIN track_locations "
            "ON library.location = track_locations.id "
        "WHERE library.id=" + QString("%1").arg(id)
    );

    if (query.exec()) {
        QSqlRecord queryRecord = query.record();
        const int artistColumn = queryRecord.indexOf("artist");
        const int titleColumn = queryRecord.indexOf("title");
        const int albumColumn = queryRecord.indexOf("album");
        const int albumArtistColumn = queryRecord.indexOf("album_artist");
        const int yearColumn = queryRecord.indexOf("year");
        const int genreColumn = queryRecord.indexOf("genre");
        const int composerColumn = queryRecord.indexOf("composer");
        const int groupingColumn = queryRecord.indexOf("grouping");
        const int trackNumberColumn = queryRecord.indexOf("tracknumber");
        const int commentColumn = queryRecord.indexOf("comment");
        const int urlColumn = queryRecord.indexOf("url");
        const int keyColumn = queryRecord.indexOf("key");
        const int durationColumn = queryRecord.indexOf("duration");
        const int bitrateColumn = queryRecord.indexOf("bitrate");
        const int ratingColumn = queryRecord.indexOf("rating");
        const int samplerateColumn = queryRecord.indexOf("samplerate");
        const int cuepointColumn = queryRecord.indexOf("cuepoint");
        const int bpmColumn = queryRecord.indexOf("bpm");
        const int replaygainColumn = queryRecord.indexOf("replaygain");
        const int timesplayedColumn = queryRecord.indexOf("timesplayed");
        const int datetimeAddedColumn = queryRecord.indexOf("datetime_added");
        const int playedColumn = queryRecord.indexOf("played");
        const int channelsColumn = queryRecord.indexOf("channels");
        const int filetypeColumn = queryRecord.indexOf("filetype");
        const int locationColumn = queryRecord.indexOf("location");
        const int headerParsedColumn = queryRecord.indexOf("header_parsed");
        const int bpmLockColumn = queryRecord.indexOf("bpm_lock");

        const int beatsVersionColumn = queryRecord.indexOf("beats_version");
        const int beatsSubVersionColumn = queryRecord.indexOf("beats_sub_version");
        const int beatsColumn = queryRecord.indexOf("beats");

        while (query.next()) {
            bool shouldDirty = false;

            QString artist = query.value(artistColumn).toString();
            QString title = query.value(titleColumn).toString();
            QString album = query.value(albumColumn).toString();
            QString albumArtist = query.value(albumArtistColumn).toString();
            QString year = query.value(yearColumn).toString();
            QString genre = query.value(genreColumn).toString();
            QString composer = query.value(composerColumn).toString();
            QString grouping = query.value(groupingColumn).toString();
            QString tracknumber = query.value(trackNumberColumn).toString();
            QString comment = query.value(commentColumn).toString();
            QString url = query.value(urlColumn).toString();
            QString keyText = query.value(keyColumn).toString();
            int duration = query.value(durationColumn).toInt();
            int bitrate = query.value(bitrateColumn).toInt();
            int rating = query.value(ratingColumn).toInt();
            int samplerate = query.value(samplerateColumn).toInt();
            int cuepoint = query.value(cuepointColumn).toInt();
            QString bpm = query.value(bpmColumn).toString();
            QString replaygain = query.value(replaygainColumn).toString();
            int timesplayed = query.value(timesplayedColumn).toInt();
            QDateTime datetime_added = query.value(datetimeAddedColumn).toDateTime();
            int played = query.value(playedColumn).toInt();
            int channels = query.value(channelsColumn).toInt();
            QString filetype = query.value(filetypeColumn).toString();
            QString location = query.value(locationColumn).toString();
            bool header_parsed = query.value(headerParsedColumn).toBool();
            bool has_bpm_lock = query.value(bpmLockColumn).toBool();

            TrackPointer pTrack = TrackPointer(new TrackInfoObject(location, false), &TrackDAO::deleteTrack);

            // TIO already stats the file to see if it exists, what its length is,
            // etc. So don't bother setting it.
            //track->setLength(filesize);

            pTrack->setId(id);
            pTrack->setArtist(artist);
            pTrack->setTitle(title);
            pTrack->setAlbum(album);
            pTrack->setAlbumArtist(albumArtist);
            pTrack->setYear(year);
            pTrack->setGenre(genre);
            pTrack->setComposer(composer);
            pTrack->setGrouping(grouping);
            pTrack->setTrackNumber(tracknumber);
            pTrack->setRating(rating);

            pTrack->setComment(comment);
            pTrack->setURL(url);
            pTrack->setDuration(duration);
            pTrack->setBitrate(bitrate);
            pTrack->setSampleRate(samplerate);
            pTrack->setCuePoint((float)cuepoint);
            pTrack->setReplayGain(replaygain.toFloat());

            QString beatsVersion = query.value(beatsVersionColumn).toString();
            QString beatsSubVersion = query.value(beatsSubVersionColumn).toString();
            QByteArray beatsBlob = query.value(beatsColumn).toByteArray();
            BeatsPointer pBeats = BeatFactory::loadBeatsFromByteArray(pTrack, beatsVersion, beatsSubVersion, &beatsBlob);
            if (pBeats) {
                pTrack->setBeats(pBeats);
            } else {
                pTrack->setBpm(bpm.toDouble());
            }
            pTrack->setBpmLock(has_bpm_lock);

            QString keysVersion = query.value(query.record().indexOf("keys_version")).toString();
            QString keysSubVersion = query.value(query.record().indexOf("keys_sub_version")).toString();
            QByteArray keysBlob = query.value(query.record().indexOf("keys")).toByteArray();
            Keys keys = KeyFactory::loadKeysFromByteArray(
                keysVersion, keysSubVersion, &keysBlob);

            if (keys.isValid()) {
                pTrack->setKeys(keys);
            } else {
                // Typically this happens if we are upgrading from an older
                // (<1.12.0) version of Mixxx that didn't support Keys. We treat
                // all legacy data as user-generated because that way it will be
                // treated sensitively.
                pTrack->setKeyText(keyText, mixxx::track::io::key::USER);
                // The in-database data would change because of this. Mark the
                // track dirty so we save it when it is deleted.
                shouldDirty = true;
            }

            pTrack->setTimesPlayed(timesplayed);
            pTrack->setDateAdded(datetime_added);
            pTrack->setPlayed(played);
            pTrack->setChannels(channels);
            pTrack->setType(filetype);
            pTrack->setLocation(location);
            pTrack->setHeaderParsed(header_parsed);
            pTrack->setCuePoints(m_cueDao.getCuesForTrack(id));

            // Normally we will set the track as clean but sometimes when
            // loading from the database we need to perform upkeep that ought to
            // be written back to the database when the track is deleted.
            pTrack->setDirty(shouldDirty);

            // Listen to dirty and changed signals
            connect(pTrack.data(), SIGNAL(dirty(TrackInfoObject*)),
                    this, SLOT(slotTrackDirty(TrackInfoObject*)),
                    Qt::DirectConnection);
            connect(pTrack.data(), SIGNAL(clean(TrackInfoObject*)),
                    this, SLOT(slotTrackClean(TrackInfoObject*)),
                    Qt::DirectConnection);
            connect(pTrack.data(), SIGNAL(changed(TrackInfoObject*)),
                    this, SLOT(slotTrackChanged(TrackInfoObject*)),
                    Qt::DirectConnection);
            connect(pTrack.data(), SIGNAL(save(TrackInfoObject*)),
                    this, SLOT(slotTrackSave(TrackInfoObject*)),
                    Qt::DirectConnection);

            m_sTracksMutex.lock();
            // Automatic conversion to a weak pointer
            m_sTracks[id] = pTrack;
            qDebug() << "m_sTracks.count() =" << m_sTracks.count();
            m_sTracksMutex.unlock();
            m_trackCache.insert(id, new TrackPointer(pTrack));

            // If the header hasn't been parsed, parse it but only after we set the
            // track clean and hooked it up to the track cache, because this will
            // dirty it.
            if (!header_parsed) {
                pTrack->parse();
            }

            return pTrack;
        } // while (query.next())

    } else {
        LOG_FAILED_QUERY(query)
            << QString("getTrack(%1)").arg(id);
    }
    //qDebug() << "getTrack hit the database, took " << time.elapsed() << "ms";

    return TrackPointer();
}

TrackPointer TrackDAO::getTrack(const int id, const bool cacheOnly) const {
    //qDebug() << "TrackDAO::getTrack" << QThread::currentThread() << m_database.connectionName();
    TrackPointer pTrack;

    // If the track cache contains the track, use it to get a strong reference
    // to the track. We do this first so that the QCache keeps track of the
    // least-recently-used track so that it expires them intelligently.
    if (m_trackCache.contains(id)) {
        pTrack = *m_trackCache[id];

        // If the strong reference is still valid (it should be), then return it.
        if (pTrack)
            return pTrack;
    }

    // scope this critical code so that is gets automatically unlocked
    // if this is not scoped mixxx will freeze
    {
        // Next, check the weak-reference cache to see if the track was ever loaded
        // into memory. It's possible that something is currently using this track,
        // so its reference count is non-zero despite it not being present in the
        // track cache. m_tracks is a map of weak pointers to the tracks.
        QMutexLocker locker(&m_sTracksMutex);
        if (m_sTracks.contains(id)) {
            //qDebug() << "Returning cached TIO for track" << id;
            pTrack = m_sTracks[id];
        }
    }

    // If the pointer to the cached copy is still valid, return
    // it. Otherwise, re-query the DB for the track.
    if (pTrack) {
        // Add pointer to Cache again.
        // Never call insert() inside mutex to qCache, it may trigger a
        // cache delete which requires mutex as well and cause deadlock.
        m_trackCache.insert(id, new TrackPointer(pTrack));
        return pTrack;
    }
    // The person only wanted the track if it was cached.
    if (cacheOnly) {
        //qDebug() << "TrackDAO::getTrack()" << id << "Caller wanted track but only if it was cached. Returning null.";
        return TrackPointer();
    }

    return getTrackFromDB(id);
}

// Saves a track's info back to the database
void TrackDAO::updateTrack(TrackInfoObject* pTrack) {
    ScopedTransaction transaction(m_database);
    QTime time;
    time.start();
    Q_ASSERT(pTrack);
    //qDebug() << "TrackDAO::updateTrackInDatabase" << QThread::currentThread() << m_database.connectionName();

    //qDebug() << "Updating track" << pTrack->getInfo() << "in database...";

    int trackId = pTrack->getId();
    Q_ASSERT(trackId >= 0);

    QSqlQuery query(m_database);

    //Update everything but "location", since that's what we identify the track by.
    query.prepare("UPDATE library "
                  "SET artist=:artist, "
                  "title=:title, album=:album, album_artist=:album_artist, "
                  "year=:year, genre=:genre, composer=:composer, "
                  "grouping=:grouping, filetype=:filetype, "
                  "tracknumber=:tracknumber, comment=:comment, url=:url, "
                  "duration=:duration, rating=:rating, "
                  "key=:key, key_id=:key_id, "
                  "bitrate=:bitrate, samplerate=:samplerate, cuepoint=:cuepoint, "
                  "bpm=:bpm, replaygain=:replaygain, "
                  "timesplayed=:timesplayed, played=:played, "
                  "channels=:channels, header_parsed=:header_parsed, "
                  "beats_version=:beats_version, beats_sub_version=:beats_sub_version, beats=:beats, "
                  "bpm_lock=:bpm_lock, "
                  "keys_version=:keys_version, keys_sub_version=:keys_sub_version, keys=:keys "
                  "WHERE id=:track_id");
    query.bindValue(":artist", pTrack->getArtist());
    query.bindValue(":title", pTrack->getTitle());
    query.bindValue(":album", pTrack->getAlbum());
    query.bindValue(":album_artist", pTrack->getAlbumArtist());
    query.bindValue(":year", pTrack->getYear());
    query.bindValue(":genre", pTrack->getGenre());
    query.bindValue(":composer", pTrack->getComposer());
    query.bindValue(":grouping", pTrack->getGrouping());
    query.bindValue(":filetype", pTrack->getType());
    query.bindValue(":tracknumber", pTrack->getTrackNumber());
    query.bindValue(":comment", pTrack->getComment());
    query.bindValue(":url", pTrack->getURL());
    query.bindValue(":duration", pTrack->getDuration());
    query.bindValue(":bitrate", pTrack->getBitrate());
    query.bindValue(":samplerate", pTrack->getSampleRate());
    query.bindValue(":cuepoint", pTrack->getCuePoint());

    query.bindValue(":replaygain", pTrack->getReplayGain());
    query.bindValue(":rating", pTrack->getRating());
    query.bindValue(":timesplayed", pTrack->getTimesPlayed());
    query.bindValue(":played", pTrack->getPlayed());
    query.bindValue(":channels", pTrack->getChannels());
    query.bindValue(":header_parsed", pTrack->getHeaderParsed() ? 1 : 0);
    //query.bindValue(":location", pTrack->getLocation());
    query.bindValue(":track_id", trackId);

    query.bindValue(":bpm_lock", pTrack->hasBpmLock() ? 1 : 0);

    BeatsPointer pBeats = pTrack->getBeats();
    QByteArray* pBeatsBlob = NULL;
    QString beatsVersion = "";
    QString beatsSubVersion = "";
    double dBpm = pTrack->getBpm();

    if (pBeats) {
        pBeatsBlob = pBeats->toByteArray();
        beatsVersion = pBeats->getVersion();
        beatsSubVersion = pBeats->getSubVersion();
        dBpm = pBeats->getBpm();
    }
    query.bindValue(":beats", pBeatsBlob ? *pBeatsBlob : QVariant(QVariant::ByteArray));
    query.bindValue(":beats_version", beatsVersion);
    query.bindValue(":beats_sub_version", beatsSubVersion);
    query.bindValue(":bpm", dBpm);
    delete pBeatsBlob;

    const Keys& keys = pTrack->getKeys();
    QByteArray* pKeysBlob = NULL;
    QString keysVersion = "";
    QString keysSubVersion = "";
    QString keyText = "";
    mixxx::track::io::key::ChromaticKey key = mixxx::track::io::key::INVALID;

    if (keys.isValid()) {
        pKeysBlob = keys.toByteArray();
        keysVersion = keys.getVersion();
        keysSubVersion = keys.getSubVersion();
        key = keys.getGlobalKey();
        // TODO(rryan): Get this logic out of TIO.
        keyText = pTrack->getKeyText();
    }

    query.bindValue(":keys", pKeysBlob ? *pKeysBlob : QVariant(QVariant::ByteArray));
    query.bindValue(":keys_version", keysVersion);
    query.bindValue(":keys_sub_version", keysSubVersion);
    query.bindValue(":key", keyText);
    query.bindValue(":key_id", static_cast<int>(key));
    delete pKeysBlob;

    if (!query.exec()) {
        LOG_FAILED_QUERY(query);
        return;
    }

    if (query.numRowsAffected() == 0) {
        qWarning() << "updateTrack had no effect: trackId" << trackId << "invalid";
        return;
    }

    //qDebug() << "Update track took : " << time.elapsed() << "ms. Now updating cues";
    time.start();
    m_analysisDao.saveTrackAnalyses(pTrack);
    m_cueDao.saveTrackCues(trackId, pTrack);
    transaction.commit();

    //qDebug() << "Update track in database took: " << time.elapsed() << "ms";
    time.start();
    pTrack->setDirty(false);
    //qDebug() << "Dirtying track took: " << time.elapsed() << "ms";
}

// Mark all the tracks in the library as invalid.
// That means we'll need to later check that those tracks actually
// (still) exist as part of the library scanning procedure.
void TrackDAO::invalidateTrackLocationsInLibrary() {
    //qDebug() << "TrackDAO::invalidateTrackLocations" << QThread::currentThread() << m_database.connectionName();
    //qDebug() << "invalidateTrackLocations(" << libraryPath << ")";

    QSqlQuery query(m_database);
    query.prepare("UPDATE track_locations SET needs_verification = 1");
    if (!query.exec()) {
        LOG_FAILED_QUERY(query)
                << "Couldn't mark tracks in library as needing verification.";
    }
}

void TrackDAO::markTrackLocationAsVerified(const QString& location) {
    //qDebug() << "TrackDAO::markTrackLocationAsVerified" << QThread::currentThread() << m_database.connectionName();
    //qDebug() << "markTrackLocationAsVerified()" << location;

    QSqlQuery query(m_database);
    query.prepare("UPDATE track_locations "
                  "SET needs_verification=0, fs_deleted=0 "
                  "WHERE location=:location");
    query.bindValue(":location", location);
    if (!query.exec()) {
        LOG_FAILED_QUERY(query)
                << "Couldn't mark track" << location << " as verified.";
    }
}

void TrackDAO::markTracksInDirectoriesAsVerified(QStringList& directories) {
    //qDebug() << "TrackDAO::markTracksInDirectoryAsVerified" << QThread::currentThread() << m_database.connectionName();
    //qDebug() << "markTracksInDirectoryAsVerified()" << directory;

    FieldEscaper escaper(m_database);
    QMutableStringListIterator it(directories);
    while (it.hasNext()) {
        it.setValue(escaper.escapeString(it.next()));
    }

    QSqlQuery query(m_database);
    query.prepare(
        QString("UPDATE track_locations "
                "SET needs_verification=0 "
                "WHERE directory IN (%1)").arg(directories.join(",")));
    if (!query.exec()) {
        LOG_FAILED_QUERY(query)
                << "Couldn't mark tracks in" << directories.size() << "directories as verified.";
    }
}

void TrackDAO::markUnverifiedTracksAsDeleted() {
    //qDebug() << "TrackDAO::markUnverifiedTracksAsDeleted" << QThread::currentThread() << m_database.connectionName();
    QSqlQuery query(m_database);
    query.prepare("SELECT library.id as id FROM library INNER JOIN track_locations ON "
                  "track_locations.id=library.location WHERE "
                  "track_locations.needs_verification=1");
    QSet<int> trackIds;
    if (!query.exec()) {
        LOG_FAILED_QUERY(query) << "Couldn't find unverified tracks";
    }
    while (query.next()){
        trackIds.insert(query.value(query.record().indexOf("id")).toInt());
    }
    emit(tracksRemoved(trackIds));
    query.prepare("UPDATE track_locations "
                  "SET fs_deleted=1, needs_verification=0 "
                  "WHERE needs_verification=1");
    if (!query.exec()) {
        LOG_FAILED_QUERY(query)
                << "Couldn't mark unverified tracks as deleted.";
    }
}

void TrackDAO::markTrackLocationsAsDeleted(const QString& directory) {
    //qDebug() << "TrackDAO::markTrackLocationsAsDeleted" << QThread::currentThread() << m_database.connectionName();
    QSqlQuery query(m_database);
    query.prepare("UPDATE track_locations "
                  "SET fs_deleted=1 "
                  "WHERE directory=:directory");
    query.bindValue(":directory", directory);
    if (!query.exec()) {
        LOG_FAILED_QUERY(query)
                << "Couldn't mark tracks in" << directory << "as deleted.";
    }
}

// Look for moved files. Look for files that have been marked as "deleted on disk"
// and see if another "file" with the same name and filesize exists in the track_locations
// table. That means the file has moved instead of being deleted outright, and so
// we can salvage your existing metadata that you have in your DB (like cue points, etc.).
void TrackDAO::detectMovedFiles(QSet<int>* pTracksMovedSetOld, QSet<int>* pTracksMovedSetNew) {
    //This function should not start a transaction on it's own!
    //When it's called from libraryscanner.cpp, there already is a transaction
    //started!
    QSqlQuery query(m_database);
    QSqlQuery query2(m_database);
    QSqlQuery query3(m_database);
    int oldTrackLocationId = -1;
    int newTrackLocationId = -1;
    QString filename;
    // rather use duration then filesize as an indicator of changes. The filesize
    // can change by adding more ID3v2 tags
    int duration = -1;

    query.prepare("SELECT track_locations.id, filename, duration FROM track_locations "
                  "INNER JOIN library ON track_locations.id=library.location "
                  "WHERE fs_deleted=1");

    if (!query.exec()) {
        LOG_FAILED_QUERY(query);
    }

    query2.prepare("SELECT track_locations.id FROM track_locations "
                   "INNER JOIN library ON track_locations.id=library.location "
                   "WHERE fs_deleted=0 AND "
                   "filename=:filename AND "
                   "duration=:duration");

    QSqlRecord queryRecord = query.record();
    const int idColumn = queryRecord.indexOf("id");
    const int filenameColumn = queryRecord.indexOf("filename");
    const int durationColumn = queryRecord.indexOf("duration");

    //For each track that's been "deleted" on disk...
    while (query.next()) {
        newTrackLocationId = -1; //Reset this var
        oldTrackLocationId = query.value(idColumn).toInt();
        filename = query.value(filenameColumn).toString();
        duration = query.value(durationColumn).toInt();

        query2.bindValue(":filename", filename);
        query2.bindValue(":duration", duration);
        if (!query2.exec()) {
            // Should not happen!
            LOG_FAILED_QUERY(query2);
        }
        // WTF duplicate tracks?
        if (query2.size() > 1) {
            LOG_FAILED_QUERY(query2) << "Result size was greater than 1.";
        }

        const int query2idColumn = query2.record().indexOf("id");
        while (query2.next()) {
            newTrackLocationId = query2.value(query2idColumn).toInt();
        }

        //If we found a moved track...
        if (newTrackLocationId >= 0) {
            qDebug() << "Found moved track!" << filename;

            // Remove old row from track_locations table
            query3.prepare("DELETE FROM track_locations WHERE id=:id");
            query3.bindValue(":id", oldTrackLocationId);
            if (!query3.exec()) {
                // Should not happen!
                LOG_FAILED_QUERY(query3);
            }

            // The library scanner will have added a new row to the Library
            // table which corresponds to the track in the new location. We need
            // to remove that so we don't end up with two rows in the library
            // table for the same track.
            query3.prepare("SELECT id FROM library WHERE location=:location");
            query3.bindValue(":location", newTrackLocationId);
            if (!query3.exec()) {
                // Should not happen!
                LOG_FAILED_QUERY(query3);
            }

            const int query3idColumn = query3.record().indexOf("id");
            if (query3.next()) {
                int newTrackId = query3.value(query3idColumn).toInt();
                query3.prepare("DELETE FROM library WHERE id=:newid");
                query3.bindValue(":newid", newTrackLocationId);
                if (!query3.exec()) {
                    // Should not happen!
                    LOG_FAILED_QUERY(query3);
                }
                // We collect all the new tracks the where added to BaseTrackCache as well
                pTracksMovedSetNew->insert(newTrackId);
            }
            // Delete the track
            query3.prepare("DELETE FROM library WHERE id=:newid");
            query3.bindValue(":newid", newTrackLocationId);
            if (!query3.exec()) {
                // Should not happen!
                LOG_FAILED_QUERY(query3);
            }

            // Update the location foreign key for the existing row in the
            // library table to point to the correct row in the track_locations
            // table.
            query3.prepare("SELECT id FROM library WHERE location=:location");
            query3.bindValue(":location", oldTrackLocationId);
            if (!query3.exec()) {
                // Should not happen!
                LOG_FAILED_QUERY(query3);
            }

            if (query3.next()) {
                int oldTrackId = query3.value(query3idColumn).toInt();
                query3.prepare("UPDATE library SET location=:newloc WHERE id=:oldid");
                query3.bindValue(":newloc", newTrackLocationId);
                query3.bindValue(":oldid", oldTrackId);
                if (!query3.exec()) {
                    // Should not happen!
                    LOG_FAILED_QUERY(query3);
                }

                // We collect all the old tracks that has to be updated in BaseTrackCache as well
                pTracksMovedSetOld->insert(oldTrackId);
            }
        }
    }
}

void TrackDAO::clearCache() {
    m_trackCache.clear();
    //m_dirtyTracks.clear();
}

void TrackDAO::markTracksAsMixxxDeleted(const QString& dir) {
    QSqlQuery query(m_database);

    FieldEscaper escaper(m_database);

    // Capture entries that start with the directory prefix dir.
    // dir needs to end in a slash otherwise we might match other
    // directories.
    QString likeClause = escaper.escapeStringForLike(dir + "/", '%') + "%";

    query.prepare(QString("SELECT library.id FROM library INNER JOIN track_locations "
                          "ON library.location = track_locations.id "
                          "WHERE track_locations.location LIKE %1 ESCAPE '%'")
                  .arg(escaper.escapeString(likeClause)));

    if (!query.exec()) {
        LOG_FAILED_QUERY(query) << "could not get tracks within directory:" << dir;
    }

    QStringList trackIds;
    const int idColumn = query.record().indexOf("id");
    while (query.next()) {
        trackIds.append(QString::number(query.value(idColumn).toInt()));
    }

    query.prepare(QString("UPDATE library SET mixxx_deleted=1 "
                          "WHERE id in (%1)").arg(trackIds.join(",")));
    if (!query.exec()) {
        LOG_FAILED_QUERY(query);
    }
}

void TrackDAO::writeAudioMetaData(TrackInfoObject* pTrack){
    if (m_pConfig && m_pConfig->getValueString(ConfigKey("[Library]","WriteAudioTags")).toInt() == 1) {
        AudioTagger tagger(pTrack->getLocation());

        tagger.setArtist(pTrack->getArtist());
        tagger.setTitle(pTrack->getTitle());
        tagger.setGenre(pTrack->getGenre());
        tagger.setComposer(pTrack->getComposer());
        tagger.setGrouping(pTrack->getGrouping());
        tagger.setAlbum(pTrack->getAlbum());
        tagger.setAlbumArtist(pTrack->getAlbumArtist());
        tagger.setComment(pTrack->getComment());
        tagger.setTracknumber(pTrack->getTrackNumber());
        tagger.setBpm(pTrack->getBpmStr());
        tagger.setKey(pTrack->getKeyText());
        tagger.setComposer(pTrack->getComposer());
        tagger.setGrouping(pTrack->getGrouping());

        tagger.save();
    }
}

bool TrackDAO::isTrackFormatSupported(TrackInfoObject* pTrack) const {
    if (pTrack) {
        return SoundSourceProxy::isFilenameSupported(pTrack->getFilename());
    }
    return false;
}

bool TrackDAO::verifyRemainingTracks(volatile bool* pCancel) {
    // This function is called from the LibraryScanner Thread, which also has a
    // transaction running, so we do NOT NEED to use one here
    QSqlQuery query(m_database);
    QSqlQuery query2(m_database);
    QString trackLocation;

    // Because all tracks were marked with needs_verification anything that is not
    // inside one of the tracked library directories will still need that
    // TODO(kain88) check if all others are marked with 0 again
    query.setForwardOnly(true);
    query.prepare("SELECT location "
                  "FROM track_locations "
                  "WHERE needs_verification = 1");
    if (!query.exec()) {
        LOG_FAILED_QUERY(query);
        return false;
    }

    query2.prepare("UPDATE track_locations "
                   "SET fs_deleted=:fs_deleted, needs_verification=0 "
                   "WHERE location=:location");

    const int locationColumn = query.record().indexOf("location");
    while (query.next()) {
        trackLocation = query.value(locationColumn).toString();
        query2.bindValue(":fs_deleted", (int)!QFile::exists(trackLocation));
        query2.bindValue(":location", trackLocation);
        if (!query2.exec()) {
            LOG_FAILED_QUERY(query2);
        }
        if (*pCancel) {
            return false;
        }
        emit(progressVerifyTracksOutside(trackLocation));
    }
    qDebug() << "verifyTracksOutside finished";
    return true;
}<|MERGE_RESOLUTION|>--- conflicted
+++ resolved
@@ -398,28 +398,17 @@
             "(artist, title, album, album_artist, year, genre, tracknumber, composer, "
             "grouping, filetype, location, comment, url, duration, rating, key, key_id, "
             "bitrate, samplerate, cuepoint, bpm, replaygain, wavesummaryhex, "
-<<<<<<< HEAD
-            "timesplayed, "
-            "channels, mixxx_deleted, header_parsed, "
+            "timesplayed, channels, mixxx_deleted, header_parsed, "
             "beats_version, beats_sub_version, beats, bpm_lock, "
             "keys_version, keys_sub_version, keys) "
-=======
-            "timesplayed, channels, mixxx_deleted, header_parsed, "
             "beats_version, beats_sub_version, beats, bpm_lock) "
->>>>>>> c0f657c2
             "VALUES ("
             ":artist, :title, :album, :album_artist, :year, :genre, :tracknumber, :composer, :grouping, "
             ":filetype, :location, :comment, :url, :duration, :rating, :key, :key_id, "
             ":bitrate, :samplerate, :cuepoint, :bpm, :replaygain, :wavesummaryhex, "
-<<<<<<< HEAD
-            ":timesplayed, "
-            ":channels, :mixxx_deleted, :header_parsed, "
+            ":timesplayed, :channels, :mixxx_deleted, :header_parsed, "
             ":beats_version, :beats_sub_version, :beats, :bpm_lock, "
             ":keys_version, :keys_sub_version, :keys)");
-=======
-            ":timesplayed, :channels, :mixxx_deleted, :header_parsed, :beats_version, "
-            ":beats_sub_version, :beats, :bpm_lock)");
->>>>>>> c0f657c2
 
     m_pQueryLibraryUpdate->prepare("UPDATE library SET mixxx_deleted = 0 "
             "WHERE id = :id");
@@ -854,14 +843,9 @@
         "grouping, tracknumber, filetype, rating, key, track_locations.location as location, "
         "track_locations.filesize as filesize, comment, url, duration, bitrate, "
         "samplerate, cuepoint, bpm, replaygain, channels, "
-<<<<<<< HEAD
         "header_parsed, timesplayed, played, "
         "beats_version, beats_sub_version, beats, datetime_added, bpm_lock "
         "keys_version, keys_sub_version, keys "
-=======
-        "header_parsed, timesplayed, played, beats_version, beats_sub_version, beats, "
-        "datetime_added, bpm_lock "
->>>>>>> c0f657c2
         "FROM Library "
         "INNER JOIN track_locations "
             "ON library.location = track_locations.id "
