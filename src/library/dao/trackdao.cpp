--- conflicted
+++ resolved
@@ -1047,8 +1047,7 @@
     }
 }
 
-void TrackDAO::markTrackLocationAsVerified(QString location)
-{
+void TrackDAO::markTrackLocationAsVerified(QString location) {
     //qDebug() << "TrackDAO::markTrackLocationAsVerified" << QThread::currentThread() << m_database.connectionName();
     //qDebug() << "markTrackLocationAsVerified()" << location;
 
@@ -1168,15 +1167,12 @@
         Q_ASSERT(query2.size() <= 1); //WTF duplicate tracks?
         while (query2.next()) {
             newTrackLocationId = query2.value(query2.record().indexOf("id")).toInt();
-<<<<<<< HEAD
-=======
         }
 
         //If we found a moved track...
         if (newTrackLocationId >= 0) {
             qDebug() << "Found moved track!" << filename;
 
->>>>>>> a279bcaa
             //Remove old row from track_locations table
             query3.prepare("DELETE FROM track_locations WHERE id=:id");
             query3.bindValue(":id", oldTrackLocationId);
@@ -1189,12 +1185,6 @@
             query3.prepare("SELECT id FROM library WHERE location=:location");
             query3.bindValue(":location", newTrackLocationId);
             Q_ASSERT(query3.exec());
-<<<<<<< HEAD
-            // We collect all the new tracks the where added to BaseTrackCache as well
-            while (query3.next()) {
-                int newTrackId = query3.value(0).toInt();
-                tracksMovedSetNew.insert(newTrackId);
-=======
 
             if (query3.next()) {
                 int newTrackId = query3.value(query3.record().indexOf("id")).toInt();
@@ -1203,8 +1193,7 @@
                 Q_ASSERT(query3.exec());
 
                 // We collect all the new tracks the where added to BaseTrackCache as well
-                pTracksMovedSetNew->insert(newTrackId);
->>>>>>> a279bcaa
+                tracksMovedSetNew.insert(newTrackId);
             }
             // Delete the track
             query3.prepare("DELETE FROM library WHERE "
@@ -1214,22 +1203,6 @@
 
             //Update the location foreign key for the existing row in the library table
             //to point to the correct row in the track_locations table.
-<<<<<<< HEAD
-            query3.prepare("UPDATE library "
-                           "SET location=:newloc WHERE location=:oldloc");
-            query3.bindValue(":newloc", newTrackLocationId);
-            query3.bindValue(":oldloc", oldTrackLocationId);
-            Q_ASSERT(query3.exec());
-
-            // We collect all the old tracks that has to be updated in BaseTrackCache as well
-            query3.prepare("SELECT id FROM library WHERE "
-                           "location=:location");
-            query3.bindValue(":location", newTrackLocationId);
-            Q_ASSERT(query3.exec());
-            while (query3.next()) {
-                int oldTrackId = query3.value(0).toInt();
-                tracksMovedSetOld.insert(oldTrackId);
-=======
             query3.prepare("SELECT id FROM library WHERE location=:location");
             query3.bindValue(":location", oldTrackLocationId);
             Q_ASSERT(query3.exec());
@@ -1242,12 +1215,10 @@
                 Q_ASSERT(query3.exec());
 
                 // We collect all the old tracks that has to be updated in BaseTrackCache as well
-                pTracksMovedSetOld->insert(oldTrackId);
->>>>>>> a279bcaa
+                tracksMovedSetOld.insert(oldTrackId);
             }
         }
     }
-    databaseTracksMoved(tracksMovedSetOld, tracksMovedSetNew);
 }
 
 void TrackDAO::clearCache() {
