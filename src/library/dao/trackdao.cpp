#include "library/dao/trackdao.h"

#include <QtDebug>
#include <QDir>
#include <QDirIterator>
#include <QFileInfo>
#include <QtSql>
#include <QImage>
#include <QRegExp>
#include <QChar>

#include "sources/soundsourceproxy.h"
#include "track/track.h"
#include "library/queryutil.h"
#include "util/db/sqlstringformatter.h"
#include "util/db/sqllikewildcards.h"
#include "util/db/sqllikewildcardescaper.h"
#include "util/db/sqltransaction.h"
#include "library/coverart.h"
#include "library/coverartutils.h"
#include "library/dao/trackschema.h"
#include "library/crate/cratestorage.h"
#include "library/dao/cuedao.h"
#include "library/dao/playlistdao.h"
#include "library/dao/analysisdao.h"
#include "library/dao/libraryhashdao.h"
#include "track/beatfactory.h"
#include "track/beats.h"
#include "track/keyfactory.h"
#include "track/keyutils.h"
#include "track/globaltrackcache.h"
#include "track/tracknumbers.h"
#include "util/assert.h"
#include "util/compatibility.h"
#include "util/datetime.h"
#include "util/file.h"
#include "util/logger.h"
#include "util/timer.h"
#include "util/math.h"


namespace {

mixxx::Logger kLogger("TrackDAO");

enum { UndefinedRecordIndex = -2 };

void markTrackLocationsAsDeleted(QSqlDatabase database, const QString& directory) {
    //qDebug() << "TrackDAO::markTrackLocationsAsDeleted" << QThread::currentThread() << m_database.connectionName();
    QSqlQuery query(database);
    query.prepare("UPDATE track_locations "
                  "SET fs_deleted=1 "
                  "WHERE directory=:directory");
    query.bindValue(":directory", directory);
    VERIFY_OR_DEBUG_ASSERT(query.exec()) {
        LOG_FAILED_QUERY(query)
                << "Couldn't mark tracks in" << directory << "as deleted.";
    }
}

} // anonymous namespace

TrackDAO::TrackDAO(CueDAO& cueDao,
                   PlaylistDAO& playlistDao,
                   AnalysisDao& analysisDao,
                   LibraryHashDAO& libraryHashDao,
                   UserSettingsPointer pConfig)
        : m_cueDao(cueDao),
          m_playlistDao(playlistDao),
          m_analysisDao(analysisDao),
          m_libraryHashDao(libraryHashDao),
          m_pConfig(pConfig),
          m_trackLocationIdColumn(UndefinedRecordIndex),
          m_queryLibraryIdColumn(UndefinedRecordIndex),
          m_queryLibraryMixxxDeletedColumn(UndefinedRecordIndex) {
}

TrackDAO::~TrackDAO() {
    qDebug() << "~TrackDAO()";
    //clear all leftover Transactions and rollback the db
    addTracksFinish(true);
}

void TrackDAO::finish() {
    qDebug() << "TrackDAO::finish()";

    // clear out played information on exit
    // crash prevention: if mixxx crashes, played information will be maintained
    qDebug() << "Clearing played information for this session";
    QSqlQuery query(m_database);
    if (!query.exec("UPDATE library SET played=0 where played>0")) {
        // Note: without where, this call updates every row which takes long
        LOG_FAILED_QUERY(query)
                << "Error clearing played value";
    }

    // Do housekeeping on the LibraryHashes/track_locations tables.
    qDebug() << "Cleaning LibraryHashes/track_locations tables.";
    SqlTransaction transaction(m_database);
    QStringList deletedHashDirs = m_libraryHashDao.getDeletedDirectories();

    // Delete any LibraryHashes directories that have been marked as deleted.
    m_libraryHashDao.removeDeletedDirectoryHashes();

    // And mark the corresponding tracks in track_locations in the deleted
    // directories as deleted.
    // TODO(XXX) This doesn't handle sub-directories of deleted directories.
    for (const auto& dir: deletedHashDirs) {
        markTrackLocationsAsDeleted(m_database, dir);
    }
    transaction.commit();
}

TrackId TrackDAO::getTrackIdByLocation(const QString& location) const {
    if (location.isEmpty()) {
        return TrackId();
    }

    QSqlQuery query(m_database);
    query.prepare(
            "SELECT library.id FROM library "
            "INNER JOIN track_locations ON library.location = track_locations.id "
            "WHERE track_locations.location=:location");
    query.bindValue(":location", location);
    VERIFY_OR_DEBUG_ASSERT(query.exec()) {
        LOG_FAILED_QUERY(query);
        return TrackId();
    }
    if (!query.next()) {
        qDebug() << "TrackDAO::getTrackId(): Track location not found in library:" << location;
        return TrackId();
    }
    const auto trackId = TrackId(query.value(query.record().indexOf("id")));
    DEBUG_ASSERT(trackId.isValid());
    return trackId;
}

QList<TrackId> TrackDAO::resolveTrackIds(
        const QList<TrackFile>& trackFiles,
        ResolveTrackIdFlags flags) {
    QList<TrackId> trackIds;
    trackIds.reserve(trackFiles.size());

    // Create a temporary database of the paths of all the imported tracks.
    QSqlQuery query(m_database);
    query.prepare(
            "CREATE TEMP TABLE playlist_import "
            "(location varchar (512))");
    VERIFY_OR_DEBUG_ASSERT(query.exec()) {
        LOG_FAILED_QUERY(query);
        return trackIds;
    }

    QStringList pathList;
    pathList.reserve(trackFiles.size());
    for (const auto& trackFile: trackFiles) {
        pathList << "(" + SqlStringFormatter::format(m_database, trackFile.location()) + ")";
    }

    // Add all the track paths temporary to this database.
    query.prepare(
            "INSERT INTO playlist_import (location) "
            "VALUES " + pathList.join(','));
    VERIFY_OR_DEBUG_ASSERT(query.exec()) {
        LOG_FAILED_QUERY(query);
    }

    if (flags & ResolveTrackIdFlag::AddMissing) {
        // Prepare to add tracks to the database.
        // This also begins an SQL transaction.
        addTracksPrepare();

        // Any tracks not already in the database need to be added.
        query.prepare("SELECT location FROM playlist_import "
                "WHERE NOT EXISTS (SELECT location FROM track_locations "
                "WHERE playlist_import.location = track_locations.location)");
        VERIFY_OR_DEBUG_ASSERT(query.exec()) {
            LOG_FAILED_QUERY(query);
        }
        const int locationColumn = query.record().indexOf("location");
        while (query.next()) {
            QString location = query.value(locationColumn).toString();
            addTracksAddFile(location, true);
        }

        // Finish adding tracks to the database.
        addTracksFinish();
    }

    query.prepare(
            "SELECT library.id FROM playlist_import "
            "INNER JOIN track_locations ON playlist_import.location = track_locations.location "
            "INNER JOIN library ON library.location = track_locations.id "
            // the order by clause enforces the native sorting which is used anyway
            // hopefully optimized away. TODO() verify.
            "ORDER BY playlist_import.ROWID");

    // Old syntax for a shorter but less readable query. TODO() check performance gain
    // query.prepare(
    //    "SELECT library.id FROM playlist_import, "
    //    "track_locations, library WHERE library.location = track_locations.id "
    //    "AND playlist_import.location = track_locations.location");
    //    "ORDER BY playlist_import.ROWID");

    if (query.exec()) {
        const int idColumn = query.record().indexOf("id");
        while (query.next()) {
            trackIds.append(TrackId(query.value(idColumn)));
        }
        DEBUG_ASSERT(trackIds.size() <= trackFiles.size());
        if (trackIds.size() < trackFiles.size()) {
            qDebug() << "TrackDAO::getTrackIds(): Found only"
                    << trackIds.size()
                    << "of"
                    << trackFiles.size()
                    << "tracks in library";
        }
    } else {
        LOG_FAILED_QUERY(query);
    }

    // Drop the temporary playlist-import table.
    query.prepare("DROP TABLE IF EXISTS playlist_import");
    VERIFY_OR_DEBUG_ASSERT(query.exec()) {
        LOG_FAILED_QUERY(query);
    }

    return trackIds;
}

QSet<QString> TrackDAO::getAllTrackLocations() const {
    QSet<QString> locations;
    QSqlQuery query(m_database);
    query.prepare("SELECT track_locations.location FROM track_locations "
                  "INNER JOIN library on library.location = track_locations.id");
    VERIFY_OR_DEBUG_ASSERT(query.exec()) {
        LOG_FAILED_QUERY(query);
    }

    int locationColumn = query.record().indexOf("location");
    while (query.next()) {
        locations.insert(query.value(locationColumn).toString());
    }
    return locations;
}

// Some code (eg. drag and drop) needs to just get a track's location, and it's
// not worth retrieving a whole Track.
QString TrackDAO::getTrackLocation(TrackId trackId) const {
    qDebug() << "TrackDAO::getTrackLocation"
             << QThread::currentThread() << m_database.connectionName();
    QSqlQuery query(m_database);
    QString trackLocation = "";
    query.prepare("SELECT track_locations.location FROM track_locations "
                  "INNER JOIN library ON library.location = track_locations.id "
                  "WHERE library.id=:id");
    query.bindValue(":id", trackId.toVariant());
    VERIFY_OR_DEBUG_ASSERT(query.exec()) {
        LOG_FAILED_QUERY(query);
        return "";
    }
    const int locationColumn = query.record().indexOf("location");
    while (query.next()) {
        trackLocation = query.value(locationColumn).toString();
    }

    return trackLocation;
}

void TrackDAO::saveTrack(Track* pTrack) const {
    DEBUG_ASSERT(pTrack);
    if (!pTrack->isDirty()) {
        return;
    }
    const TrackId trackId = pTrack->getId();
    // Only update the database if the track has already been added!
    if (!trackId.isValid()) {
        return;
    }
    qDebug() << "TrackDAO: Saving track"
             << trackId
             << pTrack->getFileInfo();
    if (updateTrack(pTrack)) {
        // BaseTrackCache must be informed separately, because the
        // track has already been disconnected and TrackDAO does
        // not receive any signals that are usually forwarded to
        // BaseTrackCache.
        DEBUG_ASSERT(!pTrack->isDirty());
        emit trackClean(trackId);
    }
}

void TrackDAO::slotDatabaseTracksChanged(QSet<TrackId> changedTrackIds) {
    if (!changedTrackIds.isEmpty()) {
        emit tracksChanged(changedTrackIds);
    }
}

void TrackDAO::slotDatabaseTracksRelocated(QList<RelocatedTrack> relocatedTracks) {
    QSet<TrackId> removedTrackIds;
    QSet<TrackId> changedTrackIds;
    for (const auto& relocatedTrack : qAsConst(relocatedTracks)) {
        const auto changedTrackId = relocatedTrack.updatedTrackRef().getId();
        DEBUG_ASSERT(changedTrackId.isValid());
        DEBUG_ASSERT(!removedTrackIds.contains(changedTrackId));
        changedTrackIds.insert(changedTrackId);
        const auto removedTrackId = relocatedTrack.deletedTrackId();
        if (removedTrackId.isValid()) {
            DEBUG_ASSERT(!changedTrackIds.contains(removedTrackId));
            removedTrackIds.insert(removedTrackId);
        }
    }
    DEBUG_ASSERT(removedTrackIds.size() <= changedTrackIds.size());
#if QT_VERSION >= QT_VERSION_CHECK(5, 6, 0)
    DEBUG_ASSERT(!removedTrackIds.intersects(changedTrackIds));
#endif
    if (!removedTrackIds.isEmpty()) {
        emit tracksRemoved(removedTrackIds);
    }
    if (!changedTrackIds.isEmpty()) {
        emit tracksChanged(changedTrackIds);
    }
}

void TrackDAO::addTracksPrepare() {
    if (m_pQueryLibraryInsert || m_pQueryTrackLocationInsert ||
            m_pQueryLibrarySelect || m_pQueryTrackLocationSelect ||
            m_pTransaction) {
        qDebug() << "TrackDAO::addTracksPrepare: PROGRAMMING ERROR"
             << "old queries have been left open, rolling back.";
        // true == do a db rollback
        addTracksFinish(true);
    }
    // Start the transaction
    m_pTransaction = std::make_unique<SqlTransaction>(m_database);

    m_pQueryTrackLocationInsert = std::make_unique<QSqlQuery>(m_database);
    m_pQueryTrackLocationSelect = std::make_unique<QSqlQuery>(m_database);
    m_pQueryLibraryInsert = std::make_unique<QSqlQuery>(m_database);
    m_pQueryLibraryUpdate = std::make_unique<QSqlQuery>(m_database);
    m_pQueryLibrarySelect = std::make_unique<QSqlQuery>(m_database);

    m_pQueryTrackLocationInsert->prepare("INSERT INTO track_locations "
            "("
            "location,directory,filename,filesize,fs_deleted,needs_verification"
            ") VALUES ("
            ":location,:directory,:filename,:filesize,:fs_deleted,:needs_verification"
            ")");

    m_pQueryTrackLocationSelect->prepare("SELECT id FROM track_locations WHERE location=:location");

    m_pQueryLibraryInsert->prepare(
            "INSERT INTO library "
            "("
            "artist,title,album,album_artist,year,genre,tracknumber,tracktotal,composer,"
            "grouping,filetype,location,color,comment,url,rating,key,key_id,"
            "cuepoint,bpm,replaygain,replaygain_peak,wavesummaryhex,"
            "timesplayed,played,mixxx_deleted,header_parsed,"
            "channels,samplerate,bitrate,duration,"
            "beats_version,beats_sub_version,beats,bpm_lock,"
            "keys_version,keys_sub_version,keys,"
            "coverart_source,coverart_type,coverart_location,coverart_hash,"
            "datetime_added"
            ") VALUES ("
            ":artist,:title,:album,:album_artist,:year,:genre,:tracknumber,:tracktotal,:composer,"
            ":grouping,:filetype,:location,:color,:comment,:url,:rating,:key,:key_id,"
            ":cuepoint,:bpm,:replaygain,:replaygain_peak,:wavesummaryhex,"
            ":timesplayed,:played,:mixxx_deleted,:header_parsed,"
            ":channels,:samplerate,:bitrate,:duration,"
            ":beats_version,:beats_sub_version,:beats,:bpm_lock,"
            ":keys_version,:keys_sub_version,:keys,"
            ":coverart_source,:coverart_type,:coverart_location,:coverart_hash,"
            ":datetime_added"
            ")");

    m_pQueryLibraryUpdate->prepare("UPDATE library SET mixxx_deleted = 0 "
            "WHERE id=:id");

    m_pQueryLibrarySelect->prepare("SELECT location, id, mixxx_deleted from library "
            "WHERE location=:location");
}

void TrackDAO::addTracksFinish(bool rollback) {
    if (m_pTransaction) {
        if (rollback) {
            m_pTransaction->rollback();
            m_tracksAddedSet.clear();
        } else {
            m_pTransaction->commit();
        }
    }
    m_pQueryTrackLocationInsert.reset();
    m_pQueryTrackLocationSelect.reset();
    m_pQueryLibraryInsert.reset();
    m_pQueryLibrarySelect.reset();
    m_pTransaction.reset();

    emit tracksAdded(m_tracksAddedSet);
    m_tracksAddedSet.clear();
}

namespace {
    bool insertTrackLocation(QSqlQuery* pTrackLocationInsert, const Track& track) {
        DEBUG_ASSERT(nullptr != pTrackLocationInsert);
        const auto trackFile = track.getFileInfo();
        pTrackLocationInsert->bindValue(":location", trackFile.location());
        pTrackLocationInsert->bindValue(":directory", trackFile.directory());
        pTrackLocationInsert->bindValue(":filename", trackFile.fileName());
        pTrackLocationInsert->bindValue(":filesize", trackFile.fileSize());
        pTrackLocationInsert->bindValue(":fs_deleted", 0);
        pTrackLocationInsert->bindValue(":needs_verification", 0);
        if (pTrackLocationInsert->exec()) {
            return true;
        } else {
            LOG_FAILED_QUERY(*pTrackLocationInsert)
                << "Skip inserting duplicate track location" << trackFile.location();
            return false;
        }
    }

    // Bind common values for insert/update
    void bindTrackLibraryValues(QSqlQuery* pTrackLibraryQuery, const Track& track) {
        pTrackLibraryQuery->bindValue(":artist", track.getArtist());
        pTrackLibraryQuery->bindValue(":title", track.getTitle());
        pTrackLibraryQuery->bindValue(":album", track.getAlbum());
        pTrackLibraryQuery->bindValue(":album_artist", track.getAlbumArtist());
        pTrackLibraryQuery->bindValue(":year", track.getYear());
        pTrackLibraryQuery->bindValue(":genre", track.getGenre());
        pTrackLibraryQuery->bindValue(":composer", track.getComposer());
        pTrackLibraryQuery->bindValue(":grouping", track.getGrouping());
        pTrackLibraryQuery->bindValue(":tracknumber", track.getTrackNumber());
        pTrackLibraryQuery->bindValue(":tracktotal", track.getTrackTotal());
        pTrackLibraryQuery->bindValue(":filetype", track.getType());
        pTrackLibraryQuery->bindValue(":color", mixxx::RgbColor::toQVariant(track.getColor()));
        pTrackLibraryQuery->bindValue(":comment", track.getComment());
        pTrackLibraryQuery->bindValue(":url", track.getURL());
        pTrackLibraryQuery->bindValue(":rating", track.getRating());
        pTrackLibraryQuery->bindValue(":cuepoint", track.getCuePoint().getPosition());
        pTrackLibraryQuery->bindValue(":bpm_lock", track.isBpmLocked()? 1 : 0);
        pTrackLibraryQuery->bindValue(":replaygain", track.getReplayGain().getRatio());
        pTrackLibraryQuery->bindValue(":replaygain_peak", track.getReplayGain().getPeak());

        pTrackLibraryQuery->bindValue(":channels", track.getChannels());
        pTrackLibraryQuery->bindValue(":samplerate", track.getSampleRate());
        pTrackLibraryQuery->bindValue(":bitrate", track.getBitrate());
        pTrackLibraryQuery->bindValue(":duration", track.getDuration());

        pTrackLibraryQuery->bindValue(":header_parsed", track.isMetadataSynchronized() ? 1 : 0);

        const PlayCounter playCounter(track.getPlayCounter());
        pTrackLibraryQuery->bindValue(":timesplayed", playCounter.getTimesPlayed());
        pTrackLibraryQuery->bindValue(":played", playCounter.isPlayed() ? 1 : 0);

        const CoverInfoRelative coverInfo(track.getCoverInfo());
        pTrackLibraryQuery->bindValue(":coverart_source", coverInfo.source);
        pTrackLibraryQuery->bindValue(":coverart_type", coverInfo.type);
        pTrackLibraryQuery->bindValue(":coverart_location", coverInfo.coverLocation);
        pTrackLibraryQuery->bindValue(":coverart_hash", coverInfo.hash);

        QByteArray beatsBlob;
        QString beatsVersion;
        QString beatsSubVersion;
        // Fall back on cached BPM
        double dBpm = track.getBpm();
        const mixxx::BeatsPointer pBeats(track.getBeats());
<<<<<<< HEAD
        if (pBeats) {
            beatsBlob = pBeats->toProtobuff();
=======
        if (!pBeats.isNull()) {
            beatsBlob = pBeats->toByteArray();
>>>>>>> 0786536f
            beatsVersion = pBeats->getVersion();
            beatsSubVersion = pBeats->getSubVersion();
            dBpm = pBeats->getBpm();
        }
        pTrackLibraryQuery->bindValue(":bpm", dBpm);
        pTrackLibraryQuery->bindValue(":beats_version", beatsVersion);
        pTrackLibraryQuery->bindValue(":beats_sub_version", beatsSubVersion);
        pTrackLibraryQuery->bindValue(":beats", beatsBlob);

        QByteArray keysBlob;
        QString keysVersion;
        QString keysSubVersion;
        QString keyText;
        mixxx::track::io::key::ChromaticKey key = mixxx::track::io::key::INVALID;
        const Keys keys(track.getKeys());
        if (keys.isValid()) {
            keysBlob = keys.toByteArray();
            keysVersion = keys.getVersion();
            keysSubVersion = keys.getSubVersion();
            key = keys.getGlobalKey();
            keyText = KeyUtils::getGlobalKeyText(keys);
        }
        pTrackLibraryQuery->bindValue(":keys", keysBlob);
        pTrackLibraryQuery->bindValue(":keys_version", keysVersion);
        pTrackLibraryQuery->bindValue(":keys_sub_version", keysSubVersion);
        pTrackLibraryQuery->bindValue(":key", keyText);
        pTrackLibraryQuery->bindValue(":key_id", static_cast<int>(key));
    }

    bool insertTrackLibrary(QSqlQuery* pTrackLibraryInsert, const Track& track, DbId trackLocationId, QDateTime trackDateAdded) {
        bindTrackLibraryValues(pTrackLibraryInsert, track);

        if (!track.getDateAdded().isNull()) {
            qDebug() << "insertTrackLibrary: Track was added" << "track.getDateAdded()" << "and purged";
        }
        pTrackLibraryInsert->bindValue(":datetime_added", trackDateAdded);

        // Written only once upon insert
        pTrackLibraryInsert->bindValue(":location", trackLocationId.toVariant());

        // Column datetime_added is set implicitly
        //pTrackLibraryInsert->bindValue(":datetime_added", track.getDateAdded());

        pTrackLibraryInsert->bindValue(":mixxx_deleted", 0);

        // We no longer store the wavesummary in the library table.
        pTrackLibraryInsert->bindValue(":wavesummaryhex", QVariant(QVariant::ByteArray));

        if (pTrackLibraryInsert->exec()) {
            return true;
        } else {
            // We failed to insert the track. Maybe it is already in the library
            // but marked deleted? Skip this track.
            LOG_FAILED_QUERY(*pTrackLibraryInsert)
                    << "Failed to insert new track into library:"
                    << track.getLocation();
            return false;
        }
    }
} // anonymous namespace

TrackId TrackDAO::addTracksAddTrack(const TrackPointer& pTrack, bool unremove) {
    DEBUG_ASSERT(pTrack);
    VERIFY_OR_DEBUG_ASSERT(m_pQueryLibraryInsert || m_pQueryTrackLocationInsert ||
        m_pQueryLibrarySelect || m_pQueryTrackLocationSelect) {
        qDebug() << "TrackDAO::addTracksAddTrack: needed SqlQuerys have not "
                "been prepared. Skipping track"
                << pTrack->getFileInfo();
        return TrackId();
    }

    qDebug() << "TrackDAO: Adding track"
             << pTrack->getFileInfo();

    TrackId trackId;

    // Insert the track location into the corresponding table. This will fail
    // silently if the location is already in the table because it has a UNIQUE
    // constraint.
    if (!insertTrackLocation(m_pQueryTrackLocationInsert.get(), *pTrack)) {
        DEBUG_ASSERT(pTrack->getDateAdded().isValid());
        // Inserting into track_locations failed, so the file already
        // exists. Query for its trackLocationId.
        m_pQueryTrackLocationSelect->bindValue(":location", pTrack->getLocation());
        if (!m_pQueryTrackLocationSelect->exec()) {
            // We can't even select this, something is wrong.
            LOG_FAILED_QUERY(*m_pQueryTrackLocationSelect)
                        << "Can't find track location ID after failing to insert. Something is wrong.";
            return TrackId();
        }
        if (m_trackLocationIdColumn == UndefinedRecordIndex) {
            m_trackLocationIdColumn = m_pQueryTrackLocationSelect->record().indexOf("id");
        }
        DbId trackLocationId;
        while (m_pQueryTrackLocationSelect->next()) {
            // This loop body is executed at most once
            DEBUG_ASSERT(!trackLocationId.isValid());
            trackLocationId = DbId(
                    m_pQueryTrackLocationSelect->value(m_trackLocationIdColumn));
            DEBUG_ASSERT(trackLocationId.isValid());
        }

        m_pQueryLibrarySelect->bindValue(":location", trackLocationId.toVariant());
        if (!m_pQueryLibrarySelect->exec()) {
             LOG_FAILED_QUERY(*m_pQueryLibrarySelect)
                     << "Failed to query existing track: "
                     << pTrack->getFileInfo();
             return TrackId();
        }
        if (m_queryLibraryIdColumn == UndefinedRecordIndex) {
            QSqlRecord queryLibraryRecord = m_pQueryLibrarySelect->record();
            m_queryLibraryIdColumn = queryLibraryRecord.indexOf("id");
            m_queryLibraryMixxxDeletedColumn =
                    queryLibraryRecord.indexOf("mixxx_deleted");
        }
        while (m_pQueryLibrarySelect->next()) {
            // This loop body is executed at most once
            DEBUG_ASSERT(!trackId.isValid());
            trackId = TrackId(m_pQueryLibrarySelect->value(m_queryLibraryIdColumn));
            DEBUG_ASSERT(trackId.isValid());
        }
        // Track already included in library, but maybe marked as deleted
        bool mixxx_deleted = m_pQueryLibrarySelect->value(m_queryLibraryMixxxDeletedColumn).toBool();
        if (unremove && mixxx_deleted) {
            // Set mixxx_deleted back to 0
            m_pQueryLibraryUpdate->bindValue(":id", trackId.toVariant());
            if (!m_pQueryLibraryUpdate->exec()) {
                LOG_FAILED_QUERY(*m_pQueryLibraryUpdate)
                        << "Failed to unremove existing track: "
                        << pTrack->getFileInfo();
                return TrackId();
            }
        }
        // Regardless of whether we unremoved this track or not -- it's
        // already in the library and so we need to skip it instead of
        // adding it to m_tracksAddedSet.
        //
        // TODO(XXX) this is a little weird because the track has whatever
        // metadata the caller supplied and that metadata may differ from
        // what is already in the database. I'm ignoring this corner case.
        // rryan 10/2011
        // NOTE(uklotzde, 01/2016): It doesn't matter if the track metadata
        // has been modified (dirty=true) or not (dirty=false). By not adding
        // the track to m_tracksAddedSet we ensure that the track is not
        // marked as clean (see below). The library will be updated when
        // the last reference to the track is dropped.
    } else {
        // Inserting succeeded, so just get the last rowid.
        const DbId trackLocationId(m_pQueryTrackLocationInsert->lastInsertId());
        // Failure of this assert indicates that we were unable to insert the
        // track location into the table AND we could not retrieve the id of
        // that track location from the same table. "It shouldn't
        // happen"... unless I screwed up - Albert :)
        VERIFY_OR_DEBUG_ASSERT(trackLocationId.isValid()) {
            return TrackId();
        }

        // Time stamps are stored with timezone UTC in the database
        const auto trackDateAdded = QDateTime::currentDateTimeUtc();
        if (!insertTrackLibrary(m_pQueryLibraryInsert.get(), *pTrack, trackLocationId, trackDateAdded)) {
            return TrackId();
        }
        trackId = TrackId(m_pQueryLibraryInsert->lastInsertId());
        VERIFY_OR_DEBUG_ASSERT(trackId.isValid()) {
            return TrackId();
        }
        pTrack->setDateAdded(trackDateAdded);

        m_analysisDao.saveTrackAnalyses(
                trackId,
                pTrack->getWaveform(),
                pTrack->getWaveformSummary());
        m_cueDao.saveTrackCues(
                trackId,
                pTrack->getCuePoints());

        DEBUG_ASSERT(!m_tracksAddedSet.contains(trackId));
        m_tracksAddedSet.insert(trackId);
    }

    return trackId;
}

TrackPointer TrackDAO::addTracksAddFile(const TrackFile& trackFile, bool unremove) {
    // Check that track is a supported extension.
    // TODO(uklotzde): The following check can be skipped if
    // the track is already in the library. A refactoring is
    // needed to detect this before calling addTracksAddTrack().
    if (!SoundSourceProxy::isFileSupported(trackFile)) {
        qWarning() << "TrackDAO::addTracksAddFile:"
                << "Unsupported file type"
                << trackFile.location();
        return TrackPointer();
    }

    GlobalTrackCacheResolver cacheResolver(trackFile);
    TrackPointer pTrack = cacheResolver.getTrack();
    if (!pTrack) {
        qWarning() << "TrackDAO::addTracksAddFile:"
                << "File not found"
                << trackFile.location();
        return TrackPointer();
    }
    const TrackId oldTrackId = pTrack->getId();
    if (oldTrackId.isValid()) {
        qDebug() << "TrackDAO::addTracksAddFile:"
                << "Track has already been added to the database"
                << oldTrackId;
        DEBUG_ASSERT(pTrack->getDateAdded().isValid());
        return pTrack;
    }
    // Keep the GlobalTrackCache locked until the id of the Track
    // object is known and has been updated in the cache.

    // Initially (re-)import the metadata for the newly created track
    // from the file.
    SoundSourceProxy(pTrack).updateTrackFromSource();
    if (!pTrack->isMetadataSynchronized()) {
        qWarning() << "TrackDAO::addTracksAddFile:"
                << "Failed to parse track metadata from file"
                << pTrack->getLocation();
        // Continue with adding the track to the library, no matter
        // if parsing the metadata from file succeeded or failed.
    }

    const TrackId newTrackId = addTracksAddTrack(pTrack, unremove);
    if (!newTrackId.isValid()) {
        qWarning() << "TrackDAO::addTracksAddTrack:"
                << "Failed to add track to database"
                << pTrack->getFileInfo();
        // GlobalTrackCache will be unlocked implicitly
        return TrackPointer();
    }
    cacheResolver.initTrackIdAndUnlockCache(newTrackId);
    DEBUG_ASSERT(pTrack->getId() == newTrackId);
    // Only newly inserted tracks must be marked as clean!
    // Existing or unremoved tracks have not been added to
    // m_tracksAddedSet and will keep their dirty flag unchanged.
    if (m_tracksAddedSet.contains(newTrackId)) {
        pTrack->markClean();
    }
    return pTrack;
}

bool TrackDAO::hideTracks(
        const QList<TrackId>& trackIds) const {
    QStringList idList;
    for (const auto& trackId: trackIds) {
        idList.append(trackId.toString());
    }
    FwdSqlQuery query(m_database, QString(
            "UPDATE library SET mixxx_deleted=1 WHERE id in (%1)").arg(
                    idList.join(",")));
    return !query.hasError() && query.execPrepared();
}

void TrackDAO::afterHidingTracks(
        const QList<TrackId>& trackIds) {
    // This signal is received by basetrackcache to remove the tracks from cache
    // TODO: QSet<T>::fromList(const QList<T>&) is deprecated and should be
    // replaced with QSet<T>(list.begin(), list.end()).
    // However, the proposed alternative has just been introduced in Qt
    // 5.14. Until the minimum required Qt version of Mixx is increased,
    // we need a version check here
#if QT_VERSION >= QT_VERSION_CHECK(5, 14, 0)
    emit tracksRemoved(QSet<TrackId>(trackIds.begin(), trackIds.end()));
#else
    emit tracksRemoved(QSet<TrackId>::fromList(trackIds));
#endif
}

// If a track has been manually "hidden" from Mixxx's library by the user via
// Mixxx's interface, this lets you add it back. When a track is hidden,
// mixxx_deleted in the DB gets set to 1. This clears that, and makes it show
// up in the library views again.
// This function should get called if you drag-and-drop a file that's been
// "hidden" from Mixxx back into the library view.
bool TrackDAO::unhideTracks(
        const QList<TrackId>& trackIds) const {
    QStringList idList;
    for (const auto& trackId: trackIds) {
        idList.append(trackId.toString());
    }
    FwdSqlQuery query(m_database,
            "UPDATE library SET mixxx_deleted=0 "
            "WHERE mixxx_deleted!=0 "
            "AND id in (" + idList.join(",") + ")");
    return !query.hasError() && query.execPrepared();
}

void TrackDAO::afterUnhidingTracks(
        const QList<TrackId>& trackIds) {
    // TODO: QSet<T>::fromList(const QList<T>&) is deprecated and should be
    // replaced with QSet<T>(list.begin(), list.end()).
    // However, the proposed alternative has just been introduced in Qt
    // 5.14. Until the minimum required Qt version of Mixx is increased,
    // we need a version check here
#if QT_VERSION >= QT_VERSION_CHECK(5, 14, 0)
    emit tracksAdded(QSet<TrackId>(trackIds.begin(), trackIds.end()));
#else
    emit tracksAdded(QSet<TrackId>::fromList(trackIds));
#endif
}

QList<TrackRef> TrackDAO::getAllTrackRefs(const QDir& rootDir) const {
    // Capture entries that start with the directory prefix dir.
    // dir needs to end in a slash otherwise we might match other
    // directories.
    const QString dirPath = rootDir.absolutePath();
    QString likeClause = SqlLikeWildcardEscaper::apply(dirPath + "/", kSqlLikeMatchAll) + kSqlLikeMatchAll;

    QSqlQuery query(m_database);
    query.prepare(QString(
            "SELECT library.id, track_locations.location "
            "FROM library INNER JOIN track_locations "
            "ON library.location = track_locations.id "
            "WHERE track_locations.location LIKE %1 ESCAPE '%2'")
                          .arg(SqlStringFormatter::format(m_database, likeClause), kSqlLikeMatchAll));

    VERIFY_OR_DEBUG_ASSERT(query.exec()) {
        LOG_FAILED_QUERY(query) << "could not get tracks within directory:" << dirPath;
    }

    QList<TrackRef> trackRefs;
    const int idColumn = query.record().indexOf("id");
    const int locationColumn = query.record().indexOf("location");
    while (query.next()) {
        auto trackId = TrackId(query.value(idColumn));
        auto trackFile = TrackFile(query.value(locationColumn).toString());
        trackRefs.append(TrackRef::fromFileInfo(trackFile, trackId));
    }

    return trackRefs;
}

bool TrackDAO::onPurgingTracks(
        const QList<TrackId>& trackIds) const {
    if (trackIds.empty()) {
        return true; // nothing to do
    }

    QStringList idList;
    for (const auto& trackId: trackIds) {
        GlobalTrackCacheLocker().purgeTrackId(trackId);
        idList.append(trackId.toString());
    }
    QString idListJoined = idList.join(",");

    QStringList locations;
    QSet<QString> directories;
    {
        FwdSqlQuery query(m_database, QString(
                "SELECT track_locations.location, track_locations.directory FROM "
                "track_locations INNER JOIN library ON library.location = "
                "track_locations.id WHERE library.id in (%1)").arg(idListJoined));
        if (query.hasError() || !query.execPrepared()) {
            return false;
        }

        QSqlRecord queryRecord = query.record();
        const int locationColumn = queryRecord.indexOf("location");
        const int directoryColumn = queryRecord.indexOf("directory");
        while (query.next()) {
            QString filePath = query.record().value(locationColumn).toString();
            locations << filePath;
            QString directory = query.record().value(directoryColumn).toString();
            directories << directory;
        }
        if (locations.empty()) {
            return false;
        }
    }
    {
        // Remove location from track_locations table
        FwdSqlQuery query(m_database, QString(
                "DELETE FROM track_locations "
                "WHERE location in (%1)").arg(
                        SqlStringFormatter::formatList(m_database, locations)));
        if (query.hasError() || !query.execPrepared()) {
            return false;
        }
    }
    {
        // Remove Track from library table
        FwdSqlQuery query(m_database, QString(
                "DELETE FROM library "
                "WHERE id in (%1)").arg(idListJoined));
        if (query.hasError() || !query.execPrepared()) {
            return false;
        }
    }
    {
        // invalidate the hash in LibraryHash,
        // in case the file was not deleted to detect it on a rescan
        // Note: -1 is used as return value for missing entries,
        // needs_verification is a temporary column used during the scan only.
        // TODO(XXX) delegate to libraryHashDAO
        FwdSqlQuery query(m_database, QString(
                "UPDATE LibraryHashes SET "
                "hash=-2 WHERE directory_path in (%1)").arg(
                        SqlStringFormatter::formatList(m_database, directories)));
        if (query.hasError() || !query.execPrepared()) {
            return false;
        }
    }

    return true;
}

void TrackDAO::afterPurgingTracks(
        const QList<TrackId>& trackIds) {

    // TODO: QSet<T>::fromList(const QList<T>&) is deprecated and should be
    // replaced with QSet<T>(list.begin(), list.end()).
    // However, the proposed alternative has just been introduced in Qt
    // 5.14. Until the minimum required Qt version of Mixx is increased,
    // we need a version check here
#if QT_VERSION >= QT_VERSION_CHECK(5, 14, 0)
    QSet<TrackId> tracksRemovedSet = QSet<TrackId>(trackIds.begin(), trackIds.end());
#else
    QSet<TrackId> tracksRemovedSet = QSet<TrackId>::fromList(trackIds);
#endif
    emit tracksRemoved(tracksRemovedSet);
    // notify trackmodels that they should update their cache as well.
    emit forceModelUpdate();
}

namespace {
typedef bool (*TrackPopulatorFn)(const QSqlRecord& record,
                                 const int column,
                                 TrackPointer pTrack);

bool setTrackArtist(const QSqlRecord& record, const int column,
                    TrackPointer pTrack) {
    pTrack->setArtist(record.value(column).toString());
    return false;
}

bool setTrackTitle(const QSqlRecord& record, const int column,
                   TrackPointer pTrack) {
    pTrack->setTitle(record.value(column).toString());
    return false;
}

bool setTrackAlbum(const QSqlRecord& record, const int column,
                   TrackPointer pTrack) {
    pTrack->setAlbum(record.value(column).toString());
    return false;
}

bool setTrackAlbumArtist(const QSqlRecord& record, const int column,
                         TrackPointer pTrack) {
    pTrack->setAlbumArtist(record.value(column).toString());
    return false;
}

bool setTrackYear(const QSqlRecord& record, const int column,
                  TrackPointer pTrack) {
    pTrack->setYear(record.value(column).toString());
    return false;
}

bool setTrackGenre(const QSqlRecord& record, const int column,
                   TrackPointer pTrack) {
    pTrack->setGenre(record.value(column).toString());
    return false;
}

bool setTrackComposer(const QSqlRecord& record, const int column,
                      TrackPointer pTrack) {
    pTrack->setComposer(record.value(column).toString());
    return false;
}

bool setTrackGrouping(const QSqlRecord& record, const int column,
                      TrackPointer pTrack) {
    pTrack->setGrouping(record.value(column).toString());
    return false;
}

bool setTrackNumber(const QSqlRecord& record, const int column,
                    TrackPointer pTrack) {
    pTrack->setTrackNumber(record.value(column).toString());
    return false;
}

bool setTrackTotal(const QSqlRecord& record, const int column,
                    TrackPointer pTrack) {
    pTrack->setTrackTotal(record.value(column).toString());
    return false;
}

bool setTrackColor(const QSqlRecord& record, const int column,
                   TrackPointer pTrack) {
    pTrack->setColor(mixxx::RgbColor::fromQVariant(record.value(column)));
    return false;
}

bool setTrackComment(const QSqlRecord& record, const int column,
                     TrackPointer pTrack) {
    pTrack->setComment(record.value(column).toString());
    return false;
}

bool setTrackUrl(const QSqlRecord& record, const int column,
                 TrackPointer pTrack) {
    pTrack->setURL(record.value(column).toString());
    return false;
}

bool setTrackRating(const QSqlRecord& record, const int column,
                    TrackPointer pTrack) {
    pTrack->setRating(record.value(column).toInt());
    return false;
}

bool setTrackCuePoint(const QSqlRecord& record, const int column,
                      TrackPointer pTrack) {
    pTrack->setCuePoint(CuePosition(record.value(column).toDouble()));
    return false;
}

bool setTrackReplayGainRatio(const QSqlRecord& record, const int column,
                        TrackPointer pTrack) {
    mixxx::ReplayGain replayGain(pTrack->getReplayGain());
    replayGain.setRatio(record.value(column).toDouble());
    pTrack->setReplayGain(replayGain);
    return false;
}

bool setTrackReplayGainPeak(const QSqlRecord& record, const int column,
                        TrackPointer pTrack) {
    mixxx::ReplayGain replayGain(pTrack->getReplayGain());
    replayGain.setPeak(record.value(column).toDouble());
    pTrack->setReplayGain(replayGain);
    return false;
}

bool setTrackTimesPlayed(const QSqlRecord& record, const int column,
                         TrackPointer pTrack) {
    PlayCounter playCounter(pTrack->getPlayCounter());
    playCounter.setTimesPlayed(record.value(column).toInt());
    pTrack->setPlayCounter(playCounter);
    return false;
}

bool setTrackPlayed(const QSqlRecord& record, const int column,
                    TrackPointer pTrack) {
    PlayCounter playCounter(pTrack->getPlayCounter());
    playCounter.setPlayed(record.value(column).toBool());
    pTrack->setPlayCounter(playCounter);
    return false;
}

bool setTrackDateAdded(const QSqlRecord& record, const int column,
                       TrackPointer pTrack) {
    pTrack->setDateAdded(
            mixxx::convertVariantToDateTime(record.value(column)));
    return false;
}

bool setTrackFiletype(const QSqlRecord& record, const int column,
                      TrackPointer pTrack) {
    pTrack->setType(record.value(column).toString());
    return false;
}

bool setTrackMetadataSynchronized(const QSqlRecord& record, const int column,
                          TrackPointer pTrack) {
    pTrack->setMetadataSynchronized(record.value(column).toBool());
    return false;
}

bool setTrackAudioProperties(
        const QSqlRecord& record,
        const int firstColumn,
        TrackPointer pTrack) {
    const auto channels = record.value(firstColumn).toInt();
    const auto samplerate = record.value(firstColumn + 1).toInt();
    const auto bitrate = record.value(firstColumn + 2).toInt();
    const auto duration = record.value(firstColumn + 3).toDouble();
    pTrack->setAudioProperties(
            mixxx::audio::ChannelCount(channels),
            mixxx::audio::SampleRate(samplerate),
            mixxx::audio::Bitrate(bitrate),
            mixxx::Duration::fromSeconds(duration));
    return false;
}

bool setTrackBeats(const QSqlRecord& record, const int column,
                   TrackPointer pTrack) {
    double bpm = record.value(column).toDouble();
    QString beatsVersion = record.value(column + 1).toString();
    QString beatsSubVersion = record.value(column + 2).toString();
    QByteArray beatsBlob = record.value(column + 3).toByteArray();
    bool bpmLocked = record.value(column + 4).toBool();
    mixxx::BeatsPointer pBeats = BeatFactory::loadBeatsFromByteArray(
<<<<<<< HEAD
            pTrack, beatsVersion, beatsSubVersion, beatsBlob);
=======
            *pTrack, beatsVersion, beatsSubVersion, beatsBlob);
>>>>>>> 0786536f
    if (pBeats) {
        pTrack->setBeats(pBeats);
    } else {
        pTrack->setBpm(bpm);
    }
    pTrack->setBpmLocked(bpmLocked);
    return false;
}

bool setTrackKey(const QSqlRecord& record, const int column,
                 TrackPointer pTrack) {
    QString keyText = record.value(column).toString();
    QString keysVersion = record.value(column + 1).toString();
    QString keysSubVersion = record.value(column + 2).toString();
    QByteArray keysBlob = record.value(column + 3).toByteArray();
    Keys keys = KeyFactory::loadKeysFromByteArray(
            keysVersion, keysSubVersion, &keysBlob);

    if (keys.isValid()) {
        pTrack->setKeys(keys);
    } else if (keyText.size() > 0) {
        // Typically this happens if we are upgrading from an older (<1.12.0)
        // version of Mixxx that didn't support Keys. We treat all legacy data
        // as user-generated because that way it will be treated sensitively.
        pTrack->setKeyText(keyText, mixxx::track::io::key::USER);
        // The in-database data would change because of this. Mark the track
        // dirty so we save it when it is deleted.
        return true;
    }
    return false;
}

bool setTrackCoverInfo(const QSqlRecord& record, const int column,
                       TrackPointer pTrack) {
    CoverInfoRelative coverInfo;
    bool ok = false;
    coverInfo.source = static_cast<CoverInfo::Source>(
            record.value(column).toInt(&ok));
    if (!ok) coverInfo.source = CoverInfo::UNKNOWN;
    coverInfo.type = static_cast<CoverInfo::Type>(
            record.value(column + 1).toInt(&ok));
    if (!ok) coverInfo.type = CoverInfo::NONE;
    coverInfo.coverLocation = record.value(column + 2).toString();
    coverInfo.hash = record.value(column + 3).toUInt();
    pTrack->setCoverInfo(coverInfo);
    return false;
}

struct ColumnPopulator {
    const char* name;
    TrackPopulatorFn populator;
};

}  // namespace

#define ARRAYLENGTH(x) (sizeof(x) / sizeof(*x))

TrackPointer TrackDAO::getTrackById(TrackId trackId) const {
    if (!trackId.isValid()) {
        return TrackPointer();
    }

    // The GlobalTrackCache is only locked while executing the following line.
    TrackPointer pTrack = GlobalTrackCacheLocker().lookupTrackById(trackId);
    if (pTrack) {
        return pTrack;
    }

    // Accessing the database is a time consuming operation that should not
    // be executed with a lock on the GlobalTrackCache. The GlobalTrackCache
    // will be locked again after the query has been executed (see below)
    // and potential race conditions will be resolved.
    ScopedTimer t("TrackDAO::getTrackById");
    QSqlQuery query(m_database);

    ColumnPopulator columns[] = {
            // Location must be first.
            {"track_locations.location", nullptr},
            {"artist", setTrackArtist},
            {"title", setTrackTitle},
            {"album", setTrackAlbum},
            {"album_artist", setTrackAlbumArtist},
            {"year", setTrackYear},
            {"genre", setTrackGenre},
            {"composer", setTrackComposer},
            {"grouping", setTrackGrouping},
            {"tracknumber", setTrackNumber},
            {"tracktotal", setTrackTotal},
            {"filetype", setTrackFiletype},
            {"rating", setTrackRating},
            {"color", setTrackColor},
            {"comment", setTrackComment},
            {"url", setTrackUrl},
            {"cuepoint", setTrackCuePoint},
            {"replaygain", setTrackReplayGainRatio},
            {"replaygain_peak", setTrackReplayGainPeak},
            {"timesplayed", setTrackTimesPlayed},
            {"played", setTrackPlayed},
            {"datetime_added", setTrackDateAdded},
            {"header_parsed", setTrackMetadataSynchronized},

            // Audio properties are set together at once. Do not change the
            // ordering of these columns or put other columns in between them!
            {"channels", setTrackAudioProperties},
            {"samplerate", nullptr},
            {"bitrate", nullptr},
            {"duration", nullptr},

            // Beat detection columns are handled by setTrackBeats. Do not change
            // the ordering of these columns or put other columns in between them!
            {"bpm", setTrackBeats},
            {"beats_version", nullptr},
            {"beats_sub_version", nullptr},
            {"beats", nullptr},
            {"bpm_lock", nullptr},

            // Beat detection columns are handled by setTrackKey. Do not change the
            // ordering of these columns or put other columns in between them!
            {"key", setTrackKey},
            {"keys_version", nullptr},
            {"keys_sub_version", nullptr},
            {"keys", nullptr},

            // Cover art columns are handled by setTrackCoverInfo. Do not change the
            // ordering of these columns or put other columns in between them!
            {"coverart_source", setTrackCoverInfo},
            {"coverart_type", nullptr},
            {"coverart_location", nullptr},
            {"coverart_hash", nullptr}};

    QString columnsStr;
    int columnsSize = 0;
    const int columnsCount = ARRAYLENGTH(columns);
    for (int i = 0; i < columnsCount; ++i) {
        columnsSize += qstrlen(columns[i].name) + 1;
    }
    columnsStr.reserve(columnsSize);
    for (int i = 0; i < columnsCount; ++i) {
        if (i > 0) {
            columnsStr.append(QChar(','));
        }
        columnsStr.append(columns[i].name);
    }

    query.prepare(QString(
            "SELECT %1 FROM Library "
            "INNER JOIN track_locations ON library.location = track_locations.id "
            "WHERE library.id = %2").arg(columnsStr, trackId.toString()));

    VERIFY_OR_DEBUG_ASSERT(query.exec()) {
        LOG_FAILED_QUERY(query)
                << QString("getTrack(%1)").arg(trackId.toString());
        return TrackPointer();
    }
    if (!query.next()) {
        qDebug() << "Track with id =" << trackId << "not found";
        return TrackPointer();
    }

    QSqlRecord queryRecord = query.record();
    int recordCount = queryRecord.count();
    VERIFY_OR_DEBUG_ASSERT(recordCount == columnsCount) {
        recordCount = math_min(recordCount, columnsCount);
    }

    // Location is the first column.
    const QString trackLocation(queryRecord.value(0).toString());

    GlobalTrackCacheResolver cacheResolver(TrackFile(trackLocation), trackId);
    pTrack = cacheResolver.getTrack();
    VERIFY_OR_DEBUG_ASSERT(pTrack) {
        // Just to be safe, but this should never happen!!
        return pTrack;
    }
    DEBUG_ASSERT(pTrack->getId() == trackId);
    if (cacheResolver.getLookupResult() == GlobalTrackCacheLookupResult::HIT) {
        // Due to race conditions the track might have been reloaded
        // from the database in the meantime. In this case we abort
        // the operation and simply return the already cached Track
        // object which is up-to-date.
        return pTrack;
    }
    DEBUG_ASSERT(cacheResolver.getLookupResult() == GlobalTrackCacheLookupResult::MISS);
    // The cache will immediately be unlocked to reduce lock contention!
    cacheResolver.unlockCache();

    // NOTE(uklotzde, 2018-02-06):
    // pTrack has only the id set and is otherwise empty. It is registered
    // in the cache with both the id and the canonical location of the file.
    // The following database query will restore and populate all remaining
    // properties while the virgin track object is already visible for other
    // threads when looking it up in the cache. This temporary inconsistency
    // is acceptable as a tradeoff for reduced lock contention. Otherwise the
    // global cache would need to be locked until the query and the population
    // of the properties has finished.

    // For every column run its populator to fill the track in with the data.
    bool shouldDirty = false;
    for (int i = 0; i < recordCount; ++i) {
        TrackPopulatorFn populator = columns[i].populator;
        if (populator != nullptr) {
            // If any populator says the track should be dirty then we dirty it.
            if ((*populator)(queryRecord, i, pTrack)) {
                shouldDirty = true;
            }
        }
    }

    // Populate track cues from the cues table.
    pTrack->setCuePoints(m_cueDao.getCuesForTrack(trackId));

    // Normally we will set the track as clean but sometimes when loading from
    // the database we need to perform upkeep that ought to be written back to
    // the database when the track is deleted.
    if (shouldDirty) {
        pTrack->markDirty();
    } else {
        pTrack->markClean();
        // Synchronize the track's metadata with the corresponding source
        // file. This import might have never been completed successfully
        // before, so just check and try for every track that has been
        // freshly loaded from the database.
        SoundSourceProxy(pTrack).updateTrackFromSource();
    }

    // Validate and refresh cover image hash values if needed.
    pTrack->refreshCoverImageHash();

    // Listen to signals from Track objects and forward them to
    // receivers. TrackDAO works as a relay for selected track signals
    // that allows receivers to use permanent connections with
    // TrackDAO instead of connecting to individual Track objects.
    connect(pTrack.get(),
            &Track::dirty,
            this,
            &TrackDAO::trackDirty,
            /*signal-to-signal*/ Qt::DirectConnection);
    connect(pTrack.get(),
            &Track::clean,
            this,
            &TrackDAO::trackClean,
            /*signal-to-signal*/ Qt::DirectConnection);
    connect(pTrack.get(),
            &Track::changed,
            this,
            [this](TrackId trackId) {
                // Adapt and forward signal
                emit tracksChanged(QSet<TrackId>{trackId});
            });

    // BaseTrackCache cares about track trackDirty/trackClean notifications
    // from TrackDAO that are triggered by the track itself. But the preceding
    // track modifications above have been sent before the TrackDAO has been
    // connected to the track's signals and need to be replayed manually.
    if (pTrack->isDirty()) {
        emit trackDirty(trackId);
    } else {
        emit trackClean(trackId);
    }

    return pTrack;
}

TrackId TrackDAO::getTrackIdByRef(
        const TrackRef& trackRef) const {
    if (trackRef.getId().isValid()) {
        return trackRef.getId();
    }
    {
        GlobalTrackCacheLocker cacheLocker;
        const auto pTrack = cacheLocker.lookupTrackByRef(trackRef);
        if (pTrack) {
            return pTrack->getId();
        }
    }
    return getTrackIdByLocation(trackRef.getLocation());
}

TrackPointer TrackDAO::getTrackByRef(
        const TrackRef& trackRef) const {
    if (!trackRef.isValid()) {
        return TrackPointer();
    }
    {
        GlobalTrackCacheLocker cacheLocker;
        auto pTrack = cacheLocker.lookupTrackByRef(trackRef);
        if (pTrack) {
            return pTrack;
        }
    }
    auto trackId = trackRef.getId();
    if (!trackId.isValid()) {
        trackId = getTrackIdByLocation(trackRef.getLocation());
    }
    if (!trackId.isValid()) {
        qWarning() << "Track not found:" << trackRef;
        return TrackPointer();
    }
    return getTrackById(trackId);
}

// Saves a track's info back to the database
bool TrackDAO::updateTrack(Track* pTrack) const {
    const TrackId trackId = pTrack->getId();
    DEBUG_ASSERT(trackId.isValid());

    qDebug() << "TrackDAO:"
            << "Updating track in database"
            << trackId
            << pTrack->getFileInfo();

    SqlTransaction transaction(m_database);
    // PerformanceTimer time;
    // time.start();

    QSqlQuery query(m_database);

    // Update everything but "location", since that's what we identify the track by.
    query.prepare(
            "UPDATE library SET "
            "artist=:artist,"
            "title=:title,"
            "album=:album,"
            "album_artist=:album_artist,"
            "year=:year,"
            "genre=:genre,"
            "composer=:composer,"
            "grouping=:grouping,"
            "filetype=:filetype,"
            "tracknumber=:tracknumber,"
            "tracktotal=:tracktotal,"
            "color=:color,"
            "comment=:comment,"
            "url=:url,"
            "rating=:rating,"
            "key=:key,"
            "key_id=:key_id,"
            "cuepoint=:cuepoint,"
            "bpm=:bpm,"
            "replaygain=:replaygain,"
            "replaygain_peak=:replaygain_peak,"
            "timesplayed=:timesplayed,"
            "played=:played,"
            "header_parsed=:header_parsed,"
            "channels=:channels,"
            "bitrate=:bitrate,"
            "samplerate=:samplerate,"
            "bitrate=:bitrate,"
            "duration=:duration,"
            "beats_sub_version=:beats_sub_version,"
            "beats=:beats,"
            "bpm_lock=:bpm_lock,"
            "keys_version=:keys_version,"
            "keys_sub_version=:keys_sub_version,"
            "keys=:keys,"
            "coverart_source=:coverart_source,"
            "coverart_type=:coverart_type,"
            "coverart_location=:coverart_location,"
            "coverart_hash=:coverart_hash"
            " WHERE id=:track_id");

    query.bindValue(":track_id", trackId.toVariant());
    bindTrackLibraryValues(&query, *pTrack);

    VERIFY_OR_DEBUG_ASSERT(query.exec()) {
        LOG_FAILED_QUERY(query);
        return false;
    }

    if (query.numRowsAffected() == 0) {
        qWarning() << "updateTrack had no effect: trackId" << trackId << "invalid";
        return false;
    }

    //qDebug() << "Update track took : " << time.elapsed().formatMillisWithUnit() << "Now updating cues";
    //time.start();
    m_analysisDao.saveTrackAnalyses(
            trackId,
            pTrack->getWaveform(),
            pTrack->getWaveformSummary());
    m_cueDao.saveTrackCues(
            trackId, pTrack->getCuePoints());
    transaction.commit();

    //qDebug() << "Update track in database took: " << time.elapsed().formatMillisWithUnit();
    //time.start();
    pTrack->markClean();
    //qDebug() << "Dirtying track took: " << time.elapsed().formatMillisWithUnit();
    return true;
}

// Mark all the tracks in the library as invalid.
// That means we'll need to later check that those tracks actually
// (still) exist as part of the library scanning procedure.
void TrackDAO::invalidateTrackLocationsInLibrary() const {
    //qDebug() << "TrackDAO::invalidateTrackLocations" << QThread::currentThread() << m_database.connectionName();
    //qDebug() << "invalidateTrackLocations(" << libraryPath << ")";

    QSqlQuery query(m_database);
    query.prepare("UPDATE track_locations SET needs_verification = 1");
    VERIFY_OR_DEBUG_ASSERT(query.exec()) {
        LOG_FAILED_QUERY(query)
                << "Couldn't mark tracks in library as needing verification.";
    }
}

void TrackDAO::markTrackLocationsAsVerified(const QStringList& locations) const {
    //qDebug() << "TrackDAO::markTrackLocationsAsVerified" << QThread::currentThread() << m_database.connectionName();

    QSqlQuery query(m_database);
    query.prepare(QString("UPDATE track_locations "
                          "SET needs_verification=0, fs_deleted=0 "
                          "WHERE location IN (%1)").arg(
                                  SqlStringFormatter::formatList(m_database, locations)));
    VERIFY_OR_DEBUG_ASSERT(query.exec()) {
        LOG_FAILED_QUERY(query)
                << "Couldn't mark track locations as verified.";
    }
}

void TrackDAO::markTracksInDirectoriesAsVerified(const QStringList& directories) const {
    //qDebug() << "TrackDAO::markTracksInDirectoryAsVerified" << QThread::currentThread() << m_database.connectionName();

    QSqlQuery query(m_database);
    query.prepare(
        QString("UPDATE track_locations "
                "SET needs_verification=0 "
                "WHERE directory IN (%1)").arg(
                        SqlStringFormatter::formatList(m_database, directories)));
    VERIFY_OR_DEBUG_ASSERT(query.exec()) {
        LOG_FAILED_QUERY(query)
                << "Couldn't mark tracks in" << directories.size() << "directories as verified.";
    }
}

void TrackDAO::markUnverifiedTracksAsDeleted() {
    //qDebug() << "TrackDAO::markUnverifiedTracksAsDeleted" << QThread::currentThread() << m_database.connectionName();
    QSqlQuery query(m_database);
    query.prepare("SELECT library.id as id FROM library INNER JOIN track_locations ON "
                  "track_locations.id=library.location WHERE "
                  "track_locations.needs_verification=1");
    QSet<TrackId> trackIds;
    VERIFY_OR_DEBUG_ASSERT(query.exec()) {
        LOG_FAILED_QUERY(query) << "Couldn't find unverified tracks";
    }
    while (query.next()) {
        trackIds.insert(TrackId(query.value(query.record().indexOf("id"))));
    }
    emit tracksRemoved(trackIds);
    query.prepare("UPDATE track_locations "
                  "SET fs_deleted=1, needs_verification=0 "
                  "WHERE needs_verification=1");
    VERIFY_OR_DEBUG_ASSERT(query.exec()) {
        LOG_FAILED_QUERY(query)
                << "Couldn't mark unverified tracks as deleted.";
    }
}

namespace {
    // Computed the longest match from the right of both strings
    int matchStringSuffix(const QString& str1, const QString& str2) {
        int matchLength = 0;
        int minLength = math_min(str1.length(), str2.length());
        while (matchLength < minLength) {
            if (str1[str1.length() - matchLength - 1] != str2[str2.length() - matchLength - 1]) {
                // first mismatch
                break;
            }
            ++matchLength;
        }
        return matchLength;
    }
}

// Look for moved files. Look for files that have been marked as
// "deleted on disk" and see if another "file" with the same name and
// files size exists in the track_locations table. That means the file has
// moved instead of being deleted outright, and so we can salvage your
// existing metadata that you have in your DB (like cue points, etc.).
// returns falls if canceled
bool TrackDAO::detectMovedTracks(
        QList<RelocatedTrack>* pRelocatedTracks,
        const QStringList& addedTracks,
        volatile const bool* pCancel) const {
    // This function should not start a transaction on it's own!
    // When it's called from libraryscanner.cpp, there already is a transaction
    // started!

    if (addedTracks.isEmpty()) {
        // We have no moved track.
        // We can only guarantee for new tracks that the user has not
        // edited metadata, which we have to preserve
        // TODO(xxx) resolve old duplicates
        return true;
    }

    // Query possible successors
    // NOTE: Successors are identified by filename and duration (in seconds).
    // Since duration is stored as double-precision floating-point and since it
    // is sometimes truncated to nearest integer, tolerance of 1 second is used.
    QSqlQuery newTrackQuery(m_database);
    newTrackQuery.prepare(QString(
            "SELECT library.id as track_id, track_locations.id as location_id, "
            "track_locations.location "
            "FROM library INNER JOIN track_locations ON library.location=track_locations.id "
            "WHERE track_locations.location IN (%1) AND "
            "filename=:filename AND "
            "ABS(duration - :duration) < 1 AND "
            "fs_deleted=0").arg(
                    SqlStringFormatter::formatList(m_database, addedTracks)));

    // Query tracks, where we need a successor for
    QSqlQuery oldTrackQuery(m_database);
    oldTrackQuery.prepare(
            "SELECT library.id as track_id, track_locations.id as location_id, "
            "track_locations.location, filename, duration "
            "FROM library INNER JOIN track_locations ON library.location=track_locations.id "
            "WHERE fs_deleted=1");
    VERIFY_OR_DEBUG_ASSERT(oldTrackQuery.exec()) {
        LOG_FAILED_QUERY(oldTrackQuery);
        return false;
    }
    QSqlRecord oldTrackQueryRecord = oldTrackQuery.record();
    const int oldTrackIdColumn = oldTrackQueryRecord.indexOf("track_id");
    const int oldLocationIdColumn = oldTrackQueryRecord.indexOf("location_id");
    const int oldLocationColumn = oldTrackQueryRecord.indexOf("location");
    const int filenameColumn = oldTrackQueryRecord.indexOf("filename");
    const int durationColumn = oldTrackQueryRecord.indexOf("duration");

    // For each track that's been "deleted" on disk...
    while (oldTrackQuery.next()) {
        if (*pCancel) {
            return false;
        }
        QString oldTrackLocation = oldTrackQuery.value(oldLocationColumn).toString();
        QString filename = oldTrackQuery.value(filenameColumn).toString();
        // rather use duration then filesize as an indicator of changes. The filesize
        // can change by adding more ID3v2 tags
        const int duration = oldTrackQuery.value(durationColumn).toInt();

        kLogger.info()
                << "Looking for substitute of missing track location"
                << oldTrackLocation;

        newTrackQuery.bindValue(":filename", filename);
        newTrackQuery.bindValue(":duration", duration);
        VERIFY_OR_DEBUG_ASSERT(newTrackQuery.exec()) {
            LOG_FAILED_QUERY(newTrackQuery);
            continue;
        }
        const auto newTrackIdColumn = newTrackQuery.record().indexOf("track_id");
        const auto newTrackLocationIdColumn = newTrackQuery.record().indexOf("location_id");
        const auto newTrackLocationColumn = newTrackQuery.record().indexOf("location");
        int newTrackLocationSuffixMatch = 0;
        TrackId newTrackId;
        DbId newTrackLocationId;
        QString newTrackLocation;
        while (newTrackQuery.next()) {
            const auto nextTrackLocation =
                    newTrackQuery.value(newTrackLocationColumn).toString();
            VERIFY_OR_DEBUG_ASSERT(nextTrackLocation != oldTrackLocation) {
                continue;
            }
            kLogger.info()
                    << "Found potential moved track location:"
                    << nextTrackLocation;
            const auto nextSuffixMatch =
                    matchStringSuffix(nextTrackLocation, oldTrackLocation);
            DEBUG_ASSERT(nextSuffixMatch >= filename.length());
            if (newTrackLocationSuffixMatch < nextSuffixMatch) {
                newTrackLocationSuffixMatch = nextSuffixMatch;
                newTrackId = TrackId(newTrackQuery.value(newTrackIdColumn));
                newTrackLocationId = DbId(newTrackQuery.value(newTrackLocationIdColumn));
                newTrackLocation = nextTrackLocation;
            }
        }
        if (newTrackLocation.isEmpty()) {
            kLogger.info()
                    << "Found no substitute for missing track location"
                    << oldTrackLocation;
            continue;
        }
        DEBUG_ASSERT(newTrackId.isValid());
        DEBUG_ASSERT(newTrackLocationId.isValid());
        kLogger.info()
                << "Found moved track location:"
                << oldTrackLocation
                << "->"
                << newTrackLocation;

        TrackId oldTrackId(oldTrackQuery.value(oldTrackIdColumn));
        DEBUG_ASSERT(oldTrackId.isValid());
        DbId oldTrackLocationId(oldTrackQuery.value(oldLocationIdColumn));
        DEBUG_ASSERT(oldTrackLocationId.isValid());

        // The queries ensure that the following assertions are always true (fs_deleted=0/1)!
        DEBUG_ASSERT(oldTrackId != newTrackId);
        DEBUG_ASSERT(oldTrackLocationId != newTrackLocationId);

        auto missingTrackRef = TrackRef::fromFileInfo(
                TrackFile(oldTrackLocation),
                std::move(oldTrackId));
        auto addedTrackRef = TrackRef::fromFileInfo(
                TrackFile(newTrackLocation),
                std::move(newTrackId));
        auto relocatedTrack = RelocatedTrack(
            std::move(missingTrackRef),
            std::move(addedTrackRef));

        // The library scanner will have added a new row to the Library
        // table which corresponds to the track in the new location. We need
        // to remove that so we don't end up with two rows in the library
        // table for the same track.
        {
            QSqlQuery query(m_database);
            query.prepare("DELETE FROM library WHERE id=:newid");
            query.bindValue(":newid", relocatedTrack.deletedTrackId().toVariant());
            VERIFY_OR_DEBUG_ASSERT(query.exec()) {
                LOG_FAILED_QUERY(query);
                // Last chance to skip this entry, i.e. nothing has been
                // deleted or updated yet!
                continue;
            }
        }

        // Update the location foreign key for the existing row in the
        // library table to point to the correct row in the track_locations
        // table.
        {
            QSqlQuery query(m_database);
            query.prepare("UPDATE library SET location=:newloc WHERE id=:oldid");
            query.bindValue(":newloc", newTrackLocationId.toVariant());
            query.bindValue(":oldid", relocatedTrack.updatedTrackRef().getId().toVariant());
            VERIFY_OR_DEBUG_ASSERT(query.exec()) {
                LOG_FAILED_QUERY(query);
            }
        }

        // Remove old, orphaned row from track_locations table
        {
            QSqlQuery query(m_database);
            query.prepare("DELETE FROM track_locations WHERE id=:id");
            query.bindValue(":id", oldTrackLocationId.toVariant());
            VERIFY_OR_DEBUG_ASSERT(query.exec()) {
                LOG_FAILED_QUERY(query);
            }
        }

        if (pRelocatedTracks) {
            pRelocatedTracks->append(std::move(relocatedTrack));
        }
    }
    return true;
}

void TrackDAO::hideAllTracks(const QDir& rootDir) const {
    // Capture entries that start with the directory prefix dir.
    // dir needs to end in a slash otherwise we might match other
    // directories.
    QString likeClause = SqlLikeWildcardEscaper::apply(rootDir.absolutePath() + "/", kSqlLikeMatchAll) + kSqlLikeMatchAll;

    QSqlQuery query(m_database);
    query.prepare(QString("SELECT library.id FROM library INNER JOIN track_locations "
                          "ON library.location = track_locations.id "
                          "WHERE track_locations.location LIKE %1 ESCAPE '%2'")
                  .arg(SqlStringFormatter::format(m_database, likeClause), kSqlLikeMatchAll));

    VERIFY_OR_DEBUG_ASSERT(query.exec()) {
        LOG_FAILED_QUERY(query) << "could not get tracks within directory:" << rootDir;
    }

    QStringList trackIds;
    const int idColumn = query.record().indexOf("id");
    while (query.next()) {
        trackIds.append(TrackId(query.value(idColumn)).toString());
    }

    query.prepare(QString("UPDATE library SET mixxx_deleted=1 "
                          "WHERE id in (%1)").arg(trackIds.join(",")));
    VERIFY_OR_DEBUG_ASSERT(query.exec()) {
        LOG_FAILED_QUERY(query);
    }
}

bool TrackDAO::verifyRemainingTracks(
        const QStringList& libraryRootDirs,
        volatile const bool* pCancel) {
    // This function is called from the LibraryScanner Thread, which also has a
    // transaction running, so we do NOT NEED to use one here
    QSqlQuery query(m_database);
    QSqlQuery query2(m_database);

    // Because all tracks were marked with needs_verification anything that is
    // not inside one of the tracked library directories will need an explicit
    // check if it exists.
    // TODO(kain88) check if all others are marked with 0 again
    query.setForwardOnly(true);
    query.prepare("SELECT location "
                  "FROM track_locations "
                  "WHERE needs_verification = 1");
    VERIFY_OR_DEBUG_ASSERT(query.exec()) {
        LOG_FAILED_QUERY(query);
        return false;
    }

    query2.prepare("UPDATE track_locations "
                   "SET fs_deleted=:fs_deleted, needs_verification=0 "
                   "WHERE location=:location");

    const int locationColumn = query.record().indexOf("location");
    QString trackLocation;
    while (query.next()) {
        trackLocation = query.value(locationColumn).toString();
        int fs_deleted = 0;
        for (const auto& dir: libraryRootDirs) {
            if (trackLocation.startsWith(dir)) {
                // Track is under the library root,
                // but was not verified.
                // This happens if the track was deleted
                // a symlink duplicate or on a non normalized
                // path like on non case sensitive file systems.
                fs_deleted = 1;
                break;
            }
        }

        if (fs_deleted == 0) {
            fs_deleted = QFile::exists(trackLocation) ? 0 : 1;
        }

        query2.bindValue(":fs_deleted", fs_deleted);
        query2.bindValue(":location", trackLocation);
        if (!query2.exec()) {
            LOG_FAILED_QUERY(query2);
        }
        emit progressVerifyTracksOutside(trackLocation);
        if (*pCancel) {
            return false;
        }
    }
    return true;
}

struct TrackWithoutCover {
    TrackId trackId;
    QString trackLocation;
    QString directoryPath;
    QString trackAlbum;
};

void TrackDAO::detectCoverArtForTracksWithoutCover(volatile const bool* pCancel,
                                              QSet<TrackId>* pTracksChanged) {
    // WARNING TO ANYONE TOUCHING THIS IN THE FUTURE
    // The library contains user selected cover art. There is nothing worse than
    // spending hours curating your library only to have an automated search
    // method like this one replace it all with its mistakes again. Take care to
    // not modify any tracks with coverart_source equal to USER_SELECTED (value
    // 2).

    QSqlQuery query(m_database);
    query.setForwardOnly(true);
    query.prepare("SELECT "
                  " library.id, " // 0
                  " track_locations.location, " // 1
                  " track_locations.directory, " // 2
                  " album, " // 3
                  " coverart_source " // 4
                  "FROM library "
                  "INNER JOIN track_locations "
                  "ON library.location = track_locations.id "
                  // CoverInfo::Source 0 is UNKNOWN
                  "WHERE coverart_source IS NULL or coverart_source = 0 "
                  "ORDER BY track_locations.directory");

    QVector<TrackWithoutCover> tracksWithoutCover;

    VERIFY_OR_DEBUG_ASSERT(query.exec()) {
        LOG_FAILED_QUERY(query)
                << "failed looking for tracks with unknown cover art";
        return;
    }

    // We quickly iterate through the results to prevent blocking the database
    // for other operations. Bug #1399981.
    while (query.next()) {
        if (*pCancel) {
            return;
        }

        TrackWithoutCover track;
        track.trackId = TrackId(query.value(0));
        track.trackLocation = query.value(1).toString();
        // TODO(rryan) use QFileInfo path instead? symlinks? relative?
        track.directoryPath = query.value(2).toString();
        track.trackAlbum = query.value(3).toString();

        CoverInfo::Source source = static_cast<CoverInfo::Source>(
            query.value(4).toInt());
        VERIFY_OR_DEBUG_ASSERT(source != CoverInfo::USER_SELECTED) {
            qWarning() << "PROGRAMMING ERROR! detectCoverArtForTracksWithoutCover()"
                       << "got a USER_SELECTED track. Skipping.";
            continue;
        }
        tracksWithoutCover.append(track);
    }

    QSqlQuery updateQuery(m_database);
    updateQuery.prepare(
        "UPDATE library SET "
        "  coverart_type=:coverart_type,"
        "  coverart_source=:coverart_source,"
        "  coverart_hash=:coverart_hash,"
        "  coverart_location=:coverart_location "
        "WHERE id=:track_id");


    CoverInfoGuesser coverInfoGuesser;
    for (const auto& track: tracksWithoutCover) {
        if (*pCancel) {
            return;
        }

        //qDebug() << "Searching for cover art for" << trackLocation;
        emit progressCoverArt(track.trackLocation);

        TrackFile trackFile(track.trackLocation);
        if (!trackFile.checkFileExists()) {
            //qDebug() << trackLocation << "does not exist";
            continue;
        }

        SecurityTokenPointer pToken = Sandbox::openSecurityToken(
                trackFile.asFileInfo(), true);
        const auto embeddedCover =
                CoverArtUtils::extractEmbeddedCover(
                        trackFile,
                        pToken);
        const auto coverInfo =
                coverInfoGuesser.guessCoverInfo(
                        trackFile,
                        track.trackAlbum,
                        embeddedCover);
        DEBUG_ASSERT(coverInfo.source != CoverInfo::UNKNOWN);

        updateQuery.bindValue(":coverart_type",
                              static_cast<int>(coverInfo.type));
        updateQuery.bindValue(":coverart_source",
                              static_cast<int>(coverInfo.source));
        updateQuery.bindValue(":coverart_hash", coverInfo.hash);
        updateQuery.bindValue(":coverart_location", coverInfo.coverLocation);
        updateQuery.bindValue(":track_id", track.trackId.toVariant());
        if (!updateQuery.exec()) {
            LOG_FAILED_QUERY(updateQuery) << "failed to write file or none cover";
        } else {
            pTracksChanged->insert(track.trackId);
        }
    }
}

TrackPointer TrackDAO::getOrAddTrack(
        const TrackRef& trackRef,
        bool* pAlreadyInLibrary) {
    if (!trackRef.isValid()) {
        return TrackPointer();
    }

    const TrackId trackId = getTrackIdByRef(trackRef);
    if (trackId.isValid()) {
        const auto pTrack = getTrackById(trackId);
        if (pTrack) {
            DEBUG_ASSERT(pTrack->getDateAdded().isValid());
            if (pAlreadyInLibrary) {
                *pAlreadyInLibrary = true;
            }
            return pTrack;
        }
        if (!trackRef.hasLocation()) {
            qWarning()
                    << "Failed to get track"
                    << trackRef;
            return TrackPointer();
        }
    }

    DEBUG_ASSERT(trackRef.hasLocation());
    addTracksPrepare();
    const auto pTrack = addTracksAddFile(trackRef.getLocation(), true);
    addTracksFinish(!pTrack);
    if (!pTrack) {
        qWarning()
                << "Failed to add track"
                << trackRef;
        return TrackPointer();
    }
    if (pAlreadyInLibrary) {
        *pAlreadyInLibrary = false;
    }
    DEBUG_ASSERT(pTrack->getDateAdded().isValid());

    // If the track wasn't in the library already then it has not yet
    // been checked for cover art.
    guessTrackCoverInfoConcurrently(pTrack);

    return pTrack;
}

TrackFile TrackDAO::relocateCachedTrack(
        TrackId trackId,
        TrackFile fileInfo) {
    QString trackLocation = getTrackLocation(trackId);
    if (trackLocation.isEmpty()) {
        // not found
        return fileInfo;
    } else {
        return TrackFile(trackLocation);
    }
}<|MERGE_RESOLUTION|>--- conflicted
+++ resolved
@@ -1,43 +1,42 @@
 #include "library/dao/trackdao.h"
 
-#include <QtDebug>
+#include <QChar>
 #include <QDir>
 #include <QDirIterator>
 #include <QFileInfo>
-#include <QtSql>
 #include <QImage>
 #include <QRegExp>
-#include <QChar>
-
-#include "sources/soundsourceproxy.h"
-#include "track/track.h"
-#include "library/queryutil.h"
-#include "util/db/sqlstringformatter.h"
-#include "util/db/sqllikewildcards.h"
-#include "util/db/sqllikewildcardescaper.h"
-#include "util/db/sqltransaction.h"
+#include <QtDebug>
+#include <QtSql>
+
 #include "library/coverart.h"
 #include "library/coverartutils.h"
+#include "library/crate/cratestorage.h"
+#include "library/dao/analysisdao.h"
+#include "library/dao/cuedao.h"
+#include "library/dao/libraryhashdao.h"
+#include "library/dao/playlistdao.h"
 #include "library/dao/trackschema.h"
-#include "library/crate/cratestorage.h"
-#include "library/dao/cuedao.h"
-#include "library/dao/playlistdao.h"
-#include "library/dao/analysisdao.h"
-#include "library/dao/libraryhashdao.h"
+#include "library/queryutil.h"
+#include "sources/soundsourceproxy.h"
 #include "track/beatfactory.h"
 #include "track/beats.h"
+#include "track/globaltrackcache.h"
 #include "track/keyfactory.h"
 #include "track/keyutils.h"
-#include "track/globaltrackcache.h"
+#include "track/track.h"
 #include "track/tracknumbers.h"
 #include "util/assert.h"
 #include "util/compatibility.h"
 #include "util/datetime.h"
+#include "util/db/sqllikewildcardescaper.h"
+#include "util/db/sqllikewildcards.h"
+#include "util/db/sqlstringformatter.h"
+#include "util/db/sqltransaction.h"
 #include "util/file.h"
 #include "util/logger.h"
+#include "util/math.h"
 #include "util/timer.h"
-#include "util/math.h"
-
 
 namespace {
 
@@ -463,13 +462,8 @@
         // Fall back on cached BPM
         double dBpm = track.getBpm();
         const mixxx::BeatsPointer pBeats(track.getBeats());
-<<<<<<< HEAD
         if (pBeats) {
             beatsBlob = pBeats->toProtobuff();
-=======
-        if (!pBeats.isNull()) {
-            beatsBlob = pBeats->toByteArray();
->>>>>>> 0786536f
             beatsVersion = pBeats->getVersion();
             beatsSubVersion = pBeats->getSubVersion();
             dBpm = pBeats->getBpm();
@@ -1067,11 +1061,7 @@
     QByteArray beatsBlob = record.value(column + 3).toByteArray();
     bool bpmLocked = record.value(column + 4).toBool();
     mixxx::BeatsPointer pBeats = BeatFactory::loadBeatsFromByteArray(
-<<<<<<< HEAD
             pTrack, beatsVersion, beatsSubVersion, beatsBlob);
-=======
-            *pTrack, beatsVersion, beatsSubVersion, beatsBlob);
->>>>>>> 0786536f
     if (pBeats) {
         pTrack->setBeats(pBeats);
     } else {
