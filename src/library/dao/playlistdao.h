--- conflicted
+++ resolved
@@ -100,17 +100,10 @@
     void moveTrack(const int playlistId,
             const int oldPosition, const int newPosition);
     // shuffles all tracks in the position List
-<<<<<<< HEAD
-    void shuffleTracks(const int playlistId, const QList<int>& positions, const QHash<int,int>& allIds);
-    bool isTrackInPlaylist(const int trackId, const int playlistId) const;
-
-    void getPlaylistsTrackIsIn(const int trackId, QSet<int>* playlistSet) const;
-=======
     void shuffleTracks(const int playlistId, const QList<int>& positions, const QHash<int,TrackId>& allIds);
     bool isTrackInPlaylist(TrackId trackId, const int playlistId) const;
 
     void getPlaylistsTrackIsIn(TrackId trackId, QSet<int>* playlistSet) const;
->>>>>>> 65922f0b
 
   signals:
     void added(int playlistId);
@@ -133,11 +126,7 @@
     void populatePlaylistMembershipCache();
 
     QSqlDatabase& m_database;
-<<<<<<< HEAD
-    QMultiHash<int,int> m_playlistsTrackIsIn;
-=======
     QMultiHash<TrackId, int> m_playlistsTrackIsIn;
->>>>>>> 65922f0b
     DISALLOW_COPY_AND_ASSIGN(PlaylistDAO);
 };
 
