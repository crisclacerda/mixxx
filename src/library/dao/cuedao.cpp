--- conflicted
+++ resolved
@@ -55,14 +55,8 @@
     int hotcue = record.value(record.indexOf("hotcue")).toInt();
     QString label = record.value(record.indexOf("label")).toString();
     int iColorId = record.value(record.indexOf("color")).toInt();
-<<<<<<< HEAD
-    PredefinedColorPointer color = Color::predefinedColorSet.predefinedColorFromId(iColorId);
-    CuePointer pCue(new Cue(id, trackId, (Cue::CueSource)source, (Cue::CueType)type,
-                            position, length, hotcue, label, color));
-=======
     PredefinedColorPointer color = Color::kPredefinedColorsSet.predefinedColorFromId(iColorId);
-    CuePointer pCue(new Cue(id, trackId, (Cue::CueType)type, position, length, hotcue, label, color));
->>>>>>> 1276bf81
+    CuePointer pCue(new Cue(id, trackId, (Cue::CueSource)source, (Cue::CueType)type, position, length, hotcue, label, color));
     m_cues[id] = pCue;
     return pCue;
 }
