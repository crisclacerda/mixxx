--- conflicted
+++ resolved
@@ -274,11 +274,7 @@
         if (it.value() == crateId) {
             it = m_cratesTrackIsIn.erase(it);
         } else {
-<<<<<<< HEAD
-            it++;
-=======
             ++it;
->>>>>>> 613244a4
         }
     }
 
