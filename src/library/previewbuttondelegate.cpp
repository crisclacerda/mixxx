#include <QApplication>
#include <QPainter>
#include <QPushButton>
<<<<<<< HEAD
#include <QStylePainter>
=======
#include <QTableView>
>>>>>>> 64bd9db6

#include "library/previewbuttondelegate.h"
#include "library/trackmodel.h"
#include "mixer/playerinfo.h"
#include "mixer/playermanager.h"
#include "track/track.h"
#include "control/controlproxy.h"

<<<<<<< HEAD
PreviewButtonDelegate::PreviewButtonDelegate(QObject *parent, int column)
        : QStyledItemDelegate(parent),
          m_pTableView(nullptr),
          m_pButton(nullptr),
=======
PreviewButtonDelegate::PreviewButtonDelegate(QTableView* parent, int column)
        : TableItemDelegate(parent),
          m_pTableView(parent),
          m_pButton(NULL),
>>>>>>> 64bd9db6
          m_isOneCellInEditMode(false),
          m_column(column) {
    m_pPreviewDeckPlay = new ControlProxy(
            PlayerManager::groupForPreviewDeck(0), "play", this);
    m_pPreviewDeckPlay->connectValueChanged(SLOT(previewDeckPlayChanged(double)));

    m_pCueGotoAndPlay = new ControlProxy(
            PlayerManager::groupForPreviewDeck(0), "cue_gotoandplay", this);

    // This assumes that the parent is wtracktableview
    connect(this, SIGNAL(loadTrackToPlayer(TrackPointer, QString, bool)),
            parent, SIGNAL(loadTrackToPlayer(TrackPointer, QString, bool)));

<<<<<<< HEAD
    if (QTableView *tableView = qobject_cast<QTableView*>(parent)) {
        m_pTableView = tableView;
        m_pButton = new QPushButton("", m_pTableView);
        m_pButton->setObjectName("LibraryPreviewButton");
        m_pButton->setCheckable(true);
        m_pButton->setChecked(false);
        m_pButton->setFocusPolicy(Qt::ClickFocus);
        m_pButton->hide();
        connect(m_pTableView, SIGNAL(entered(QModelIndex)),
                this, SLOT(cellEntered(QModelIndex)));
    }
=======
    m_pButton = new QPushButton("", m_pTableView);
    m_pButton->setObjectName("LibraryPreviewButton");
    m_pButton->setCheckable(true);
    m_pButton->setChecked(false);
    m_pButton->hide();
    connect(m_pTableView, SIGNAL(entered(QModelIndex)),
            this, SLOT(cellEntered(QModelIndex)));
>>>>>>> 64bd9db6
}

PreviewButtonDelegate::~PreviewButtonDelegate() {
}

QWidget* PreviewButtonDelegate::createEditor(QWidget* parent,
                                             const QStyleOptionViewItem& option,
                                             const QModelIndex& index) const {
    Q_UNUSED(option);
    QPushButton* btn = new QPushButton(parent);
    btn->setObjectName("LibraryPreviewButton");
    btn->setCheckable(true);
    btn->setFocusPolicy(Qt::NoFocus);
    bool playing = m_pPreviewDeckPlay->toBool();
    // Check-state is whether the track is loaded (index.data()) and whether
    // it's playing.
    btn->setChecked(index.data().toBool() && playing);
    connect(btn, SIGNAL(clicked()),
            this, SLOT(buttonClicked()));
    connect(this, SIGNAL(buttonSetChecked(bool)),
            btn, SLOT(setChecked(bool)));
    return btn;
}

void PreviewButtonDelegate::setEditorData(QWidget* editor,
                                          const QModelIndex& index) const {
    Q_UNUSED(editor);
    Q_UNUSED(index);
}

void PreviewButtonDelegate::setModelData(QWidget* editor,
                                         QAbstractItemModel* model,
                                         const QModelIndex& index) const {
    Q_UNUSED(editor);
    Q_UNUSED(model);
    Q_UNUSED(index);
}

<<<<<<< HEAD
void PreviewButtonDelegate::paint(QPainter* painter,
                                  const QStyleOptionViewItem& option,
                                  const QModelIndex& index) const {

    QStyleOptionViewItemV4 opt = option;
    initStyleOption(&opt, index);

    // Draw original item without text as background
    opt.text = QString();
    const QWidget *widget = opt.widget;
    QStyle *style = widget ? widget->style() : QApplication::style();
    style->drawControl(QStyle::CE_ItemViewItem, &opt, painter, widget);

    // Let the editor paint the button in this case
=======
void PreviewButtonDelegate::paintItem(QPainter* painter,
                                  const QStyleOptionViewItem& option,
                                  const QModelIndex& index) const {
    // Let the editor paint in this case
>>>>>>> 64bd9db6
    if (index == m_currentEditedCellIndex) {
        return;
    }

    if (!m_pButton) {
        return;
    }

    m_pButton->setGeometry(option.rect);
    bool playing = m_pPreviewDeckPlay->toBool();
    // Check-state is whether the track is loaded (index.data()) and whether
    // it's playing.
    m_pButton->setChecked(index.data().toBool() && playing);

<<<<<<< HEAD
    painter->save();
=======
>>>>>>> 64bd9db6
    // Render button at the desired position
    painter->translate(option.rect.topLeft());
    m_pButton->render(painter);
}

void PreviewButtonDelegate::updateEditorGeometry(QWidget* editor,
                                                 const QStyleOptionViewItem& option,
                                                 const QModelIndex& index) const {
    Q_UNUSED(index);
    editor->setGeometry(option.rect);
}

QSize PreviewButtonDelegate::sizeHint(const QStyleOptionViewItem& option,
                                      const QModelIndex& index) const {
    Q_UNUSED(option);
    Q_UNUSED(index);
    if (!m_pButton) {
        return QSize();
    }
    return m_pButton->sizeHint();
}

void PreviewButtonDelegate::cellEntered(const QModelIndex& index) {
    if (!m_pTableView) {
        return;
    }
    // this slot is called if the mouse pointer enters ANY cell on
    // the QTableView but the code should only be executed on a button
    if (index.column() == m_column) {
        if (m_isOneCellInEditMode) {
            m_pTableView->closePersistentEditor(m_currentEditedCellIndex);
        }
        m_pTableView->openPersistentEditor(index);
        m_isOneCellInEditMode = true;
        m_currentEditedCellIndex = index;
    } else if (m_isOneCellInEditMode) { // close editor if the mouse leaves the button
        m_isOneCellInEditMode = false;
        m_pTableView->closePersistentEditor(m_currentEditedCellIndex);
        m_currentEditedCellIndex = QModelIndex();
    }
}

void PreviewButtonDelegate::buttonClicked() {
    if (!m_pTableView) {
        return;
    }

    TrackModel *pTrackModel = dynamic_cast<TrackModel*>(m_pTableView->model());
    if (!pTrackModel) {
        return;
    }

    QString group = PlayerManager::groupForPreviewDeck(0);
    TrackPointer pOldTrack = PlayerInfo::instance().getTrackInfo(group);
    bool playing = m_pPreviewDeckPlay->toBool();

    TrackPointer pTrack = pTrackModel->getTrack(m_currentEditedCellIndex);
    if (pTrack && pTrack != pOldTrack) {
        emit(loadTrackToPlayer(pTrack, group, true));
    } else if (pTrack == pOldTrack && !playing) {
        // Since the Preview deck might be hidden
        // Starting at cue is a predictable behavior
        m_pCueGotoAndPlay->set(1.0);
    } else {
        m_pPreviewDeckPlay->set(0.0);

    }
}

void PreviewButtonDelegate::previewDeckPlayChanged(double v) {
    m_pTableView->update();
    if (m_isOneCellInEditMode) {
        TrackModel *pTrackModel = dynamic_cast<TrackModel*>(m_pTableView->model());
        if (!pTrackModel) {
            return;
        }
        QString group = PlayerManager::groupForPreviewDeck(0);
        TrackPointer pPreviewTrack = PlayerInfo::instance().getTrackInfo(group);
        TrackPointer pTrack = pTrackModel->getTrack(m_currentEditedCellIndex);
        if (pTrack && pTrack == pPreviewTrack) {
            emit(buttonSetChecked(v > 0.0));
        }
    }
}<|MERGE_RESOLUTION|>--- conflicted
+++ resolved
@@ -1,11 +1,6 @@
-#include <QApplication>
 #include <QPainter>
 #include <QPushButton>
-<<<<<<< HEAD
-#include <QStylePainter>
-=======
 #include <QTableView>
->>>>>>> 64bd9db6
 
 #include "library/previewbuttondelegate.h"
 #include "library/trackmodel.h"
@@ -14,17 +9,10 @@
 #include "track/track.h"
 #include "control/controlproxy.h"
 
-<<<<<<< HEAD
-PreviewButtonDelegate::PreviewButtonDelegate(QObject *parent, int column)
-        : QStyledItemDelegate(parent),
-          m_pTableView(nullptr),
-          m_pButton(nullptr),
-=======
 PreviewButtonDelegate::PreviewButtonDelegate(QTableView* parent, int column)
         : TableItemDelegate(parent),
           m_pTableView(parent),
-          m_pButton(NULL),
->>>>>>> 64bd9db6
+          m_pButton(nullptr),
           m_isOneCellInEditMode(false),
           m_column(column) {
     m_pPreviewDeckPlay = new ControlProxy(
@@ -38,9 +26,6 @@
     connect(this, SIGNAL(loadTrackToPlayer(TrackPointer, QString, bool)),
             parent, SIGNAL(loadTrackToPlayer(TrackPointer, QString, bool)));
 
-<<<<<<< HEAD
-    if (QTableView *tableView = qobject_cast<QTableView*>(parent)) {
-        m_pTableView = tableView;
         m_pButton = new QPushButton("", m_pTableView);
         m_pButton->setObjectName("LibraryPreviewButton");
         m_pButton->setCheckable(true);
@@ -50,16 +35,6 @@
         connect(m_pTableView, SIGNAL(entered(QModelIndex)),
                 this, SLOT(cellEntered(QModelIndex)));
     }
-=======
-    m_pButton = new QPushButton("", m_pTableView);
-    m_pButton->setObjectName("LibraryPreviewButton");
-    m_pButton->setCheckable(true);
-    m_pButton->setChecked(false);
-    m_pButton->hide();
-    connect(m_pTableView, SIGNAL(entered(QModelIndex)),
-            this, SLOT(cellEntered(QModelIndex)));
->>>>>>> 64bd9db6
-}
 
 PreviewButtonDelegate::~PreviewButtonDelegate() {
 }
@@ -97,27 +72,10 @@
     Q_UNUSED(index);
 }
 
-<<<<<<< HEAD
-void PreviewButtonDelegate::paint(QPainter* painter,
-                                  const QStyleOptionViewItem& option,
-                                  const QModelIndex& index) const {
-
-    QStyleOptionViewItemV4 opt = option;
-    initStyleOption(&opt, index);
-
-    // Draw original item without text as background
-    opt.text = QString();
-    const QWidget *widget = opt.widget;
-    QStyle *style = widget ? widget->style() : QApplication::style();
-    style->drawControl(QStyle::CE_ItemViewItem, &opt, painter, widget);
-
-    // Let the editor paint the button in this case
-=======
 void PreviewButtonDelegate::paintItem(QPainter* painter,
                                   const QStyleOptionViewItem& option,
                                   const QModelIndex& index) const {
     // Let the editor paint in this case
->>>>>>> 64bd9db6
     if (index == m_currentEditedCellIndex) {
         return;
     }
@@ -132,10 +90,6 @@
     // it's playing.
     m_pButton->setChecked(index.data().toBool() && playing);
 
-<<<<<<< HEAD
-    painter->save();
-=======
->>>>>>> 64bd9db6
     // Render button at the desired position
     painter->translate(option.rect.topLeft());
     m_pButton->render(painter);
