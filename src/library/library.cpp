// library.cpp
// Created 8/23/2009 by RJ Ryan (rryan@mit.edu)

#include <QItemSelectionModel>
#include <QMessageBox>
#include <QTranslator>
#include <QDir>

#include "database/mixxxdb.h"

#include "mixer/playermanager.h"
#include "library/library.h"
#include "library/library_preferences.h"
#include "library/libraryfeature.h"
#include "library/librarytablemodel.h"
#include "library/sidebarmodel.h"
#include "library/trackcollection.h"
#include "library/trackmodel.h"
#include "library/browse/browsefeature.h"
#include "library/crate/cratefeature.h"
#include "library/rhythmbox/rhythmboxfeature.h"
#include "library/banshee/bansheefeature.h"
#include "library/recording/recordingfeature.h"
#include "library/itunes/itunesfeature.h"
#include "library/mixxxlibraryfeature.h"
#include "library/autodj/autodjfeature.h"
#include "library/playlistfeature.h"
#include "library/traktor/traktorfeature.h"
#include "library/librarycontrol.h"
#include "library/setlogfeature.h"
#include "util/db/dbconnectionpooled.h"
#include "util/sandbox.h"
#include "util/logger.h"
#include "util/assert.h"

#include "widget/wtracktableview.h"
#include "widget/wlibrary.h"
#include "widget/wlibrarysidebar.h"
#include "widget/wsearchlineedit.h"

#include "controllers/keyboard/keyboardeventfilter.h"

#include "library/externaltrackcollection.h"

namespace {

const mixxx::Logger kLogger("Library");

} // anonymous namespace

//static
const QString Library::kConfigGroup("[Library]");

//static
const ConfigKey Library::kConfigKeyRepairDatabaseOnNextRestart(kConfigGroup, "RepairDatabaseOnNextRestart");

// This is the name which we use to register the WTrackTableView with the
// WLibrary
const QString Library::m_sTrackViewName = QString("WTrackTableView");

// The default row height of the library.
const int Library::kDefaultRowHeightPx = 20;

Library::Library(
        QObject* parent,
        UserSettingsPointer pConfig,
        mixxx::DbConnectionPoolPtr pDbConnectionPool,
        PlayerManager* pPlayerManager,
        RecordingManager* pRecordingManager)
    : m_pConfig(pConfig),
      m_pDbConnectionPool(pDbConnectionPool),
      m_pSidebarModel(new SidebarModel(parent)),
      m_pTrackCollection(new TrackCollection(pConfig)),
      m_pLibraryControl(new LibraryControl(this)),
      m_pMixxxLibraryFeature(nullptr),
      m_pPlaylistFeature(nullptr),
      m_pCrateFeature(nullptr),
      m_pAnalysisFeature(nullptr),
      m_scanner(pDbConnectionPool, m_pTrackCollection, pConfig) {

    QSqlDatabase dbConnection = mixxx::DbConnectionPooled(m_pDbConnectionPool);

    // TODO(XXX): Add a checkbox in the library preferences for checking
    // and repairing the database on the next restart of the application.
    if (pConfig->getValue(kConfigKeyRepairDatabaseOnNextRestart, false)) {
        kLogger.info() << "Checking and repairing database (if necessary)";
        m_pTrackCollection->repairDatabase(dbConnection);
        // Reset config value
        pConfig->setValue(kConfigKeyRepairDatabaseOnNextRestart, false);
    }

    kLogger.info() << "Connecting database";
    m_pTrackCollection->connectDatabase(dbConnection);

#if defined(__AOIDE__)
    m_externalTrackCollections += new mixxx::aoide::TrackCollection(pConfig, m_pTrackCollection, this);
#endif

    qRegisterMetaType<Library::RemovalType>("Library::RemovalType");

    m_pKeyNotation.reset(new ControlObject(ConfigKey(kConfigGroup, "key_notation")));

    connect(&m_scanner, &LibraryScanner::scanStarted, this, &Library::scanStarted);
    connect(&m_scanner, &LibraryScanner::scanFinished, this, &Library::scanFinished);
<<<<<<< HEAD
    // Refresh the library models when the library (re)scan is finished.
    connect(&m_scanner, &LibraryScanner::scanFinished, this, &Library::slotRefreshLibraryModels);
=======
    connect(&m_scanner, &LibraryScanner::scanFinished, this, &Library::slotRefreshLibraryModels);
    connect(&m_scanner, &LibraryScanner::trackAdded, this, &Library::slotScanTrackAdded);
    connect(&m_scanner, &LibraryScanner::tracksChanged, this, &Library::slotScanTracksUpdated);
    connect(&m_scanner, &LibraryScanner::tracksReplaced, this, &Library::slotScanTracksReplaced);
>>>>>>> 5998ee24

    // TODO(rryan) -- turn this construction / adding of features into a static
    // method or something -- CreateDefaultLibrary
    m_pMixxxLibraryFeature = new MixxxLibraryFeature(this, m_pTrackCollection,m_pConfig);
    addFeature(m_pMixxxLibraryFeature);

    addFeature(new AutoDJFeature(this, pConfig, pPlayerManager, m_pTrackCollection));
    m_pPlaylistFeature = new PlaylistFeature(this, m_pTrackCollection, m_pConfig);
    addFeature(m_pPlaylistFeature);
    m_pCrateFeature = new CrateFeature(this, m_pTrackCollection, m_pConfig);
    addFeature(m_pCrateFeature);
    BrowseFeature* browseFeature = new BrowseFeature(
        this, pConfig, m_pTrackCollection, pRecordingManager);
    connect(browseFeature,
            &BrowseFeature::scanLibrary,
            &m_scanner,
            &LibraryScanner::scan);
    connect(&m_scanner,
            &LibraryScanner::scanStarted,
            browseFeature,
            &BrowseFeature::slotLibraryScanStarted);
    connect(&m_scanner,
            &LibraryScanner::scanFinished,
            browseFeature,
            &BrowseFeature::slotLibraryScanFinished);

    addFeature(browseFeature);
    addFeature(new RecordingFeature(this, pConfig, m_pTrackCollection, pRecordingManager));
    addFeature(new SetlogFeature(this, pConfig, m_pTrackCollection));

    m_pAnalysisFeature = new AnalysisFeature(this, pConfig);
    connect(m_pPlaylistFeature, &PlaylistFeature::analyzeTracks,
            m_pAnalysisFeature, &AnalysisFeature::analyzeTracks);
    connect(m_pCrateFeature, &CrateFeature::analyzeTracks,
            m_pAnalysisFeature, &AnalysisFeature::analyzeTracks);
    addFeature(m_pAnalysisFeature);
    // Suspend a batch analysis while an ad-hoc analysis of
    // loaded tracks is in progress and resume it afterwards.
    connect(pPlayerManager, &PlayerManager::trackAnalyzerProgress,
            this, &Library::onPlayerManagerTrackAnalyzerProgress);
    connect(pPlayerManager, &PlayerManager::trackAnalyzerIdle,
            this, &Library::onPlayerManagerTrackAnalyzerIdle);

    //iTunes and Rhythmbox should be last until we no longer have an obnoxious
    //messagebox popup when you select them. (This forces you to reach for your
    //mouse or keyboard if you're using MIDI control and you scroll through them...)
    if (RhythmboxFeature::isSupported() &&
        pConfig->getValue(ConfigKey(kConfigGroup,"ShowRhythmboxLibrary"), true)) {
        addFeature(new RhythmboxFeature(this, m_pTrackCollection));
    }
    if (pConfig->getValue(ConfigKey(kConfigGroup,"ShowBansheeLibrary"), true)) {
        BansheeFeature::prepareDbPath(pConfig);
        if (BansheeFeature::isSupported()) {
            addFeature(new BansheeFeature(this, m_pTrackCollection, pConfig));
        }
    }
    if (ITunesFeature::isSupported() &&
        pConfig->getValue(ConfigKey(kConfigGroup,"ShowITunesLibrary"), true)) {
        addFeature(new ITunesFeature(this, m_pTrackCollection));
    }
    if (TraktorFeature::isSupported() &&
        pConfig->getValue(ConfigKey(kConfigGroup,"ShowTraktorLibrary"), true)) {
        addFeature(new TraktorFeature(this, m_pTrackCollection));
    }

    for (const auto& externalTrackCollection : m_externalTrackCollections) {
        auto feature = externalTrackCollection->newLibraryFeature(this);
        if (feature) {
            kLogger.info()
                    << "Adding library feature for"
                    << externalTrackCollection->name();
            addFeature(feature);
        } else {
            kLogger.info()
                    << "Library feature for"
                    << externalTrackCollection->name()
                    << "is not available";
        }
    }

    // On startup we need to check if all of the user's library folders are
    // accessible to us. If the user is using a database from <1.12.0 with
    // sandboxing then we will need them to give us permission.
    QStringList directories = m_pTrackCollection->getDirectoryDAO().getDirs();

    qDebug() << "Checking for access to user's library directories:";
    foreach (QString directoryPath, directories) {
        QFileInfo directory(directoryPath);
        bool hasAccess = Sandbox::askForAccess(directory.canonicalFilePath());
        qDebug() << "Checking for access to" << directoryPath << ":" << hasAccess;
    }

    m_iTrackTableRowHeight = m_pConfig->getValue(
            ConfigKey(kConfigGroup, "RowHeight"), kDefaultRowHeightPx);
    QString fontStr = m_pConfig->getValueString(ConfigKey(kConfigGroup, "Font"));
    if (!fontStr.isEmpty()) {
        m_trackTableFont.fromString(fontStr);
    } else {
        m_trackTableFont = QApplication::font();
    }

    m_editMetadataSelectedClick = m_pConfig->getValue(
            ConfigKey(kConfigGroup, "EditMetadataSelectedClick"),
            PREF_LIBRARY_EDIT_METADATA_DEFAULT);
}

Library::~Library() {
    // Delete the sidebar model first since it depends on the LibraryFeatures.
    delete m_pSidebarModel;

    QMutableListIterator<LibraryFeature*> features_it(m_features);
    while(features_it.hasNext()) {
        LibraryFeature* feature = features_it.next();
        features_it.remove();
        delete feature;
    }

    delete m_pLibraryControl;

    for (const auto& externalTrackCollection : m_externalTrackCollections) {
        externalTrackCollection->shutdown();
    }

    kLogger.info() << "Disconnecting database";
    m_pTrackCollection->disconnectDatabase();

    //IMPORTANT: m_pTrackCollection gets destroyed via the QObject hierarchy somehow.
    //           Qt does it for us due to the way RJ wrote all this stuff.
    //Update:  - OR NOT! As of Dec 8, 2009, this pointer must be destroyed manually otherwise
    // we never see the TrackCollection's destructor being called... - Albert
    // Has to be deleted at last because the features holds references of it.
    delete m_pTrackCollection;
}

void Library::stopFeatures() {
    if (m_pAnalysisFeature) {
        m_pAnalysisFeature->stop();
        m_pAnalysisFeature = nullptr;
    }
    m_scanner.slotCancel();
}

void Library::bindSidebarWidget(WLibrarySidebar* pSidebarWidget) {
    m_pLibraryControl->bindSidebarWidget(pSidebarWidget);

    // Setup the sources view
    pSidebarWidget->setModel(m_pSidebarModel);
    connect(m_pSidebarModel,
            &SidebarModel::selectIndex,
            pSidebarWidget,
            &WLibrarySidebar::selectIndex);
    connect(pSidebarWidget,
            &WLibrarySidebar::pressed,
            m_pSidebarModel,
            &SidebarModel::pressed);
    connect(pSidebarWidget,
            &WLibrarySidebar::clicked,
            m_pSidebarModel,
            &SidebarModel::clicked);
    // Lazy model: Let triangle symbol increment the model
    connect(pSidebarWidget,
            &WLibrarySidebar::expanded,
            m_pSidebarModel,
            &SidebarModel::doubleClicked);

    connect(pSidebarWidget,
            &WLibrarySidebar::rightClicked,
            m_pSidebarModel,
            &SidebarModel::rightClicked);

    pSidebarWidget->slotSetFont(m_trackTableFont);
    connect(this,
            &Library::setTrackTableFont,
            pSidebarWidget,
            &WLibrarySidebar::slotSetFont);
}

void Library::bindWidget(WLibrary* pLibraryWidget,
                         KeyboardEventFilter* pKeyboard) {
    WTrackTableView* pTrackTableView =
            new WTrackTableView(
                    pLibraryWidget,
                    m_pConfig,
                    m_pTrackCollection,
                    true,
                    m_externalTrackCollections);
    pTrackTableView->installEventFilter(pKeyboard);
    connect(this,
            &Library::showTrackModel,
            pTrackTableView,
            &WTrackTableView::loadTrackModel);
    connect(pTrackTableView,
            &WTrackTableView::loadTrack,
            this,
            &Library::slotLoadTrack);
    connect(pTrackTableView,
            &WTrackTableView::loadTrackToPlayer,
            this,
            &Library::slotLoadTrackToPlayer);
    pLibraryWidget->registerView(m_sTrackViewName, pTrackTableView);

    connect(this,
            &Library::switchToView,
            pLibraryWidget,
            &WLibrary::switchToView);

    connect(pTrackTableView,
            &WTrackTableView::trackSelected,
            this,
            &Library::trackSelected);

    connect(this,
            &Library::setTrackTableFont,
            pTrackTableView,
            &WTrackTableView::setTrackTableFont);
    connect(this,
            &Library::setTrackTableRowHeight,
            pTrackTableView,
            &WTrackTableView::setTrackTableRowHeight);
    connect(this,
            &Library::setSelectedClick,
            pTrackTableView,
            &WTrackTableView::setSelectedClick);

    m_pLibraryControl->bindWidget(pLibraryWidget, pKeyboard);

    QListIterator<LibraryFeature*> feature_it(m_features);
    while(feature_it.hasNext()) {
        LibraryFeature* feature = feature_it.next();
        feature->bindWidget(pLibraryWidget, pKeyboard);
    }

    // Set the current font and row height on all the WTrackTableViews that were
    // just connected to us.
    emit(setTrackTableFont(m_trackTableFont));
    emit(setTrackTableRowHeight(m_iTrackTableRowHeight));
    emit(setSelectedClick(m_editMetadataSelectedClick));
}

void Library::addFeature(LibraryFeature* feature) {
    VERIFY_OR_DEBUG_ASSERT(feature) {
        return;
    }
    m_features.push_back(feature);
    m_pSidebarModel->addLibraryFeature(feature);
    connect(feature,
            &LibraryFeature::showTrackModel,
            this,
            &Library::slotShowTrackModel);
    connect(feature,
            &LibraryFeature::switchToView,
            this,
            &Library::slotSwitchToView);
    connect(feature,
            &LibraryFeature::loadTrack,
            this,
            &Library::slotLoadTrack);
    connect(feature,
            &LibraryFeature::loadTrackToPlayer,
            this,
            &Library::slotLoadTrackToPlayer);
    connect(feature,
            &LibraryFeature::restoreSearch,
            this,
            &Library::slotRestoreSearch);
    connect(feature,
            &LibraryFeature::disableSearch,
            this,
            &Library::slotDisableSearch);
    connect(feature,
            &LibraryFeature::enableCoverArtDisplay,
            this,
            &Library::enableCoverArtDisplay);
    connect(feature,
            &LibraryFeature::trackSelected,
            this,
            &Library::trackSelected);
}

void Library::onPlayerManagerTrackAnalyzerProgress(
        TrackId /*trackId*/,AnalyzerProgress /*analyzerProgress*/) {
    if (m_pAnalysisFeature) {
        m_pAnalysisFeature->suspendAnalysis();
    }
}

void Library::onPlayerManagerTrackAnalyzerIdle() {
    if (m_pAnalysisFeature) {
        m_pAnalysisFeature->resumeAnalysis();
    }
}

void Library::slotShowTrackModel(QAbstractItemModel* model) {
    //qDebug() << "Library::slotShowTrackModel" << model;
    TrackModel* trackModel = dynamic_cast<TrackModel*>(model);
    VERIFY_OR_DEBUG_ASSERT(trackModel) {
        return;
    }
    emit(showTrackModel(model));
    emit(switchToView(m_sTrackViewName));
    emit(restoreSearch(trackModel->currentSearch()));
}

void Library::slotSwitchToView(const QString& view) {
    //qDebug() << "Library::slotSwitchToView" << view;
    emit(switchToView(view));
}

void Library::slotLoadTrack(TrackPointer pTrack) {
    emit(loadTrack(pTrack));
}

void Library::slotLoadLocationToPlayer(QString location, QString group) {
    TrackPointer pTrack = m_pTrackCollection->getTrackDAO()
            .getOrAddTrack(location, true, NULL);
    if (pTrack) {
        emit(loadTrackToPlayer(pTrack, group));
    }
}

void Library::slotLoadTrackToPlayer(TrackPointer pTrack, QString group, bool play) {
    emit(loadTrackToPlayer(pTrack, group, play));
}

void Library::slotRestoreSearch(const QString& text) {
    emit restoreSearch(text);
}

void Library::slotDisableSearch() {
    emit disableSearch();
}

void Library::slotRefreshLibraryModels() {
   m_pMixxxLibraryFeature->refreshLibraryModels();
   m_pAnalysisFeature->refreshLibraryModels();
}

void Library::slotCreatePlaylist() {
    m_pPlaylistFeature->slotCreatePlaylist();
}

void Library::slotCreateCrate() {
    m_pCrateFeature->slotCreateCrate();
}

void Library::onSkinLoadFinished() {
    // Enable the default selection when a new skin is loaded.
    m_pSidebarModel->activateDefaultSelection();
}

void Library::slotRequestAddDir(QString dir) {
    // We only call this method if the user has picked a new directory via a
    // file dialog. This means the system sandboxer (if we are sandboxed) has
    // granted us permission to this folder. Create a security bookmark while we
    // have permission so that we can access the folder on future runs. We need
    // to canonicalize the path so we first wrap the directory string with a
    // QDir.
    QDir directory(dir);
    Sandbox::createSecurityToken(directory);

    if (!m_pTrackCollection->addDirectory(dir)) {
        QMessageBox::information(0, tr("Add Directory to Library"),
                tr("Could not add the directory to your library. Either this "
                    "directory is already in your library or you are currently "
                    "rescanning your library."));
    }
    // set at least one directory in the config file so that it will be possible
    // to downgrade from 1.12
    if (m_pConfig->getValueString(PREF_LEGACY_LIBRARY_DIR).length() < 1) {
        m_pConfig->set(PREF_LEGACY_LIBRARY_DIR, dir);
    }
}

void Library::slotRequestRemoveDir(QString dir, RemovalType removalType) {
    switch (removalType) {
        case Library::HideTracks:
            // Mark all tracks in this directory as deleted but DON'T purge them
            // in case the user re-adds them manually.
            m_pTrackCollection->getTrackDAO().markTracksAsMixxxDeleted(dir);
            break;
        case Library::PurgeTracks:
            // The user requested that we purge all metadata.
            purgeAllTracks(dir);
            break;
        case Library::LeaveTracksUnchanged:
        default:
            break;

    }

    // Remove the directory from the directory list.
    m_pTrackCollection->getDirectoryDAO().removeDirectory(dir);

    // Also update the config file if necessary so that downgrading is still
    // possible.
    QString confDir = m_pConfig->getValueString(PREF_LEGACY_LIBRARY_DIR);

    if (QDir(dir) == QDir(confDir)) {
        QStringList dirList = m_pTrackCollection->getDirectoryDAO().getDirs();
        if (!dirList.isEmpty()) {
            m_pConfig->set(PREF_LEGACY_LIBRARY_DIR, dirList.first());
        } else {
            // Save empty string so that an old version of mixxx knows it has to
            // ask for a new directory.
            m_pConfig->set(PREF_LEGACY_LIBRARY_DIR, QString());
        }
    }
}

void Library::slotRequestRelocateDir(QString oldDir, QString newDir) {
    relocateDirectory(oldDir, newDir);

    // also update the config file if necessary so that downgrading is still
    // possible
    QString conDir = m_pConfig->getValueString(PREF_LEGACY_LIBRARY_DIR);
    if (oldDir == conDir) {
        m_pConfig->set(PREF_LEGACY_LIBRARY_DIR, newDir);
    }
}

QStringList Library::getDirs() {
    return m_pTrackCollection->getDirectoryDAO().getDirs();
}

void Library::setFont(const QFont& font) {
    m_trackTableFont = font;
    emit(setTrackTableFont(font));
}

void Library::setRowHeight(int rowHeight) {
    m_iTrackTableRowHeight = rowHeight;
    emit(setTrackTableRowHeight(rowHeight));
}

void Library::setEditMedatataSelectedClick(bool enabled) {
    m_editMetadataSelectedClick = enabled;
    emit(setSelectedClick(enabled));
}

void Library::saveCachedTrack(Track* pTrack) noexcept {
    // It can produce dangerous signal loops if the track is still
    // sending signals while being saved!
    // See: https://bugs.launchpad.net/mixxx/+bug/1365708
    // NOTE(uklotzde, 2018-02-03): Simply disconnecting all receivers
    // doesn't seem to work reliably. Emitting the clean() signal from
    // a track that is about to deleted may cause access violations!!
    pTrack->blockSignals(true);

    // The metadata must be exported while the cache is locked to
    // ensure that we have exclusive (write) access on the file
    // and not reader or writer is accessing the same file
    // concurrently.
    m_pTrackCollection->exportTrackMetadata(pTrack);

    // Th dirty flag is reset while saving the track in the internal
    // collection!
    const bool trackDirty = pTrack->isDirty();

    // This operation must be executed synchronously while the cache is
    // locked to prevent that a new track is created from outdated
    // metadata in the database before saving finished.
    kLogger.debug()
            << "Saving cached track"
            << pTrack->getLocation()
            << "in internal collection";
    m_pTrackCollection->saveTrack(pTrack);

    if (m_externalTrackCollections.isEmpty()) {
        return;
    }
    if (pTrack->getId().isValid()) {
        // Track still exists in the internal collection/database
        if (trackDirty) {
            kLogger.debug()
                    << "Saving modified track"
                    << pTrack->getLocation()
                    << "in"
                    << m_externalTrackCollections.size()
                    << "external collection(s)";
            for (const auto& externalTrackCollection : m_externalTrackCollections) {
                externalTrackCollection->saveTrack(
                        *pTrack,
                        ExternalTrackCollection::ChangeHint::Modified);
            }
        }
    } else {
        // Track has been deleted from the local internal collection/database
        // while it was cached in-memory
        kLogger.debug()
                << "Purging deleted track"
                << pTrack->getLocation()
                << "from"
                << m_externalTrackCollections.size()
                << "external collection(s)";
        for (const auto& externalTrackCollection : m_externalTrackCollections) {
            externalTrackCollection->purgeTracks(
                    QStringList{pTrack->getLocation()});
        }
    }
}

void Library::relocateDirectory(QString oldDir, QString newDir) {
    kLogger.debug()
            << "Relocating directory in internal track collection:"
            << oldDir
            << "->"
            << newDir;
    // TODO(XXX): Add error handling in TrackCollection::relocateDirectory()
    m_pTrackCollection->relocateDirectory(oldDir, newDir);
    if (m_externalTrackCollections.isEmpty()) {
        return;
    }
    kLogger.debug()
            << "Relocating directory in"
            << m_externalTrackCollections.size()
            << "external track collection(s):"
            << oldDir
            << "->"
            << newDir;
    for (const auto& externalTrackCollection : m_externalTrackCollections) {
        externalTrackCollection->relocateDirectory(oldDir, newDir);
    }
}

void Library::purgeTracks(const QList<TrackId>& trackIds) {
    if (trackIds.isEmpty()) {
        return;
    }
    // Collect the corresponding track locations BEFORE purging the
    // tracks from the internal collection!
    QList<QString> trackLocations;
    if (!m_externalTrackCollections.isEmpty()) {
        trackLocations =
                m_pTrackCollection->getTrackDAO().getTrackLocations(trackIds);
    }
    DEBUG_ASSERT(trackLocations.size() <= trackIds.size());
    kLogger.debug()
            << "Purging"
            << trackIds.size()
            << "tracks from internal collection";
    if (!m_pTrackCollection->purgeTracks(trackIds)) {
        kLogger.warning()
                << "Failed to purge tracks from internal collection";
        return;
    }
    if (m_externalTrackCollections.isEmpty()) {
        return;
    }
    VERIFY_OR_DEBUG_ASSERT(trackLocations.size() == trackIds.size()) {
        kLogger.warning()
                << "Purging only"
                << trackLocations.size()
                << "of"
                << trackIds.size()
                << "tracks from"
                << m_externalTrackCollections.size()
                << "external collection(s)";
    } else {
        kLogger.debug()
                << "Purging"
                << trackLocations.size()
                << "tracks from"
                << m_externalTrackCollections.size()
                << "external collection(s)";
    }
    for (const auto& externalTrackCollection : m_externalTrackCollections) {
        externalTrackCollection->purgeTracks(trackLocations);
    }
}

void Library::purgeAllTracks(const QDir& rootDir) {
    kLogger.debug()
            << "Purging directory"
            << rootDir
            << "from internal track collection";
    if (!m_pTrackCollection->purgeAllTracks(rootDir)) {
        kLogger.warning()
                << "Failed to purge directory from internal collection";
        return;
    }
    if (m_externalTrackCollections.isEmpty()) {
        return;
    }
    kLogger.debug()
            << "Purging directory"
            << rootDir
            << "from"
            << m_externalTrackCollections.size()
            << "external track collection(s)";
    for (const auto& externalTrackCollection : m_externalTrackCollections) {
        externalTrackCollection->purgeAllTracks(rootDir);
    }
}

void Library::slotScanTrackAdded(TrackPointer pTrack) {
    DEBUG_ASSERT(pTrack);
    // Already added to m_pTrackCollection
    if (m_externalTrackCollections.isEmpty()) {
        return;
    }
    kLogger.debug()
            << "Adding new track"
            << pTrack->getLocation()
            << "to"
            << m_externalTrackCollections.size()
            << "external track collection(s)";
    for (const auto& externalTrackCollection : m_externalTrackCollections) {
        externalTrackCollection->saveTrack(*pTrack, ExternalTrackCollection::ChangeHint::Added);
    }
}

void Library::slotScanTracksUpdated(QSet<TrackId> updatedTrackIds) {
    // Already updated in m_pTrackCollection
    if (updatedTrackIds.isEmpty()) {
        return;
    }
    if (m_externalTrackCollections.isEmpty()) {
        return;
    }
    QList<TrackRef> trackRefs;
    trackRefs.reserve(updatedTrackIds.size());
    for (const auto& trackId : updatedTrackIds) {
        auto trackLocation = m_pTrackCollection->getTrackDAO().getTrackLocation(trackId);
        if (!trackLocation.isEmpty()) {
            trackRefs.append(TrackRef::fromFileInfo(trackLocation, trackId));
        }
    }
    DEBUG_ASSERT(trackRefs.size() <= updatedTrackIds.size());
    VERIFY_OR_DEBUG_ASSERT(trackRefs.size() == updatedTrackIds.size()) {
        kLogger.warning()
                << "Updating only"
                << trackRefs.size()
                << "of"
                << updatedTrackIds.size()
                << "track(s) in"
                << m_externalTrackCollections.size()
                << "external collection(s)";
    } else {
        kLogger.debug()
                << "Updating"
                << trackRefs.size()
                << "track(s) in"
                << m_externalTrackCollections.size()
                << "external collection(s)";
    }
    for (const auto& externalTrackCollection : m_externalTrackCollections) {
        externalTrackCollection->updateTracks(trackRefs);
    }
}

void Library::slotScanTracksReplaced(QList<QPair<TrackRef, TrackRef>> replacedTracks) {
    // Already replaced in m_pTrackCollection
    if (m_externalTrackCollections.isEmpty()) {
        return;
    }
    QList<ExternalTrackCollection::DuplicateTrack> duplicateTracks;
    duplicateTracks.reserve(replacedTracks.size());
    for (const auto& replacedTrack : replacedTracks) {
        ExternalTrackCollection::DuplicateTrack duplicateTrack;
        duplicateTrack.removed = replacedTrack.first;
        duplicateTrack.replacedBy = replacedTrack.second;
        duplicateTracks.append(duplicateTrack);
    }
    kLogger.debug()
            << "Deduplicating"
            << duplicateTracks.size()
            << "replaced track(s) in"
            << m_externalTrackCollections.size()
            << "external collection(s)";
    for (const auto& externalTrackCollection : m_externalTrackCollections) {
        externalTrackCollection->deduplicateTracks(duplicateTracks);
    }
}<|MERGE_RESOLUTION|>--- conflicted
+++ resolved
@@ -100,17 +100,30 @@
 
     m_pKeyNotation.reset(new ControlObject(ConfigKey(kConfigGroup, "key_notation")));
 
-    connect(&m_scanner, &LibraryScanner::scanStarted, this, &Library::scanStarted);
-    connect(&m_scanner, &LibraryScanner::scanFinished, this, &Library::scanFinished);
-<<<<<<< HEAD
-    // Refresh the library models when the library (re)scan is finished.
-    connect(&m_scanner, &LibraryScanner::scanFinished, this, &Library::slotRefreshLibraryModels);
-=======
-    connect(&m_scanner, &LibraryScanner::scanFinished, this, &Library::slotRefreshLibraryModels);
-    connect(&m_scanner, &LibraryScanner::trackAdded, this, &Library::slotScanTrackAdded);
-    connect(&m_scanner, &LibraryScanner::tracksChanged, this, &Library::slotScanTracksUpdated);
-    connect(&m_scanner, &LibraryScanner::tracksReplaced, this, &Library::slotScanTracksReplaced);
->>>>>>> 5998ee24
+    connect(&m_scanner,
+            &LibraryScanner::scanStarted,
+            this,
+            &Library::scanStarted);
+    connect(&m_scanner,
+            &LibraryScanner::scanFinished,
+            this,
+            &Library::scanFinished);
+    connect(&m_scanner,
+            &LibraryScanner::scanFinished,
+            this,
+            &Library::slotRefreshLibraryModels);
+    connect(&m_scanner,
+            &LibraryScanner::trackAdded,
+            this,
+            &Library::slotScanTrackAdded);
+    connect(&m_scanner,
+            &LibraryScanner::tracksChanged,
+            this,
+            &Library::slotScanTracksUpdated);
+    connect(&m_scanner,
+            &LibraryScanner::tracksReplaced,
+            this,
+            &Library::slotScanTracksReplaced);
 
     // TODO(rryan) -- turn this construction / adding of features into a static
     // method or something -- CreateDefaultLibrary
