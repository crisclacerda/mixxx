--- conflicted
+++ resolved
@@ -16,12 +16,9 @@
                   << "grouping"
                   << "comment"
                   << "location"
-<<<<<<< HEAD
                   << "directory"
-                  << "folder";
-=======
+                  << "folder"
                   << "crate";
->>>>>>> 31796116
     m_numericFilters << "year"
                      << "track"
                      << "bpm"
@@ -123,15 +120,13 @@
             continue;
         }
 
+        bool exact = m_exactTextMatcher.indexIn(token) != -1;
         bool negate = token.startsWith(kNegatePrefix);
         std::unique_ptr<QueryNode> pNode;
 
         if (m_fuzzyMatcher.indexIn(token) != -1) {
             // TODO(XXX): implement this feature.
         } else if (m_textFilterMatcher.indexIn(token) != -1) {
-<<<<<<< HEAD
-            bool exact = m_exactTextMatcher.indexIn(token) != -1;
-            bool negate = token.startsWith(kNegatePrefix);
             QString field = m_textFilterMatcher.cap(1);            
             QString argument; 
             if (exact) {
@@ -143,52 +138,36 @@
             }
 
             if (!argument.isEmpty()) {
-                std::unique_ptr<QueryNode> pNode;
-                
-                if (exact) {
+                if (field == "crate") {
+                    pNode = std::make_unique<CrateFilterNode>(
+                            &m_pTrackCollection->crates(), argument);
+                } else if (exact) {
                     pNode = std::make_unique<ExactFilterNode>(
-                        m_database, m_fieldToSqlColumns[field], argument);
+                            m_pTrackCollection->database(),
+                            m_fieldToSqlColumns[field], argument);
                 } else {
                     pNode = std::make_unique<TextFilterNode>(
-                        m_database, m_fieldToSqlColumns[field], argument);
+                            m_pTrackCollection->database(),
+                            m_fieldToSqlColumns[field], argument);
                 }
-                if (negate) {
-                    pNode = std::make_unique<NotNode>(std::move(pNode));
-                }
-                pQuery->addNode(std::move(pNode));
             } else {
-                std::unique_ptr<QueryNode> pNode(std::make_unique<SqlNode>(
-                        field + " IS NULL"));
-                pQuery->addNode(std::move(pNode));
-=======
-            QString field = m_textFilterMatcher.cap(1);
-            QString argument = getTextArgument(
-                m_textFilterMatcher.cap(2), &tokens).trimmed();
-
-            if (!argument.isEmpty()) {
-                if (field == "crate") {
-                    pNode = std::make_unique<CrateFilterNode>(
-                          &m_pTrackCollection->crates(), argument);
-                } else {
-                    pNode = std::make_unique<TextFilterNode>(
-                          m_pTrackCollection->database(), m_fieldToSqlColumns[field], argument);
-                }
->>>>>>> 31796116
+                pNode = std::make_unique<SqlNode>(
+                        field + " IS NULL");
             }
         } else if (m_numericFilterMatcher.indexIn(token) != -1) {
             QString field = m_numericFilterMatcher.cap(1);
             QString argument = getTextArgument(
-                m_numericFilterMatcher.cap(2), &tokens).trimmed();
+                    m_numericFilterMatcher.cap(2), &tokens).trimmed();
 
             if (!argument.isEmpty()) {
                 pNode = std::make_unique<NumericFilterNode>(
-                     m_fieldToSqlColumns[field], argument);
+                        m_fieldToSqlColumns[field], argument);
             }
         } else if (m_specialFilterMatcher.indexIn(token) != -1) {
             bool fuzzy = token.startsWith(kFuzzyPrefix);
             QString field = m_specialFilterMatcher.cap(1);
             QString argument = getTextArgument(
-                m_specialFilterMatcher.cap(2), &tokens).trimmed();
+                    m_specialFilterMatcher.cap(2), &tokens).trimmed();
             if (!argument.isEmpty()) {
                 if (field == "key") {
                     mixxx::track::io::key::ChromaticKey key =
@@ -208,7 +187,7 @@
                            field == "dateadded") {
                     field = "datetime_added";
                     pNode = std::make_unique<TextFilterNode>(
-                        m_pTrackCollection->database(), m_fieldToSqlColumns[field], argument);
+                            m_pTrackCollection->database(), m_fieldToSqlColumns[field], argument);
                 }
             }
         } else {
@@ -219,7 +198,7 @@
             // Don't trigger on a lone minus sign.
             if (!token.isEmpty()) {
                 pNode = std::make_unique<TextFilterNode>(
-                                m_pTrackCollection->database(), searchColumns, token);
+                        m_pTrackCollection->database(), searchColumns, token);
             }
         }
         if (pNode) {
