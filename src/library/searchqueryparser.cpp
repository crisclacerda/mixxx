--- conflicted
+++ resolved
@@ -191,7 +191,7 @@
             }
             // Don't trigger on a lone minus sign.
             if (!token.isEmpty()) {
-<<<<<<< HEAD
+                QString argument = getTextArgument(token, &tokens);
                 // For untagged strings we search the track fields as well
                 // as the crate names the track is in. This allows the user
                 // to use crates like tags
@@ -199,20 +199,15 @@
                     std::unique_ptr<OrNode> gNode = std::make_unique<OrNode>();
 
                     gNode->addNode(std::make_unique<CrateFilterNode>(
-                                    &m_pTrackCollection->crates(), token));
+                                    &m_pTrackCollection->crates(), argument));
                     gNode->addNode(std::make_unique<TextFilterNode>(
-                                    m_pTrackCollection->database(), queryColumns, token));
+                                    m_pTrackCollection->database(), queryColumns, argument));
 
                     pNode = std::move(gNode);
                 } else {
                     pNode = std::make_unique<TextFilterNode>(
-                             m_pTrackCollection->database(), queryColumns, token);
+                             m_pTrackCollection->database(), queryColumns, argument);
                 }
-=======
-                QString argument = getTextArgument(token, &tokens);
-                pNode = std::make_unique<TextFilterNode>(
-                                m_pTrackCollection->database(), searchColumns, argument);
->>>>>>> 0ee197c1
             }
         }
         if (pNode) {
