#include <QDesktopServices>
#include <QtDebug>
#include <QStringBuilder>
#include <QComboBox>

#include "util/desktophelper.h"
#include "library/dlgtrackinfo.h"
#include "sources/soundsourceproxy.h"
#include "library/coverartcache.h"
#include "library/coverartutils.h"
#include "track/beatfactory.h"
#include "track/cue.h"
#include "track/keyfactory.h"
#include "track/keyutils.h"
#include "util/duration.h"
#include "util/color/color.h"

const int kFilterLength = 80;
const int kMinBpm = 30;

// Maximum allowed interval between beats (calculated from kMinBpm).
const mixxx::Duration kMaxInterval = mixxx::Duration::fromMillis(1000.0 * (60.0 / kMinBpm));

DlgTrackInfo::DlgTrackInfo(QWidget* parent)
            : QDialog(parent),
              m_pTapFilter(new TapFilter(this, kFilterLength, kMaxInterval)),
              m_dLastTapedBpm(-1.),
              m_pWCoverArtLabel(new WCoverArtLabel(this)) {
    init();
}

DlgTrackInfo::~DlgTrackInfo() {
    unloadTrack(false);
}

void DlgTrackInfo::init() {
    setupUi(this);

    cueTable->hideColumn(0);
    coverBox->insertWidget(1, m_pWCoverArtLabel);

    connect(btnNext, SIGNAL(clicked()),
            this, SLOT(slotNext()));
    connect(btnPrev, SIGNAL(clicked()),
            this, SLOT(slotPrev()));
    connect(btnApply, SIGNAL(clicked()),
            this, SLOT(apply()));
    connect(btnOK, SIGNAL(clicked()),
            this, SLOT(OK()));
    connect(btnCancel, SIGNAL(clicked()),
            this, SLOT(cancel()));

    connect(bpmDouble, SIGNAL(clicked()),
            this, SLOT(slotBpmDouble()));
    connect(bpmHalve, SIGNAL(clicked()),
            this, SLOT(slotBpmHalve()));
    connect(bpmTwoThirds, SIGNAL(clicked()),
            this, SLOT(slotBpmTwoThirds()));
    connect(bpmThreeFourth, SIGNAL(clicked()),
            this, SLOT(slotBpmThreeFourth()));
    connect(bpmFourThirds, SIGNAL(clicked()),
            this, SLOT(slotBpmFourThirds()));
    connect(bpmThreeHalves, SIGNAL(clicked()),
            this, SLOT(slotBpmThreeHalves()));
    connect(bpmClear, SIGNAL(clicked()),
            this, SLOT(slotBpmClear()));

    connect(bpmConst, SIGNAL(stateChanged(int)),
            this, SLOT(slotBpmConstChanged(int)));

    connect(spinBpm, SIGNAL(valueChanged(double)),
            this, SLOT(slotSpinBpmValueChanged(double)));

    connect(txtKey, SIGNAL(editingFinished()),
            this, SLOT(slotKeyTextChanged()));

    connect(btnCueActivate, SIGNAL(clicked()),
            this, SLOT(cueActivate()));
    connect(btnCueDelete, SIGNAL(clicked()),
            this, SLOT(cueDelete()));
    connect(bpmTap, SIGNAL(pressed()),
            m_pTapFilter.data(), SLOT(tap()));
    connect(m_pTapFilter.data(), SIGNAL(tapped(double, int)),
            this, SLOT(slotBpmTap(double, int)));

    connect(btnImportMetadataFromFile, SIGNAL(clicked()),
            this, SLOT(slotImportMetadataFromFile()));
    connect(btnImportMetadataFromMusicBrainz, SIGNAL(clicked()),
            this, SLOT(slotImportMetadataFromMusicBrainz()));
    connect(btnOpenFileBrowser, SIGNAL(clicked()),
            this, SLOT(slotOpenInFileBrowser()));

    CoverArtCache* pCache = CoverArtCache::instance();
    if (pCache != NULL) {
        connect(pCache, SIGNAL(coverFound(const QObject*, const CoverInfoRelative&, QPixmap, bool)),
                this, SLOT(slotCoverFound(const QObject*, const CoverInfoRelative&, QPixmap, bool)));
    }
    connect(m_pWCoverArtLabel, SIGNAL(coverInfoSelected(const CoverInfoRelative&)),
            this, SLOT(slotCoverInfoSelected(const CoverInfoRelative&)));
    connect(m_pWCoverArtLabel, SIGNAL(reloadCoverArt()),
            this, SLOT(slotReloadCoverArt()));
}

void DlgTrackInfo::OK() {
    unloadTrack(true);
    accept();
}

void DlgTrackInfo::apply() {
    saveTrack();
}

void DlgTrackInfo::cancel() {
    unloadTrack(false);
    reject();
}

void DlgTrackInfo::trackUpdated() {

}

void DlgTrackInfo::slotNext() {
    emit(next());
}

void DlgTrackInfo::slotPrev() {
    emit(previous());
}

void DlgTrackInfo::cueActivate() {

}

void DlgTrackInfo::cueDelete() {
    QList<QTableWidgetItem*> selected = cueTable->selectedItems();
    QListIterator<QTableWidgetItem*> item_it(selected);

    QSet<int> rowsToDelete;
    while(item_it.hasNext()) {
        QTableWidgetItem* item = item_it.next();
        rowsToDelete.insert(item->row());
    }

    QList<int> rowsList = QList<int>::fromSet(rowsToDelete);
    std::sort(rowsList.begin(), rowsList.end());

    QListIterator<int> it(rowsList);
    it.toBack();
    while (it.hasPrevious()) {
        cueTable->removeRow(it.previous());
    }
}

void DlgTrackInfo::populateFields(const Track& track) {
    setWindowTitle(track.getArtist() % " - " % track.getTitle());

    // Editable fields
    txtTrackName->setText(track.getTitle());
    txtArtist->setText(track.getArtist());
    txtAlbum->setText(track.getAlbum());
    txtAlbumArtist->setText(track.getAlbumArtist());
    txtGenre->setText(track.getGenre());
    txtComposer->setText(track.getComposer());
    txtGrouping->setText(track.getGrouping());
    txtYear->setText(track.getYear());
    txtTrackNumber->setText(track.getTrackNumber());
    txtComment->setPlainText(track.getComment());

    // Non-editable fields
    txtDuration->setText(track.getDurationText(mixxx::Duration::Precision::SECONDS));
    txtLocation->setText(QDir::toNativeSeparators(track.getLocation()));
    txtType->setText(track.getType());
    txtBitrate->setText(QString(track.getBitrateText()) + (" ") + tr(mixxx::AudioSource::Bitrate::unit()));
    txtBpm->setText(track.getBpmText());
    m_keysClone = track.getKeys();
    txtKey->setText(KeyUtils::getGlobalKeyText(m_keysClone));
    const mixxx::ReplayGain replayGain(track.getReplayGain());
    txtReplayGain->setText(mixxx::ReplayGain::ratioToString(replayGain.getRatio()));

    reloadTrackBeats(track);

    m_loadedCoverInfo = track.getCoverInfoWithLocation();
    m_pWCoverArtLabel->setCoverArt(m_loadedCoverInfo, QPixmap());
    CoverArtCache* pCache = CoverArtCache::instance();
    if (pCache != NULL) {
        pCache->requestCover(m_loadedCoverInfo, this, 0, false, true);
    }
}

void DlgTrackInfo::reloadTrackBeats(const Track& track) {
    BeatsPointer pBeats = track.getBeats();
    if (pBeats) {
        spinBpm->setValue(pBeats->getBpm());
        m_pBeatsClone = pBeats->clone();
    } else {
        m_pBeatsClone.clear();
        spinBpm->setValue(0.0);
    }
    m_trackHasBeatMap = pBeats && !(pBeats->getCapabilities() & Beats::BEATSCAP_SETBPM);
    bpmConst->setChecked(!m_trackHasBeatMap);
    bpmConst->setEnabled(m_trackHasBeatMap); // We cannot make turn a BeatGrid to a BeatMap
    spinBpm->setEnabled(!m_trackHasBeatMap); // We cannot change bpm continuously or tab them
    bpmTap->setEnabled(!m_trackHasBeatMap);  // when we have a beatmap

    if (track.isBpmLocked()) {
        tabBPM->setEnabled(false);
    } else {
        tabBPM->setEnabled(true);
    }
}

void DlgTrackInfo::loadTrack(TrackPointer pTrack) {
    clear();

    if (!pTrack) {
        return;
    }

    m_pLoadedTrack = pTrack;

    populateFields(*m_pLoadedTrack);
    populateCues(m_pLoadedTrack);
    m_pWCoverArtLabel->loadTrack(m_pLoadedTrack);

    // We already listen to changed() so we don't need to listen to individual
    // signals such as cuesUpdates, coverArtUpdated(), etc.
    connect(pTrack.get(), SIGNAL(changed(Track*)),
            this, SLOT(updateTrackMetadata()));
}

void DlgTrackInfo::slotCoverFound(const QObject* pRequestor,
                                  const CoverInfoRelative& info,
                                  QPixmap pixmap, bool fromCache) {
    Q_UNUSED(fromCache);
    if (pRequestor == this && m_pLoadedTrack &&
            m_loadedCoverInfo.hash == info.hash) {
        qDebug() << "DlgTrackInfo::slotPixmapFound" << pRequestor << info
                 << pixmap.size();
        m_pWCoverArtLabel->setCoverArt(m_loadedCoverInfo, pixmap);
    }
}

void DlgTrackInfo::slotReloadCoverArt() {
    VERIFY_OR_DEBUG_ASSERT(m_pLoadedTrack) {
        return;
    }
    CoverInfo coverInfo =
            CoverArtUtils::guessCoverInfo(*m_pLoadedTrack);
    slotCoverInfoSelected(coverInfo);
}

void DlgTrackInfo::slotCoverInfoSelected(const CoverInfoRelative& coverInfo) {
    qDebug() << "DlgTrackInfo::slotCoverInfoSelected" << coverInfo;
    VERIFY_OR_DEBUG_ASSERT(m_pLoadedTrack) {
        return;
    }
    m_loadedCoverInfo = CoverInfo(coverInfo, m_pLoadedTrack->getLocation());
    CoverArtCache* pCache = CoverArtCache::instance();
    if (pCache) {
        pCache->requestCover(m_loadedCoverInfo, this, 0, false, true);
    }
}

void DlgTrackInfo::slotOpenInFileBrowser() {
    if (!m_pLoadedTrack) {
        return;
    }

    mixxx::DesktopHelper::openInFileBrowser(QStringList(m_pLoadedTrack->getLocation()));
}

void DlgTrackInfo::populateCues(TrackPointer pTrack) {
    int sampleRate = pTrack->getSampleRate();

    QList<CuePointer> listPoints;
    const QList<CuePointer> cuePoints = pTrack->getCuePoints();
    QListIterator<CuePointer> it(cuePoints);
    while (it.hasNext()) {
        CuePointer pCue = it.next();
        Cue::CueType type = pCue->getType();
        if (type == Cue::CUE || type == Cue::INTRO || type == Cue::OUTRO) {
            listPoints.push_back(pCue);
        }
    }
    it = QListIterator<CuePointer>(listPoints);
    cueTable->setSortingEnabled(false);
    int row = 0;

    while (it.hasNext()) {
        CuePointer pCue(it.next());

        QString rowStr = QString("%1").arg(row);

        // All hotcues are stored in Cue's as 0-indexed, but the GUI presents
        // them to the user as 1-indexex. Add 1 here. rryan 9/2010
        int iHotcue = pCue->getHotCue() + 1;
        QString hotcue = "";
        hotcue = QString("%1").arg(iHotcue);
        int position = pCue->getPosition();
        double totalSeconds;
        if (position == -1)
            continue;
        else {
            totalSeconds = float(position) / float(sampleRate) / 2.0;
        }

        int fraction = 100*(totalSeconds - floor(totalSeconds));
        int seconds = int(totalSeconds) % 60;
        int mins = int(totalSeconds) / 60;
        //int hours = mins / 60; //Not going to worry about this for now. :)

        //Construct a nicely formatted duration string now.
        QString duration = QString("%1:%2.%3").arg(
            QString::number(mins),
            QString("%1").arg(seconds, 2, 10, QChar('0')),
            QString("%1").arg(fraction, 2, 10, QChar('0')));

        QTableWidgetItem* durationItem = new QTableWidgetItem(duration);
        // Make the duration read only
        durationItem->setFlags(Qt::NoItemFlags);

        // Decode cue type to display text
        QString cueType;
        switch (pCue->getType()) {
            case Cue::CUE:
                cueType = "Hotcue";
                break;
            case Cue::INTRO:
                cueType = "Intro";
                break;
            case Cue::OUTRO:
                cueType = "Outro";
                break;
            default:
                break;
        }

        QTableWidgetItem* typeItem = new QTableWidgetItem(cueType);
        // Make the type read only
        typeItem->setFlags(Qt::NoItemFlags);

        QComboBox* colorComboBox = new QComboBox();
        const QList<PredefinedColorPointer> predefinedColors = Color::kPredefinedColorsSet.allColors;
        for (int i = 0; i < predefinedColors.count(); i++) {
            PredefinedColorPointer color = predefinedColors.at(i);
            QColor defaultRgba = color->m_defaultRgba;
            colorComboBox->addItem(color->m_sDisplayName, defaultRgba);
            if (*color != *Color::kPredefinedColorsSet.noColor) {
                QPixmap pixmap(80, 80);
                pixmap.fill(defaultRgba);
                QIcon icon(pixmap);
                colorComboBox->setItemIcon(i, icon);
            }
        }
        PredefinedColorPointer cueColor = pCue->getColor();
        colorComboBox->setCurrentIndex(Color::kPredefinedColorsSet.predefinedColorIndex(cueColor));

        m_cueMap[row] = pCue;
        cueTable->insertRow(row);
        cueTable->setItem(row, 0, new QTableWidgetItem(rowStr));
        cueTable->setItem(row, 1, durationItem);
        cueTable->setItem(row, 2, typeItem);
        cueTable->setItem(row, 3, new QTableWidgetItem(hotcue));
        cueTable->setCellWidget(row, 4, colorComboBox);
        cueTable->setItem(row, 5, new QTableWidgetItem(pCue->getLabel()));
        row += 1;
    }
    cueTable->setSortingEnabled(true);
    cueTable->horizontalHeader()->setStretchLastSection(true);
    cueTable->horizontalHeader()->setSectionResizeMode(3, QHeaderView::ResizeToContents);
}

void DlgTrackInfo::saveTrack() {
    if (!m_pLoadedTrack)
        return;

    // First, disconnect the track changed signal. Otherwise we signal ourselves
    // and repopulate all these fields.
    disconnect(m_pLoadedTrack.get(), SIGNAL(changed(Track*)),
               this, SLOT(updateTrackMetadata()));

    m_pLoadedTrack->setTitle(txtTrackName->text());
    m_pLoadedTrack->setArtist(txtArtist->text());
    m_pLoadedTrack->setAlbum(txtAlbum->text());
    m_pLoadedTrack->setAlbumArtist(txtAlbumArtist->text());
    m_pLoadedTrack->setGenre(txtGenre->text());
    m_pLoadedTrack->setComposer(txtComposer->text());
    m_pLoadedTrack->setGrouping(txtGrouping->text());
    m_pLoadedTrack->setYear(txtYear->text());
    m_pLoadedTrack->setTrackNumber(txtTrackNumber->text());
    m_pLoadedTrack->setComment(txtComment->toPlainText());

    if (!m_pLoadedTrack->isBpmLocked()) {
        m_pLoadedTrack->setBeats(m_pBeatsClone);
        reloadTrackBeats(*m_pLoadedTrack);
    }

    // If the user is editing the key and hits enter to close DlgTrackInfo, the
    // editingFinished signal will not fire in time. Run the key text changed
    // handler now to see if the key was edited. If the key was unchanged or
    // invalid then the change will be rejected.
    slotKeyTextChanged();

    m_pLoadedTrack->setKeys(m_keysClone);

    bool loadCueFound = false; // TODO: Rename with Cue::LOAD
    QSet<int> updatedRows;
    for (int row = 0; row < cueTable->rowCount(); ++row) {
        QTableWidgetItem* rowItem = cueTable->item(row, 0);
        QTableWidgetItem* hotcueItem = cueTable->item(row, 3);
        QWidget* colorWidget = cueTable->cellWidget(row, 4);
        QTableWidgetItem* labelItem = cueTable->item(row, 5);

        VERIFY_OR_DEBUG_ASSERT(rowItem && hotcueItem && colorWidget && labelItem) {
            qWarning() << "unable to retrieve cells from cueTable row";
            continue;
        }

        int oldRow = rowItem->data(Qt::DisplayRole).toInt();
        CuePointer pCue(m_cueMap.value(oldRow, CuePointer()));
        if (!pCue) {
            continue;
        }
        updatedRows.insert(oldRow);

        QVariant vHotcue = hotcueItem->data(Qt::DisplayRole);
<<<<<<< HEAD
        if (vHotcue.canConvert(QMetaType::Int)) {
            int iTableHotcue = vHotcue.toInt();
            // The GUI shows hotcues as 1-indexed, but they are actually
            // 0-indexed, so subtract 1
            pCue->setHotCue(iTableHotcue - 1);
=======
        bool ok;
        int iTableHotcue = vHotcue.toInt(&ok);
        if (ok) {
            if (iTableHotcue == 0 && !loadCueFound) {
                // adopt the first HotCue 0 as LOAD Cue = THE CUE
                pCue->setHotCue(-1);
                pCue->setType(Cue::LOAD);
                loadCueFound = true;
            } else {
                // The GUI shows hotcues as 1-indexed, but they are actually
                // 0-indexed, so subtract 1
                pCue->setHotCue(iTableHotcue - 1);
                pCue->setType(Cue::CUE);
            }
>>>>>>> 0facb16c
        } else {
            // Default to HotCue -1, a valid Cue point without a hot cue button assigned.
            iTableHotcue = -1;
            pCue->setHotCue(iTableHotcue - 1);
            pCue->setType(Cue::CUE);
        }

        auto colorComboBox = qobject_cast<QComboBox*>(colorWidget);
        if (colorComboBox) {
            PredefinedColorPointer color = Color::kPredefinedColorsSet.allColors.at(colorComboBox->currentIndex());
            pCue->setColor(color);
        }
        // do nothing for now.

        QString label = labelItem->data(Qt::DisplayRole).toString();
        pCue->setLabel(label);
    }

    QMutableHashIterator<int,CuePointer> it(m_cueMap);
    // Everything that was not processed above was removed.
    while (it.hasNext()) {
        it.next();
        int oldRow = it.key();

        // If cue's old row is not in updatedRows then it must have been
        // deleted.
        if (updatedRows.contains(oldRow)) {
            continue;
        }
        CuePointer pCue(it.value());
        it.remove();
        qDebug() << "Deleting cue" << pCue->getId() << pCue->getHotCue();
        m_pLoadedTrack->removeCue(pCue);
    }

    m_pLoadedTrack->setCoverInfo(m_loadedCoverInfo);

    // Reconnect changed signals now.
    connect(m_pLoadedTrack.get(), SIGNAL(changed(Track*)),
            this, SLOT(updateTrackMetadata()));
}

void DlgTrackInfo::unloadTrack(bool save) {
    if (!m_pLoadedTrack)
        return;

    if (save) {
        saveTrack();
    }

    clear();
}

void DlgTrackInfo::clear() {
    disconnect(this, SLOT(updateTrackMetadata()));
    m_pLoadedTrack.reset();

    txtTrackName->setText("");
    txtArtist->setText("");
    txtAlbum->setText("");
    txtAlbumArtist->setText("");
    txtGenre->setText("");
    txtComposer->setText("");
    txtGrouping->setText("");
    txtYear->setText("");
    txtTrackNumber->setText("");
    txtComment->setPlainText("");
    spinBpm->setValue(0.0);
    m_pBeatsClone.clear();
    m_keysClone = Keys();

    txtDuration->setText("");
    txtType->setText("");
    txtLocation->setText("");
    txtBitrate->setText("");
    txtBpm->setText("");
    txtKey->setText("");
    txtReplayGain->setText("");

    m_cueMap.clear();
    cueTable->clearContents();
    cueTable->setRowCount(0);

    m_loadedCoverInfo = CoverInfo();
    m_pWCoverArtLabel->setCoverArt(m_loadedCoverInfo, QPixmap());
}

void DlgTrackInfo::slotBpmDouble() {
    m_pBeatsClone->scale(Beats::DOUBLE);
    // read back the actual value
    double newValue = m_pBeatsClone->getBpm();
    spinBpm->setValue(newValue);
}

void DlgTrackInfo::slotBpmHalve() {
    m_pBeatsClone->scale(Beats::HALVE);
    // read back the actual value
    double newValue = m_pBeatsClone->getBpm();
    spinBpm->setValue(newValue);
}

void DlgTrackInfo::slotBpmTwoThirds() {
    m_pBeatsClone->scale(Beats::TWOTHIRDS);
    // read back the actual value
    double newValue = m_pBeatsClone->getBpm();
    spinBpm->setValue(newValue);
}

void DlgTrackInfo::slotBpmThreeFourth() {
    m_pBeatsClone->scale(Beats::THREEFOURTHS);
    // read back the actual value
    double newValue = m_pBeatsClone->getBpm();
    spinBpm->setValue(newValue);
}

void DlgTrackInfo::slotBpmFourThirds() {
    m_pBeatsClone->scale(Beats::FOURTHIRDS);
    // read back the actual value
    double newValue = m_pBeatsClone->getBpm();
    spinBpm->setValue(newValue);
}

void DlgTrackInfo::slotBpmThreeHalves() {
    m_pBeatsClone->scale(Beats::THREEHALVES);
    // read back the actual value
    double newValue = m_pBeatsClone->getBpm();
    spinBpm->setValue(newValue);
}

void DlgTrackInfo::slotBpmClear() {
    spinBpm->setValue(0);
    m_pBeatsClone.clear();

    bpmConst->setChecked(true);
    bpmConst->setEnabled(m_trackHasBeatMap);
    spinBpm->setEnabled(true);
    bpmTap->setEnabled(true);
}

void DlgTrackInfo::slotBpmConstChanged(int state) {
    if (state != Qt::Unchecked) {
        // const beatgrid requested
        if (spinBpm->value() > 0) {
            // Since the user is not satisfied with the beat map,
            // it is hard to predict a fitting beat. We know that we
            // cannot use the first beat, since it is out of sync in
            // almost all cases.
            // The cue point should be set on a beat, so this seams
            // to be a good alternative
            CuePosition cue = m_pLoadedTrack->getCuePoint();
            m_pBeatsClone = BeatFactory::makeBeatGrid(
                    *m_pLoadedTrack, spinBpm->value(), cue.getPosition());
        } else {
            m_pBeatsClone.clear();
        }
        spinBpm->setEnabled(true);
        bpmTap->setEnabled(true);
    } else {
        // try to reload BeatMap from the Track
        reloadTrackBeats(*m_pLoadedTrack);
    }
}

void DlgTrackInfo::slotBpmTap(double averageLength, int numSamples) {
    Q_UNUSED(numSamples);
    if (averageLength == 0) {
        return;
    }
    double averageBpm = 60.0 * 1000.0 / averageLength;
    // average bpm needs to be truncated for this comparison:
    if (averageBpm != m_dLastTapedBpm) {
        m_dLastTapedBpm = averageBpm;
        spinBpm->setValue(averageBpm);
    }
}

void DlgTrackInfo::slotSpinBpmValueChanged(double value) {
    if (value <= 0) {
        m_pBeatsClone.clear();
        return;
    }

    if (!m_pBeatsClone) {
        CuePosition cue = m_pLoadedTrack->getCuePoint();
        m_pBeatsClone = BeatFactory::makeBeatGrid(
                *m_pLoadedTrack, value, cue.getPosition());
    }

    double oldValue = m_pBeatsClone->getBpm();
    if (oldValue == value) {
        return;
    }

    if (m_pBeatsClone->getCapabilities() & Beats::BEATSCAP_SETBPM) {
        m_pBeatsClone->setBpm(value);
    }

    // read back the actual value
    double newValue = m_pBeatsClone->getBpm();
    spinBpm->setValue(newValue);
}

void DlgTrackInfo::slotKeyTextChanged() {
    // Try to parse the user's input as a key.
    const QString newKeyText = txtKey->text();
    Keys newKeys = KeyFactory::makeBasicKeysFromText(newKeyText,
                                                     mixxx::track::io::key::USER);
    const mixxx::track::io::key::ChromaticKey globalKey(newKeys.getGlobalKey());

    // If the new key string is invalid and not empty them reject the new key.
    if (globalKey == mixxx::track::io::key::INVALID && !newKeyText.isEmpty()) {
        txtKey->setText(KeyUtils::getGlobalKeyText(m_keysClone));
        return;
    }

    // If the new key is the same as the old key, reject the change.
    if (globalKey == m_keysClone.getGlobalKey()) {
        return;
    }

    // Otherwise, accept.
    m_keysClone = newKeys;
}

void DlgTrackInfo::slotImportMetadataFromFile() {
    if (m_pLoadedTrack) {
        // Allocate a temporary track object for reading the metadata.
        // We cannot reuse m_pLoadedTrack, because it might already been
        // modified and we want to read fresh metadata directly from the
        // file. Otherwise the changes in m_pLoadedTrack would be lost.
        TrackPointer pTrack = SoundSourceProxy::importTemporaryTrack(
                m_pLoadedTrack->getFileInfo(),
                m_pLoadedTrack->getSecurityToken());
        DEBUG_ASSERT(pTrack);
        populateFields(*pTrack);
    }
}

void DlgTrackInfo::updateTrackMetadata() {
    if (m_pLoadedTrack) {
        populateFields(*m_pLoadedTrack);
    }
}

void DlgTrackInfo::slotImportMetadataFromMusicBrainz() {
    emit(showTagFetcher(m_pLoadedTrack));
}<|MERGE_RESOLUTION|>--- conflicted
+++ resolved
@@ -278,7 +278,8 @@
     while (it.hasNext()) {
         CuePointer pCue = it.next();
         Cue::CueType type = pCue->getType();
-        if (type == Cue::CUE || type == Cue::INTRO || type == Cue::OUTRO) {
+        if (type == Cue::CUE || type == Cue::LOAD || type == Cue::INTRO
+                || type == Cue::OUTRO) {
             listPoints.push_back(pCue);
         }
     }
@@ -322,8 +323,23 @@
         // Decode cue type to display text
         QString cueType;
         switch (pCue->getType()) {
+            case Cue::INVALID:
+                cueType = "?";
+                break;
             case Cue::CUE:
                 cueType = "Hotcue";
+                break;
+            case Cue::LOAD:
+                cueType = "Main Cue";
+                break;
+            case Cue::BEAT:
+                cueType = "Beat";
+                break;
+            case Cue::LOOP:
+                cueType = "Loop";
+                break;
+            case Cue::JUMP:
+                cueType = "Jump";
                 break;
             case Cue::INTRO:
                 cueType = "Intro";
@@ -403,7 +419,6 @@
 
     m_pLoadedTrack->setKeys(m_keysClone);
 
-    bool loadCueFound = false; // TODO: Rename with Cue::LOAD
     QSet<int> updatedRows;
     for (int row = 0; row < cueTable->rowCount(); ++row) {
         QTableWidgetItem* rowItem = cueTable->item(row, 0);
@@ -424,33 +439,14 @@
         updatedRows.insert(oldRow);
 
         QVariant vHotcue = hotcueItem->data(Qt::DisplayRole);
-<<<<<<< HEAD
-        if (vHotcue.canConvert(QMetaType::Int)) {
-            int iTableHotcue = vHotcue.toInt();
+        bool ok;
+        int iTableHotcue = vHotcue.toInt(&ok);
+        if (ok) {
             // The GUI shows hotcues as 1-indexed, but they are actually
             // 0-indexed, so subtract 1
             pCue->setHotCue(iTableHotcue - 1);
-=======
-        bool ok;
-        int iTableHotcue = vHotcue.toInt(&ok);
-        if (ok) {
-            if (iTableHotcue == 0 && !loadCueFound) {
-                // adopt the first HotCue 0 as LOAD Cue = THE CUE
-                pCue->setHotCue(-1);
-                pCue->setType(Cue::LOAD);
-                loadCueFound = true;
-            } else {
-                // The GUI shows hotcues as 1-indexed, but they are actually
-                // 0-indexed, so subtract 1
-                pCue->setHotCue(iTableHotcue - 1);
-                pCue->setType(Cue::CUE);
-            }
->>>>>>> 0facb16c
         } else {
-            // Default to HotCue -1, a valid Cue point without a hot cue button assigned.
-            iTableHotcue = -1;
-            pCue->setHotCue(iTableHotcue - 1);
-            pCue->setType(Cue::CUE);
+            pCue->setHotCue(-1);
         }
 
         auto colorComboBox = qobject_cast<QComboBox*>(colorWidget);
