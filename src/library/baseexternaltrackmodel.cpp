--- conflicted
+++ resolved
@@ -106,14 +106,7 @@
 bool BaseExternalTrackModel::isColumnInternal(int column) {
     return column == fieldIndex(LIBRARYTABLE_ID) ||
             (PlayerManager::numPreviewDecks() == 0 &&
-<<<<<<< HEAD
-                    column == fieldIndex(ColumnCache::COLUMN_LIBRARYTABLE_PREVIEW))) {
-        return true;
-    }
-    return false;
-=======
                     column == fieldIndex(ColumnCache::COLUMN_LIBRARYTABLE_PREVIEW));
->>>>>>> 75580cd0
 }
 
 Qt::ItemFlags BaseExternalTrackModel::flags(const QModelIndex& index) const {
