#include "library/baseplaylistfeature.h"

#include <QInputDialog>
#include <QFileDialog>
#include <QFileInfo>
#include <QStandardPaths>

#include "library/dao/playlistdao.h"
#include "library/export/trackexportwizard.h"
#include "library/library.h"
#include "library/parser.h"
#include "library/parserm3u.h"
#include "library/parserpls.h"
#include "library/parsercsv.h"
#include "library/playlisttablemodel.h"
#include "library/trackcollection.h"
#include "library/trackcollectionmanager.h"
#include "library/treeitem.h"
#include "controllers/keyboard/keyboardeventfilter.h"
#include "widget/wlibrary.h"
#include "widget/wlibrarytextbrowser.h"
#include "util/assert.h"

BasePlaylistFeature::BasePlaylistFeature(
        Library* pLibrary,
        UserSettingsPointer pConfig,
        const QString& rootViewName)
        : LibraryFeature(pLibrary, pConfig),
          m_playlistDao(pLibrary->trackCollections()->internalCollection()->getPlaylistDAO()),
          m_pPlaylistTableModel(nullptr),
          m_rootViewName(rootViewName) {
    m_pCreatePlaylistAction = new QAction(tr("Create New Playlist"), this);
    connect(m_pCreatePlaylistAction,
            &QAction::triggered,
            this,
            &BasePlaylistFeature::slotCreatePlaylist);

    m_pAddToAutoDJAction = new QAction(tr("Add to Auto DJ Queue (bottom)"), this);
    connect(m_pAddToAutoDJAction,
            &QAction::triggered,
            this,
            &BasePlaylistFeature::slotAddToAutoDJ);

    m_pAddToAutoDJTopAction = new QAction(tr("Add to Auto DJ Queue (top)"), this);
    connect(m_pAddToAutoDJTopAction,
            &QAction::triggered,
            this,
            &BasePlaylistFeature::slotAddToAutoDJTop);

<<<<<<< HEAD
    m_pAddToAutoDJReplaceAction = new QAction(tr("Add to Auto DJ Queue (replace)"), this);
    connect(m_pAddToAutoDJReplaceAction,
            &QAction::triggered,
            this,
            &BasePlaylistFeature::slotAddToAutoDJReplace);

    m_pDeletePlaylistAction = new QAction(tr("Remove"),this);
=======
    m_pDeletePlaylistAction = new QAction(tr("Remove"), this);
>>>>>>> da2e78f0
    connect(m_pDeletePlaylistAction,
            &QAction::triggered,
            this,
            &BasePlaylistFeature::slotDeletePlaylist);

    m_pRenamePlaylistAction = new QAction(tr("Rename"), this);
    connect(m_pRenamePlaylistAction,
            &QAction::triggered,
            this,
            &BasePlaylistFeature::slotRenamePlaylist);

    m_pLockPlaylistAction = new QAction(tr("Lock"), this);
    connect(m_pLockPlaylistAction,
            &QAction::triggered,
            this,
            &BasePlaylistFeature::slotTogglePlaylistLock);

    m_pDuplicatePlaylistAction = new QAction(tr("Duplicate"), this);
    connect(m_pDuplicatePlaylistAction,
            &QAction::triggered,
            this,
            &BasePlaylistFeature::slotDuplicatePlaylist);

    m_pImportPlaylistAction = new QAction(tr("Import Playlist"), this);
    connect(m_pImportPlaylistAction,
            &QAction::triggered,
            this,
            &BasePlaylistFeature::slotImportPlaylist);

    m_pCreateImportPlaylistAction = new QAction(tr("Import Playlist"), this);
    connect(m_pCreateImportPlaylistAction,
            &QAction::triggered,
            this,
            &BasePlaylistFeature::slotCreateImportPlaylist);

    m_pExportPlaylistAction = new QAction(tr("Export Playlist"), this);
    connect(m_pExportPlaylistAction,
            &QAction::triggered,
            this,
            &BasePlaylistFeature::slotExportPlaylist);

    m_pExportTrackFilesAction = new QAction(tr("Export Track Files"), this);
    connect(m_pExportTrackFilesAction,
            &QAction::triggered,
            this,
            &BasePlaylistFeature::slotExportTrackFiles);

    m_pAnalyzePlaylistAction = new QAction(tr("Analyze entire Playlist"), this);
    connect(m_pAnalyzePlaylistAction,
            &QAction::triggered,
            this,
            &BasePlaylistFeature::slotAnalyzePlaylist);

    connect(&m_playlistDao,
            &PlaylistDAO::added,
            this,
            &BasePlaylistFeature::slotPlaylistTableChanged);

    connect(&m_playlistDao,
            &PlaylistDAO::deleted,
            this,
            &BasePlaylistFeature::slotPlaylistTableChanged);

    connect(&m_playlistDao,
            &PlaylistDAO::renamed,
            this,
            &BasePlaylistFeature::slotPlaylistTableRenamed);

    connect(&m_playlistDao,
            &PlaylistDAO::changed,
            this,
            &BasePlaylistFeature::slotPlaylistContentChanged);

    connect(&m_playlistDao,
            &PlaylistDAO::lockChanged,
            this,
            &BasePlaylistFeature::slotPlaylistTableChanged);

    connect(pLibrary,
            &Library::trackSelected,
            this,
            &BasePlaylistFeature::slotTrackSelected);
    connect(pLibrary,
            &Library::switchToView,
            this,
            &BasePlaylistFeature::slotResetSelectedTrack);
}

<<<<<<< HEAD
BasePlaylistFeature::~BasePlaylistFeature() {
    delete m_pPlaylistTableModel;
    delete m_pCreatePlaylistAction;
    delete m_pDeletePlaylistAction;
    delete m_pImportPlaylistAction;
    delete m_pCreateImportPlaylistAction;
    delete m_pExportPlaylistAction;
    delete m_pExportTrackFilesAction;
    delete m_pDuplicatePlaylistAction;
    delete m_pAddToAutoDJAction;
    delete m_pAddToAutoDJTopAction;
    delete m_pAddToAutoDJReplaceAction;
    delete m_pRenamePlaylistAction;
    delete m_pLockPlaylistAction;
    delete m_pAnalyzePlaylistAction;
=======
void BasePlaylistFeature::initTableModel(
        PlaylistTableModel* pPlaylistTableModel) {
    DEBUG_ASSERT(!m_pPlaylistTableModel);
    m_pPlaylistTableModel = pPlaylistTableModel;
>>>>>>> da2e78f0
}

int BasePlaylistFeature::playlistIdFromIndex(QModelIndex index) {
    TreeItem* item = static_cast<TreeItem*>(index.internalPointer());
    if (item == nullptr) {
        return -1;
    }

    bool ok = false;
    int playlistId = item->getData().toInt(&ok);
    if (ok) {
        return playlistId;
    } else {
        return -1;
    }
}

void BasePlaylistFeature::activate() {
    emit(switchToView(m_rootViewName));
    emit disableSearch();
    emit(enableCoverArtDisplay(true));
}

void BasePlaylistFeature::activateChild(const QModelIndex& index) {
    //qDebug() << "BasePlaylistFeature::activateChild()" << index;
    if (!m_pPlaylistTableModel) {
        return;
    }
    int playlistId = playlistIdFromIndex(index);
    if (playlistId != -1) {
        m_pPlaylistTableModel->setTableModel(playlistId);
        emit(showTrackModel(m_pPlaylistTableModel));
        emit(enableCoverArtDisplay(true));
    }
}

void BasePlaylistFeature::activatePlaylist(int playlistId) {
    //qDebug() << "BasePlaylistFeature::activatePlaylist()" << playlistId;
    if (!m_pPlaylistTableModel) {
        return;
    }
    QModelIndex index = indexFromPlaylistId(playlistId);
    if (playlistId != -1 && index.isValid()) {
        m_pPlaylistTableModel->setTableModel(playlistId);
        emit(showTrackModel(m_pPlaylistTableModel));
        emit(enableCoverArtDisplay(true));
        // Update selection
        emit(featureSelect(this, m_lastRightClickedIndex));
        activateChild(m_lastRightClickedIndex);
    }
}

void BasePlaylistFeature::slotRenamePlaylist() {
    int playlistId = playlistIdFromIndex(m_lastRightClickedIndex);
    if (playlistId == -1) {
        return;
    }
    QString oldName = m_playlistDao.getPlaylistName(playlistId);
    bool locked = m_playlistDao.isPlaylistLocked(playlistId);

    if (locked) {
        qDebug() << "Skipping playlist rename because playlist" << playlistId
                 << "is locked.";
        return;
    }
    QString newName;
    bool validNameGiven = false;

    while (!validNameGiven) {
        bool ok = false;
        newName = QInputDialog::getText(NULL,
                                        tr("Rename Playlist"),
                                        tr("Enter new name for playlist:"),
                                        QLineEdit::Normal,
                                        oldName,
                                        &ok).trimmed();
        if (!ok || oldName == newName) {
            return;
        }

        int existingId = m_playlistDao.getPlaylistIdFromName(newName);

        if (existingId != -1) {
            QMessageBox::warning(NULL,
                                tr("Renaming Playlist Failed"),
                                tr("A playlist by that name already exists."));
        } else if (newName.isEmpty()) {
            QMessageBox::warning(NULL,
                                tr("Renaming Playlist Failed"),
                                tr("A playlist cannot have a blank name."));
        } else {
            validNameGiven = true;
        }
    }

    m_playlistDao.renamePlaylist(playlistId, newName);
}

void BasePlaylistFeature::slotDuplicatePlaylist() {
    int oldPlaylistId = playlistIdFromIndex(m_lastRightClickedIndex);
    if (oldPlaylistId == -1) {
        return;
    }

    QString oldName = m_playlistDao.getPlaylistName(oldPlaylistId);

    QString name;
    bool validNameGiven = false;

    while (!validNameGiven) {
        bool ok = false;
        name = QInputDialog::getText(NULL,
                                     tr("Duplicate Playlist"),
                                     tr("Enter name for new playlist:"),
                                     QLineEdit::Normal,
                                     //: Appendix to default name when duplicating a playlist
                                     oldName + tr("_copy" , "[noun]"),
                                     &ok).trimmed();
        if (!ok || oldName == name) {
            return;
        }

        int existingId = m_playlistDao.getPlaylistIdFromName(name);

        if (existingId != -1) {
            QMessageBox::warning(NULL,
                                 tr("Playlist Creation Failed"),
                                 tr("A playlist by that name already exists."));
        } else if (name.isEmpty()) {
            QMessageBox::warning(NULL,
                                 tr("Playlist Creation Failed"),
                                 tr("A playlist cannot have a blank name."));
        } else {
            validNameGiven = true;
        }
    }

    int newPlaylistId = m_playlistDao.createPlaylist(name);

    if (newPlaylistId != -1 &&
        m_playlistDao.copyPlaylistTracks(oldPlaylistId, newPlaylistId)) {
        activatePlaylist(newPlaylistId);
    }
}

void BasePlaylistFeature::slotTogglePlaylistLock() {
    int playlistId = playlistIdFromIndex(m_lastRightClickedIndex);
    if (playlistId == -1) {
        return;
    }
    bool locked = !m_playlistDao.isPlaylistLocked(playlistId);

    if (!m_playlistDao.setPlaylistLocked(playlistId, locked)) {
        qDebug() << "Failed to toggle lock of playlistId " << playlistId;
    }
}

void BasePlaylistFeature::slotCreatePlaylist() {
    if (!m_pPlaylistTableModel) {
        return;
    }

    QString name;
    bool validNameGiven = false;

    while (!validNameGiven) {
        bool ok = false;
        name = QInputDialog::getText(NULL,
                                     tr("Create New Playlist"),
                                     tr("Enter name for new playlist:"),
                                     QLineEdit::Normal,
                                     tr("New Playlist"),
                                     &ok).trimmed();
        if (!ok)
            return;

        int existingId = m_playlistDao.getPlaylistIdFromName(name);

        if (existingId != -1) {
            QMessageBox::warning(NULL,
                                 tr("Playlist Creation Failed"),
                                 tr("A playlist by that name already exists."));
        } else if (name.isEmpty()) {
            QMessageBox::warning(NULL,
                                 tr("Playlist Creation Failed"),
                                 tr("A playlist cannot have a blank name."));
        } else {
            validNameGiven = true;
        }
    }

    int playlistId = m_playlistDao.createPlaylist(name);

    if (playlistId != -1) {
        activatePlaylist(playlistId);
    } else {
        QMessageBox::warning(NULL,
                             tr("Playlist Creation Failed"),
                             tr("An unknown error occurred while creating playlist: ")
                              + name);
    }
}

void BasePlaylistFeature::slotDeletePlaylist() {
    //qDebug() << "slotDeletePlaylist() row:" << m_lastRightClickedIndex.data();
    int playlistId = playlistIdFromIndex(m_lastRightClickedIndex);
    if (playlistId == -1) {
        return;
    }

    bool locked = m_playlistDao.isPlaylistLocked(playlistId);
    if (locked) {
        qDebug() << "Skipping playlist deletion because playlist" << playlistId << "is locked.";
        return;
    }

    if (m_lastRightClickedIndex.isValid()) {
        VERIFY_OR_DEBUG_ASSERT(playlistId >= 0) {
            return;
        }

        m_playlistDao.deletePlaylist(playlistId);
        activate();
    }
}

void BasePlaylistFeature::slotImportPlaylist() {
    //qDebug() << "slotImportPlaylist() row:" << m_lastRightClickedIndex.data();

    if (!m_pPlaylistTableModel) {
        return;
    }

    QString playlist_file = getPlaylistFile();
    if (playlist_file.isEmpty()) return;

    // Update the import/export playlist directory
    QFileInfo fileName(playlist_file);
    m_pConfig->set(ConfigKey("[Library]","LastImportExportPlaylistDirectory"),
                ConfigValue(fileName.dir().absolutePath()));

    slotImportPlaylistFile(playlist_file);
    activateChild(m_lastRightClickedIndex);
}

void BasePlaylistFeature::slotImportPlaylistFile(const QString &playlist_file) {
    // The user has picked a new directory via a file dialog. This means the
    // system sandboxer (if we are sandboxed) has granted us permission to this
    // folder. We don't need access to this file on a regular basis so we do not
    // register a security bookmark.

    Parser* playlist_parser = NULL;

    if (playlist_file.endsWith(".m3u", Qt::CaseInsensitive) ||
            playlist_file.endsWith(".m3u8", Qt::CaseInsensitive)) {
        playlist_parser = new ParserM3u();
    } else if (playlist_file.endsWith(".pls", Qt::CaseInsensitive)) {
        playlist_parser = new ParserPls();
    } else if (playlist_file.endsWith(".csv", Qt::CaseInsensitive)) {
        playlist_parser = new ParserCsv();
    } else {
        return;
    }

    if (playlist_parser) {
      QStringList entries = playlist_parser->parse(playlist_file);

      // Iterate over the List that holds URLs of playlist entries
      m_pPlaylistTableModel->addTracks(QModelIndex(), entries);

      // delete the parser object
      delete playlist_parser;
    }
}

void BasePlaylistFeature::slotCreateImportPlaylist() {
    if (!m_pPlaylistTableModel) {
        return;
    }

    // Get file to read
    QStringList playlist_files = LibraryFeature::getPlaylistFiles();
    if (playlist_files.isEmpty()) {
        return;
    }

    // Set last import directory
    QFileInfo fileName(playlist_files.first());
    m_pConfig->set(ConfigKey("[Library]","LastImportExportPlaylistDirectory"),
                ConfigValue(fileName.dir().absolutePath()));

    int lastPlaylistId = -1;

    // For each selected element create a different playlist.
    for (const QString& playlistFile : playlist_files) {
        fileName = QFileInfo(playlistFile);

        // Get a valid name
        QString baseName = fileName.baseName();
        QString name;

        bool validNameGiven = false;
        int i = 0;
        while (!validNameGiven) {
            name = baseName;
            if (i != 0) {
                name += QString::number(i);
            }

            // Check name
            int existingId = m_playlistDao.getPlaylistIdFromName(name);

            validNameGiven = (existingId == -1);
            ++i;
        }

        lastPlaylistId = m_playlistDao.createPlaylist(name);
        if (lastPlaylistId != -1 && m_pPlaylistTableModel) {
            m_pPlaylistTableModel->setTableModel(lastPlaylistId);
        }
        else {
                QMessageBox::warning(NULL,
                                     tr("Playlist Creation Failed"),
                                     tr("An unknown error occurred while creating playlist: ")
                                      + name);
                return;
        }

        slotImportPlaylistFile(playlistFile);
    }
    activatePlaylist(lastPlaylistId);
}

void BasePlaylistFeature::slotExportPlaylist() {
    if (!m_pPlaylistTableModel) {
        return;
    }
    int playlistId = playlistIdFromIndex(m_lastRightClickedIndex);
    if (playlistId == -1) {
        return;
    }
    QString playlistName = m_playlistDao.getPlaylistName(playlistId);
    qDebug() << "Export playlist" << playlistName;

    QString lastPlaylistDirectory = m_pConfig->getValue(
                ConfigKey("[Library]", "LastImportExportPlaylistDirectory"),
                QStandardPaths::writableLocation(QStandardPaths::MusicLocation));

    // Open a dialog to let the user choose the file location for playlist export.
    // The location is set to the last used directory for import/export and the file
    // name to the playlist name.
    QString filefilter = tr("M3U Playlist (*.m3u)");
    QString file_location = QFileDialog::getSaveFileName(
            NULL,
            tr("Export Playlist"),
            lastPlaylistDirectory.append("/").append(playlistName),
            tr("M3U Playlist (*.m3u);;M3U8 Playlist (*.m3u8);;"
            "PLS Playlist (*.pls);;Text CSV (*.csv);;Readable Text (*.txt)"),
            &filefilter);
    // Exit method if user cancelled the open dialog.
    if (file_location.isNull() || file_location.isEmpty()) {
        return;
    }
    // Manually add extension due to bug in QFileDialog
    // via https://bugreports.qt-project.org/browse/QTBUG-27186
    // Can be removed after switch to Qt5
    QFileInfo fileName(file_location);
    if (fileName.suffix().isNull() || fileName.suffix().isEmpty()) {
        QString ext = filefilter.section(".",1,1);
        ext.chop(1);
        file_location.append(".").append(ext);
    }
    // Update the import/export playlist directory
    m_pConfig->set(ConfigKey("[Library]","LastImportExportPlaylistDirectory"),
                ConfigValue(fileName.dir().absolutePath()));

    // The user has picked a new directory via a file dialog. This means the
    // system sandboxer (if we are sandboxed) has granted us permission to this
    // folder. We don't need access to this file on a regular basis so we do not
    // register a security bookmark.

    // Create a new table model since the main one might have an active search.
    // This will only export songs that we think exist on default
    QScopedPointer<PlaylistTableModel> pPlaylistTableModel(
        new PlaylistTableModel(this, m_pLibrary->trackCollections(),
                               "mixxx.db.model.playlist_export"));

    pPlaylistTableModel->setTableModel(m_pPlaylistTableModel->getPlaylist());
    pPlaylistTableModel->setSort(pPlaylistTableModel->fieldIndex(
            ColumnCache::COLUMN_PLAYLISTTRACKSTABLE_POSITION), Qt::AscendingOrder);
    pPlaylistTableModel->select();

    // check config if relative paths are desired
    bool useRelativePath = m_pConfig->getValue<bool>(
            ConfigKey("[Library]", "UseRelativePathOnExport"));

    if (file_location.endsWith(".csv", Qt::CaseInsensitive)) {
        ParserCsv::writeCSVFile(file_location, pPlaylistTableModel.data(), useRelativePath);
    } else if (file_location.endsWith(".txt", Qt::CaseInsensitive)) {
        if (m_playlistDao.getHiddenType(pPlaylistTableModel->getPlaylist()) == PlaylistDAO::PLHT_SET_LOG) {
            ParserCsv::writeReadableTextFile(file_location, pPlaylistTableModel.data(), true);
        } else {
            ParserCsv::writeReadableTextFile(file_location, pPlaylistTableModel.data(), false);
        }
    } else {
        // Create and populate a list of files of the playlist
        QList<QString> playlist_items;
        int rows = pPlaylistTableModel->rowCount();
        for (int i = 0; i < rows; ++i) {
            QModelIndex index = pPlaylistTableModel->index(i, 0);
            playlist_items << pPlaylistTableModel->getTrackLocation(index);
        }

        if (file_location.endsWith(".pls", Qt::CaseInsensitive)) {
            ParserPls::writePLSFile(file_location, playlist_items, useRelativePath);
        } else if (file_location.endsWith(".m3u8", Qt::CaseInsensitive)) {
            ParserM3u::writeM3U8File(file_location, playlist_items, useRelativePath);
        } else {
            //default export to M3U if file extension is missing
            if(!file_location.endsWith(".m3u", Qt::CaseInsensitive))
            {
                qDebug() << "Crate export: No valid file extension specified. Appending .m3u "
                         << "and exporting to M3U.";
                file_location.append(".m3u");
            }
            ParserM3u::writeM3UFile(file_location, playlist_items, useRelativePath);
        }
    }
}

void BasePlaylistFeature::slotExportTrackFiles() {
    QScopedPointer<PlaylistTableModel> pPlaylistTableModel(
        new PlaylistTableModel(this, m_pLibrary->trackCollections(),
                               "mixxx.db.model.playlist_export"));

    pPlaylistTableModel->setTableModel(m_pPlaylistTableModel->getPlaylist());
    pPlaylistTableModel->setSort(pPlaylistTableModel->fieldIndex(
            ColumnCache::COLUMN_PLAYLISTTRACKSTABLE_POSITION), Qt::AscendingOrder);
    pPlaylistTableModel->select();

    int rows = pPlaylistTableModel->rowCount();
    QList<TrackPointer> tracks;
    for (int i = 0; i < rows; ++i) {
        QModelIndex index = pPlaylistTableModel->index(i, 0);
        tracks.push_back(pPlaylistTableModel->getTrack(index));
    }

    TrackExportWizard track_export(nullptr, m_pConfig, tracks);
    track_export.exportTracks();
}

void BasePlaylistFeature::slotAddToAutoDJ() {
    //qDebug() << "slotAddToAutoDJ() row:" << m_lastRightClickedIndex.data();
    addToAutoDJ(PlaylistDAO::AutoDJSendLoc::BOTTOM);
}

void BasePlaylistFeature::slotAddToAutoDJTop() {
    //qDebug() << "slotAddToAutoDJTop() row:" << m_lastRightClickedIndex.data();
    addToAutoDJ(PlaylistDAO::AutoDJSendLoc::TOP);
}

void BasePlaylistFeature::slotAddToAutoDJReplace() {
    //qDebug() << "slotAddToAutoDJReplace() row:" << m_lastRightClickedIndex.data();
    addToAutoDJ(PlaylistDAO::AutoDJSendLoc::REPLACE);
}

void BasePlaylistFeature::addToAutoDJ(PlaylistDAO::AutoDJSendLoc loc) {
    //qDebug() << "slotAddToAutoDJ() row:" << m_lastRightClickedIndex.data();
    if (m_lastRightClickedIndex.isValid()) {
        int playlistId = playlistIdFromIndex(m_lastRightClickedIndex);
        if (playlistId >= 0) {
            // Insert this playlist
            m_playlistDao.addPlaylistToAutoDJQueue(playlistId, loc);
        }
    }
}

void BasePlaylistFeature::slotAnalyzePlaylist() {
    if (m_lastRightClickedIndex.isValid()) {
        int playlistId = playlistIdFromIndex(m_lastRightClickedIndex);
        if (playlistId >= 0) {
            QList<TrackId> ids = m_playlistDao.getTrackIds(playlistId);
            emit(analyzeTracks(ids));
        }
    }
}

TreeItemModel* BasePlaylistFeature::getChildModel() {
    return &m_childModel;
}

void BasePlaylistFeature::bindLibraryWidget(WLibrary* libraryWidget,
                                     KeyboardEventFilter* keyboard) {
    Q_UNUSED(keyboard);
    WLibraryTextBrowser* edit = new WLibraryTextBrowser(libraryWidget);
    edit->setHtml(getRootViewHtml());
    edit->setOpenLinks(false);
    connect(edit,
            &WLibraryTextBrowser::anchorClicked,
            this,
            &BasePlaylistFeature::htmlLinkClicked);
    libraryWidget->registerView(m_rootViewName, edit);
}

void BasePlaylistFeature::htmlLinkClicked(const QUrl& link) {
    if (QString(link.path()) == "create") {
        slotCreatePlaylist();
    } else {
        qDebug() << "Unknown playlist link clicked" << link.path();
    }
}

/**
  * Purpose: When inserting or removing playlists,
  * we require the sidebar model not to reset.
  * This method queries the database and does dynamic insertion
*/
QModelIndex BasePlaylistFeature::constructChildModel(int selected_id) {
    QList<TreeItem*> data_list;
    int selected_row = -1;

    int row = 0;
    for (const IdAndLabel& idAndLabel : createPlaylistLabels()) {
        int playlistId = idAndLabel.id;
        QString playlistLabel = idAndLabel.label;

        if (selected_id == playlistId) {
            // save index for selection
            selected_row = row;
        }

        // Create the TreeItem whose parent is the invisible root item
        TreeItem* item = new TreeItem(this, playlistLabel, playlistId);
        item->setBold(m_playlistsSelectedTrackIsIn.contains(playlistId));

        decorateChild(item, playlistId);
        data_list.append(item);

        ++row;
    }

    // Append all the newly created TreeItems in a dynamic way to the childmodel
    m_childModel.insertTreeItemRows(data_list, 0);
    if (selected_row == -1) {
        return QModelIndex();
    }
    return m_childModel.index(selected_row, 0);
}

void BasePlaylistFeature::updateChildModel(int playlistId) {
    QString playlistLabel = fetchPlaylistLabel(playlistId);

    QVariant variantId = QVariant(playlistId);

    for (int row = 0; row < m_childModel.rowCount(); ++row) {
        QModelIndex index = m_childModel.index(row, 0);
        TreeItem* pTreeItem = m_childModel.getItem(index);
        DEBUG_ASSERT(pTreeItem != nullptr);
        if (!pTreeItem->hasChildren() && // leaf node
                pTreeItem->getData() == variantId) {
            pTreeItem->setLabel(playlistLabel);
            decorateChild(pTreeItem, playlistId);
        }
    }
}



/**
  * Clears the child model dynamically, but the invisible root item remains
  */
void BasePlaylistFeature::clearChildModel() {
    m_childModel.removeRows(0, m_childModel.rowCount());
}

QModelIndex BasePlaylistFeature::indexFromPlaylistId(int playlistId) {
    QVariant variantId = QVariant(playlistId);
    for (int row = 0; row < m_childModel.rowCount(); ++row) {
        QModelIndex index = m_childModel.index(row, 0);
        TreeItem* pTreeItem = m_childModel.getItem(index);
        DEBUG_ASSERT(pTreeItem != nullptr);
        if (!pTreeItem->hasChildren() && // leaf node
                pTreeItem->getData() == variantId) {
            return index;
        }
    }
    return QModelIndex();
}

void BasePlaylistFeature::slotTrackSelected(TrackPointer pTrack) {
    m_pSelectedTrack = pTrack;
    TrackId trackId;
    if (pTrack) {
        trackId = pTrack->getId();
    }
    m_playlistDao.getPlaylistsTrackIsIn(trackId, &m_playlistsSelectedTrackIsIn);

    // Set all playlists the track is in bold (or if there is no track selected,
    // clear all the bolding).
    for (int row = 0; row < m_childModel.rowCount(); ++row) {
        QModelIndex index = m_childModel.index(row, 0);
        TreeItem* pTreeItem = m_childModel.getItem(index);
        DEBUG_ASSERT(pTreeItem != nullptr);
        if (!pTreeItem->hasChildren()) { // leaf node
            bool ok;
            int playlistId = pTreeItem->getData().toInt(&ok);
            VERIFY_OR_DEBUG_ASSERT(ok) {
                continue;
            }
            bool shouldBold = m_playlistsSelectedTrackIsIn.contains(playlistId);
            pTreeItem->setBold(shouldBold);
        }
    }

    m_childModel.triggerRepaint();
}


void BasePlaylistFeature::slotResetSelectedTrack() {
    slotTrackSelected(TrackPointer());
}<|MERGE_RESOLUTION|>--- conflicted
+++ resolved
@@ -5,7 +5,6 @@
 #include <QFileInfo>
 #include <QStandardPaths>
 
-#include "library/dao/playlistdao.h"
 #include "library/export/trackexportwizard.h"
 #include "library/library.h"
 #include "library/parser.h"
@@ -47,17 +46,13 @@
             this,
             &BasePlaylistFeature::slotAddToAutoDJTop);
 
-<<<<<<< HEAD
     m_pAddToAutoDJReplaceAction = new QAction(tr("Add to Auto DJ Queue (replace)"), this);
     connect(m_pAddToAutoDJReplaceAction,
             &QAction::triggered,
             this,
             &BasePlaylistFeature::slotAddToAutoDJReplace);
 
-    m_pDeletePlaylistAction = new QAction(tr("Remove"),this);
-=======
     m_pDeletePlaylistAction = new QAction(tr("Remove"), this);
->>>>>>> da2e78f0
     connect(m_pDeletePlaylistAction,
             &QAction::triggered,
             this,
@@ -146,28 +141,10 @@
             &BasePlaylistFeature::slotResetSelectedTrack);
 }
 
-<<<<<<< HEAD
-BasePlaylistFeature::~BasePlaylistFeature() {
-    delete m_pPlaylistTableModel;
-    delete m_pCreatePlaylistAction;
-    delete m_pDeletePlaylistAction;
-    delete m_pImportPlaylistAction;
-    delete m_pCreateImportPlaylistAction;
-    delete m_pExportPlaylistAction;
-    delete m_pExportTrackFilesAction;
-    delete m_pDuplicatePlaylistAction;
-    delete m_pAddToAutoDJAction;
-    delete m_pAddToAutoDJTopAction;
-    delete m_pAddToAutoDJReplaceAction;
-    delete m_pRenamePlaylistAction;
-    delete m_pLockPlaylistAction;
-    delete m_pAnalyzePlaylistAction;
-=======
 void BasePlaylistFeature::initTableModel(
         PlaylistTableModel* pPlaylistTableModel) {
     DEBUG_ASSERT(!m_pPlaylistTableModel);
     m_pPlaylistTableModel = pPlaylistTableModel;
->>>>>>> da2e78f0
 }
 
 int BasePlaylistFeature::playlistIdFromIndex(QModelIndex index) {
