/***************************************************************************
                        libraryscanner.cpp  -  scans library in a thread
                            -------------------
    begin                : 11/27/2007
    copyright            : (C) 2007 Albert Santoni
    email                : gamegod \a\t users.sf.net
***************************************************************************/

/***************************************************************************
*                                                                         *
*   This program is free software; you can redistribute it and/or modify  *
*   it under the terms of the GNU General Public License as published by  *
*   the Free Software Foundation; either version 2 of the License, or     *
*   (at your option) any later version.                                   *
*                                                                         *
***************************************************************************/

#include <QtCore>
#include <QtDebug>
#include <QDesktopServices>

#include "soundsourceproxy.h"
#include "library/legacylibraryimporter.h"
#include "libraryscanner.h"
#include "libraryscannerdlg.h"
#include "library/queryutil.h"
#include "trackinfoobject.h"

<<<<<<< HEAD
LibraryScanner::LibraryScanner(TrackCollection* collection)
              : m_pCollection(collection),
                m_pProgress(NULL),
                m_libraryHashDao(m_database),
                m_cueDao(m_database),
                m_playlistDao(m_database),
                m_crateDao(m_database),
                m_directoryDao(m_database),
                m_analysisDao(m_database, collection->getConfig()),
                m_trackDao(m_database, m_cueDao, m_playlistDao, m_crateDao,
                           m_analysisDao,m_directoryDao, collection->getConfig()),
                // Don't initialize m_database here, we need to do it in run() so the DB
                // conn is in the right thread.
                m_nameFilters(SoundSourceProxy::supportedFileExtensionsString().split(" ")),
                m_bCancelLibraryScan(0) {
=======
LibraryScanner::LibraryScanner(TrackCollection* collection) :
    m_pCollection(collection),
    m_pProgress(NULL),
    m_libraryHashDao(m_database),
    m_cueDao(m_database),
    m_playlistDao(m_database),
    m_crateDao(m_database),
    m_analysisDao(m_database, collection->getConfig()),
    m_trackDao(m_database, m_cueDao, m_playlistDao, m_crateDao,
               m_analysisDao, collection->getConfig()),
    // Don't initialize m_database here, we need to do it in run() so the DB
    // conn is in the right thread.
    m_nameFilters(SoundSourceProxy::supportedFileExtensionsString().split(" ")),
    m_bCancelLibraryScan(false) {
>>>>>>> 481c43d1

    qDebug() << "Constructed LibraryScanner";

    // Force the GUI thread's TrackInfoObject cache to be cleared when a library
    // scan is finished, because we might have modified the database directly
    // when we detected moved files, and the TIOs corresponding to the moved
    // files would then have the wrong track location.
    connect(this, SIGNAL(scanFinished()),
            &(collection->getTrackDAO()), SLOT(clearCache()));

    // The "Album Artwork" folder within iTunes stores Album Arts.
    // It has numerous hundreds of sub folders but no audio files
    // We put this folder on a "black list"
    // On Windows, the iTunes folder is contained within the standard music folder
    // Hence, Mixxx will scan the "Album Arts folder" for standard users which is wasting time
    QString iTunesArtFolder = QDir::toNativeSeparators(
                QDesktopServices::storageLocation(QDesktopServices::MusicLocation) + "/iTunes/Album Artwork" );
    m_directoriesBlacklist << iTunesArtFolder;
    qDebug() << "iTunes Album Art path is:" << iTunesArtFolder;

#ifdef __WINDOWS__
    //Blacklist the _Serato_ directory that pollutes "My Music" on Windows.
    QString seratoDir = QDir::toNativeSeparators(
                QDesktopServices::storageLocation(QDesktopServices::MusicLocation) + "/_Serato_" );
    m_directoriesBlacklist << seratoDir;
#endif
}

LibraryScanner::~LibraryScanner() {
    // IMPORTANT NOTE: This code runs in the GUI thread, so it should _NOT_ use
    //                the m_trackDao that lives inside this class. It should use
    //                the DAOs that live in m_pTrackCollection.

    if (isRunning()) {
        // Cancel any running library scan...
        cancel();
        wait(); // Wait for thread to finish
    }

    // Do housekeeping on the LibraryHashes table.
    ScopedTransaction transaction(m_pCollection->getDatabase());

    // Mark the corresponding file locations in the track_locations table as deleted
    // if we find one or more deleted directories.
    QStringList deletedDirs;
    QSqlQuery query(m_pCollection->getDatabase());
    query.prepare("SELECT directory_path FROM LibraryHashes "
                  "WHERE directory_deleted=1");
    if (query.exec()) {
        const int directoryPathColumn = query.record().indexOf("directory_path");
        while (query.next()) {
            QString directory = query.value(directoryPathColumn).toString();
            deletedDirs << directory;
        }
    } else {
        LOG_FAILED_QUERY(query) << "Couldn't SELECT deleted directories.";
    }

    // Delete any directories that have been marked as deleted...
    query.finish();
    query.exec("DELETE FROM LibraryHashes "
               "WHERE directory_deleted=1");

    // Print out any SQL error, if there was one.
    if (query.lastError().isValid()) {
        LOG_FAILED_QUERY(query);
    }

    foreach (QString dir, deletedDirs) {
        m_pCollection->getTrackDAO().markTrackLocationsAsDeleted(dir);
    }
    transaction.commit();

    // The above is an ASSERT because there should never be an outstanding
    // transaction when this code is called. If there is, it means we probably
    // aren't committing a transaction somewhere that should be.
    if (m_database.isOpen()) {
        qDebug() << "Closing database" << m_database.connectionName();

        // Rollback any uncommitted transaction
        if (m_database.rollback()) {
            qDebug() << "ERROR: There was a transaction in progress while closing the library scanner connection."
                     << "There is a logic error somewhere.";
        }
        // Close our database connection
        m_database.close();
    }

    qDebug() << "LibraryScanner destroyed";
}

void LibraryScanner::run() {
    unsigned static id = 0; // the id of this thread, for debugging purposes
            //XXX copypasta (should factor this out somehow), -kousu 2/2009
    QThread::currentThread()->setObjectName(QString("LibraryScanner %1").arg(++id));
    //m_pProgress->slotStartTiming();

    // Lower our priority to help not grind crappy computers.
    setPriority(QThread::LowPriority);

    qRegisterMetaType<QSet<int> >("QSet<int>");

    if (!m_database.isValid()) {
        m_database = QSqlDatabase::cloneDatabase(m_pCollection->getDatabase(), "LIBRARY_SCANNER");
    }

    if (!m_database.isOpen()) {
        // Open the database connection in this thread.
        if (!m_database.open()) {
            qDebug() << "Failed to open database from library scanner thread." << m_database.lastError();
            return;
        }
    }

    m_libraryHashDao.setDatabase(m_database);
    m_cueDao.setDatabase(m_database);
    m_trackDao.setDatabase(m_database);
    m_playlistDao.setDatabase(m_database);
    m_analysisDao.setDatabase(m_database);
    m_directoryDao.setDatabase(m_database);

    m_libraryHashDao.initialize();
    m_cueDao.initialize();
    m_trackDao.initialize();
    m_playlistDao.initialize();
    m_analysisDao.initialize();
    m_directoryDao.initialize();

    resetCancel();

    QTime t2;
    t2.start();

    // Try to upgrade the library from 1.7 (XML) to 1.8+ (DB) if needed. If the
    // upgrade_filename already exists, then do not try to upgrade since we have
    // already done it.
    // TODO(XXX) SETTINGS_PATH may change in new Mixxx Versions. Here we need
    // the SETTINGS_PATH from Mixxx V <= 1.7
    QString upgrade_filename = QDir::homePath().append("/").append(SETTINGS_PATH).append("DBUPGRADED");
    qDebug() << "upgrade filename is " << upgrade_filename;
    QFile upgradefile(upgrade_filename);
    if (!upgradefile.exists()) {
        LegacyLibraryImporter libImport(m_trackDao, m_playlistDao);
        connect(&libImport, SIGNAL(progress(QString)),
                m_pProgress, SLOT(slotUpdate(QString)),
                Qt::BlockingQueuedConnection);
        ScopedTransaction transaction(m_database);
        libImport.import();
        transaction.commit();
        qDebug("Legacy importer took %d ms", t2.elapsed());
    }

    // Refresh the name filters in case we loaded new
    // SoundSource plugins.
    m_nameFilters = SoundSourceProxy::supportedFileExtensionsString().split(" ");

    // Time the library scanner.
    QTime t;
    t.start();

    // First, we're going to mark all the directories that we've
    // previously hashed as needing verification. As we search through the directory tree
    // when we rescan, we'll mark any directory that does still exist as verified.
    m_libraryHashDao.invalidateAllDirectories();

    // Mark all the tracks in the directory as needing verification of
    // their existance... (ie. we want to check they're still on your hard
    // drive where we think they are)
    m_trackDao.invalidateTrackLocationsInLibrary();

    qDebug() << "Recursively scanning library.";

    // Start scanning the library. This prepares insertion queries in TrackDAO
    // (must be called before calling addTracksAdd) and begins a transaction.
    m_trackDao.addTracksPrepare();

    QStringList verifiedDirectories;
    QStringList dirs = m_directoryDao.getDirs();
    bool bScanFinishedCleanly = false;
    // Recursivly scan each directory in the directories table.
    foreach (const QString& dir, dirs) {
        bScanFinishedCleanly = recursiveScan(dir, verifiedDirectories);
        if (!bScanFinishedCleanly) {
            qDebug() << "Recursive scaning (" << dir << ") interrupted.";
        } else {
            qDebug() << "Recursive scaning (" << dir << ") finished cleanly.";
        }
    }

    // After the recursive scan of all watched library directories there are
    // only a few songs left to check. Mainly the ones that are not inside one
    // of the library directories or have been moved/renamed/... since the last
    // scan.
    if (bScanFinishedCleanly) {
        bScanFinishedCleanly = m_trackDao.verifyRemainingTracks(&m_bCancelLibraryScan);
    }

    // Clean up and commit or rollback the transaction depending on
    // bScanFinishedCleanly.
    m_trackDao.addTracksFinish(!bScanFinishedCleanly);

    // At the end of a scan, mark all tracks and directories that
    // weren't "verified" as "deleted" (as long as the scan wasn't canceled
    // half way through. This condition is important because our rescanning
    // algorithm starts by marking all tracks and dirs as unverified, so a
    // canceled scan might leave half of your library as unverified. Don't
    // want to mark those tracks/dirs as deleted in that case) :)
    QSet<int> tracksMovedSetOld;
    QSet<int> tracksMovedSetNew;
    if (bScanFinishedCleanly) {
        // Start a transaction for all the library hashing (moved file detection)
        // stuff.
        ScopedTransaction transaction(m_database);

        qDebug() << "Marking unchanged directories and tracks as verified";
        m_libraryHashDao.updateDirectoryStatuses(verifiedDirectories, false, true);
        m_trackDao.markTracksInDirectoriesAsVerified(verifiedDirectories);

        qDebug() << "Marking unverified tracks as deleted.";
        m_trackDao.markUnverifiedTracksAsDeleted();
        qDebug() << "Marking unverified directories as deleted.";
        m_libraryHashDao.markUnverifiedDirectoriesAsDeleted();

        // Check to see if the "deleted" tracks showed up in another location,
        // and if so, do some magic to update all our tables.
        qDebug() << "Detecting moved files.";
        m_trackDao.detectMovedFiles(&tracksMovedSetOld, &tracksMovedSetNew);

        // Remove the hashes for any directories that have been
        // marked as deleted to clean up. We need to do this otherwise
        // we can skip over songs if you move a set of songs from directory
        // A to B, then back to A.
        m_libraryHashDao.removeDeletedDirectoryHashes();

        transaction.commit();
        qDebug() << "Scan finished cleanly";
    } else {
        qDebug() << "Scan cancelled";
    }

    qDebug("Scan took: %d ms", t.elapsed());

    //m_pProgress->slotStopTiming();
    m_database.close();

    // Update BaseTrackCache via the main TrackDao.
    // TODO(rryan): Not ok! We are in the library scanner thread. Use a signal instead.
    m_pCollection->getTrackDAO().databaseTracksMoved(tracksMovedSetOld, tracksMovedSetNew);

    emit(scanFinished());
}

<<<<<<< HEAD
void LibraryScanner::scan(QWidget* parent) {
=======
void LibraryScanner::scan(const QString& libraryPath, QWidget *parent) {
    m_qLibraryPath = libraryPath;
>>>>>>> 481c43d1
    m_pProgress = new LibraryScannerDlg(parent);
    m_pProgress->setAttribute(Qt::WA_DeleteOnClose);

    // The important part here is that we need to use
    // Qt::BlockingQueuedConnection, because we're sending these signals across
    // threads. Normally you'd use regular QueuedConnections for this, but since
    // we don't have an event loop running and we need the signals to get
    // processed immediately, we have to use
    // BlockingQueuedConnection. (DirectConnection isn't an option for sending
    // signals across threads.)
    connect(m_pCollection, SIGNAL(progressLoading(QString)),
            m_pProgress, SLOT(slotUpdate(QString)));
            //Qt::BlockingQueuedConnection);
    connect(this, SIGNAL(progressHashing(QString)),
            m_pProgress, SLOT(slotUpdate(QString)));
            //Qt::BlockingQueuedConnection);
    connect(this, SIGNAL(scanFinished()),
            m_pProgress, SLOT(slotScanFinished()));
    connect(m_pProgress, SIGNAL(scanCancelled()),
            this, SLOT(cancel()));
    connect(&m_trackDao, SIGNAL(progressVerifyTracksOutside(QString)),
            m_pProgress, SLOT(slotUpdate(QString)));
    start();
}

<<<<<<< HEAD
void LibraryScanner::cancel() {
    m_bCancelLibraryScan = 1;
}

void LibraryScanner::resetCancel() {
    m_bCancelLibraryScan = 0;
}

=======
//slot
void LibraryScanner::cancel() {
    m_bCancelLibraryScan = true;
}

void LibraryScanner::resetCancel() {
    m_bCancelLibraryScan = false;
}

void LibraryScanner::scan() {
    start(); // Starts the thread by calling run()
}

>>>>>>> 481c43d1
// Recursively scan a music library. Doesn't import tracks for any directories that
// have already been scanned and have not changed. Changes are tracked by performing
// a hash of the directory's file list, and those hashes are stored in the database.
bool LibraryScanner::recursiveScan(const QString& dirPath, QStringList& verifiedDirectories) {
    QDirIterator fileIt(dirPath, m_nameFilters, QDir::Files | QDir::NoDotAndDotDot);
    QString currentFile;
    bool bScanFinishedCleanly = true;
    //qDebug() << "Scanning dir:" << dirPath;
    QString newHashStr;
    bool prevHashExists = false;
    int newHash = -1;
    int prevHash = -1;
    // Note: A hash of "0" is a real hash if the directory contains no files!

    while (fileIt.hasNext()) {
        currentFile = fileIt.next();
        //qDebug() << currentFile;
        newHashStr += currentFile;
    }

    // Calculate a hash of the directory's file list.
    newHash = qHash(newHashStr);

    // Try to retrieve a hash from the last time that directory was scanned.
    prevHash = m_libraryHashDao.getDirectoryHash(dirPath);
    prevHashExists = !(prevHash == -1);

    // Compare the hashes, and if they don't match, rescan the files in that directory!
    if (prevHash != newHash) {
        //If we didn't know about this directory before...
        if (!prevHashExists) {
            m_libraryHashDao.saveDirectoryHash(dirPath, newHash);
        } else {
            // Contents of a known directory have changed. Just need to update
            // the old hash in the database and then rescan it.
            qDebug() << "old hash was" << prevHash << "and new hash is" << newHash;
            m_libraryHashDao.updateDirectoryHash(dirPath, newHash, 0);
        }

        // Rescan that mofo!
        bScanFinishedCleanly = m_pCollection->importDirectory(dirPath, m_trackDao,
                                                              m_nameFilters,
                                                              &m_bCancelLibraryScan);
    } else { //prevHash == newHash
        // Add the directory to the verifiedDirectories list, so that later they
        // (and the tracks inside them) will be marked as verified
        emit(progressHashing(dirPath));
        verifiedDirectories.append(dirPath);
    }

    // Let us break out of library directory hashing (the actual file scanning
    // stuff is in TrackCollection::importDirectory)
    if (m_bCancelLibraryScan) {
        return false;
    }
    // Look at all the subdirectories and scan them recursively...
    QDirIterator dirIt(dirPath, QDir::Dirs | QDir::NoDotAndDotDot);
    while (dirIt.hasNext() && bScanFinishedCleanly) {
        QString nextPath = dirIt.next();
        //qDebug() << "nextPath: " << nextPath;

        // Skip the iTunes Album Art Folder since it is probably a waste of
        // time.
        if (m_directoriesBlacklist.contains(nextPath)) {
            continue;
        }
        if (!recursiveScan(nextPath, verifiedDirectories)) {
            bScanFinishedCleanly = false;
        }
    }
    return bScanFinishedCleanly;
}

// Table: LibraryHashes
// PRIMARY KEY string directory
// string hash

// Recursive Algorithm:
// 1) QDirIterator, iterate over all _files_ in a directory to construct a giant string.
// 2) newHash = Hash that string.
// 3) prevHash = SELECT from LibraryHashes * WHERE directory == strDirectory
// 4) if (prevHash != newHash) scanDirectory(strDirectory); //Do a NON-RECURSIVE scan of the files in that dir.
// 5) For each directory in strDirectory, execute this algorithm.<|MERGE_RESOLUTION|>--- conflicted
+++ resolved
@@ -26,7 +26,6 @@
 #include "library/queryutil.h"
 #include "trackinfoobject.h"
 
-<<<<<<< HEAD
 LibraryScanner::LibraryScanner(TrackCollection* collection)
               : m_pCollection(collection),
                 m_pProgress(NULL),
@@ -41,23 +40,7 @@
                 // Don't initialize m_database here, we need to do it in run() so the DB
                 // conn is in the right thread.
                 m_nameFilters(SoundSourceProxy::supportedFileExtensionsString().split(" ")),
-                m_bCancelLibraryScan(0) {
-=======
-LibraryScanner::LibraryScanner(TrackCollection* collection) :
-    m_pCollection(collection),
-    m_pProgress(NULL),
-    m_libraryHashDao(m_database),
-    m_cueDao(m_database),
-    m_playlistDao(m_database),
-    m_crateDao(m_database),
-    m_analysisDao(m_database, collection->getConfig()),
-    m_trackDao(m_database, m_cueDao, m_playlistDao, m_crateDao,
-               m_analysisDao, collection->getConfig()),
-    // Don't initialize m_database here, we need to do it in run() so the DB
-    // conn is in the right thread.
-    m_nameFilters(SoundSourceProxy::supportedFileExtensionsString().split(" ")),
     m_bCancelLibraryScan(false) {
->>>>>>> 481c43d1
 
     qDebug() << "Constructed LibraryScanner";
 
@@ -310,12 +293,7 @@
     emit(scanFinished());
 }
 
-<<<<<<< HEAD
 void LibraryScanner::scan(QWidget* parent) {
-=======
-void LibraryScanner::scan(const QString& libraryPath, QWidget *parent) {
-    m_qLibraryPath = libraryPath;
->>>>>>> 481c43d1
     m_pProgress = new LibraryScannerDlg(parent);
     m_pProgress->setAttribute(Qt::WA_DeleteOnClose);
 
@@ -341,17 +319,6 @@
     start();
 }
 
-<<<<<<< HEAD
-void LibraryScanner::cancel() {
-    m_bCancelLibraryScan = 1;
-}
-
-void LibraryScanner::resetCancel() {
-    m_bCancelLibraryScan = 0;
-}
-
-=======
-//slot
 void LibraryScanner::cancel() {
     m_bCancelLibraryScan = true;
 }
@@ -360,11 +327,6 @@
     m_bCancelLibraryScan = false;
 }
 
-void LibraryScanner::scan() {
-    start(); // Starts the thread by calling run()
-}
-
->>>>>>> 481c43d1
 // Recursively scan a music library. Doesn't import tracks for any directories that
 // have already been scanned and have not changed. Changes are tracked by performing
 // a hash of the directory's file list, and those hashes are stored in the database.
