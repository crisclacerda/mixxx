--- conflicted
+++ resolved
@@ -72,14 +72,7 @@
 bool BaseExternalPlaylistModel::isColumnInternal(int column) {
     return column == fieldIndex(ColumnCache::COLUMN_PLAYLISTTRACKSTABLE_TRACKID) ||
             (PlayerManager::numPreviewDecks() == 0 &&
-<<<<<<< HEAD
-                    column == fieldIndex(ColumnCache::COLUMN_LIBRARYTABLE_PREVIEW))) {
-        return true;
-    }
-    return false;
-=======
                     column == fieldIndex(ColumnCache::COLUMN_LIBRARYTABLE_PREVIEW));
->>>>>>> 75580cd0
 }
 
 Qt::ItemFlags BaseExternalPlaylistModel::flags(const QModelIndex& index) const {
