--- conflicted
+++ resolved
@@ -94,15 +94,7 @@
     }
 }
 
-<<<<<<< HEAD
-void BaseExternalLibraryFeature::slotImportAsMixxxPlaylist() {
-    //
-
-    qDebug() << "slotAddToAutoDJ() row:" << m_lastRightClickedIndex.data();
-
-=======
 void BaseExternalLibraryFeature::appendTrackIdsFromRightClickIndex(QList<int>* trackIds) {
->>>>>>> 3cab37bd
     if (!m_lastRightClickedIndex.isValid()) {
         return;
     }
