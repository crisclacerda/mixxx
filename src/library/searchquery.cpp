--- conflicted
+++ resolved
@@ -166,7 +166,6 @@
     return concatSqlClauses(searchClauses, "OR");
 }
 
-<<<<<<< HEAD
 QString ExactFilterNode::toSql() const {
     FieldEscaper escaper(m_database);
     QString escapedArgument = escaper.escapeString(m_argument);
@@ -176,7 +175,8 @@
         searchClauses << QString("%1 GLOB %2").arg(sqlColumn, escapedArgument);
     }
     return concatSqlClauses(searchClauses, "OR");
-=======
+}
+
 CrateFilterNode::CrateFilterNode(const CrateStorage* pCrateStorage,
                                  const QString& crateNameLike)
     : m_pCrateStorage(pCrateStorage),
@@ -201,7 +201,6 @@
 
 QString CrateFilterNode::toSql() const {
     return QString("id IN (%1)").arg(CrateStorage::formatQueryForTrackIdsByCrateNameLike(m_crateNameLike));
->>>>>>> 31796116
 }
 
 NumericFilterNode::NumericFilterNode(const QStringList& sqlColumns)
