--- conflicted
+++ resolved
@@ -44,9 +44,9 @@
 }
 
 QVariant TreeItemModel::data(const QModelIndex &index, int role) const {
-<<<<<<< HEAD
-    if (!index.isValid())
+    if (!index.isValid()) {
         return QVariant();
+    }
 
     TreeItem* item = static_cast<TreeItem*>(index.internalPointer());
     if (item == nullptr) {
@@ -56,7 +56,7 @@
     // We use Qt::UserRole to ask for the datapath.    
     switch(role) {
         case Qt::DisplayRole:
-            return item->data();
+            return item->getLabel();
         case Qt::SizeHintRole:
         {
             QIcon icon(item->getIcon());
@@ -70,7 +70,7 @@
         case Qt::DecorationRole:
             return item->getIcon();
         case AbstractRole::RoleDataPath:
-            return item->dataPath();
+            return item->getData();
         case AbstractRole::RoleBold:
             return item->isBold();
         case AbstractRole::RoleDivider:
@@ -78,29 +78,10 @@
         case AbstractRole::RoleBreadCrumb:
             return getBreadCrumbString(item);
         case AbstractRole::RoleGroupingLetter:
-            return StringHelper::getFirstCharForGrouping(item->data().toString());
+            return StringHelper::getFirstCharForGrouping(item->getData().toString());
     }
 
     return QVariant();
-=======
-    if (!index.isValid()) {
-        return QVariant();
-    }
-
-    TreeItem *item = static_cast<TreeItem*>(index.internalPointer());
-
-    // We use Qt::UserRole to ask for the data.
-    switch (role) {
-    case Qt::DisplayRole:
-        return item->getLabel();
-    case kDataRole:
-        return item->getData();
-    case kBoldRole:
-        return item->isBold();
-    default:
-        return QVariant();
-    }
->>>>>>> 9fcd089f
 }
 
 bool TreeItemModel::setData(const QModelIndex &a_rIndex,
@@ -113,12 +94,11 @@
 
     // Set the relevant data.
     switch (a_iRole) {
-<<<<<<< HEAD
         case Qt::DisplayRole:
-            pItem->setData(a_rValue, pItem->dataPath());
+            pItem->setLabel(a_rValue.toString());
             break;
         case AbstractRole::RoleDataPath:
-            pItem->setData(pItem->data(), a_rValue);
+            pItem->setData(a_rValue);
             break;
         case AbstractRole::RoleBold:
             pItem->setBold(a_rValue.toBool());
@@ -128,19 +108,6 @@
             break;
         default:
             return false;
-=======
-    case Qt::DisplayRole:
-        pItem->setLabel(a_rValue.toString());
-        break;
-    case kDataRole:
-        pItem->setData(a_rValue);
-        break;
-    case kBoldRole:
-        pItem->setBold(a_rValue.toBool());
-        break;
-    default:
-        return false;
->>>>>>> 9fcd089f
     }
 
     emit(dataChanged(a_rIndex, a_rIndex));
@@ -148,11 +115,8 @@
 }
 
 Qt::ItemFlags TreeItemModel::flags(const QModelIndex &index) const {
-    if (index.isValid()) {
-        return Qt::ItemIsEnabled | Qt::ItemIsSelectable;
-    } else {
+    if (!index.isValid())
         return 0;
-<<<<<<< HEAD
     Qt::ItemFlags flags = Qt::ItemIsEnabled;
     
     bool divider = index.data(AbstractRole::RoleDivider).toBool();
@@ -161,9 +125,6 @@
     }
     
     return flags;
-=======
-    }
->>>>>>> 9fcd089f
 }
 
 QVariant TreeItemModel::headerData(int section, Qt::Orientation orientation, int role) const {
@@ -281,15 +242,15 @@
 //static
 QString TreeItemModel::getBreadCrumbString(TreeItem* pTree) {    
     // Base case
-    if (pTree == nullptr || pTree->getFeature() == nullptr) {
+    if (pTree == nullptr || pTree->feature() == nullptr) {
         return QString();
     }
     else if (pTree->parent() == nullptr) {
-        return pTree->getFeature()->title().toString();
+        return pTree->feature()->title().toString();
     }
     
     // Recursive case
-    QString text = pTree->data().toString();
+    QString text = pTree->getLabel();
     QString next = getBreadCrumbString(pTree->parent());
     return next % QLatin1String(" > ") % text;
 }
@@ -329,5 +290,5 @@
     if (pTree == nullptr) {
         return nullptr;
     }
-    return pTree->getFeature();
+    return pTree->feature();
 }