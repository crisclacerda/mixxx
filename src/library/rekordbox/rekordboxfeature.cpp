--- conflicted
+++ resolved
@@ -907,9 +907,6 @@
                     if (hotCueIndex > lastHotCueIndex) {
                         lastHotCueIndex = hotCueIndex;
                     }
-<<<<<<< HEAD
-                    setHotCue(track, position, Cue::kNoPosition, hotCueIndex, QString(), mixxx::RgbColor::nullopt());
-=======
                     setHotCue(
                             track,
                             position,
@@ -917,7 +914,6 @@
                             hotCueIndex,
                             QString(),
                             mixxx::RgbColor::nullopt());
->>>>>>> c6b66bba
                 } break;
                 }
             }
@@ -969,10 +965,6 @@
                     if (hotCueIndex > lastHotCueIndex) {
                         lastHotCueIndex = hotCueIndex;
                     }
-<<<<<<< HEAD
-                    setHotCue(
-                            track, position, Cue::kNoPosition, hotCueIndex, toUnicode((*cueExtendedEntry)->comment()), mixxx::RgbColor(qRgb(static_cast<int>((*cueExtendedEntry)->color_red()), static_cast<int>((*cueExtendedEntry)->color_green()), static_cast<int>((*cueExtendedEntry)->color_blue()))));
-=======
                     setHotCue(track,
                             position,
                             Cue::kNoPosition,
@@ -985,7 +977,6 @@
                                             (*cueExtendedEntry)->color_green()),
                                     static_cast<int>((*cueExtendedEntry)
                                                              ->color_blue()))));
->>>>>>> c6b66bba
                 } break;
                 }
             }
@@ -1017,9 +1008,6 @@
                 // Mixxx v2.4 will feature multiple loops, so these saved here will be usable
                 // For 2.3, Mixxx treats them as hotcues and the first one will be loaded as the single loop Mixxx supports
                 lastHotCueIndex++;
-<<<<<<< HEAD
-                setHotCue(track, memoryCueOrLoop.startPosition, memoryCueOrLoop.endPosition, lastHotCueIndex, memoryCueOrLoop.comment, memoryCueOrLoop.color);
-=======
                 setHotCue(
                         track,
                         memoryCueOrLoop.startPosition,
@@ -1027,7 +1015,6 @@
                         lastHotCueIndex,
                         memoryCueOrLoop.comment,
                         memoryCueOrLoop.color);
->>>>>>> c6b66bba
             }
         }
     }
