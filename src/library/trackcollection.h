#ifndef TRACKCOLLECTION_H
#define TRACKCOLLECTION_H

#include <QList>
#include <QSharedPointer>
#include <QSqlDatabase>

#include "preferences/usersettings.h"
#include "library/basetrackcache.h"
#include "library/features/crates/cratestorage.h"
#include "library/dao/trackdao.h"
#include "library/dao/cuedao.h"
#include "library/dao/playlistdao.h"
#include "library/dao/analysisdao.h"
#include "library/dao/directorydao.h"
#include "library/dao/libraryhashdao.h"
<<<<<<< HEAD
#include "library/dao/savedqueriesdao.h"
#include "util/db/dbconnection.h"
=======

>>>>>>> 2cf29ba1

// forward declaration(s)
class Track;

// Manages everything around tracks.
class TrackCollection : public QObject,
    public virtual /*implements*/ SqlStorage {
    Q_OBJECT

  public:
    explicit TrackCollection(
            const UserSettingsPointer& pConfig);
    ~TrackCollection() override;

    void repairDatabase(
            QSqlDatabase database) override;

    void connectDatabase(
            QSqlDatabase database) override;
    void disconnectDatabase() override;

    QSqlDatabase database() const {
        return m_database;
    }

    const CrateStorage& crates() const {
        return m_crates;
    }

<<<<<<< HEAD
    TrackDAO& getTrackDAO();
    PlaylistDAO& getPlaylistDAO();
    DirectoryDAO& getDirectoryDAO();
    SavedQueriesDAO& getSavedQueriesDAO();
=======
    TrackDAO& getTrackDAO() {
        return m_trackDao;
    }
    PlaylistDAO& getPlaylistDAO() {
        return m_playlistDao;
    }
    DirectoryDAO& getDirectoryDAO() {
        return m_directoryDao;
    }
>>>>>>> 2cf29ba1
    AnalysisDao& getAnalysisDAO() {
        return m_analysisDao;
    }

    QSharedPointer<BaseTrackCache> getTrackSource() const {
        return m_pTrackSource;
    }
    void setTrackSource(QSharedPointer<BaseTrackCache> pTrackSource);

    void cancelLibraryScan();

    void relocateDirectory(QString oldDir, QString newDir);

    bool hideTracks(const QList<TrackId>& trackIds);
    bool unhideTracks(const QList<TrackId>& trackIds);

    bool purgeTracks(const QList<TrackId>& trackIds);
    bool purgeTracks(const QDir& dir);

    bool insertCrate(const Crate& crate, CrateId* pCrateId = nullptr);
    bool updateCrate(const Crate& crate);
    bool deleteCrate(CrateId crateId);
    bool addCrateTracks(CrateId crateId, const QList<TrackId>& trackIds);
    bool removeCrateTracks(CrateId crateId, const QList<TrackId>& trackIds);

    bool updateAutoDjCrate(CrateId crateId, bool isAutoDjSource);

  signals:
    void crateInserted(CrateId id);
    void crateUpdated(CrateId id);
    void crateDeleted(CrateId id);

    void crateTracksChanged(
            CrateId crate,
            const QList<TrackId>& tracksAdded,
            const QList<TrackId>& tracksRemoved);
    void crateSummaryChanged(
            const QSet<CrateId>& crates);

  private:
    QSqlDatabase m_database;

    PlaylistDAO m_playlistDao;
    CrateStorage m_crates;
    CueDAO m_cueDao;
    DirectoryDAO m_directoryDao;
    AnalysisDao m_analysisDao;
    LibraryHashDAO m_libraryHashDao;
    SavedQueriesDAO m_savedDao;
    TrackDAO m_trackDao;

    QSharedPointer<BaseTrackCache> m_pTrackSource;
};

#endif // TRACKCOLLECTION_H<|MERGE_RESOLUTION|>--- conflicted
+++ resolved
@@ -14,12 +14,7 @@
 #include "library/dao/analysisdao.h"
 #include "library/dao/directorydao.h"
 #include "library/dao/libraryhashdao.h"
-<<<<<<< HEAD
 #include "library/dao/savedqueriesdao.h"
-#include "util/db/dbconnection.h"
-=======
-
->>>>>>> 2cf29ba1
 
 // forward declaration(s)
 class Track;
@@ -49,12 +44,6 @@
         return m_crates;
     }
 
-<<<<<<< HEAD
-    TrackDAO& getTrackDAO();
-    PlaylistDAO& getPlaylistDAO();
-    DirectoryDAO& getDirectoryDAO();
-    SavedQueriesDAO& getSavedQueriesDAO();
-=======
     TrackDAO& getTrackDAO() {
         return m_trackDao;
     }
@@ -64,9 +53,11 @@
     DirectoryDAO& getDirectoryDAO() {
         return m_directoryDao;
     }
->>>>>>> 2cf29ba1
     AnalysisDao& getAnalysisDAO() {
         return m_analysisDao;
+    }
+    SavedQueriesDAO& getSavedQueriesDAO() {
+        return m_savedDao;
     }
 
     QSharedPointer<BaseTrackCache> getTrackSource() const {
