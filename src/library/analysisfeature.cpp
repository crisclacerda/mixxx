// analysisfeature.cpp
// Created 8/23/2009 by RJ Ryan (rryan@mit.edu)
// Forked 11/11/2009 by Albert Santoni (alberts@mixxx.org)

#include <QtDebug>

#include "library/library.h"
#include "library/analysisfeature.h"

#include "library/library.h"
#include "library/librarytablemodel.h"
#include "library/trackcollection.h"
#include "library/dlganalysis.h"
#include "widget/wlibrary.h"
#include "controllers/keyboard/keyboardeventfilter.h"
#include "analyzer/analyzerqueue.h"
#include "sources/soundsourceproxy.h"
#include "util/dnd.h"
#include "util/debug.h"

const QString AnalysisFeature::m_sAnalysisViewName = QString("Analysis");

<<<<<<< HEAD
AnalysisFeature::AnalysisFeature(QObject* parent,
                                 UserSettingsPointer pConfig,
                                 TrackCollection* pTrackCollection) :
        LibraryFeature(parent),
        m_pConfig(pConfig),
        m_bpmSettings(pConfig),
        m_pTrackCollection(pTrackCollection),
        m_pAnalyzerQueue(NULL),
        m_bOldBpmEnabled(false),
=======
AnalysisFeature::AnalysisFeature(Library* parent,
                               UserSettingsPointer pConfig,
                               TrackCollection* pTrackCollection) :
        LibraryFeature(parent),
        m_pConfig(pConfig),
        m_pLibrary(parent),
        m_pDbConnectionPool(parent->dbConnectionPool()),
        m_pTrackCollection(pTrackCollection),
        m_pAnalyzerQueue(nullptr),
        m_iOldBpmEnabled(0),
>>>>>>> 9c12473b
        m_analysisTitleName(tr("Analyze")),
        m_pAnalysisView(nullptr) {
    setTitleDefault();
}

AnalysisFeature::~AnalysisFeature() {
    // TODO(XXX) delete these
    //delete m_pLibraryTableModel;
    cleanupAnalyzer();
}


void AnalysisFeature::setTitleDefault() {
    m_Title = m_analysisTitleName;
    emit(featureIsLoading(this, false));
}

void AnalysisFeature::setTitleProgress(int trackNum, int totalNum) {
    m_Title = QString("%1 (%2 / %3)")
            .arg(m_analysisTitleName)
            .arg(QString::number(trackNum))
            .arg(QString::number(totalNum));
    emit(featureIsLoading(this, false));
}

QVariant AnalysisFeature::title() {
    return m_Title;
}

QIcon AnalysisFeature::getIcon() {
    return QIcon(":/images/library/ic_library_prepare.svg");
}

void AnalysisFeature::bindWidget(WLibrary* libraryWidget,
                                 KeyboardEventFilter* keyboard) {
    m_pAnalysisView = new DlgAnalysis(libraryWidget,
                                      m_pConfig,
                                      m_pLibrary,
                                      m_pTrackCollection);
    connect(m_pAnalysisView, SIGNAL(loadTrack(TrackPointer)),
            this, SIGNAL(loadTrack(TrackPointer)));
    connect(m_pAnalysisView, SIGNAL(loadTrackToPlayer(TrackPointer, QString)),
            this, SIGNAL(loadTrackToPlayer(TrackPointer, QString)));
    connect(m_pAnalysisView, SIGNAL(analyzeTracks(QList<TrackId>)),
            this, SLOT(analyzeTracks(QList<TrackId>)));
    connect(m_pAnalysisView, SIGNAL(stopAnalysis()),
            this, SLOT(stopAnalysis()));

    connect(m_pAnalysisView, SIGNAL(trackSelected(TrackPointer)),
            this, SIGNAL(trackSelected(TrackPointer)));

    connect(this, SIGNAL(analysisActive(bool)),
            m_pAnalysisView, SLOT(analysisActive(bool)));
    connect(this, SIGNAL(trackAnalysisStarted(int)),
            m_pAnalysisView, SLOT(trackAnalysisStarted(int)));

    m_pAnalysisView->installEventFilter(keyboard);

    // Let the DlgAnalysis know whether or not analysis is active.
    bool bAnalysisActive = m_pAnalyzerQueue != NULL;
    emit(analysisActive(bAnalysisActive));

    libraryWidget->registerView(m_sAnalysisViewName, m_pAnalysisView);
}

TreeItemModel* AnalysisFeature::getChildModel() {
    return &m_childModel;
}

void AnalysisFeature::refreshLibraryModels() {
    if (m_pAnalysisView) {
        m_pAnalysisView->onShow();
    }
}

void AnalysisFeature::activate() {
    //qDebug() << "AnalysisFeature::activate()";
    emit(switchToView(m_sAnalysisViewName));
    if (m_pAnalysisView) {
        emit(restoreSearch(m_pAnalysisView->currentSearch()));
    }
    emit(enableCoverArtDisplay(true));
}

namespace {
    inline
    AnalyzerQueue::Mode getAnalyzerQueueMode(
            const UserSettingsPointer& pConfig) {
        if (pConfig->getValue<bool>(ConfigKey("[Library]", "EnableWaveformGenerationWithAnalysis"), true)) {
            return AnalyzerQueue::Mode::Default;
        } else {
            return AnalyzerQueue::Mode::WithoutWaveform;
        }
    }
} // anonymous namespace

void AnalysisFeature::analyzeTracks(QList<TrackId> trackIds) {
    if (m_pAnalyzerQueue == NULL) {
        // Save the old BPM detection prefs setting (on or off)
        m_bOldBpmEnabled = m_bpmSettings.getBpmDetectionEnabled();
        // Force BPM detection to be on.
        m_bpmSettings.setBpmDetectionEnabled(true);
        // Note: this sucks... we should refactor the prefs/analyzer to fix this hacky bit ^^^^.

        m_pAnalyzerQueue = new AnalyzerQueue(
                m_pDbConnectionPool,
                m_pConfig,
                getAnalyzerQueueMode(m_pConfig));

        connect(m_pAnalyzerQueue, SIGNAL(trackProgress(int)),
                m_pAnalysisView, SLOT(trackAnalysisProgress(int)));
        connect(m_pAnalyzerQueue, SIGNAL(trackFinished(int)),
                this, SLOT(slotProgressUpdate(int)));
        connect(m_pAnalyzerQueue, SIGNAL(trackFinished(int)),
                m_pAnalysisView, SLOT(trackAnalysisFinished(int)));

        connect(m_pAnalyzerQueue, SIGNAL(queueEmpty()),
                this, SLOT(cleanupAnalyzer()));
        emit(analysisActive(true));
    }

    for (const auto& trackId: trackIds) {
        TrackPointer pTrack = m_pTrackCollection->getTrackDAO().getTrack(trackId);
        if (pTrack) {
            //qDebug() << this << "Queueing track for analysis" << pTrack->getLocation();
            m_pAnalyzerQueue->queueAnalyseTrack(pTrack);
        }
    }
    if (trackIds.size() > 0) {
        setTitleProgress(0, trackIds.size());
    }
    emit(trackAnalysisStarted(trackIds.size()));
}

void AnalysisFeature::slotProgressUpdate(int num_left) {
    int num_tracks = m_pAnalysisView->getNumTracks();
    if (num_left > 0) {
        int currentTrack = num_tracks - num_left + 1;
        setTitleProgress(currentTrack, num_tracks);
    }
}

void AnalysisFeature::stopAnalysis() {
    //qDebug() << this << "stopAnalysis()";
    if (m_pAnalyzerQueue != NULL) {
        m_pAnalyzerQueue->stop();
    }
}

void AnalysisFeature::cleanupAnalyzer() {
    setTitleDefault();
    emit(analysisActive(false));
    if (m_pAnalyzerQueue != NULL) {
        m_pAnalyzerQueue->stop();
        m_pAnalyzerQueue->deleteLater();
        m_pAnalyzerQueue = NULL;
        // Restore old BPM detection setting for preferences...
        m_bpmSettings.setBpmDetectionEnabled(m_bOldBpmEnabled);
    }
}

bool AnalysisFeature::dropAccept(QList<QUrl> urls, QObject* pSource) {
    Q_UNUSED(pSource);
    QList<QFileInfo> files = DragAndDropHelper::supportedTracksFromUrls(urls, false, true);
    // Adds track, does not insert duplicates, handles unremoving logic.
    QList<TrackId> trackIds = m_pTrackCollection->getTrackDAO().addMultipleTracks(files, true);
    analyzeTracks(trackIds);
    return trackIds.size() > 0;
}

bool AnalysisFeature::dragMoveAccept(QUrl url) {
    return SoundSourceProxy::isUrlSupported(url);
}<|MERGE_RESOLUTION|>--- conflicted
+++ resolved
@@ -20,28 +20,17 @@
 
 const QString AnalysisFeature::m_sAnalysisViewName = QString("Analysis");
 
-<<<<<<< HEAD
-AnalysisFeature::AnalysisFeature(QObject* parent,
+AnalysisFeature::AnalysisFeature(Library* parent,
                                  UserSettingsPointer pConfig,
                                  TrackCollection* pTrackCollection) :
         LibraryFeature(parent),
         m_pConfig(pConfig),
         m_bpmSettings(pConfig),
-        m_pTrackCollection(pTrackCollection),
-        m_pAnalyzerQueue(NULL),
-        m_bOldBpmEnabled(false),
-=======
-AnalysisFeature::AnalysisFeature(Library* parent,
-                               UserSettingsPointer pConfig,
-                               TrackCollection* pTrackCollection) :
-        LibraryFeature(parent),
-        m_pConfig(pConfig),
         m_pLibrary(parent),
         m_pDbConnectionPool(parent->dbConnectionPool()),
         m_pTrackCollection(pTrackCollection),
         m_pAnalyzerQueue(nullptr),
         m_iOldBpmEnabled(0),
->>>>>>> 9c12473b
         m_analysisTitleName(tr("Analyze")),
         m_pAnalysisView(nullptr) {
     setTitleDefault();
