--- conflicted
+++ resolved
@@ -3,14 +3,9 @@
 #include "library/coverartdelegate.h"
 #include "library/coverartcache.h"
 #include "library/dao/trackschema.h"
-<<<<<<< HEAD
 #include "library/trackmodel.h"
-
 #include "widget/wlibrarytableview.h"
-
-=======
 #include "util/compatibility.h"
->>>>>>> e2eba3af
 #include "util/math.h"
 
 
@@ -33,15 +28,10 @@
 
     CoverArtCache* pCache = CoverArtCache::instance();
     if (pCache) {
-<<<<<<< HEAD
         connect(pCache,
                 &CoverArtCache::coverFound,
                 this,
                 &CoverArtDelegate::slotCoverFound);
-=======
-        connect(pCache, &CoverArtCache::coverFound,
-                this, &CoverArtDelegate::slotCoverFound);
->>>>>>> e2eba3af
     }
 
     TrackModel* pTrackModel = nullptr;
