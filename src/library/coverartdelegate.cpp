--- conflicted
+++ resolved
@@ -108,18 +108,12 @@
 void CoverArtDelegate::paintItem(QPainter *painter,
                              const QStyleOptionViewItem &option,
                              const QModelIndex &index) const {
-<<<<<<< HEAD
     paintItemBackground(painter, option, index);
 
-    CoverArtCache* pCache = CoverArtCache::instance();
-    if (pCache == NULL || m_iIdColumn == -1 || m_iCoverSourceColumn == -1 ||
-            m_iCoverTypeColumn == -1 || m_iCoverLocationColumn == -1 ||
-=======
     if (m_iIdColumn < 0 ||
         m_iCoverSourceColumn == -1 ||
             m_iCoverTypeColumn == -1 ||
             m_iCoverLocationColumn == -1 ||
->>>>>>> 7a3095d8
             m_iCoverHashColumn == -1) {
         return;
     }
