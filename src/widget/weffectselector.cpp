--- conflicted
+++ resolved
@@ -61,12 +61,8 @@
         // QComboBox item tooltips.
         // TODO(Be): Check if this is also the case with Qt5.
         //: %1 = effect name; %2 = effect description
-<<<<<<< HEAD
-        QString description = tr("%1: %2").arg(pManifest->name(), pManifest->description());
-=======
-        QString description = tr("%1: %2").arg(manifest.name(),
-                                               manifest.description());
->>>>>>> 3510e657
+        QString description = tr("%1: %2").arg(pManifest->name(),
+                                               pManifest->description());
         // The <span/> is a hack to get Qt to treat the string as rich text so
         // it automatically wraps long lines.
         setItemData(i, QVariant("<span/>" + description), Qt::ToolTipRole);
