--- conflicted
+++ resolved
@@ -113,13 +113,9 @@
 
     // Returns the current TrackModel, or returns NULL if none is set.
     TrackModel* getTrackModel() const;
-<<<<<<< HEAD
-    bool modelHasCapabilities(TrackModel::CapabilitiesFlags capabilities);
-=======
     bool modelHasCapabilities(TrackModel::CapabilitiesFlags capabilities) const;
 
     QList<TrackId> getSelectedTrackIds() const;
->>>>>>> 21e5e270
 
     bool insert(const QMimeData* pMimeData, const QModelIndex& destIndex);
     bool move(const QMimeData* pMimeData, const QModelIndex& destIndex);
