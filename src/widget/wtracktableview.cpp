#include <QModelIndex>
#include <QInputDialog>
#include <QDesktopServices>
#include <QUrl>
#include <QDrag>
#include <QClipboard>

#include "widget/wtracktableview.h"

#include "widget/wcoverartmenu.h"
#include "widget/wskincolor.h"
#include "widget/wtracktableviewheader.h"
#include "widget/wwidget.h"
#include "library/coverartcache.h"
#include "library/dlgtrackinfo.h"
#include "library/librarytablemodel.h"
#include "control/controlobject.h"
#include "control/controlproxy.h"
#include "track/track.h"
#include "sources/soundsourceproxy.h"
#include "mixer/playermanager.h"
#include "preferences/dialog/dlgpreflibrary.h"
#include "waveform/guitick.h"
#include "util/dnd.h"
#include "util/time.h"
#include "util/assert.h"

WTrackTableView::WTrackTableView(QWidget * parent,
                                 UserSettingsPointer pConfig,
                                 TrackCollection* pTrackCollection, bool sorting)
        : WLibraryTableView(parent, pConfig,
                            ConfigKey(LIBRARY_CONFIGVALUE,
                                      WTRACKTABLEVIEW_VSCROLLBARPOS_KEY)),
          m_pConfig(pConfig),
          m_pTrackCollection(pTrackCollection),
          m_sorting(sorting),
          m_iCoverSourceColumn(-1),
          m_iCoverTypeColumn(-1),
          m_iCoverLocationColumn(-1),
          m_iCoverHashColumn(-1),
          m_iCoverColumn(-1),
          m_selectionChangedSinceLastGuiTick(true),
          m_loadCachedOnly(false) {


    connect(&m_loadTrackMapper, SIGNAL(mapped(QString)),
            this, SLOT(loadSelectionToGroup(QString)));

    connect(&m_deckMapper, SIGNAL(mapped(QString)),
            this, SLOT(loadSelectionToGroup(QString)));
    connect(&m_samplerMapper, SIGNAL(mapped(QString)),
            this, SLOT(loadSelectionToGroup(QString)));
    connect(&m_BpmMapper, SIGNAL(mapped(int)),
            this, SLOT(slotScaleBpm(int)));

    m_pNumSamplers = new ControlProxy(
            "[Master]", "num_samplers", this);
    m_pNumDecks = new ControlProxy(
            "[Master]", "num_decks", this);
    m_pNumPreviewDecks = new ControlProxy(
            "[Master]", "num_preview_decks", this);

    m_pMenu = new QMenu(this);

    m_pSamplerMenu = new QMenu(this);
    m_pSamplerMenu->setTitle(tr("Load to Sampler"));
    m_pPlaylistMenu = new QMenu(this);
    m_pPlaylistMenu->setTitle(tr("Add to Playlist"));
    m_pCrateMenu = new QMenu(this);
    m_pCrateMenu->setTitle(tr("Add to Crate"));
    m_pBPMMenu = new QMenu(this);
    m_pBPMMenu->setTitle(tr("BPM Options"));
    m_pCoverMenu = new WCoverArtMenu(this);
    m_pCoverMenu->setTitle(tr("Cover Art"));
    connect(m_pCoverMenu, SIGNAL(coverInfoSelected(const CoverInfo&)),
            this, SLOT(slotCoverInfoSelected(const CoverInfo&)));
    connect(m_pCoverMenu, SIGNAL(reloadCoverArt()),
            this, SLOT(slotReloadCoverArt()));

    // Disable editing
    setEditTriggers(QAbstractItemView::NoEditTriggers);

    // Create all the context m_pMenu->actions (stuff that shows up when you
    //right-click)
    createActions();

    //Connect slots and signals to make the world go 'round.
    connect(this, SIGNAL(doubleClicked(const QModelIndex &)),
            this, SLOT(slotMouseDoubleClicked(const QModelIndex &)));

    connect(&m_playlistMapper, SIGNAL(mapped(int)),
            this, SLOT(addSelectionToPlaylist(int)));
    connect(&m_crateMapper, SIGNAL(mapped(int)),
            this, SLOT(addSelectionToCrate(int)));

    m_pCOTGuiTick = new ControlProxy("[Master]", "guiTick50ms", this);
    m_pCOTGuiTick->connectValueChanged(SLOT(slotGuiTick50ms(double)));

    connect(this, SIGNAL(scrollValueChanged(int)),
            this, SLOT(slotScrollValueChanged(int)));

    QScrollBar* pScroll = verticalScrollBar();
    connect(pScroll, SIGNAL(valueChanged(int)), this, SIGNAL(tableChanged()));
}

WTrackTableView::~WTrackTableView() {
    WTrackTableViewHeader* pHeader =
            dynamic_cast<WTrackTableViewHeader*>(horizontalHeader());
    if (pHeader) {
        pHeader->saveHeaderState();
    }

    delete m_pReloadMetadataAct;
    delete m_pReloadMetadataFromMusicBrainzAct;
    delete m_pAddToPreviewDeck;
    delete m_pAutoDJBottomAct;
    delete m_pAutoDJTopAct;
    delete m_pAutoDJReplaceAct;
    delete m_pRemoveAct;
    delete m_pHideAct;
    delete m_pUnhideAct;
    delete m_pPropertiesAct;
    delete m_pMenu;
    delete m_pPlaylistMenu;
    delete m_pCrateMenu;
    delete m_pBpmLockAction;
    delete m_pBpmUnlockAction;
    delete m_pBpmDoubleAction;
    delete m_pBpmHalveAction;
    delete m_pBpmTwoThirdsAction;
    delete m_pBpmThreeFourthsAction;
    delete m_pBpmFourThirdsAction;
    delete m_pBpmThreeHalvesAction;
    delete m_pBPMMenu;
    delete m_pReplayGainResetAction;
    delete m_pPurgeAct;
    delete m_pFileBrowserAct;
    delete m_pResetPlayedAct;
    delete m_pSamplerMenu;
}

void WTrackTableView::enableCachedOnly() {
    if (!m_loadCachedOnly) {
        // don't try to load and search covers, drawing only
        // covers which are already in the QPixmapCache.
        emit(onlyCachedCoverArt(true));
        m_loadCachedOnly = true;
    }
    m_lastUserAction = mixxx::Time::elapsed();
}

void WTrackTableView::slotScrollValueChanged(int /*unused*/) {
    enableCachedOnly();
}

void WTrackTableView::selectionChanged(const QItemSelection& selected,
                                       const QItemSelection& deselected) {
    m_selectionChangedSinceLastGuiTick = true;
    enableCachedOnly();
    QTableView::selectionChanged(selected, deselected);
}

void WTrackTableView::slotGuiTick50ms(double /*unused*/) {
    // if the user is stopped in the same row for more than 0.1 s,
    // we load un-cached cover arts as well.
    mixxx::Duration timeDelta = mixxx::Time::elapsed() - m_lastUserAction;
    if (m_loadCachedOnly && timeDelta > mixxx::Duration::fromMillis(100)) {

        // Show the currently selected track in the large cover art view. Doing
        // this in selectionChanged slows down scrolling performance so we wait
        // until the user has stopped interacting first.
        if (m_selectionChangedSinceLastGuiTick) {
            const QModelIndexList indices = selectionModel()->selectedRows();
            if (indices.size() > 0 && indices.last().isValid()) {
                TrackModel* trackModel = getTrackModel();
                if (trackModel) {
                    TrackPointer pTrack = trackModel->getTrack(indices.last());
                    if (pTrack) {
                        emit(trackSelected(pTrack));
                    }
                }
            } else {
                emit(trackSelected(TrackPointer()));
            }
            m_selectionChangedSinceLastGuiTick = false;
        }

        // This allows CoverArtDelegate to request that we load covers from disk
        // (as opposed to only serving them from cache).
        emit(onlyCachedCoverArt(false));
        m_loadCachedOnly = false;
    }
}

// slot
void WTrackTableView::loadTrackModel(QAbstractItemModel *model) {
    //qDebug() << "WTrackTableView::loadTrackModel()" << model;

    TrackModel* trackModel = dynamic_cast<TrackModel*>(model);

    VERIFY_OR_DEBUG_ASSERT(model) {
        return;
    }
    VERIFY_OR_DEBUG_ASSERT(trackModel) {
        return;
    }

    /* If the model has not changed
     * there's no need to exchange the headers
     * this will cause a small GUI freeze
     */
    if (getTrackModel() == trackModel) {
        // Re-sort the table even if the track model is the same. 
        trackModel->select();
        doSortByColumn(horizontalHeader()->sortIndicatorSection());
        return;
    }

    // The "coverLocation" and "hash" column numbers are required very often
    // by slotLoadCoverArt(). As this value will not change when the model
    // still the same, we must avoid doing hundreds of "fieldIndex" calls
    // when it is completely unnecessary...
    m_iCoverSourceColumn = trackModel->fieldIndex(LIBRARYTABLE_COVERART_SOURCE);
    m_iCoverTypeColumn = trackModel->fieldIndex(LIBRARYTABLE_COVERART_TYPE);
    m_iCoverLocationColumn = trackModel->fieldIndex(LIBRARYTABLE_COVERART_LOCATION);
    m_iCoverHashColumn = trackModel->fieldIndex(LIBRARYTABLE_COVERART_HASH);
    m_iCoverColumn = trackModel->fieldIndex(LIBRARYTABLE_COVERART);
    m_iTrackLocationColumn = trackModel->fieldIndex(TRACKLOCATIONSTABLE_LOCATION);

    setVisible(false);

    // Save the previous track model's header state
    WTrackTableViewHeader* oldHeader =
            dynamic_cast<WTrackTableViewHeader*>(horizontalHeader());
    if (oldHeader) {
        oldHeader->saveHeaderState();
    }

    // rryan 12/2009 : Due to a bug in Qt, in order to switch to a model with
    // different columns than the old model, we have to create a new horizontal
    // header. Also, for some reason the WTrackTableView has to be hidden or
    // else problems occur. Since we parent the WtrackTableViewHeader's to the
    // WTrackTableView, they are automatically deleted.
    auto header = new WTrackTableViewHeader(Qt::Horizontal, this);

    // WTF(rryan) The following saves on unnecessary work on the part of
    // WTrackTableHeaderView. setHorizontalHeader() calls setModel() on the
    // current horizontal header. If this happens on the old
    // WTrackTableViewHeader, then it will save its old state, AND do the work
    // of initializing its menus on the new model. We create a new
    // WTrackTableViewHeader, so this is wasteful. Setting a temporary
    // QHeaderView here saves on setModel() calls. Since we parent the
    // QHeaderView to the WTrackTableView, it is automatically deleted.
    auto tempHeader = new QHeaderView(Qt::Horizontal, this);
    /* Tobias Rafreider: DO NOT SET SORTING TO TRUE during header replacement
     * Otherwise, setSortingEnabled(1) will immediately trigger sortByColumn()
     * For some reason this will cause 4 select statements in series
     * from which 3 are redundant --> expensive at all
     *
     * Sorting columns, however, is possible because we
     * enable clickable sorting indicators some lines below.
     * Furthermore, we connect signal 'sortIndicatorChanged'.
     *
     * Fixes Bug #672762
     */

    setSortingEnabled(false);
    setHorizontalHeader(tempHeader);

    setModel(model);
    setHorizontalHeader(header);
    header->setMovable(true);
    header->setClickable(true);
    header->setSortIndicatorShown(m_sorting);
    header->setDefaultAlignment(Qt::AlignLeft);

    // Initialize all column-specific things
    for (int i = 0; i < model->columnCount(); ++i) {
        // Setup delegates according to what the model tells us
        QAbstractItemDelegate* delegate = trackModel->delegateForColumn(i, this);
        // We need to delete the old delegates, since the docs say the view will
        // not take ownership of them.
        QAbstractItemDelegate* old_delegate = itemDelegateForColumn(i);
        // If delegate is NULL, it will unset the delegate for the column
        setItemDelegateForColumn(i, delegate);
        delete old_delegate;

        // Show or hide the column based on whether it should be shown or not.
        if (trackModel->isColumnInternal(i)) {
            //qDebug() << "Hiding column" << i;
            horizontalHeader()->hideSection(i);
        }
        /* If Mixxx starts the first time or the header states have been cleared
         * due to database schema evolution we gonna hide all columns that may
         * contain a potential large number of NULL values.  This will hide the
         * key colum by default unless the user brings it to front
         */
        if (trackModel->isColumnHiddenByDefault(i) &&
            !header->hasPersistedHeaderState()) {
            //qDebug() << "Hiding column" << i;
            horizontalHeader()->hideSection(i);
        }
    }

    if (m_sorting) {
        // NOTE: Should be a UniqueConnection but that requires Qt 4.6
        connect(horizontalHeader(), SIGNAL(sortIndicatorChanged(int, Qt::SortOrder)),
                this, SLOT(doSortByColumn(int)), Qt::AutoConnection);

        // Stupid hack that assumes column 0 is never visible, but this is a weak
        // proxy for "there was a saved column sort order"
        if (horizontalHeader()->sortIndicatorSection() > 0) {
            // Sort by the saved sort section and order. This line sorts the
            // TrackModel and in turn generates a select()
            horizontalHeader()->setSortIndicator(horizontalHeader()->sortIndicatorSection(),
                                                 horizontalHeader()->sortIndicatorOrder());
        } else {
            // No saved order is present. Use the TrackModel's default sort order.
            int sortColumn = trackModel->defaultSortColumn();
            Qt::SortOrder sortOrder = trackModel->defaultSortOrder();

            // If the TrackModel has an invalid or internal column as its default
            // sort, find the first non-internal column and sort by that.
            while (sortColumn < 0 || trackModel->isColumnInternal(sortColumn)) {
                sortColumn++;
            }
            // This line sorts the TrackModel and in turn generates a select()
            horizontalHeader()->setSortIndicator(sortColumn, sortOrder);
        }
    }

    // Set up drag and drop behavior according to whether or not the track
    // model says it supports it.

    // Defaults
    setAcceptDrops(true);
    setDragDropMode(QAbstractItemView::DragOnly);
    // Always enable drag for now (until we have a model that doesn't support
    // this.)
    setDragEnabled(true);

    if (modelHasCapabilities(TrackModel::TRACKMODELCAPS_RECEIVEDROPS)) {
        setDragDropMode(QAbstractItemView::DragDrop);
        setDropIndicatorShown(true);
        setAcceptDrops(true);
        //viewport()->setAcceptDrops(true);
    }

    // Possible giant fuckup alert - It looks like Qt has something like these
    // caps built-in, see http://doc.trolltech.com/4.5/qt.html#ItemFlag-enum and
    // the flags(...) function that we're already using in LibraryTableModel. I
    // haven't been able to get it to stop us from using a model as a drag
    // target though, so my hax above may not be completely unjustified.

    setVisible(true);
    trackModel->select();
    
    if (!m_pScrollBar.isNull()) {
        m_pScrollBar->setModel(model);
    }
}

void WTrackTableView::createActions() {
    DEBUG_ASSERT(m_pMenu);
    DEBUG_ASSERT(m_pSamplerMenu);

    m_pRemoveAct = new QAction(tr("Remove"), this);
    connect(m_pRemoveAct, SIGNAL(triggered()), this, SLOT(slotRemove()));

    m_pHideAct = new QAction(tr("Hide from Library"), this);
    connect(m_pHideAct, SIGNAL(triggered()), this, SLOT(slotHide()));

    m_pUnhideAct = new QAction(tr("Unhide from Library"), this);
    connect(m_pUnhideAct, SIGNAL(triggered()), this, SLOT(slotUnhide()));

    m_pPurgeAct = new QAction(tr("Purge from Library"), this);
    connect(m_pPurgeAct, SIGNAL(triggered()), this, SLOT(slotPurge()));

    m_pPropertiesAct = new QAction(tr("Properties"), this);
    connect(m_pPropertiesAct, SIGNAL(triggered()),
            this, SLOT(slotShowTrackInfo()));

    m_pFileBrowserAct = new QAction(tr("Open in File Browser"), this);
    connect(m_pFileBrowserAct, SIGNAL(triggered()),
            this, SLOT(slotOpenInFileBrowser()));

    m_pAutoDJBottomAct = new QAction(tr("Add to Auto-DJ Queue (bottom)"), this);
    connect(m_pAutoDJBottomAct, SIGNAL(triggered()),
            this, SLOT(slotSendToAutoDJBottom()));

    m_pAutoDJTopAct = new QAction(tr("Add to Auto DJ Queue (top)"), this);
    connect(m_pAutoDJTopAct, SIGNAL(triggered()),
            this, SLOT(slotSendToAutoDJTop()));

    m_pAutoDJReplaceAct = new QAction(tr("Add to Auto-DJ Queue (replace)"), this);
    connect(m_pAutoDJReplaceAct, SIGNAL(triggered()),
            this, SLOT(slotSendToAutoDJReplace()));

    m_pReloadMetadataAct = new QAction(tr("Reload Metadata from File"), this);
    connect(m_pReloadMetadataAct, SIGNAL(triggered()),
            this, SLOT(slotReloadTrackMetadata()));

    m_pReloadMetadataFromMusicBrainzAct = new QAction(tr("Get Metadata from MusicBrainz"),this);
    connect(m_pReloadMetadataFromMusicBrainzAct, SIGNAL(triggered()),
            this, SLOT(slotShowDlgTagFetcher()));

    m_pAddToPreviewDeck = new QAction(tr("Load to Preview Deck"), this);
    // currently there is only one preview deck so just map it here.
    QString previewDeckGroup = PlayerManager::groupForPreviewDeck(0);
    m_deckMapper.setMapping(m_pAddToPreviewDeck, previewDeckGroup);
    connect(m_pAddToPreviewDeck, SIGNAL(triggered()),
            &m_deckMapper, SLOT(map()));

    m_pResetPlayedAct = new QAction(tr("Reset Play Count"), this);
    connect(m_pResetPlayedAct, SIGNAL(triggered()),
            this, SLOT(slotResetPlayed()));

    m_pBpmLockAction = new QAction(tr("Lock BPM"), this);
    m_pBpmUnlockAction = new QAction(tr("Unlock BPM"), this);
    connect(m_pBpmLockAction, SIGNAL(triggered()),
            this, SLOT(slotLockBpm()));
    connect(m_pBpmUnlockAction, SIGNAL(triggered()),
            this, SLOT(slotUnlockBpm()));

    //new BPM actions
    m_pBpmDoubleAction = new QAction(tr("Double BPM"), this);
    m_pBpmHalveAction = new QAction(tr("Halve BPM"), this);
    m_pBpmTwoThirdsAction = new QAction(tr("2/3 BPM"), this);
    m_pBpmThreeFourthsAction = new QAction(tr("3/4 BPM"), this);
    m_pBpmFourThirdsAction = new QAction(tr("4/3 BPM"), this);
    m_pBpmThreeHalvesAction = new QAction(tr("3/2 BPM"), this);

    m_BpmMapper.setMapping(m_pBpmDoubleAction, Beats::DOUBLE);
    m_BpmMapper.setMapping(m_pBpmHalveAction, Beats::HALVE);
    m_BpmMapper.setMapping(m_pBpmTwoThirdsAction, Beats::TWOTHIRDS);
    m_BpmMapper.setMapping(m_pBpmThreeFourthsAction, Beats::THREEFOURTHS);
    m_BpmMapper.setMapping(m_pBpmFourThirdsAction, Beats::FOURTHIRDS);
    m_BpmMapper.setMapping(m_pBpmThreeHalvesAction, Beats::THREEHALVES);

    connect(m_pBpmDoubleAction, SIGNAL(triggered()),
            &m_BpmMapper, SLOT(map()));
    connect(m_pBpmHalveAction, SIGNAL(triggered()),
            &m_BpmMapper, SLOT(map()));
    connect(m_pBpmTwoThirdsAction, SIGNAL(triggered()),
            &m_BpmMapper, SLOT(map()));
    connect(m_pBpmThreeFourthsAction, SIGNAL(triggered()),
            &m_BpmMapper, SLOT(map()));
    connect(m_pBpmFourThirdsAction, SIGNAL(triggered()),
            &m_BpmMapper, SLOT(map()));
    connect(m_pBpmThreeHalvesAction, SIGNAL(triggered()),
            &m_BpmMapper, SLOT(map()));

    m_pClearBeatsAction = new QAction(tr("Clear BPM and Beatgrid"), this);
    connect(m_pClearBeatsAction, SIGNAL(triggered()),
            this, SLOT(slotClearBeats()));

    m_pReplayGainResetAction = new QAction(tr("Reset ReplayGain"), this);
    connect(m_pReplayGainResetAction, SIGNAL(triggered()),
            this, SLOT(slotReplayGainReset()));
}

// slot
void WTrackTableView::slotMouseDoubleClicked(const QModelIndex &index) {
    if (!modelHasCapabilities(TrackModel::TRACKMODELCAPS_LOADTODECK)) {
        return;
    }
    // Read the current TrackLoadAction settings
    int action = DlgPrefLibrary::LOAD_TRACK_DECK; // default action
    if (modelHasCapabilities(TrackModel::TRACKMODELCAPS_ADDTOAUTODJ)) {
        action = m_pConfig->getValueString(ConfigKey("[Library]","TrackLoadAction")).toInt();
    }
    switch (action) {
    case DlgPrefLibrary::ADD_TRACK_BOTTOM:
            sendToAutoDJ(PlaylistDAO::AutoDJSendLoc::BOTTOM); // add track to Auto-DJ Queue (bottom)
            break;
    case DlgPrefLibrary::ADD_TRACK_TOP:
            sendToAutoDJ(PlaylistDAO::AutoDJSendLoc::TOP); // add track to Auto-DJ Queue (top)
            break;
    default: // load track to next available deck
            TrackModel* trackModel = getTrackModel();
            TrackPointer pTrack;
            if (trackModel && (pTrack = trackModel->getTrack(index))) {
                emit(loadTrack(pTrack));
            }
            break;
    }
}

void WTrackTableView::loadSelectionToGroup(QString group, bool play) {
    QModelIndexList indices = selectionModel()->selectedRows();
    if (indices.size() > 0) {
        // If the track load override is disabled, check to see if a track is
        // playing before trying to load it
        if (!(m_pConfig->getValueString(
            ConfigKey("[Controls]","AllowTrackLoadToPlayingDeck")).toInt())) {
            // TODO(XXX): Check for other than just the first preview deck.
            if (group != "[PreviewDeck1]" &&
                    ControlObject::get(ConfigKey(group, "play")) > 0.0) {
                return;
            }
        }
        QModelIndex index = indices.at(0);
        TrackModel* trackModel = getTrackModel();
        TrackPointer pTrack;
        if (trackModel &&
                (pTrack = trackModel->getTrack(index))) {
            emit(loadTrackToPlayer(pTrack, group, play));
        }
    }
}

void WTrackTableView::slotRemove() {
    QModelIndexList indices = selectionModel()->selectedRows();
    if (indices.size() > 0) {
        TrackModel* trackModel = getTrackModel();
        if (trackModel) {
            trackModel->removeTracks(indices);
        }
    }
}

void WTrackTableView::slotPurge() {
    QModelIndexList indices = selectionModel()->selectedRows();
    indices = selectionModel()->selectedIndexes();
    if (indices.size() > 0) {
        TrackModel* trackModel = getTrackModel();
        if (trackModel) {
            trackModel->purgeTracks(indices);
        }
    }
}

void WTrackTableView::slotOpenInFileBrowser() {
    TrackModel* trackModel = getTrackModel();
    if (!trackModel) {
        return;
    }

    QModelIndexList indices = selectionModel()->selectedRows();

    QSet<QString> sDirs;
    for (const QModelIndex& index : indices) {
        if (!index.isValid()) {
            continue;
        }

        QDir dir;
        QStringList splittedPath = trackModel->getTrackLocation(index).split("/");
        do {
            dir = QDir(splittedPath.join("/"));
            splittedPath.removeLast();
        } while (!dir.exists() && splittedPath.size());

        // This function does not work for a non-existent directory!
        // so it is essential that in the worst case it try opening
        // a valid directory, in this case, 'QDir::home()'.
        // Otherwise nothing would happen...
        if (!dir.exists()) {
            // it ensures a valid dir for any OS (Windows)
            dir = QDir::home();
        }

        // not open the same dir twice
        QString dirPath = dir.absolutePath();
        if (!sDirs.contains(dirPath)) {
            sDirs.insert(dirPath);
            QDesktopServices::openUrl(QUrl::fromLocalFile(dirPath));
        }
    }
}

void WTrackTableView::slotHide() {
    QModelIndexList indices = selectionModel()->selectedRows();
    if (indices.size() > 0) {
        TrackModel* trackModel = getTrackModel();
        if (trackModel) {
            trackModel->hideTracks(indices);
        }
    }
}

void WTrackTableView::slotUnhide() {
    qDebug() << "WTrackTableView::slotUnhide" << selectionModel();
    
    QModelIndexList indices = selectionModel()->selectedRows();

    if (indices.size() > 0) {
        TrackModel* trackModel = getTrackModel();
        if (trackModel) {
            trackModel->unhideTracks(indices);
        }
    }
}

void WTrackTableView::slotTrackInfoClosed() {
    DlgTrackInfo* pTrackInfo = m_pTrackInfo.take();
    // We are in a slot directly invoked from DlgTrackInfo. Delete it
    // later.
    if (pTrackInfo != nullptr) {
        pTrackInfo->deleteLater();
    }
}

void WTrackTableView::slotTagFetcherClosed() {
    DlgTagFetcher* pTagFetcher = m_pTagFetcher.take();
    // We are in a slot directly invoked from DlgTagFetcher. Delete it
    // later.
    if (pTagFetcher != nullptr) {
        pTagFetcher->deleteLater();
    }
}

void WTrackTableView::slotShowTrackInfo() {
    QModelIndexList indices = selectionModel()->selectedRows();

    if (indices.size() > 0) {
        showTrackInfo(indices[0]);
    }
}

void WTrackTableView::slotNextTrackInfo() {
    QModelIndex nextRow = currentTrackInfoIndex.sibling(
        currentTrackInfoIndex.row()+1, currentTrackInfoIndex.column());
    if (nextRow.isValid()) {
        showTrackInfo(nextRow);
        if (!m_pTagFetcher.isNull()) {
            showDlgTagFetcher(nextRow);
        }
    }
}

void WTrackTableView::slotPrevTrackInfo() {
    QModelIndex prevRow = currentTrackInfoIndex.sibling(
        currentTrackInfoIndex.row()-1, currentTrackInfoIndex.column());
    if (prevRow.isValid()) {
        showTrackInfo(prevRow);
        if (!m_pTagFetcher.isNull()) {
            showDlgTagFetcher(prevRow);
        }
    }
}

void WTrackTableView::showTrackInfo(QModelIndex index) {
    TrackModel* trackModel = getTrackModel();

    if (!trackModel) {
        return;
    }

    if (m_pTrackInfo.isNull()) {
        // Give a NULL parent because otherwise it inherits our style which can
        // make it unreadable. Bug #673411
        m_pTrackInfo.reset(new DlgTrackInfo(nullptr));

        connect(m_pTrackInfo.data(), SIGNAL(next()),
                this, SLOT(slotNextTrackInfo()));
        connect(m_pTrackInfo.data(), SIGNAL(previous()),
                this, SLOT(slotPrevTrackInfo()));
        connect(m_pTrackInfo.data(), SIGNAL(showTagFetcher(TrackPointer)),
                this, SLOT(slotShowTrackInTagFetcher(TrackPointer)));
        connect(m_pTrackInfo.data(), SIGNAL(finished(int)),
                this, SLOT(slotTrackInfoClosed()));
    }
    TrackPointer pTrack = trackModel->getTrack(index);
    m_pTrackInfo->loadTrack(pTrack); // NULL is fine.
    currentTrackInfoIndex = index;
    m_pTrackInfo->show();
}

void WTrackTableView::slotNextDlgTagFetcher() {
    QModelIndex nextRow = currentTrackInfoIndex.sibling(
        currentTrackInfoIndex.row()+1, currentTrackInfoIndex.column());
    if (nextRow.isValid()) {
        showDlgTagFetcher(nextRow);
        if (!m_pTrackInfo.isNull()) {
            showTrackInfo(nextRow);
        }
    }
}

void WTrackTableView::slotPrevDlgTagFetcher() {
    QModelIndex prevRow = currentTrackInfoIndex.sibling(
        currentTrackInfoIndex.row()-1, currentTrackInfoIndex.column());
    if (prevRow.isValid()) {
        showDlgTagFetcher(prevRow);
        if (!m_pTrackInfo.isNull()) {
            showTrackInfo(prevRow);
        }
    }
}

void WTrackTableView::showDlgTagFetcher(QModelIndex index) {
    TrackModel* trackModel = getTrackModel();

    if (!trackModel) {
        return;
    }

    TrackPointer pTrack = trackModel->getTrack(index);
    currentTrackInfoIndex = index;
    slotShowTrackInTagFetcher(pTrack);
}

void WTrackTableView::slotShowTrackInTagFetcher(TrackPointer pTrack) {
    if (m_pTagFetcher.isNull()) {
        m_pTagFetcher.reset(new DlgTagFetcher(nullptr));
        connect(m_pTagFetcher.data(), SIGNAL(next()),
                this, SLOT(slotNextDlgTagFetcher()));
        connect(m_pTagFetcher.data(), SIGNAL(previous()),
                this, SLOT(slotPrevDlgTagFetcher()));
        connect(m_pTagFetcher.data(), SIGNAL(finished(int)),
                this, SLOT(slotTagFetcherClosed()));
    }

    // NULL is fine
    m_pTagFetcher->loadTrack(pTrack);
    m_pTagFetcher->show();
}

void WTrackTableView::slotShowDlgTagFetcher() {
    QModelIndexList indices = selectionModel()->selectedRows();

    if (indices.size() > 0) {
        showDlgTagFetcher(indices[0]);
    }
}

void WTrackTableView::contextMenuEvent(QContextMenuEvent* event) {
    QModelIndexList indices = selectionModel()->selectedRows();

    // Gray out some stuff if multiple songs were selected.
    bool oneSongSelected = indices.size() == 1;
    TrackModel* trackModel = getTrackModel();

    m_pMenu->clear();

    if (modelHasCapabilities(TrackModel::TRACKMODELCAPS_ADDTOAUTODJ)) {
        m_pMenu->addAction(m_pAutoDJBottomAct);
        m_pMenu->addAction(m_pAutoDJTopAct);
        m_pMenu->addAction(m_pAutoDJReplaceAct);
        m_pMenu->addSeparator();
    }

    if (modelHasCapabilities(TrackModel::TRACKMODELCAPS_LOADTODECK)) {
        int iNumDecks = m_pNumDecks->get();
        if (iNumDecks > 0) {
            for (int i = 1; i <= iNumDecks; ++i) {
                // PlayerManager::groupForDeck is 0-indexed.
                QString deckGroup = PlayerManager::groupForDeck(i - 1);
                bool deckPlaying = ControlObject::get(
                        ConfigKey(deckGroup, "play")) > 0.0;
                bool loadTrackIntoPlayingDeck = m_pConfig->getValue<bool>(
                        ConfigKey("[Controls]", "AllowTrackLoadToPlayingDeck"));
                bool deckEnabled = (!deckPlaying  || loadTrackIntoPlayingDeck)  && oneSongSelected;
                QAction* pAction = new QAction(tr("Load to Deck %1").arg(i), m_pMenu);
                pAction->setEnabled(deckEnabled);
                m_pMenu->addAction(pAction);
                m_deckMapper.setMapping(pAction, deckGroup);
                connect(pAction, SIGNAL(triggered()), &m_deckMapper, SLOT(map()));
            }
        }
    }

    if (modelHasCapabilities(TrackModel::TRACKMODELCAPS_LOADTOSAMPLER)) {
        int iNumSamplers = m_pNumSamplers->get();
        if (iNumSamplers > 0) {
            m_pSamplerMenu->clear();
            for (int i = 1; i <= iNumSamplers; ++i) {
                // PlayerManager::groupForSampler is 0-indexed.
                QString samplerGroup = PlayerManager::groupForSampler(i - 1);
                bool samplerPlaying = ControlObject::get(
                        ConfigKey(samplerGroup, "play")) > 0.0;
                bool samplerEnabled = !samplerPlaying && oneSongSelected;
                QAction* pAction = new QAction(tr("Sampler %1").arg(i), m_pSamplerMenu);
                pAction->setEnabled(samplerEnabled);
                m_pSamplerMenu->addAction(pAction);
                m_samplerMapper.setMapping(pAction, samplerGroup);
                connect(pAction, SIGNAL(triggered()), &m_samplerMapper, SLOT(map()));
            }
            m_pMenu->addMenu(m_pSamplerMenu);
        }
    }

    if (modelHasCapabilities(TrackModel::TRACKMODELCAPS_LOADTOPREVIEWDECK) &&
        m_pNumPreviewDecks->get() > 0.0) {
        m_pMenu->addAction(m_pAddToPreviewDeck);
    }

    m_pMenu->addSeparator();

    if (modelHasCapabilities(TrackModel::TRACKMODELCAPS_ADDTOPLAYLIST)) {
        m_pPlaylistMenu->clear();
        PlaylistDAO& playlistDao = m_pTrackCollection->getPlaylistDAO();
        QMap<QString,int> playlists;
        int numPlaylists = playlistDao.playlistCount();
        for (int i = 0; i < numPlaylists; ++i) {
            int iPlaylistId = playlistDao.getPlaylistId(i);
            playlists.insert(playlistDao.getPlaylistName(iPlaylistId), iPlaylistId);
        }
        QMapIterator<QString, int> it(playlists);
        while (it.hasNext()) {
            it.next();
            if (!playlistDao.isHidden(it.value())) {
                // No leak because making the menu the parent means they will be
                // auto-deleted
                auto pAction = new QAction(it.key(), m_pPlaylistMenu);
                bool locked = playlistDao.isPlaylistLocked(it.value());
                pAction->setEnabled(!locked);
                m_pPlaylistMenu->addAction(pAction);
                m_playlistMapper.setMapping(pAction, it.value());
                connect(pAction, SIGNAL(triggered()), &m_playlistMapper, SLOT(map()));
            }
        }
        m_pPlaylistMenu->addSeparator();
        QAction* newPlaylistAction = new QAction(tr("Create New Playlist"), m_pPlaylistMenu);
        m_pPlaylistMenu->addAction(newPlaylistAction);
        m_playlistMapper.setMapping(newPlaylistAction, -1);// -1 to signify new playlist
        connect(newPlaylistAction, SIGNAL(triggered()), &m_playlistMapper, SLOT(map()));

        m_pMenu->addMenu(m_pPlaylistMenu);
    }

    if (modelHasCapabilities(TrackModel::TRACKMODELCAPS_ADDTOCRATE)) {
        m_pCrateMenu->clear();
        CrateDAO& crateDao = m_pTrackCollection->getCrateDAO();
        QMap<QString , int> crates;
        int numCrates = crateDao.crateCount();
        for (int i = 0; i < numCrates; ++i) {
            int iCrateId = crateDao.getCrateId(i);
            crates.insert(crateDao.crateName(iCrateId),iCrateId);
        }
        QMapIterator<QString, int> it(crates);
        while (it.hasNext()) {
            it.next();
            // No leak because making the menu the parent means they will be
            // auto-deleted
            auto pAction = new QAction(it.key(), m_pCrateMenu);
            bool locked = crateDao.isCrateLocked(it.value());
            pAction->setEnabled(!locked);
            m_pCrateMenu->addAction(pAction);
            m_crateMapper.setMapping(pAction, it.value());
            connect(pAction, SIGNAL(triggered()), &m_crateMapper, SLOT(map()));
        }
        m_pCrateMenu->addSeparator();
        QAction* newCrateAction = new QAction(tr("Create New Crate"), m_pCrateMenu);
        m_pCrateMenu->addAction(newCrateAction);
        m_crateMapper.setMapping(newCrateAction, -1);// -1 to signify new playlist
        connect(newCrateAction, SIGNAL(triggered()), &m_crateMapper, SLOT(map()));

        m_pMenu->addMenu(m_pCrateMenu);
    }
    m_pMenu->addSeparator();

    //start of BPM section of menu
    if (modelHasCapabilities(TrackModel::TRACKMODELCAPS_MANIPULATEBEATS)) {
        m_pBPMMenu->addAction(m_pBpmDoubleAction);
        m_pBPMMenu->addAction(m_pBpmHalveAction);
        m_pBPMMenu->addAction(m_pBpmTwoThirdsAction);
        m_pBPMMenu->addAction(m_pBpmThreeFourthsAction);
        m_pBPMMenu->addAction(m_pBpmFourThirdsAction);
        m_pBPMMenu->addAction(m_pBpmThreeHalvesAction);
        m_pBPMMenu->addSeparator();
        m_pBPMMenu->addAction(m_pBpmLockAction);
        m_pBPMMenu->addAction(m_pBpmUnlockAction);
        m_pBPMMenu->addSeparator();
        if (oneSongSelected) {
            if (trackModel == nullptr) {
                return;
            }
            int column = trackModel->fieldIndex("bpm_lock");
            QModelIndex index = indices.at(0).sibling(indices.at(0).row(),column);
            if (index.data().toBool()) { //BPM is locked
                m_pBpmUnlockAction->setEnabled(true);
                m_pBpmLockAction->setEnabled(false);
                m_pBpmDoubleAction->setEnabled(false);
                m_pBpmHalveAction->setEnabled(false);
                m_pBpmTwoThirdsAction->setEnabled(false);
                m_pBpmThreeFourthsAction->setEnabled(false);
                m_pBpmFourThirdsAction->setEnabled(false);
                m_pBpmThreeHalvesAction->setEnabled(false);
            } else { //BPM is not locked
                m_pBpmUnlockAction->setEnabled(false);
                m_pBpmLockAction->setEnabled(true);
                m_pBpmDoubleAction->setEnabled(true);
                m_pBpmHalveAction->setEnabled(true);
                m_pBpmTwoThirdsAction->setEnabled(true);
                m_pBpmThreeFourthsAction->setEnabled(true);
                m_pBpmFourThirdsAction->setEnabled(true);
                m_pBpmThreeHalvesAction->setEnabled(true);
            }
        } else {
            bool anyLocked = false; //true if any of the selected items are locked
            int column = trackModel->fieldIndex("bpm_lock");
            for (int i = 0; i < indices.size() && !anyLocked; ++i) {
                int row = indices.at(i).row();
                QModelIndex index = indices.at(i).sibling(row,column);
                if (index.data().toBool()) {
                    anyLocked = true;
                }
            }
            if (anyLocked) {
                m_pBpmLockAction->setEnabled(false);
                m_pBpmUnlockAction->setEnabled(true);
                m_pBpmDoubleAction->setEnabled(false);
                m_pBpmHalveAction->setEnabled(false);
                m_pBpmTwoThirdsAction->setEnabled(false);
                m_pBpmThreeFourthsAction->setEnabled(false);
                m_pBpmFourThirdsAction->setEnabled(false);
                m_pBpmThreeHalvesAction->setEnabled(false);
            } else {
                m_pBpmLockAction->setEnabled(true);
                m_pBpmUnlockAction->setEnabled(false);
                m_pBpmDoubleAction->setEnabled(true);
                m_pBpmHalveAction->setEnabled(true);
                m_pBpmTwoThirdsAction->setEnabled(true);
                m_pBpmThreeFourthsAction->setEnabled(true);
                m_pBpmFourThirdsAction->setEnabled(true);
                m_pBpmThreeHalvesAction->setEnabled(true);
            }
        }
    }
    //add BPM menu to pMenu
    m_pMenu->addMenu(m_pBPMMenu);
    //end of BPM section of menu

    if (modelHasCapabilities(TrackModel::TRACKMODELCAPS_CLEAR_BEATS)) {
        if (trackModel == nullptr) {
            return;
        }
        bool allowClear = true;
        int column = trackModel->fieldIndex("bpm_lock");
        for (int i = 0; i < indices.size() && allowClear; ++i) {
            int row = indices.at(i).row();
            QModelIndex index = indices.at(i).sibling(row,column);
            if (index.data().toBool()) {
                allowClear = false;
            }
        }
        m_pClearBeatsAction->setEnabled(allowClear);
        m_pBPMMenu->addAction(m_pClearBeatsAction);
    }

    m_pMenu->addAction(m_pReplayGainResetAction);

    m_pMenu->addSeparator();
    if (modelHasCapabilities(TrackModel::TRACKMODELCAPS_RELOADMETADATA)) {
        m_pMenu->addAction(m_pReloadMetadataAct);
        m_pReloadMetadataFromMusicBrainzAct->setEnabled(oneSongSelected);
        m_pMenu->addAction(m_pReloadMetadataFromMusicBrainzAct);
    }

    // Cover art menu only applies if at least one track is selected.
    if (indices.size()) {
        // We load a single track to get the necessary context for the cover (we use
        // last to be consistent with selectionChanged above).
        QModelIndex last = indices.last();
        CoverInfo info;
        info.source = static_cast<CoverInfo::Source>(
            last.sibling(last.row(), m_iCoverSourceColumn).data().toInt());
        info.type = static_cast<CoverInfo::Type>(
            last.sibling(last.row(), m_iCoverTypeColumn).data().toInt());
        info.hash = last.sibling(last.row(), m_iCoverHashColumn).data().toUInt();
        info.trackLocation = last.sibling(
            last.row(), m_iTrackLocationColumn).data().toString();
        info.coverLocation = last.sibling(
            last.row(), m_iCoverLocationColumn).data().toString();
        m_pCoverMenu->setCoverArt(info);
        m_pMenu->addMenu(m_pCoverMenu);
    }

    // REMOVE and HIDE should not be at the first menu position to avoid accidental clicks
    m_pMenu->addSeparator();
    bool locked = modelHasCapabilities(TrackModel::TRACKMODELCAPS_LOCKED);
    if (modelHasCapabilities(TrackModel::TRACKMODELCAPS_REMOVE)) {
        m_pRemoveAct->setEnabled(!locked);
        m_pMenu->addAction(m_pRemoveAct);
    }
    if (modelHasCapabilities(TrackModel::TRACKMODELCAPS_HIDE)) {
        m_pHideAct->setEnabled(!locked);
        m_pMenu->addAction(m_pHideAct);
    }
    if (modelHasCapabilities(TrackModel::TRACKMODELCAPS_UNHIDE)) {
        m_pUnhideAct->setEnabled(!locked);
        m_pMenu->addAction(m_pUnhideAct);
    }
    if (modelHasCapabilities(TrackModel::TRACKMODELCAPS_PURGE)) {
        m_pPurgeAct->setEnabled(!locked);
        m_pMenu->addAction(m_pPurgeAct);
    }
    if (modelHasCapabilities(TrackModel::TRACKMODELCAPS_RESETPLAYED)) {
        m_pMenu->addAction(m_pResetPlayedAct);
    }
    m_pMenu->addAction(m_pFileBrowserAct);
    m_pMenu->addSeparator();
    m_pPropertiesAct->setEnabled(oneSongSelected);
    m_pMenu->addAction(m_pPropertiesAct);

    //Create the right-click menu
    m_pMenu->popup(event->globalPos());
}

void WTrackTableView::onSearch(const QString& text) {
    TrackModel* trackModel = getTrackModel();
    if (trackModel) {
        trackModel->search(text);
    }
}

void WTrackTableView::onSearchStarting() {
    saveView();    
    TrackModel* trackModel = getTrackModel();
    if (trackModel) {
        trackModel->onSearchStarting();
    }
}

void WTrackTableView::onSearchCleared() {
    restoreView();
    TrackModel* trackModel = getTrackModel();
    if (trackModel) {
        trackModel->onSearchCleared();
        trackModel->search("");
    }
}

void WTrackTableView::onShow() {
}

void WTrackTableView::mouseMoveEvent(QMouseEvent* pEvent) {
    // Only use this for drag and drop if the LeftButton is pressed we need to
    // check for this because mousetracking is activated and this function is
    // called everytime the mouse is moved -- kain88 May 2012
    if (pEvent->buttons() != Qt::LeftButton) {
        // Needed for mouse-tracking to fire entered() events. If we call this
        // outside of this if statement then we get 'ghost' drags. See Bug
        // #1008737
        WLibraryTableView::mouseMoveEvent(pEvent);
        return;
    }

    TrackModel* trackModel = getTrackModel();
    if (!trackModel) {
        return;
    }
    //qDebug() << "MouseMoveEvent";
    // Iterate over selected rows and append each item's location url to a list.
    QList<QString> locations;
    QModelIndexList indices = selectionModel()->selectedRows();

    for (const QModelIndex& index : indices) {
        if (!index.isValid()) {
            continue;
        }
        locations.append(trackModel->getTrackLocation(index));
    }
    DragAndDropHelper::dragTrackLocations(locations, this, "library");
}

// Drag enter event, happens when a dragged item hovers over the track table view
void WTrackTableView::dragEnterEvent(QDragEnterEvent * event) {
    //qDebug() << "dragEnterEvent" << event->mimeData()->formats();
    if (event->mimeData()->hasUrls()) {
        if (event->source() == this) {
            if (modelHasCapabilities(TrackModel::TRACKMODELCAPS_REORDER)) {
                event->acceptProposedAction();
                return;
            }
        } else if (DragAndDropHelper::dragEnterAccept(*event->mimeData(),
                                                      "", true, true)) {
            event->acceptProposedAction();
            return;
        }
    }
    event->ignore();
}

// Drag move event, happens when a dragged item hovers over the track table view...
// It changes the drop handle to a "+" when the drag content is acceptable.
// Without it, the following drop is ignored.
void WTrackTableView::dragMoveEvent(QDragMoveEvent * event) {
    // Needed to allow auto-scrolling
    WLibraryTableView::dragMoveEvent(event);

    //qDebug() << "dragMoveEvent" << event->mimeData()->formats();
    if (event->mimeData()->hasUrls())
    {
        if (event->source() == this) {
            if (modelHasCapabilities(TrackModel::TRACKMODELCAPS_REORDER)) {
                event->acceptProposedAction();
            } else {
                event->ignore();
            }
        } else {
            event->acceptProposedAction();
        }
    } else {
        event->ignore();
    }
}

// Drag-and-drop "drop" event. Occurs when something is dropped onto the track table view
void WTrackTableView::dropEvent(QDropEvent * event) {
    // Calculate the model index where the track or tracks are destined to go.
    // (the "drop" position in a drag-and-drop)
    // The user usually drops on the seam between two rows.
    // We take the row below the seam for reference.
    int dropRow = rowAt(event->pos().y());
    int hight = rowHeight(dropRow);
    QPoint pointOfRowBelowSeam(event->pos().x(), event->pos().y() + hight / 2);
    QModelIndex destIndex = indexAt(pointOfRowBelowSeam);

    //qDebug() << "destIndex.row() is" << destIndex.row();


    // Drag and drop within this widget (track reordering)
    if (event->source() == this &&
            modelHasCapabilities(TrackModel::TRACKMODELCAPS_REORDER)) {
        if (!move(event->mimeData(), destIndex)) {
            event->ignore();
            return;
        }
    } else { // Drag and drop inside Mixxx is only for few rows, bulks happen here
        if (!insert(event->mimeData(), destIndex)) {
            event->ignore();
            return;
        }
    }

    event->acceptProposedAction();
    restoreView();
}

TrackModel* WTrackTableView::getTrackModel() const {
    TrackModel* trackModel = dynamic_cast<TrackModel*>(model());
    return trackModel;
}

bool WTrackTableView::modelHasCapabilities(TrackModel::CapabilitiesFlags capabilities) {
    TrackModel* trackModel = getTrackModel();
    return trackModel &&
            (trackModel->getCapabilities() & capabilities) == capabilities;
}

void WTrackTableView::keyPressEvent(QKeyEvent* event) {
    qDebug() << "WTrackTableView::keyPressEvent" << event;
    if (event == QKeySequence::Copy) {
        copy();
        event->accept();
    } else if (event == QKeySequence::Paste) {
        paste();
        event->accept();
    } else if (event == QKeySequence::Cut) {
        cut();
        event->accept();
    } else if (event == QKeySequence::SelectAll) {
        selectAll();
        event->accept();
    } else if ((event->key() == Qt::Key_Return || event->key() == Qt::Key_Enter) &&
            event->modifiers() == Qt::NoModifier) {
        loadSelectedTrack();
        event->accept();
    } else if (event == QKeySequence::Delete) {
        slotRemove();
        event->accept();
    } else if (event->key() == Qt::Key_Down && event->modifiers() == Qt::NoModifier) {
        // If there is no row selected, select the first
        // Qt fails to do it for us when there is only a single row
        QModelIndexList indexes = selectionModel()->selectedRows();
        if (indexes.size() == 0) {
            selectionModel()->select(model()->index(0, 0),
                    QItemSelectionModel::Select | QItemSelectionModel::Rows);
            event->accept();
        } else {
            QTableView::keyPressEvent(event);
        }
    } else {
        // QTableView::keyPressEvent(event) will consume all key events due to
        // it's keyboardSearch feature.
        // In Mixxx, we prefer that most keyboard mappings are working, so we
        // pass only some basic keys to the base class
        if (event->modifiers() == Qt::NoModifier) {
            switch (event->key()) {
            case Qt::Key_Down:
            case Qt::Key_Up:
            case Qt::Key_Left:
            case Qt::Key_Right:
            case Qt::Key_Home:
            case Qt::Key_End:
            case Qt::Key_PageUp:
            case Qt::Key_PageDown:
            case Qt::Key_Tab:
            case Qt::Key_Backtab:
            case Qt::Key_Space:
            case Qt::Key_Select:
            case Qt::Key_F2:
                QTableView::keyPressEvent(event);
                break;
            default:
                event->ignore();
            }
        } else if (event->modifiers() == Qt::SHIFT) {
            switch (event->key()) {
            case Qt::Key_Tab:
            case Qt::Key_Down:
            case Qt::Key_Up:
                QTableView::keyPressEvent(event);
                break;
            default:
                event->ignore();
            }
        } else {
            event->ignore();
        }
    }
}

void WTrackTableView::loadSelectedTrack() {
    QModelIndexList indexes = selectionModel()->selectedRows();
    if (indexes.size() > 0) {
        slotMouseDoubleClicked(indexes.at(0));
    }
}

void WTrackTableView::loadSelectedTrackToGroup(QString group, bool play) {
    loadSelectionToGroup(group, play);
}

<<<<<<< HEAD
void WTrackTableView::setSorting(bool sorting) {
    m_sorting = sorting;
}

void WTrackTableView::setScrollBar(WMiniViewScrollBar *pScrollbar) {
    m_pScrollBar = pScrollbar;
    connect(pScrollbar, SIGNAL(valueChanged(int)), this, SIGNAL(tableChanged()));
    setVerticalScrollBar(pScrollbar);
}

void WTrackTableView::restoreQuery(const SavedSearchQuery& query) {
    
    TrackModel* trackModel = getTrackModel();
    if (trackModel == nullptr) {
        return;
    }
    
    trackModel->restoreQuery(query);
    QModelIndexList selectedIndeces = trackModel->getSavedSelectionIndices();
    QItemSelectionModel* selectionM = selectionModel();
    selectionM->clearSelection();
    for (const QModelIndex& index : selectedIndeces) {
        selectionM->select(index, QItemSelectionModel::Rows |
                                  QItemSelectionModel::Select);
    }
    
    // First of all the track model must be set in order to get the correct
    // table size for the WLibraryTableView parameters that are going to be
    // restored
    WLibraryTableView::restoreQuery(query);
}

SavedSearchQuery WTrackTableView::saveQuery(SavedSearchQuery query) const {
    query = WLibraryTableView::saveQuery(query);
    
    TrackModel* trackModel = getTrackModel();
    if (trackModel == nullptr) {
        return query;
    }
    
    QModelIndexList rowsSelected = selectionModel()->selectedRows();
    query = trackModel->saveQuery(rowsSelected, query);
    return query;
}

void WTrackTableView::slotSendToAutoDJ() {
=======
void WTrackTableView::slotSendToAutoDJBottom() {
>>>>>>> 10a14543
    // append to auto DJ
    sendToAutoDJ(PlaylistDAO::AutoDJSendLoc::BOTTOM);
}

void WTrackTableView::slotSendToAutoDJTop() {
    sendToAutoDJ(PlaylistDAO::AutoDJSendLoc::TOP);
}

void WTrackTableView::slotSendToAutoDJReplace() {
    sendToAutoDJ(PlaylistDAO::AutoDJSendLoc::REPLACE);
}

void WTrackTableView::sendToAutoDJ(PlaylistDAO::AutoDJSendLoc loc) {
    if (!modelHasCapabilities(TrackModel::TRACKMODELCAPS_ADDTOAUTODJ)) {
        return;
    }

    PlaylistDAO& playlistDao = m_pTrackCollection->getPlaylistDAO();

    QModelIndexList indices = selectionModel()->selectedRows();
    QList<TrackId> trackIds;

    TrackModel* trackModel = getTrackModel();
    if (!trackModel) {
        return;
    }

    for (const QModelIndex& index : indices) {
        TrackPointer pTrack = trackModel->getTrack(index);
        if (pTrack) {
            TrackId trackId(pTrack->getId());
            if (!trackId.isValid()) {
                continue;
            }
            trackIds.append(trackId);
        }
    }

    m_pTrackCollection->getTrackDAO().unhideTracks(trackIds);

    // TODO(XXX): Care whether the append succeeded.
    playlistDao.sendToAutoDJ(trackIds, loc);
}

void WTrackTableView::slotReloadTrackMetadata() {
    if (!modelHasCapabilities(TrackModel::TRACKMODELCAPS_RELOADMETADATA)) {
        return;
    }

    QModelIndexList indices = selectionModel()->selectedRows();

    TrackModel* trackModel = getTrackModel();

    if (trackModel == nullptr) {
        return;
    }

    for (const QModelIndex& index : indices) {
        TrackPointer pTrack = trackModel->getTrack(index);
        if (pTrack) {
            SoundSourceProxy(pTrack).loadTrackMetadata(true);
        }
    }
}

//slot for reset played count, sets count to 0 of one or more tracks
void WTrackTableView::slotResetPlayed() {
    QModelIndexList indices = selectionModel()->selectedRows();
    TrackModel* trackModel = getTrackModel();

    if (trackModel == nullptr) {
        return;
    }

    for (const QModelIndex& index : indices) {
        TrackPointer pTrack = trackModel->getTrack(index);
        if (pTrack) {
            pTrack->resetPlayCounter();
        }
    }
}

void WTrackTableView::addSelectionToPlaylist(int iPlaylistId) {
    PlaylistDAO& playlistDao = m_pTrackCollection->getPlaylistDAO();
    TrackModel* trackModel = getTrackModel();

    if (!trackModel) {
        return;
    }

    QModelIndexList indices = selectionModel()->selectedRows();
    QList<TrackId> trackIds;
    for (const QModelIndex& index : indices) {
        TrackPointer pTrack = trackModel->getTrack(index);
        if (!pTrack) {
            continue;
        }
        TrackId trackId(pTrack->getId());
        if (trackId.isValid()) {
            trackIds.append(trackId);
        }
    }
    if (iPlaylistId == -1) { // i.e. a new playlist is suppose to be created
       QString name;
       bool validNameGiven = false;

       do {
           bool ok = false;
           name = QInputDialog::getText(nullptr,
                                        tr("Create New Playlist"),
                                        tr("Enter name for new playlist:"),
                                        QLineEdit::Normal,
                                        tr("New Playlist"),
                                        &ok).trimmed();
           if (!ok) {
               return;
           }
           if (playlistDao.getPlaylistIdFromName(name) != -1) {
               QMessageBox::warning(nullptr,
                                    tr("Playlist Creation Failed"),
                                    tr("A playlist by that name already exists."));
           } else if (name.isEmpty()) {
               QMessageBox::warning(nullptr,
                                    tr("Playlist Creation Failed"),
                                    tr("A playlist cannot have a blank name."));
           } else {
               validNameGiven = true;
           }
       } while (!validNameGiven);
       iPlaylistId = playlistDao.createPlaylist(name);//-1 is changed to the new playlist ID return from the DAO
       if (iPlaylistId == -1) {
           QMessageBox::warning(nullptr,
                                tr("Playlist Creation Failed"),
                                tr("An unknown error occurred while creating playlist: ")
                                 +name);
           return;
       }
    }
    if (trackIds.size() > 0) {
        // TODO(XXX): Care whether the append succeeded.
        m_pTrackCollection->getTrackDAO().unhideTracks(trackIds);
        playlistDao.appendTracksToPlaylist(trackIds, iPlaylistId);
    }
}

void WTrackTableView::addSelectionToCrate(int iCrateId) {
    CrateDAO& crateDao = m_pTrackCollection->getCrateDAO();
    TrackModel* trackModel = getTrackModel();

    if (!trackModel) {
        return;
    }

    QModelIndexList indices = selectionModel()->selectedRows();
    QList<TrackId> trackIds;
    for (const QModelIndex& index : indices) {
        TrackPointer pTrack = trackModel->getTrack(index);
        if (!pTrack) {
            continue;
        }
        TrackId trackId(pTrack->getId());
        if (trackId.isValid()) {
            trackIds.append(trackId);
        }
    }
    if (iCrateId == -1) { // i.e. a new crate is suppose to be created
        QString name;
        bool validNameGiven = false;
        do {
            bool ok = false;
            name = QInputDialog::getText(nullptr,
                                         tr("Create New Crate"),
                                         tr("Enter name for new crate:"),
                                         QLineEdit::Normal, tr("New Crate"),
                                         &ok).trimmed();
            if (!ok) {
                return;
            }
            int existingId = crateDao.getCrateIdByName(name);
            if (existingId != -1) {
                QMessageBox::warning(nullptr,
                                     tr("Creating Crate Failed"),
                                     tr("A crate by that name already exists."));
            }
            else if (name.isEmpty()) {
                QMessageBox::warning(nullptr,
                                     tr("Creating Crate Failed"),
                                     tr("A crate cannot have a blank name."));
            }
            else {
                validNameGiven = true;
            }
        } while (!validNameGiven);
        iCrateId = crateDao.createCrate(name);// -1 is changed to the new crate ID returned by the DAO
        if (iCrateId == -1) {
            qDebug() << "Error creating crate with name " << name;
            QMessageBox::warning(nullptr,
                                 tr("Creating Crate Failed"),
                                 tr("An unknown error occurred while creating crate: ")
                                 + name);
            return;
        }
    }
    if (trackIds.size() > 0) {
        m_pTrackCollection->getTrackDAO().unhideTracks(trackIds);
        crateDao.addTracksToCrate(iCrateId, &trackIds);
    }
}

void WTrackTableView::doSortByColumn(int headerSection) {
    TrackModel* trackModel = getTrackModel();

    if (trackModel == nullptr || !m_sorting) {
        return;
    }

    trackModel->saveSelection(selectionModel()->selectedRows());
    sortByColumn(headerSection);

    QItemSelectionModel* currentSelection = selectionModel();
    currentSelection->reset(); // remove current selection
    
    QModelIndexList savedSelection = trackModel->getSavedSelectionIndices();
    QModelIndex first;
    for (const QModelIndex& index : savedSelection) {
        currentSelection->select(index, 
                                 QItemSelectionModel::Rows |
                                 QItemSelectionModel::Select);
        if (!first.isValid()) {
            first = index.sibling(index.row(), getVisibleColumn());
        }
    }
        
    if (first.isValid()) {
        scrollTo(first, QAbstractItemView::EnsureVisible);
    }

    if (!m_pScrollBar.isNull()) {
        m_pScrollBar->triggerUpdate();
    }
    
    emit(tableChanged());
}

void WTrackTableView::slotLockBpm() {
    lockBpm(true);
}

void WTrackTableView::slotUnlockBpm() {
    lockBpm(false);
}

void WTrackTableView::slotScaleBpm(int scale) {
    TrackModel* trackModel = getTrackModel();
    if (trackModel == nullptr) {
        return;
    }

    QModelIndexList selectedTrackIndices = selectionModel()->selectedRows();
    for (const auto& index : selectedTrackIndices) {
        TrackPointer track = trackModel->getTrack(index);
        if (!track->isBpmLocked()) { // bpm is not locked
            BeatsPointer beats = track->getBeats();
            if (beats != nullptr) {
                beats->scale(static_cast<Beats::BPMScale>(scale));
            } else {
                continue;
            }
        }
    }
}

void WTrackTableView::lockBpm(bool lock) {
    TrackModel* trackModel = getTrackModel();
    if (trackModel == nullptr) {
        return;
    }

    QModelIndexList selectedTrackIndices = selectionModel()->selectedRows();
    // TODO: This should be done in a thread for large selections
    for (const auto& index : selectedTrackIndices) {
        TrackPointer track = trackModel->getTrack(index);
        track->setBpmLocked(lock);
    }
}

int WTrackTableView::getVisibleColumn() {
    QAbstractItemModel* itemModel = model();
    if (itemModel == nullptr) {
        return -1;
    }
    
    int column = 0;
    while (isColumnHidden(column) && column < itemModel->columnCount()) {
        column++;
    }
    return column;
}

void WTrackTableView::slotClearBeats() {
    TrackModel* trackModel = getTrackModel();
    if (trackModel == nullptr) {
        return;
    }

    QModelIndexList selectedTrackIndices = selectionModel()->selectedRows();
    // TODO: This should be done in a thread for large selections
    for (const auto& index : selectedTrackIndices) {
        TrackPointer track = trackModel->getTrack(index);
        if (!track->isBpmLocked()) {
            track->setBeats(BeatsPointer());
        }
    }
}

void WTrackTableView::slotReplayGainReset() {
    QModelIndexList indices = selectionModel()->selectedRows();
    TrackModel* trackModel = getTrackModel();

    if (trackModel == nullptr) {
        return;
    }

    for (const QModelIndex& index : indices) {
        TrackPointer pTrack = trackModel->getTrack(index);
        if (pTrack) {
            pTrack->setReplayGain(mixxx::ReplayGain());
        }
    }
}

void WTrackTableView::slotCoverInfoSelected(const CoverInfo& coverInfo) {
    TrackModel* trackModel = getTrackModel();
    if (trackModel == nullptr) {
        return;
    }
    QModelIndexList selection = selectionModel()->selectedRows();
    for (const QModelIndex& index : selection) {
        TrackPointer pTrack = trackModel->getTrack(index);
        if (pTrack) {
            pTrack->setCoverInfo(coverInfo);
        }
    }
}

void WTrackTableView::slotReloadCoverArt() {
    TrackModel* trackModel = getTrackModel();
    if (trackModel == nullptr) {
        return;
    }
    QList<TrackPointer> selectedTracks;
    QModelIndexList selection = selectionModel()->selectedRows();
    for (const QModelIndex& index : selection) {
        TrackPointer pTrack = trackModel->getTrack(index);
        if (pTrack) {
            selectedTracks.append(pTrack);
        }
    }
    CoverArtCache* pCache = CoverArtCache::instance();
    if (pCache) {
        pCache->requestGuessCovers(selectedTracks);
    }
}

bool WTrackTableView::hasFocus() const {
    return QWidget::hasFocus();
}

void WTrackTableView::cut() {
    copy();
    slotRemove();
}

void WTrackTableView::paste() {
    qDebug() << "WTrackTableView::paste()"
             << QApplication::clipboard()->mimeData()->formats();

    QModelIndex destIndex;
    QModelIndexList indexes = selectionModel()->selectedRows();
    if (indexes.size() > 0) {
        destIndex = indexes.at(0);
    } else {
        destIndex = currentIndex();
    }

    insert(QApplication::clipboard()->mimeData(), destIndex);
}

void WTrackTableView::copy(){
    qDebug() << "QKeySequence::Copy";

    TrackModel* trackModel = getTrackModel();
    if (!trackModel) {
        return;
    }

    QList<QUrl> locationUrls;
    QString locations;
    QByteArray gnomeFormat = QByteArray("copy");
    QModelIndexList indices = selectionModel()->selectedRows();
    QList<TrackId> trackIds;
    for (const QModelIndex& index : indices) {
        TrackPointer pTrack = trackModel->getTrack(index);
        if (!pTrack) {
            continue;
        }
        if (!locations.isEmpty()) {
            locations += "\n";
        }
        locations += pTrack->getLocation();
        QUrl fileUrl = QUrl::fromLocalFile(pTrack->getLocation());
        locationUrls.append(fileUrl);
        gnomeFormat += "\n" + fileUrl.toEncoded();
    }

    if (locationUrls.isEmpty()) {
        return;
    }

    QMimeData* mimeData = new QMimeData();
    mimeData->setUrls(locationUrls);
    // According to RFC 6657 this should be "US-ASCII"
    // However this is used by Gedit and Utf8 character are accepted
    mimeData->setText(locations);
    // This is the correct way to pass unicode strings (not used by Gedit)
    mimeData->setData("text/plain;charset=utf-8", locations.toUtf8());
    // This is accepted by Nautilus and Co
    mimeData->setData("x-special/gnome-copied-files", gnomeFormat);

    QApplication::clipboard()->setMimeData(mimeData);
}

bool WTrackTableView::insert(
        const QMimeData* pMimeData, const QModelIndex& destIndex) {
    TrackModel* trackModel = getTrackModel();

    // We only do things to the TrackModel in this method so if we don't have
    // one we should just bail.
    if (!trackModel) {
        return false;
    }

    if (!pMimeData->hasUrls() || trackModel->isLocked()) {
        return false;
    }

    // Save the vertical scrollbar position. Adding new tracks and moving tracks in
    // the SQL data models causes a select() (ie. generation of a new result set),
    // which causes view to reset itself. A view reset causes the widget to scroll back
    // up to the top, which is confusing when you're dragging and dropping. :)
    saveView();

    // Reset the selected tracks (if you had any tracks highlighted, it
    // clears them)
    selectionModel()->clear();

    // Add all the dropped URLs/tracks to the track model (playlist/crate)
    QList<QFileInfo> fileList = DragAndDropHelper::supportedTracksFromUrls(
            pMimeData->urls(), false, true);

    QList<QString> fileLocationList;
    for (const QFileInfo& fileInfo : fileList) {
        // TODO(uklotzde): Replace with TrackRef::location()
        fileLocationList.append(fileInfo.absoluteFilePath());
    }

    int numNewRows = fileLocationList.count();

    // Have to do this here because the index is invalid after
    // addTrack
    int selectionStartRow = destIndex.row();

    // Make a new selection starting from where the first track was
    // dropped, and select all the dropped tracks

    // If the track was dropped into an empty playlist, start at row
    // 0 not -1 :)
    if ((destIndex.row() == -1) && (model()->rowCount() == 0)) {
        selectionStartRow = 0;
    } else if ((destIndex.row() == -1) && (model()->rowCount() > 0)) {
        // If the track was dropped beyond the end of a playlist, then
        // we need to fudge the destination a bit...
        //qDebug() << "Beyond end of playlist";
        //qDebug() << "rowcount is:" << model()->rowCount();
        selectionStartRow = model()->rowCount();
    }

    // calling the addTracks returns number of failed additions
    int tracksAdded = trackModel->addTracks(destIndex, fileLocationList);

    // Decrement # of rows to select if some were skipped
    numNewRows -= (fileLocationList.size() - tracksAdded);

    // Create the selection, but only if the track model supports
    // reordering. (eg. crates don't support reordering/indexes)
    if (modelHasCapabilities(TrackModel::TRACKMODELCAPS_REORDER)) {
        for (int i = selectionStartRow; i < selectionStartRow + numNewRows; i++) {
            this->selectionModel()->select(model()->index(i, 0),
                                           QItemSelectionModel::Select |
                                           QItemSelectionModel::Rows);
        }
    }

    restoreView();

    return true;
}


bool WTrackTableView::move(
        const QMimeData* pMimeData, const QModelIndex& destIndex) {

    TrackModel* trackModel = getTrackModel();

    // We only do things to the TrackModel in this method so if we don't have
    // one we should just bail.
    if (!trackModel) {
        return false;
    }

    if (!pMimeData->hasUrls() || trackModel->isLocked()) {
        return false;
    }

    // Save the vertical scrollbar position. Adding new tracks and moving tracks in
    // the SQL data models causes a select() (ie. generation of a new result set),
    // which causes view to reset itself. A view reset causes the widget to scroll back
    // up to the top, which is confusing when you're dragging and dropping. :)
    saveView();

    // Note the above code hides an ambiguous case when a
    // playlist is empty. For that reason, we can't factor that
    // code out to be common for both internal reordering
    // and external drag-and-drop. With internal reordering,
    // you can't have an empty playlist. :)

    //qDebug() << "track reordering" << __FILE__ << __LINE__;

    // Save a list of row (just plain ints) so we don't get screwed over
    // when the QModelIndexes all become invalid (eg. after moveTrack()
    // or addTrack())
    QModelIndexList indices = selectionModel()->selectedRows();

    QList<int> selectedRows;
    for (const QModelIndex& idx : indices) {
        selectedRows.append(idx.row());
    }

    // Note: The biggest subtlety in the way I've done this track reordering code
    // is that as soon as we've moved ANY track, all of our QModelIndexes probably
    // get screwed up. The starting point for the logic below is to say screw it to
    // the QModelIndexes, and just keep a list of row numbers to work from. That
    // ends up making the logic simpler and the behavior totally predictable,
    // which lets us do nice things like "restore" the selection model.

    // The model indices are sorted so that we remove the tracks from the table
    // in ascending order. This is necessary because if track A is above track B in
    // the table, and you remove track A, the model index for track B will change.
    // Sorting the indices first means we don't have to worry about this.
    //qSort(m_selectedIndices);
    //qSort(m_selectedIndices.begin(), m_selectedIndices.end(), qGreater<QModelIndex>());
    qSort(selectedRows);
    int maxRow = 0;
    int minRow = 0;
    if (!selectedRows.isEmpty()) {
        maxRow = selectedRows.last();
        minRow = selectedRows.first();
    }

    // Destination row, if destIndex is invalid we set it to last row + 1
    int destRow = destIndex.row() < 0 ? model()->rowCount() : destIndex.row();

    int selectedRowCount = selectedRows.count();
    int selectionRestoreStartRow = destRow;

    // Adjust first row of new selection
    if (destRow >= minRow && destRow <= maxRow) {
        // If you drag a contiguous selection of multiple tracks and drop
        // them somewhere inside that same selection, do nothing.
        return true;
    } else {
        if (destRow < minRow) {
            // If we're moving the tracks _up_,
            // then reverse the order of the row selection
            // to make the algorithm below work as it is
            qSort(selectedRows.begin(),
                  selectedRows.end(),
                  qGreater<int>());
        } else {
           if (destRow > maxRow) {
               // If we're moving the tracks _down_,
               // adjust the first row to reselect
               selectionRestoreStartRow =
                    selectionRestoreStartRow - selectedRowCount;
            }
        }
    }

    // For each row that needs to be moved...
    while (!selectedRows.isEmpty()) {
        int movedRow = selectedRows.takeFirst(); // Remember it's row index
        // Move it
        trackModel->moveTrack(model()->index(movedRow, 0), destIndex);

        // Move the row indices for rows that got bumped up
        // into the void we left, or down because of the new spot
        // we're taking.
        for (int i = 0; i < selectedRows.count(); i++) {
            if ((selectedRows[i] > movedRow) && (
                (destRow > selectedRows[i]) )) {
                selectedRows[i] = selectedRows[i] - 1;
            } else if ((selectedRows[i] < movedRow) &&
                        (destRow < selectedRows[i])) {
                selectedRows[i] = selectedRows[i] + 1;
            }
        }
    }


    // Highlight the moved rows again (restoring the selection)
    //QModelIndex newSelectedIndex = destIndex;
    for (int i = 0; i < selectedRowCount; i++) {
        this->selectionModel()->select(model()->index(selectionRestoreStartRow + i, 0),
                                        QItemSelectionModel::Select | QItemSelectionModel::Rows);
    }
    return true;
}<|MERGE_RESOLUTION|>--- conflicted
+++ resolved
@@ -1225,7 +1225,6 @@
     loadSelectionToGroup(group, play);
 }
 
-<<<<<<< HEAD
 void WTrackTableView::setSorting(bool sorting) {
     m_sorting = sorting;
 }
@@ -1271,10 +1270,7 @@
     return query;
 }
 
-void WTrackTableView::slotSendToAutoDJ() {
-=======
 void WTrackTableView::slotSendToAutoDJBottom() {
->>>>>>> 10a14543
     // append to auto DJ
     sendToAutoDJ(PlaylistDAO::AutoDJSendLoc::BOTTOM);
 }
