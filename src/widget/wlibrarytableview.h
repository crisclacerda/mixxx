--- conflicted
+++ resolved
@@ -12,12 +12,10 @@
 #include "library/libraryview.h"
 #include "track/track.h"
 #include "library/coverartcache.h"
-<<<<<<< HEAD
 #include "library/dao/savedqueriesdao.h"
-=======
+
 #include "library/trackmodel.h"
 
->>>>>>> 86dbe376
 
 class WLibraryTableView : public QTableView, public virtual LibraryView {
     Q_OBJECT
@@ -29,11 +27,9 @@
     ~WLibraryTableView() override;
     void moveSelection(int delta) override;
 
-<<<<<<< HEAD
     virtual void restoreQuery(const SavedSearchQuery& query);
     virtual SavedSearchQuery saveQuery(SavedSearchQuery query = SavedSearchQuery()) const;
     
-=======
     /**
      * @brief saveVScrollBarPos function saves current position of scrollbar
      * using string key - can be any value but should invariant for model
@@ -47,7 +43,6 @@
      */
     void restoreVScrollBarPos(TrackModel* key);
 
->>>>>>> 86dbe376
   signals:
     void loadTrack(TrackPointer pTrack);
     void loadTrackToPlayer(TrackPointer pTrack, QString group,
@@ -58,13 +53,10 @@
     
 
   public slots:
-<<<<<<< HEAD
     void saveView();
     void restoreView();
-=======
-    void saveVScrollBarPos(); // these slosts remain for compatibility
-    void restoreVScrollBarPos();
->>>>>>> 86dbe376
+    void saveVScrollBarPos() {} // these slosts remain for compatibility
+    void restoreVScrollBarPos() {}
     void setTrackTableFont(const QFont& font);
     void setTrackTableRowHeight(int rowHeight);
 
