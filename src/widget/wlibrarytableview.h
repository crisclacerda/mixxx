--- conflicted
+++ resolved
@@ -13,12 +13,9 @@
 #include "track/track.h"
 #include "library/coverartcache.h"
 #include "library/dao/savedqueriesdao.h"
-<<<<<<< HEAD
-=======
 
 #include "library/trackmodel.h"
 
->>>>>>> 822fcbc2
 
 class WLibraryTableView : public QTableView, public virtual LibraryView {
     Q_OBJECT
@@ -33,8 +30,6 @@
     virtual void restoreQuery(const SavedSearchQuery& query);
     virtual SavedSearchQuery saveQuery(SavedSearchQuery query = SavedSearchQuery()) const;
     
-<<<<<<< HEAD
-=======
     /**
      * @brief saveVScrollBarPos function saves current position of scrollbar
      * using string key - can be any value but should invariant for model
@@ -48,7 +43,6 @@
      */
     void restoreVScrollBarPos(TrackModel* key);
 
->>>>>>> 822fcbc2
   signals:
     void loadTrack(TrackPointer pTrack);
     void loadTrackToPlayer(TrackPointer pTrack, QString group,
@@ -61,11 +55,8 @@
   public slots:
     void saveView();
     void restoreView();
-<<<<<<< HEAD
-=======
     void saveVScrollBarPos() {} // these slosts remain for compatibility
     void restoreVScrollBarPos() {}
->>>>>>> 822fcbc2
     void setTrackTableFont(const QFont& font);
     void setTrackTableRowHeight(int rowHeight);
 
