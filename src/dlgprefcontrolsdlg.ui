<?xml version="1.0" encoding="UTF-8"?>
<ui version="4.0">
 <class>DlgPrefControlsDlg</class>
 <widget class="QWidget" name="DlgPrefControlsDlg">
  <property name="geometry">
   <rect>
    <x>0</x>
    <y>0</y>
    <width>561</width>
    <height>690</height>
   </rect>
  </property>
  <property name="windowTitle">
   <string>Interface Preferences</string>
  </property>
  <layout class="QGridLayout" name="gridLayout_3">
   <item row="2" column="0">
    <widget class="QGroupBox" name="groupBoxRateRamp">
     <property name="enabled">
      <bool>true</bool>
     </property>
     <property name="toolTip">
      <string>Makes temporary speed buttons change the pitch gradually, instead of all at once.</string>
     </property>
     <property name="title">
      <string>Ramping Pitchbend</string>
     </property>
     <property name="checkable">
      <bool>true</bool>
     </property>
     <property name="checked">
      <bool>false</bool>
     </property>
     <layout class="QGridLayout" name="gridLayout_5">
      <item row="0" column="0">
       <widget class="QLabel" name="label_2">
        <property name="text">
         <string>Pitchbend sensitivity</string>
        </property>
        <property name="buddy">
         <cstring>SliderRateRampSensitivity</cstring>
        </property>
       </widget>
      </item>
      <item row="0" column="1">
       <widget class="QSlider" name="SliderRateRampSensitivity">
        <property name="enabled">
         <bool>false</bool>
        </property>
        <property name="minimum">
         <number>100</number>
        </property>
        <property name="maximum">
         <number>2500</number>
        </property>
        <property name="singleStep">
         <number>50</number>
        </property>
        <property name="value">
         <number>250</number>
        </property>
        <property name="orientation">
         <enum>Qt::Horizontal</enum>
        </property>
       </widget>
      </item>
      <item row="0" column="2">
       <widget class="QSpinBox" name="SpinBoxRateRampSensitivity">
        <property name="enabled">
         <bool>false</bool>
        </property>
        <property name="toolTip">
         <string>Value in milliseconds</string>
        </property>
        <property name="minimum">
         <number>100</number>
        </property>
        <property name="maximum">
         <number>2500</number>
        </property>
        <property name="singleStep">
         <number>1</number>
        </property>
        <property name="value">
         <number>250</number>
        </property>
       </widget>
      </item>
     </layout>
    </widget>
   </item>
   <item row="3" column="0">
    <spacer name="verticalSpacer">
     <property name="orientation">
      <enum>Qt::Vertical</enum>
     </property>
     <property name="sizeHint" stdset="0">
      <size>
       <width>20</width>
       <height>40</height>
      </size>
     </property>
    </spacer>
   </item>
   <item row="1" column="0">
    <layout class="QHBoxLayout" name="horizontalLayout">
     <item>
      <layout class="QGridLayout" name="gridLayout_2">
       <item row="0" column="1">
        <widget class="QGroupBox" name="groupBox_2">
         <property name="title">
          <string>Temporary Speed Adjustment Buttons</string>
         </property>
         <layout class="QGridLayout" name="gridLayout">
          <item row="0" column="0">
           <widget class="QLabel" name="TextLabel6_2_3_2_3">
            <property name="enabled">
             <bool>true</bool>
            </property>
            <property name="font">
             <font/>
            </property>
            <property name="text">
             <string>Left click</string>
            </property>
            <property name="alignment">
             <set>Qt::AlignLeading|Qt::AlignLeft|Qt::AlignVCenter</set>
            </property>
            <property name="wordWrap">
             <bool>false</bool>
            </property>
            <property name="buddy">
             <cstring>spinBoxTempRateLeft</cstring>
            </property>
           </widget>
          </item>
          <item row="1" column="0">
           <widget class="QLabel" name="TextLabel6_2_3_2_2_2">
            <property name="enabled">
             <bool>true</bool>
            </property>
            <property name="font">
             <font/>
            </property>
            <property name="text">
             <string>Right click</string>
            </property>
            <property name="alignment">
             <set>Qt::AlignLeading|Qt::AlignLeft|Qt::AlignVCenter</set>
            </property>
            <property name="wordWrap">
             <bool>false</bool>
            </property>
            <property name="buddy">
             <cstring>spinBoxTempRateRight</cstring>
            </property>
           </widget>
          </item>
          <item row="0" column="1">
           <widget class="QDoubleSpinBox" name="spinBoxTempRateLeft">
            <property name="toolTip">
             <string>Temporary rate change when left-clicking</string>
            </property>
            <property name="accelerated">
             <bool>true</bool>
            </property>
            <property name="suffix">
             <string>%</string>
            </property>
            <property name="decimals">
             <number>2</number>
            </property>
            <property name="minimum">
             <double>0.010000000000000</double>
            </property>
            <property name="maximum">
             <double>10.000000000000000</double>
            </property>
            <property name="singleStep">
             <double>0.010000000000000</double>
            </property>
            <property name="value">
             <double>4.000000000000000</double>
            </property>
           </widget>
          </item>
          <item row="1" column="1">
           <widget class="QDoubleSpinBox" name="spinBoxTempRateRight">
            <property name="toolTip">
             <string>Temporary rate change when right-clicking</string>
            </property>
            <property name="accelerated">
             <bool>true</bool>
            </property>
            <property name="suffix">
             <string>%</string>
            </property>
            <property name="decimals">
             <number>2</number>
            </property>
            <property name="minimum">
             <double>0.010000000000000</double>
            </property>
            <property name="maximum">
             <double>10.000000000000000</double>
            </property>
            <property name="singleStep">
             <double>0.010000000000000</double>
            </property>
            <property name="value">
             <double>1.000000000000000</double>
            </property>
           </widget>
          </item>
         </layout>
        </widget>
       </item>
       <item row="0" column="0">
        <widget class="QGroupBox" name="groupBox">
         <property name="title">
          <string>Permanent Speed Adjustment Buttons</string>
         </property>
         <property name="checkable">
          <bool>false</bool>
         </property>
         <layout class="QGridLayout" name="gridLayout_4">
          <item row="0" column="0">
           <widget class="QLabel" name="TextLabel6_2_3_2">
            <property name="enabled">
             <bool>true</bool>
            </property>
            <property name="font">
             <font/>
            </property>
            <property name="text">
             <string>Left click</string>
            </property>
            <property name="alignment">
             <set>Qt::AlignLeading|Qt::AlignLeft|Qt::AlignVCenter</set>
            </property>
            <property name="wordWrap">
             <bool>false</bool>
            </property>
            <property name="buddy">
             <cstring>spinBoxPermRateLeft</cstring>
            </property>
           </widget>
          </item>
          <item row="1" column="0">
           <widget class="QLabel" name="TextLabel6_2_3_2_2">
            <property name="enabled">
             <bool>true</bool>
            </property>
            <property name="font">
             <font/>
            </property>
            <property name="text">
             <string>Right click</string>
            </property>
            <property name="alignment">
             <set>Qt::AlignLeading|Qt::AlignLeft|Qt::AlignVCenter</set>
            </property>
            <property name="wordWrap">
             <bool>false</bool>
            </property>
            <property name="buddy">
             <cstring>spinBoxPermRateRight</cstring>
            </property>
           </widget>
          </item>
          <item row="0" column="1">
           <widget class="QDoubleSpinBox" name="spinBoxPermRateLeft">
            <property name="toolTip">
             <string>Permanent rate change when left-clicking</string>
            </property>
            <property name="accelerated">
             <bool>true</bool>
            </property>
            <property name="suffix">
             <string>%</string>
            </property>
            <property name="decimals">
             <number>2</number>
            </property>
            <property name="minimum">
             <double>0.010000000000000</double>
            </property>
            <property name="maximum">
             <double>10.000000000000000</double>
            </property>
            <property name="singleStep">
             <double>0.010000000000000</double>
            </property>
            <property name="value">
             <double>0.500000000000000</double>
            </property>
           </widget>
          </item>
          <item row="1" column="1">
           <widget class="QDoubleSpinBox" name="spinBoxPermRateRight">
            <property name="toolTip">
             <string>Permanent rate change when right-clicking</string>
            </property>
            <property name="accelerated">
             <bool>true</bool>
            </property>
            <property name="suffix">
             <string>%</string>
            </property>
            <property name="decimals">
             <number>2</number>
            </property>
            <property name="minimum">
             <double>0.010000000000000</double>
            </property>
            <property name="maximum">
             <double>10.000000000000000</double>
            </property>
            <property name="singleStep">
             <double>0.010000000000000</double>
            </property>
            <property name="value">
             <double>0.050000000000000</double>
            </property>
           </widget>
          </item>
         </layout>
        </widget>
       </item>
      </layout>
     </item>
    </layout>
   </item>
   <item row="0" column="0">
    <layout class="QGridLayout" name="GridLayout1">
     <item row="10" column="0">
      <widget class="QLabel" name="labelResetSpeedAndPitch">
       <property name="text">
        <string>Reset speed and pitch </string>
       </property>
      </widget>
     </item>
     <item row="8" column="0">
      <widget class="QLabel" name="labelCueMode">
       <property name="text">
        <string>Cue mode</string>
       </property>
       <property name="openExternalLinks">
        <bool>true</bool>
       </property>
       <property name="buddy">
        <cstring>ComboBoxCueDefault</cstring>
       </property>
      </widget>
     </item>
     <item row="13" column="1" colspan="2">
      <widget class="QComboBox" name="ComboBoxRateDir">
       <property name="sizePolicy">
        <sizepolicy hsizetype="Expanding" vsizetype="Fixed">
         <horstretch>0</horstretch>
         <verstretch>0</verstretch>
        </sizepolicy>
       </property>
       <property name="font">
        <font/>
       </property>
      </widget>
     </item>
     <item row="7" column="1" colspan="2">
      <widget class="QComboBox" name="ComboBoxPosition">
       <property name="sizePolicy">
        <sizepolicy hsizetype="Expanding" vsizetype="Fixed">
         <horstretch>0</horstretch>
         <verstretch>0</verstretch>
        </sizepolicy>
       </property>
       <property name="font">
        <font/>
       </property>
      </widget>
     </item>
     <item row="1" column="1" colspan="2">
      <widget class="QLabel" name="warningLabel">
       <property name="text">
        <string/>
       </property>
       <property name="alignment">
        <set>Qt::AlignJustify|Qt::AlignVCenter</set>
       </property>
      </widget>
     </item>
     <item row="4" column="0">
      <widget class="QLabel" name="labelFullscreenOption">
       <property name="text">
        <string>Start in full screen mode</string>
       </property>
      </widget>
     </item>
     <item row="7" column="0">
      <widget class="QLabel" name="labelPositionDisplay">
       <property name="enabled">
        <bool>true</bool>
       </property>
       <property name="font">
        <font/>
       </property>
       <property name="text">
        <string>Position display</string>
       </property>
       <property name="wordWrap">
        <bool>false</bool>
       </property>
       <property name="buddy">
        <cstring>ComboBoxPosition</cstring>
       </property>
      </widget>
     </item>
     <item row="0" column="0">
      <widget class="QLabel" name="lableSkin_2">
       <property name="enabled">
        <bool>true</bool>
       </property>
       <property name="font">
        <font/>
       </property>
       <property name="text">
        <string>Skin</string>
       </property>
       <property name="wordWrap">
        <bool>false</bool>
       </property>
       <property name="buddy">
        <cstring>ComboBoxSkinconf</cstring>
       </property>
      </widget>
     </item>
     <item row="12" column="0">
      <widget class="QLabel" name="lableSpeedSliderrange">
       <property name="enabled">
        <bool>true</bool>
       </property>
       <property name="font">
        <font/>
       </property>
       <property name="text">
        <string>Speed slider range</string>
       </property>
       <property name="wordWrap">
        <bool>false</bool>
       </property>
       <property name="buddy">
        <cstring>ComboBoxRateRange</cstring>
       </property>
      </widget>
     </item>
     <item row="6" column="1" colspan="2">
      <widget class="QComboBox" name="ComboBoxTooltips">
       <property name="sizePolicy">
        <sizepolicy hsizetype="Expanding" vsizetype="Fixed">
         <horstretch>0</horstretch>
         <verstretch>0</verstretch>
        </sizepolicy>
       </property>
       <property name="font">
        <font/>
       </property>
       <property name="toolTip">
        <string>A small pop-up box displays a brief description of a control's purpose when the cursor rests on the control.</string>
       </property>
      </widget>
     </item>
     <item row="2" column="1" rowspan="2" colspan="2">
      <widget class="QComboBox" name="ComboBoxSchemeconf">
       <property name="sizePolicy">
        <sizepolicy hsizetype="Expanding" vsizetype="Fixed">
         <horstretch>0</horstretch>
         <verstretch>0</verstretch>
        </sizepolicy>
       </property>
       <property name="font">
        <font/>
       </property>
       <property name="toolTip">
        <string>Select from different color schemes of a skin if available.</string>
       </property>
      </widget>
     </item>
     <item row="12" column="1" colspan="2">
      <widget class="QComboBox" name="ComboBoxRateRange">
       <property name="sizePolicy">
        <sizepolicy hsizetype="Expanding" vsizetype="Fixed">
         <horstretch>0</horstretch>
         <verstretch>0</verstretch>
        </sizepolicy>
       </property>
       <property name="font">
        <font/>
       </property>
       <property name="toolTip">
        <string>Adjusts the range of the speed (Vinyl &quot;Pitch&quot;) slider.</string>
       </property>
      </widget>
     </item>
     <item row="13" column="0">
      <widget class="QLabel" name="lableSpeedSliderDirection">
       <property name="enabled">
        <bool>true</bool>
       </property>
       <property name="font">
        <font/>
       </property>
       <property name="text">
        <string>Speed slider direction</string>
       </property>
       <property name="wordWrap">
        <bool>false</bool>
       </property>
       <property name="buddy">
        <cstring>ComboBoxRateDir</cstring>
       </property>
      </widget>
     </item>
     <item row="2" column="0" rowspan="2">
      <widget class="QLabel" name="lableColorScheme">
       <property name="enabled">
        <bool>true</bool>
       </property>
       <property name="font">
        <font/>
       </property>
       <property name="text">
        <string>Color scheme</string>
       </property>
       <property name="wordWrap">
        <bool>false</bool>
       </property>
       <property name="buddy">
        <cstring>ComboBoxSchemeconf</cstring>
       </property>
      </widget>
     </item>
     <item row="0" column="1" colspan="2">
      <widget class="QComboBox" name="ComboBoxSkinconf">
       <property name="sizePolicy">
        <sizepolicy hsizetype="Expanding" vsizetype="Fixed">
         <horstretch>0</horstretch>
         <verstretch>0</verstretch>
        </sizepolicy>
       </property>
       <property name="font">
        <font/>
       </property>
      </widget>
     </item>
<<<<<<< HEAD
=======
     <item row="10" column="0">
      <widget class="QLabel" name="textLabelCueRecall">
       <property name="text">
        <string>Auto Recall Cue</string>
       </property>
       <property name="buddy">
        <cstring>ComboBoxCueRecall</cstring>
       </property>
       <property name="toolTip">
        <string>Automatically jump to the first previously-saved cue point. If none exists, automatically jumps to the beginning of the track.</string>
       </property>
      </widget>
     </item>
     <item row="12" column="1" colspan="2">
      <widget class="QComboBox" name="ComboBoxAllowTrackLoadToPlayingDeck"/>
     </item>
     <item row="10" column="1" colspan="2">
      <widget class="QComboBox" name="ComboBoxCueRecall"/>
     </item>
>>>>>>> d9c70a75
     <item row="6" column="0">
      <widget class="QLabel" name="labelTooltips">
       <property name="enabled">
        <bool>true</bool>
       </property>
       <property name="font">
        <font/>
       </property>
       <property name="text">
        <string>Tool tips</string>
       </property>
       <property name="wordWrap">
        <bool>false</bool>
       </property>
       <property name="buddy">
        <cstring>ComboBoxTooltips</cstring>
       </property>
      </widget>
     </item>
     <item row="4" column="1" colspan="2">
      <widget class="QComboBox" name="ComboBoxStartInFullscreen">
       <property name="sizePolicy">
        <sizepolicy hsizetype="Expanding" vsizetype="Fixed">
         <horstretch>0</horstretch>
         <verstretch>0</verstretch>
        </sizepolicy>
       </property>
      </widget>
     </item>
     <item row="14" column="1" colspan="2">
      <widget class="QComboBox" name="ComboBoxKeylockMode"/>
     </item>
     <item row="14" column="0">
      <widget class="QLabel" name="labelKeylockMode">
       <property name="text">
        <string>Keylock mode</string>
       </property>
      </widget>
     </item>
     <item row="9" column="1" colspan="2">
      <widget class="QComboBox" name="ComboBoxSeekToCue"/>
     </item>
     <item row="5" column="0">
      <widget class="QLabel" name="textLabelLocale">
       <property name="text">
        <string>Locale</string>
       </property>
       <property name="buddy">
        <cstring>ComboBoxLocale</cstring>
       </property>
      </widget>
     </item>
     <item row="8" column="1" colspan="2">
      <widget class="QComboBox" name="ComboBoxCueDefault">
       <property name="toolTip">
        <string>Mixxx mode: 
- Cue button while pause at cue point = preview
- Cue button while pause not at cue point = set cue point
- Cue button while playing = pause at cue point
Pioneer mode:
- Same as Mixxx mode with a flashing play button
Denon mode:
- Cue button at cue point = preview
- Cue button not at cue point = pause at cue point
- Play = set cue point
Numark mode:
- Same as Denon mode, but without a flashing play button
        </string>
       </property>
      </widget>
     </item>
     <item row="9" column="0">
      <widget class="QLabel" name="textLabelCueRecall">
       <property name="text">
        <string>Seek to cue</string>
       </property>
       <property name="buddy">
        <cstring>ComboBoxSeekToCue</cstring>
       </property>
      </widget>
     </item>
     <item row="5" column="1" colspan="2">
      <widget class="QComboBox" name="ComboBoxLocale">
       <property name="toolTip">
        <string>Locales determine country and language specific settings.</string>
       </property>
      </widget>
     </item>
     <item row="11" column="0">
      <widget class="QLabel" name="textLabelAllowTrackLoadToPlayingDeck">
       <property name="text">
        <string>Playing track protection</string>
       </property>
       <property name="buddy">
        <cstring>ComboBoxAllowTrackLoadToPlayingDeck</cstring>
       </property>
      </widget>
     </item>
     <item row="11" column="1" colspan="2">
      <widget class="QComboBox" name="ComboBoxAllowTrackLoadToPlayingDeck"/>
     </item>
     <item row="10" column="1" colspan="2">
      <widget class="QComboBox" name="ComboBoxResetSpeedAndPitch"/>
     </item>
    </layout>
   </item>
  </layout>
 </widget>
 <layoutdefault spacing="6" margin="11"/>
 <tabstops>
  <tabstop>ComboBoxSkinconf</tabstop>
  <tabstop>ComboBoxSchemeconf</tabstop>
  <tabstop>ComboBoxStartInFullscreen</tabstop>
  <tabstop>ComboBoxTooltips</tabstop>
  <tabstop>ComboBoxPosition</tabstop>
  <tabstop>ComboBoxRateRange</tabstop>
  <tabstop>ComboBoxRateDir</tabstop>
  <tabstop>spinBoxPermRateLeft</tabstop>
  <tabstop>spinBoxPermRateRight</tabstop>
  <tabstop>spinBoxTempRateLeft</tabstop>
  <tabstop>spinBoxTempRateRight</tabstop>
  <tabstop>groupBoxRateRamp</tabstop>
  <tabstop>SliderRateRampSensitivity</tabstop>
  <tabstop>SpinBoxRateRampSensitivity</tabstop>
 </tabstops>
 <resources/>
 <connections>
  <connection>
   <sender>SliderRateRampSensitivity</sender>
   <signal>valueChanged(int)</signal>
   <receiver>SpinBoxRateRampSensitivity</receiver>
   <slot>setValue(int)</slot>
   <hints>
    <hint type="sourcelabel">
     <x>418</x>
     <y>468</y>
    </hint>
    <hint type="destinationlabel">
     <x>480</x>
     <y>466</y>
    </hint>
   </hints>
  </connection>
  <connection>
   <sender>SpinBoxRateRampSensitivity</sender>
   <signal>valueChanged(int)</signal>
   <receiver>SliderRateRampSensitivity</receiver>
   <slot>setValue(int)</slot>
   <hints>
    <hint type="sourcelabel">
     <x>480</x>
     <y>466</y>
    </hint>
    <hint type="destinationlabel">
     <x>418</x>
     <y>468</y>
    </hint>
   </hints>
  </connection>
 </connections>
</ui><|MERGE_RESOLUTION|>--- conflicted
+++ resolved
@@ -552,28 +552,6 @@
        </property>
       </widget>
      </item>
-<<<<<<< HEAD
-=======
-     <item row="10" column="0">
-      <widget class="QLabel" name="textLabelCueRecall">
-       <property name="text">
-        <string>Auto Recall Cue</string>
-       </property>
-       <property name="buddy">
-        <cstring>ComboBoxCueRecall</cstring>
-       </property>
-       <property name="toolTip">
-        <string>Automatically jump to the first previously-saved cue point. If none exists, automatically jumps to the beginning of the track.</string>
-       </property>
-      </widget>
-     </item>
-     <item row="12" column="1" colspan="2">
-      <widget class="QComboBox" name="ComboBoxAllowTrackLoadToPlayingDeck"/>
-     </item>
-     <item row="10" column="1" colspan="2">
-      <widget class="QComboBox" name="ComboBoxCueRecall"/>
-     </item>
->>>>>>> d9c70a75
      <item row="6" column="0">
       <widget class="QLabel" name="labelTooltips">
        <property name="enabled">
@@ -614,7 +592,11 @@
       </widget>
      </item>
      <item row="9" column="1" colspan="2">
-      <widget class="QComboBox" name="ComboBoxSeekToCue"/>
+       <widget class="QComboBox" name="ComboBoxSeekToCue">
+         <property name="toolTip">
+           <string>Automatically seeks to the first saved cue point on track load. If none exists, seeks to the beginning of the track.</string>
+         </property>
+       </widget>
      </item>
      <item row="5" column="0">
       <widget class="QLabel" name="textLabelLocale">
@@ -629,7 +611,7 @@
      <item row="8" column="1" colspan="2">
       <widget class="QComboBox" name="ComboBoxCueDefault">
        <property name="toolTip">
-        <string>Mixxx mode: 
+        <string>Mixxx mode:
 - Cue button while pause at cue point = preview
 - Cue button while pause not at cue point = set cue point
 - Cue button while playing = pause at cue point
