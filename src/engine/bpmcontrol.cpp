--- conflicted
+++ resolved
@@ -29,17 +29,12 @@
     m_pPlayButton = new ControlObjectSlave(_group, "play", this);
     m_pPlayButton->connectValueChanged(SLOT(slotControlPlay(double)), Qt::DirectConnection);
     m_pRateSlider = new ControlObjectSlave(_group, "rate", this);
-<<<<<<< HEAD
-    m_pRateSlider->connectValueChanged(SLOT(slotAdjustBpm()), Qt::DirectConnection);
-=======
     m_pRateSlider->connectValueChanged(SLOT(slotAdjustRateSlider()), Qt::DirectConnection);
->>>>>>> 3ef23535
     m_pQuantize = ControlObject::getControl(_group, "quantize");
     m_pRateRange = new ControlObjectSlave(_group, "rateRange", this);
     m_pRateRange->connectValueChanged(SLOT(slotAdjustRateSlider()), Qt::DirectConnection);
     m_pRateDir = new ControlObjectSlave(_group, "rate_dir", this);
     m_pRateDir->connectValueChanged(SLOT(slotAdjustRateSlider()), Qt::DirectConnection);
-
 
 
     m_pLoopEnabled = new ControlObjectSlave(_group, "loop_enabled", this);
@@ -204,14 +199,6 @@
     }
 }
 
-void BpmControl::slotControlPlay(double v) {
-    if (v > 0.0) {
-        if (m_pQuantize->get() > 0.0) {
-            syncPhase();
-        }
-    }
-}
-
 void BpmControl::slotControlBeatSyncPhase(double v) {
     if (!v) return;
     syncPhase();
@@ -338,15 +325,11 @@
     if (m_pVCEnabled && m_pVCEnabled->get() > 0) {
         return;
     }
-<<<<<<< HEAD
-    if (m_pSyncMode->get() == SYNC_SLAVE) {
-=======
     if (m_pSyncMode->get() != SYNC_NONE) {
         // If the bpm is the same, nothing to do.
         if (qFuzzyCompare(bpm, m_pEngineBpm->get())) {
             return;
         }
->>>>>>> 3ef23535
         double newRate = bpm / m_pFileBpm->get();
         m_pRateSlider->set((newRate - 1.0) / m_pRateDir->get() / m_pRateRange->get());
         m_pEngineBpm->set(bpm);
@@ -374,40 +357,6 @@
     case SYNC_MASTER:
         m_pSyncMasterEnabled->set(true);
         m_pSyncSlaveEnabled->set(false);
-<<<<<<< HEAD
-=======
-    }
-}
-
-double BpmControl::getSyncAdjustment(bool userTweakingSync) {
-    // This runs when ratecontrol wants to know what rate to use.
-
-    if (m_pBeats == NULL) {
-        // No track loaded.
-        return m_dSyncAdjustment;
-    }
-
-    // This is the deck position at the start of the callback.
-    double dThisPosition = getCurrentSample();
-    double dPrevBeat = m_pBeats->findPrevBeat(dThisPosition);
-    double dNextBeat = m_pBeats->findNextBeat(dThisPosition);
-    double beat_length = dNextBeat - dPrevBeat;
-    if (fabs(beat_length) < 0.01) {
-        // close enough, we are on a beat
-        dNextBeat = m_pBeats->findNthBeat(dThisPosition, 2);
-        beat_length = dNextBeat - dPrevBeat;
-    }
-
-    // If we aren't quantized or looping, don't worry about offset
-    // We might be seeking outside the loop.
-    const bool loop_enabled = m_pLoopEnabled->get() > 0.0;
-    const double loop_size = (m_pLoopEndPosition->get() -
-                                  m_pLoopStartPosition->get()) /
-                              beat_length;
-    if (!m_pQuantize->get() || (loop_enabled && loop_size < 1.0 && loop_size > 0)) {
-        m_dSyncAdjustment = 1.0;
-        return m_dSyncAdjustment;
->>>>>>> 3ef23535
     }
 }
 
@@ -447,7 +396,6 @@
     }
 }
 
-<<<<<<< HEAD
 double BpmControl::getSyncAdjustment(bool userTweakingSync) {
     // This runs when ratecontrol wants to know what rate to use.
 
@@ -659,170 +607,12 @@
         double dOtherEnginePlayPos = pOtherEngineBuffer->getVisualPlayPos();
         double dOtherPosition = dOtherLength * dOtherEnginePlayPos;
 
-
         if (!BpmControl::getBeatContext(otherBeats, dOtherPosition,
                                         NULL, NULL, NULL, &dOtherBeatFraction)) {
             return 0.0;
         }
     }
 
-=======
-    // my_distance is our percentage distance through the beat
-    double my_distance = (dThisPosition - dPrevBeat) / beat_length;
-    double master_distance = m_pMasterBeatDistance->get();
-
-    if (my_distance - m_dUserOffset < 0) {
-        my_distance += 1.0;
-    }
-
-    // Beat wraparound -- any other way to account for this?
-    // if we're at .99% and the master is 0.1%, we are *not* 98% off!
-    // Don't do anything if we're at the edges of the beat (wraparound issues)
-    if (my_distance < 0.2 || my_distance > 0.8 ||
-        master_distance < 0.2 || master_distance > 0.8) {
-        // Intentionally return the previous value (adjustment is a slow process, and it's
-        // more important that it be steady).
-        return m_dSyncAdjustment;
-    }
-
-    double percent_offset = my_distance - master_distance;
-
-    /*double sample_offset = beat_length * percent_offset;
-    qDebug() << "master beat distance:" << master_distance;
-    qDebug() << "my     beat distance:" << my_distance;
-    qDebug() << m_sGroup << sample_offset << m_dUserOffset;*/
-
-    if (userTweakingSync) {
-        m_dSyncAdjustment = 1.0;
-        m_dUserOffset = percent_offset;
-        // Don't do anything else, leave it
-    } else {
-        double error = percent_offset - m_dUserOffset;
-        // Threshold above which we do sync adjustment.
-        const double kErrorThreshold = 0.01;
-        // Threshold above which sync is really, really bad, so much so that we
-        // don't even know if we're ahead or behind.  This can occur when quantize was
-        // off, but then it gets turned on.
-        const double kTrainWreckThreshold = 0.2;
-        const double kSyncAdjustmentCap = 0.05;
-        if (fabs(error) > kTrainWreckThreshold) {
-            // Assume poor reflexes (late button push) -- speed up to catch the other track.
-            m_dSyncAdjustment = 1.0 + kSyncAdjustmentCap;
-        } else if (fabs(error) > kErrorThreshold) {
-            // Proportional control constant. The higher this is, the more we
-            // influence sync.
-            const double kSyncAdjustmentProportional = 0.3;
-            const double kSyncDeltaCap = 0.02;
-
-            // TODO(owilliams): There are a lot of "1.0"s in this code -- can we eliminate them?
-            const double adjust = 1.0 + (-error * kSyncAdjustmentProportional);
-            // Cap the difference between the last adjustment and this one.
-            double delta = adjust - m_dSyncAdjustment;
-            delta = math_max(-kSyncDeltaCap, math_min(kSyncDeltaCap, delta));
-
-            // Cap the adjustment between -kSyncAdjustmentCap and +kSyncAdjustmentCap
-            m_dSyncAdjustment = 1.0 + math_max(
-                -kSyncAdjustmentCap, math_min(kSyncAdjustmentCap, m_dSyncAdjustment - 1.0 + delta));
-        } else {
-            // We are in sync, no adjustment needed.
-            m_dSyncAdjustment = 1.0;
-        }
-    }
-    return m_dSyncAdjustment;
-}
-
-double BpmControl::getBeatDistance(double dThisPosition) const {
-    // returns absolute number of samples distance from current pos back to
-    // previous beat
-    if (m_pBeats == NULL) {
-        return 0;
-    }
-    double dPrevBeat = m_pBeats->findPrevBeat(dThisPosition);
-    double dNextBeat = m_pBeats->findNextBeat(dThisPosition);
-    if (fabs(dNextBeat - dPrevBeat) < 0.01) {
-        // We are on a beat
-        return 0;
-    }
-    return (dThisPosition - dPrevBeat) / (dNextBeat - dPrevBeat);
-}
-
-bool BpmControl::syncPhase() {
-    if (m_pSyncMode->get() == SYNC_MASTER) {
-        return true;
-    }
-    double dThisPosition = getCurrentSample();
-    double offset = getPhaseOffset(dThisPosition);
-    if (offset == 0.0) {
-        return false;
-    }
-
-    double dNewPlaypos = dThisPosition + offset;
-    seekAbs(dNewPlaypos);
-    return true;
-}
-
-double BpmControl::getPhaseOffset(double reference_position) {
-    // Without a beatgrid, we don't know the phase offset.
-    if (!m_pBeats) {
-        return 0;
-    }
-
-    // Get the current position of this deck.
-    double dThisPosition = reference_position;
-    double dThisPrevBeat = m_pBeats->findPrevBeat(dThisPosition);
-    double dThisNextBeat = m_pBeats->findNextBeat(dThisPosition);
-
-    if (dThisPrevBeat == -1 || dThisNextBeat == -1) {
-        return 0;
-    }
-
-    // Protect against the case where we are sitting exactly on the beat.
-    if (qFuzzyCompare(dThisPrevBeat, dThisNextBeat)) {
-        dThisNextBeat = m_pBeats->findNthBeat(dThisPosition, 2);
-    }
-
-    double dOtherBeatFraction;
-    if (m_pSyncMode->get() == SYNC_SLAVE) {
-        // If we're a slave, it's easy to get the other beat fraction
-        dOtherBeatFraction = m_pMasterBeatDistance->get();
-    } else {
-        // If not, we have to figure it out
-        EngineBuffer* pOtherEngineBuffer = pickSyncTarget();
-        if (pOtherEngineBuffer == NULL) {
-            return 0;
-        }
-
-        TrackPointer otherTrack = pOtherEngineBuffer->getLoadedTrack();
-        BeatsPointer otherBeats = otherTrack ? otherTrack->getBeats() : BeatsPointer();
-
-        // If either track does not have beats, then we can't adjust the phase.
-        if (!otherBeats) {
-            return 0;
-        }
-
-        double dOtherLength = ControlObject::getControl(
-            ConfigKey(pOtherEngineBuffer->getGroup(), "track_samples"))->get();
-        double dOtherEnginePlayPos = pOtherEngineBuffer->getVisualPlayPos();
-        double dOtherPosition = dOtherLength * dOtherEnginePlayPos;
-
-        double dOtherPrevBeat = otherBeats->findPrevBeat(dOtherPosition);
-        double dOtherNextBeat = otherBeats->findNextBeat(dOtherPosition);
-
-        if (dOtherPrevBeat == -1 || dOtherNextBeat == -1) {
-            return 0;
-        }
-
-        // Protect against the case where we are sitting exactly on the beat.
-        if (qFuzzyCompare(dOtherPrevBeat, dOtherNextBeat)) {
-            dOtherNextBeat = otherBeats->findNthBeat(dOtherPosition, 2);
-        }
-
-        double dOtherBeatLength = fabs(dOtherNextBeat - dOtherPrevBeat);
-        dOtherBeatFraction = (dOtherPosition - dOtherPrevBeat) / dOtherBeatLength;
-    }
-
-    double dThisBeatLength = fabs(dThisNextBeat - dThisPrevBeat);
->>>>>>> 3ef23535
     bool this_near_next = dThisNextBeat - dThisPosition <= dThisPosition - dThisPrevBeat;
     bool other_near_next = dOtherBeatFraction >= 0.5;
 
@@ -907,18 +697,8 @@
     }
 }
 
-<<<<<<< HEAD
-void BpmControl::slotAdjustBpm() {
-    if (m_pSyncMode->get() == SYNC_SLAVE) {
-        // Override user-tweaked rate.
-        m_pRateSlider->set(((m_pMasterBpm->get() / m_pFileBpm->get()) - 1.0) /
-                           m_pRateDir->get() / m_pRateRange->get());
-        return;
-    }
-=======
 void BpmControl::slotAdjustRateSlider() {
     // Adjust playback bpm in response to a change in the rate slider.
->>>>>>> 3ef23535
     double dRate = 1.0 + m_pRateDir->get() * m_pRateRange->get() * m_pRateSlider->get();
     m_pEngineBpm->set(m_pFileBpm->get() * dRate);
 }
@@ -928,12 +708,8 @@
         trackUnloaded(m_pTrack);
     }
 
-<<<<<<< HEAD
     // reset for new track
     m_dUserOffset = 0.0;
-=======
-    m_dUserOffset = 0.0; //reset for new track
->>>>>>> 3ef23535
     m_dSyncAdjustment = 1.0;
 
     if (pTrack) {
