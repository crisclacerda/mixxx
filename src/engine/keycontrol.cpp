#include <QtDebug>
#include <QPair>

#include "engine/keycontrol.h"

#include "control/controlobject.h"
#include "control/controlpushbutton.h"
#include "control/controlpotmeter.h"
#include "engine/enginebuffer.h"
#include "track/keyutils.h"

//static const double kLockOriginalKey = 0;
static const double kLockCurrentKey = 1;
static const double kKeepUnlockedKey = 1;

KeyControl::KeyControl(QString group,
                       UserSettingsPointer pConfig)
        : EngineControl(group, pConfig) {
    m_pitchRateInfo.pitchRatio = 1.0;
    m_pitchRateInfo.tempoRatio = 1.0;
    m_pitchRateInfo.pitchTweakRatio = 1.0;
    m_pitchRateInfo.keylock = false;

    // pitch is the distance to the original pitch in semitones
    // knob in semitones; 9.4 ct per midi step allowOutOfBounds = true;
    m_pPitch = new ControlPotmeter(ConfigKey(group, "pitch"), -6.0, 6.0, true);
    // Coarse adjust by full semitone steps.
    m_pPitch->setStepCount(12);
    // Fine adjust with semitone / 10 = 10 ct;.
    m_pPitch->setSmallStepCount(120);
    connect(m_pPitch, SIGNAL(valueChanged(double)),
            this, SLOT(slotPitchChanged(double)),
            Qt::DirectConnection);

    // pitch_adjust is the distance to the linear pitch in semitones
    // set by the speed slider or to the locked key.
    // pitch_adjust knob in semitones; 4.7 ct per midi step; allowOutOfBounds = true;
    m_pPitchAdjust = new ControlPotmeter(ConfigKey(group, "pitch_adjust"), -3.0, 3.0, true);
    // Coarse adjust by full semitone steps.
    m_pPitchAdjust->setStepCount(6);
    // Fine adjust with semitone / 10 = 10 ct;.
    m_pPitchAdjust->setSmallStepCount(60);
    connect(m_pPitchAdjust, SIGNAL(valueChanged(double)),
            this, SLOT(slotPitchAdjustChanged(double)),
            Qt::DirectConnection);

    m_pButtonSyncKey = new ControlPushButton(ConfigKey(group, "sync_key"));
    connect(m_pButtonSyncKey, SIGNAL(valueChanged(double)),
            this, SLOT(slotSyncKey(double)),
            Qt::DirectConnection);

    m_pButtonResetKey = new ControlPushButton(ConfigKey(group, "reset_key"));
    connect(m_pButtonResetKey, SIGNAL(valueChanged(double)),
            this, SLOT(slotResetKey(double)),
            Qt::DirectConnection);

    m_pFileKey = new ControlObject(ConfigKey(group, "file_key"));
    connect(m_pFileKey, SIGNAL(valueChanged(double)),
            this, SLOT(slotFileKeyChanged(double)),
            Qt::DirectConnection);

    m_pEngineKey = new ControlObject(ConfigKey(group, "key"));
    connect(m_pEngineKey, SIGNAL(valueChanged(double)),
            this, SLOT(slotSetEngineKey(double)),
            Qt::DirectConnection);

    m_pEngineKeyDistance = new ControlPotmeter(ConfigKey(group, "visual_key_distance"),
                                               -0.5, 0.5);
    connect(m_pEngineKeyDistance, SIGNAL(valueChanged(double)),
            this, SLOT(slotSetEngineKeyDistance(double)),
            Qt::DirectConnection);

    m_keylockMode = new ControlPushButton(ConfigKey(group, "keylockMode"));
    m_keylockMode->setButtonMode(ControlPushButton::TOGGLE);

    m_keyunlockMode = new ControlPushButton(ConfigKey(group, "keyunlockMode"));
    m_keyunlockMode->setButtonMode(ControlPushButton::TOGGLE);

<<<<<<< HEAD
    // In case of vinyl control "rate" is a filtered mean value for display
    m_pRateSlider = new ControlProxy(group, "rate", this);
    m_pRateSlider->connectValueChanged(SLOT(slotRateChanged()),
            Qt::DirectConnection);

    m_pRateRange = new ControlProxy(group, "rateRange", this);
    m_pRateRange->connectValueChanged(SLOT(slotRateChanged()),
            Qt::DirectConnection);

    m_pRateDir = new ControlProxy(group, "rate_dir", this);
    m_pRateDir->connectValueChanged(SLOT(slotRateChanged()),
=======
    // In case of vinyl control "rate_ratio" is a filtered mean value for display
    m_pRateRatio = make_parented<ControlProxy>(ConfigKey(group, "rate_ratio"), this);
    m_pRateRatio->connectValueChanged(SLOT(slotRateChanged()),
>>>>>>> 9cab17a5
            Qt::DirectConnection);

    m_pVCEnabled = new ControlProxy(group, "vinylcontrol_enabled", this);
    m_pVCEnabled->connectValueChanged(SLOT(slotRateChanged()),
            Qt::DirectConnection);

    m_pVCRate = new ControlProxy(group, "vinylcontrol_rate", this);
    m_pVCRate->connectValueChanged(SLOT(slotRateChanged()),
                Qt::DirectConnection);

    m_pKeylock = new ControlProxy(group, "keylock", this);
    m_pKeylock->connectValueChanged(SLOT(slotRateChanged()),
            Qt::DirectConnection);
}

KeyControl::~KeyControl() {
    delete m_pPitch;
    delete m_pPitchAdjust;
    delete m_pButtonSyncKey;
    delete m_pButtonResetKey;
    delete m_pFileKey;
    delete m_pEngineKey;
    delete m_pEngineKeyDistance;
    delete m_keylockMode;
    delete m_keyunlockMode;
}

KeyControl::PitchTempoRatio KeyControl::getPitchTempoRatio() {
    // TODO(XXX) remove code duplication by adding this
    // "Update pending" atomic flag to the ControlObject API
    if (m_updatePitchRequest.fetchAndStoreAcquire(0)) {
        updatePitch();
    }
    if (m_updatePitchAdjustRequest.fetchAndStoreAcquire(0)) {
        updatePitchAdjust();
    }
    if (m_updateRateRequest.fetchAndStoreAcquire(0)) {
        updateRate();
    }
    return m_pitchRateInfo;
}

double KeyControl::getKey() {
    return m_pEngineKey->get();
}

void KeyControl::slotRateChanged() {
    m_updateRateRequest = 1;
    updateRate();
}

void KeyControl::updateRate() {
    //qDebug() << "KeyControl::slotRateChanged 1" << m_pitchRateInfo.pitchRatio;

    // If rate is not 1.0 then we have to try and calculate the octave change
    // caused by it.

    if(m_pVCEnabled->toBool()) {
        m_pitchRateInfo.tempoRatio = m_pVCRate->get();
    } else {
<<<<<<< HEAD
        m_pitchRateInfo.tempoRatio = 1.0
                + m_pRateDir->get() * m_pRateRange->get()
                        * m_pRateSlider->get();
=======
        m_pitchRateInfo.tempoRatio = m_pRateRatio->get();
>>>>>>> 9cab17a5
    }

    if (m_pitchRateInfo.tempoRatio == 0) {
        // no transport, no pitch
        // so we can skip pitch calculation
        return;
    }


    // |-----------------------|-----------------|
    //   SpeedSliderPitchRatio   pitchTweakRatio
    //
    // |-----------------------------------------|
    //   m_pitchRatio
    //
    //                         |-----------------|
    //                           m_pPitchAdjust
    //
    // |-----------------------------------------|
    //   m_pPitch

    double speedSliderPitchRatio =
            m_pitchRateInfo.pitchRatio / m_pitchRateInfo.pitchTweakRatio;

    if (m_pKeylock->toBool()) {
        if (!m_pitchRateInfo.keylock) {
            // Enabling Keylock
            if (m_keylockMode->get() == kLockCurrentKey) {
                // Lock at current pitch
                speedSliderPitchRatio = m_pitchRateInfo.tempoRatio;
            } else {
                // kOffsetScaleLockOriginalKey
                // Lock at original track pitch
                speedSliderPitchRatio = 1.0;
            }
            m_pitchRateInfo.keylock = true;
        }
    } else {
        // !bKeylock
        if (m_pitchRateInfo.keylock) {
            // Disabling Keylock
            // If "Keep unlocked key" is enabled
            if (m_keyunlockMode->get() == kKeepUnlockedKey) {
                // don't reset to linear pitch, instead adopt speedSliderPitchRatio
                // change as pitchTweakRatio
                m_pitchRateInfo.pitchTweakRatio *=
                        (speedSliderPitchRatio / m_pitchRateInfo.tempoRatio);
                // adopt pitch_adjust now so that it doesn't jump and resets key
                // when touching pitch_adjust knob after unlock with offset key
                m_pPitchAdjust->set(
                        KeyUtils::powerOf2ToSemitoneChange(m_pitchRateInfo.pitchTweakRatio));
            } else {
                // If 'current' aka 'not original' key was locked
                if (m_keylockMode->get() == kLockCurrentKey) {
                    // reset to linear pitch
                    m_pitchRateInfo.pitchTweakRatio = 1.0;
                }
            }
            m_pitchRateInfo.keylock = false;
        }
        speedSliderPitchRatio = m_pitchRateInfo.tempoRatio;
    }

    m_pitchRateInfo.pitchRatio = m_pitchRateInfo.pitchTweakRatio * speedSliderPitchRatio;

    double pitchOctaves = KeyUtils::powerOf2ToOctaveChange(m_pitchRateInfo.pitchRatio);
    double dFileKey = m_pFileKey->get();
    updateKeyCOs(dFileKey, pitchOctaves);

    // qDebug() << "KeyControl::slotRateChanged 2" << m_pitchRatio << m_speedSliderPitchRatio;
}

void KeyControl::slotFileKeyChanged(double value) {
    updateKeyCOs(value,  m_pPitch->get() / 12);
}

void KeyControl::updateKeyCOs(double fileKeyNumeric, double pitchOctaves) {
    //qDebug() << "updateKeyCOs 1" << pitchOctaves;
    mixxx::track::io::key::ChromaticKey fileKey =
            KeyUtils::keyFromNumericValue(fileKeyNumeric);

    QPair<mixxx::track::io::key::ChromaticKey, double> adjusted =
            KeyUtils::scaleKeyOctaves(fileKey, pitchOctaves);
    m_pEngineKey->set(KeyUtils::keyToNumericValue(adjusted.first));
    double diff_to_nearest_full_key = adjusted.second;
    m_pEngineKeyDistance->set(diff_to_nearest_full_key);
    m_pPitch->set(pitchOctaves * 12);
    //qDebug() << "updateKeyCOs 2" << diff_to_nearest_full_key;
}

void KeyControl::slotSetEngineKey(double key) {
    // Always set to a full key, reset key_distance
    setEngineKey(key, 0.0);
}

void KeyControl::slotSetEngineKeyDistance(double key_distance) {
    setEngineKey(m_pEngineKey->get(), key_distance);
}

void KeyControl::setEngineKey(double key, double key_distance) {
    mixxx::track::io::key::ChromaticKey thisFileKey =
            KeyUtils::keyFromNumericValue(m_pFileKey->get());
    mixxx::track::io::key::ChromaticKey newKey =
            KeyUtils::keyFromNumericValue(key);

    if (thisFileKey == mixxx::track::io::key::INVALID ||
        newKey == mixxx::track::io::key::INVALID) {
        return;
    }

    int stepsToTake = KeyUtils::shortestStepsToKey(thisFileKey, newKey);
    double pitchToTakeOctaves = (stepsToTake + key_distance) / 12.0;

    m_pPitch->set(pitchToTakeOctaves * 12);
    slotPitchChanged(pitchToTakeOctaves * 12);
    return;
}

void KeyControl::slotPitchChanged(double pitch) {
    Q_UNUSED(pitch)
    m_updatePitchRequest = 1;
    updatePitch();
}

void KeyControl::updatePitch() {
    double pitch = m_pPitch->get();

    //qDebug() << "KeyControl::slotPitchChanged 1" << pitch <<
    //        m_pitchRateInfo.pitchRatio <<
    //        m_pitchRateInfo.pitchTweakRatio <<
    //        m_pitchRateInfo.tempoRatio;

    double speedSliderPitchRatio =
            m_pitchRateInfo.pitchRatio / m_pitchRateInfo.pitchTweakRatio;
    // speedSliderPitchRatio must be unchanged
    double pitchKnobRatio = KeyUtils::semitoneChangeToPowerOf2(pitch);
    m_pitchRateInfo.pitchRatio = pitchKnobRatio;
    m_pitchRateInfo.pitchTweakRatio = pitchKnobRatio / speedSliderPitchRatio;

    double dFileKey = m_pFileKey->get();
    m_pPitchAdjust->set(
            KeyUtils::powerOf2ToSemitoneChange(m_pitchRateInfo.pitchTweakRatio));
    updateKeyCOs(dFileKey, KeyUtils::powerOf2ToOctaveChange(pitchKnobRatio));

    //qDebug() << "KeyControl::slotPitchChanged 2" << pitch <<
    //        m_pitchRateInfo.pitchRatio <<
    //        m_pitchRateInfo.pitchTweakRatio <<
    //        m_pitchRateInfo.tempoRatio;
}

void KeyControl::slotPitchAdjustChanged(double pitchAdjust) {
    Q_UNUSED(pitchAdjust);
    m_updatePitchAdjustRequest = 1;
    updatePitchAdjust();
}

void KeyControl::updatePitchAdjust() {
    double pitchAdjust = m_pPitchAdjust->get();

    //qDebug() << "KeyControl::slotPitchAdjustChanged 1" << pitchAdjust <<
    //        m_pitchRateInfo.pitchRatio <<
    //        m_pitchRateInfo.pitchTweakRatio <<
    //        m_pitchRateInfo.tempoRatio;

    double speedSliderPitchRatio = m_pitchRateInfo.pitchRatio / m_pitchRateInfo.pitchTweakRatio;
    // speedSliderPitchRatio must be unchanged
    double pitchAdjustKnobRatio = KeyUtils::semitoneChangeToPowerOf2(pitchAdjust);

    // pitch_adjust is an offset to the pitch set by the speed controls
    // calc absolute pitch
    m_pitchRateInfo.pitchTweakRatio = pitchAdjustKnobRatio;
    m_pitchRateInfo.pitchRatio = pitchAdjustKnobRatio * speedSliderPitchRatio;

    double dFileKey = m_pFileKey->get();
    updateKeyCOs(dFileKey, KeyUtils::powerOf2ToOctaveChange(m_pitchRateInfo.pitchRatio));

    //qDebug() << "KeyControl::slotPitchAdjustChanged 2" << pitchAdjust <<
    //        m_pitchRateInfo.pitchRatio <<
    //        m_pitchRateInfo.pitchTweakRatio <<
    //        m_pitchRateInfo.tempoRatio;
}

void KeyControl::slotSyncKey(double v) {
    if (v > 0) {
        EngineBuffer* pOtherEngineBuffer = pickSyncTarget();
        syncKey(pOtherEngineBuffer);
    }
}

void KeyControl::slotResetKey(double v) {
    if (v > 0) {
        m_pPitch->set(0);
        slotPitchChanged(0);
    }
}

bool KeyControl::syncKey(EngineBuffer* pOtherEngineBuffer) {
    if (!pOtherEngineBuffer) {
        return false;
    }

    mixxx::track::io::key::ChromaticKey thisFileKey =
            KeyUtils::keyFromNumericValue(m_pFileKey->get());

    // Get the sync target's effective key, since that is what we aim to match.
    double dKey = ControlObject::get(ConfigKey(pOtherEngineBuffer->getGroup(), "key"));
    mixxx::track::io::key::ChromaticKey otherKey =
            KeyUtils::keyFromNumericValue(dKey);
    double otherDistance = ControlObject::get(ConfigKey(pOtherEngineBuffer->getGroup(), "visual_key_distance"));

    if (thisFileKey == mixxx::track::io::key::INVALID ||
        otherKey == mixxx::track::io::key::INVALID) {
        return false;
    }

    int stepsToTake = KeyUtils::shortestStepsToCompatibleKey(thisFileKey, otherKey);
    double pitchToTakeOctaves = (stepsToTake + otherDistance) / 12.0;

    m_pPitch->set(pitchToTakeOctaves * 12);
    slotPitchChanged(pitchToTakeOctaves * 12);
    return true;
}<|MERGE_RESOLUTION|>--- conflicted
+++ resolved
@@ -76,23 +76,9 @@
     m_keyunlockMode = new ControlPushButton(ConfigKey(group, "keyunlockMode"));
     m_keyunlockMode->setButtonMode(ControlPushButton::TOGGLE);
 
-<<<<<<< HEAD
-    // In case of vinyl control "rate" is a filtered mean value for display
-    m_pRateSlider = new ControlProxy(group, "rate", this);
-    m_pRateSlider->connectValueChanged(SLOT(slotRateChanged()),
-            Qt::DirectConnection);
-
-    m_pRateRange = new ControlProxy(group, "rateRange", this);
-    m_pRateRange->connectValueChanged(SLOT(slotRateChanged()),
-            Qt::DirectConnection);
-
-    m_pRateDir = new ControlProxy(group, "rate_dir", this);
-    m_pRateDir->connectValueChanged(SLOT(slotRateChanged()),
-=======
     // In case of vinyl control "rate_ratio" is a filtered mean value for display
     m_pRateRatio = make_parented<ControlProxy>(ConfigKey(group, "rate_ratio"), this);
     m_pRateRatio->connectValueChanged(SLOT(slotRateChanged()),
->>>>>>> 9cab17a5
             Qt::DirectConnection);
 
     m_pVCEnabled = new ControlProxy(group, "vinylcontrol_enabled", this);
@@ -153,13 +139,7 @@
     if(m_pVCEnabled->toBool()) {
         m_pitchRateInfo.tempoRatio = m_pVCRate->get();
     } else {
-<<<<<<< HEAD
-        m_pitchRateInfo.tempoRatio = 1.0
-                + m_pRateDir->get() * m_pRateRange->get()
-                        * m_pRateSlider->get();
-=======
         m_pitchRateInfo.tempoRatio = m_pRateRatio->get();
->>>>>>> 9cab17a5
     }
 
     if (m_pitchRateInfo.tempoRatio == 0) {
