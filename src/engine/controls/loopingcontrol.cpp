// loopingcontrol.cpp
// Created on Sep 23, 2008
// Author: asantoni, rryan

#include <QtDebug>

#include "control/controlobject.h"
#include "control/controlpushbutton.h"
#include "engine/controls/bpmcontrol.h"
#include "engine/controls/enginecontrol.h"
#include "engine/controls/loopingcontrol.h"
#include "engine/enginebuffer.h"
#include "preferences/usersettings.h"
#include "util/compatibility.h"
#include "util/math.h"
#include "util/sample.h"

#include "track/track.h"
#include "track/beats.h"

double LoopingControl::s_dBeatSizes[] = { 0.03125, 0.0625, 0.125, 0.25, 0.5,
                                          1, 2, 4, 8, 16, 32, 64, 128, 256, 512 };

// Used to generate the beatloop_%SIZE, beatjump_%SIZE, and loop_move_%SIZE CO
// ConfigKeys.
ConfigKey keyForControl(QString group, QString ctrlName, double num) {
    ConfigKey key;
    key.group = group;
    key.item = ctrlName.arg(num);
    return key;
}

// static
QList<double> LoopingControl::getBeatSizes() {
    QList<double> result;
    for (unsigned int i = 0; i < (sizeof(s_dBeatSizes) / sizeof(s_dBeatSizes[0])); ++i) {
        result.append(s_dBeatSizes[i]);
    }
    return result;
}

LoopingControl::LoopingControl(QString group,
                               UserSettingsPointer pConfig)
        : EngineControl(group, pConfig),
          m_bLoopingEnabled(false),
          m_bLoopRollActive(false),
          m_bAdjustingLoopIn(false),
          m_bAdjustingLoopOut(false),
          m_bAdjustingLoopInOld(false),
          m_bAdjustingLoopOutOld(false),
          m_bLoopOutPressedWhileLoopDisabled(false) {
    m_oldLoopSamples = { kNoTrigger, kNoTrigger, false };
    m_loopSamples.setValue(m_oldLoopSamples);
    m_currentSample.setValue(0.0);
    m_pActiveBeatLoop = NULL;
    m_pRateControl = NULL;
    //Create loop-in, loop-out, loop-exit, and reloop/exit ControlObjects
    m_pLoopInButton = new ControlPushButton(ConfigKey(group, "loop_in"));
    connect(m_pLoopInButton, &ControlObject::valueChanged,
            this, &LoopingControl::slotLoopIn,
            Qt::DirectConnection);
    m_pLoopInButton->set(0);

    m_pLoopInGotoButton = new ControlPushButton(ConfigKey(group, "loop_in_goto"));
    connect(m_pLoopInGotoButton, &ControlObject::valueChanged,
            this, &LoopingControl::slotLoopInGoto);

    m_pLoopOutButton = new ControlPushButton(ConfigKey(group, "loop_out"));
    connect(m_pLoopOutButton, &ControlObject::valueChanged,
            this, &LoopingControl::slotLoopOut,
            Qt::DirectConnection);
    m_pLoopOutButton->set(0);

    m_pLoopOutGotoButton = new ControlPushButton(ConfigKey(group, "loop_out_goto"));
    connect(m_pLoopOutGotoButton, &ControlObject::valueChanged,
            this, &LoopingControl::slotLoopOutGoto);


    m_pLoopExitButton = new ControlPushButton(ConfigKey(group, "loop_exit"));
    connect(m_pLoopExitButton, &ControlObject::valueChanged,
            this, &LoopingControl::slotLoopExit,
            Qt::DirectConnection);
    m_pLoopExitButton->set(0);

    m_pReloopToggleButton = new ControlPushButton(ConfigKey(group, "reloop_toggle"));
    connect(m_pReloopToggleButton, &ControlObject::valueChanged,
            this, &LoopingControl::slotReloopToggle,
            Qt::DirectConnection);
    m_pReloopToggleButton->set(0);
    // The old reloop_exit name was confusing. This CO does both entering and exiting.
    ControlDoublePrivate::insertAlias(ConfigKey(group, "reloop_exit"),
                                      ConfigKey(group, "reloop_toggle"));

    m_pReloopAndStopButton = new ControlPushButton(ConfigKey(group, "reloop_andstop"));
    connect(m_pReloopAndStopButton, &ControlObject::valueChanged,
            this, &LoopingControl::slotReloopAndStop,
            Qt::DirectConnection);

    m_pCOLoopEnabled = new ControlObject(ConfigKey(group, "loop_enabled"));
    m_pCOLoopEnabled->set(0.0);

    m_pCOLoopStartPosition =
            new ControlObject(ConfigKey(group, "loop_start_position"));
    m_pCOLoopStartPosition->set(kNoTrigger);
    connect(m_pCOLoopStartPosition, &ControlObject::valueChanged,
            this, &LoopingControl::slotLoopStartPos,
            Qt::DirectConnection);

    m_pCOLoopEndPosition =
            new ControlObject(ConfigKey(group, "loop_end_position"));
    m_pCOLoopEndPosition->set(kNoTrigger);
    connect(m_pCOLoopEndPosition, &ControlObject::valueChanged,
            this, &LoopingControl::slotLoopEndPos,
            Qt::DirectConnection);

    m_pQuantizeEnabled = ControlObject::getControl(ConfigKey(group, "quantize"));
    m_pNextBeat = ControlObject::getControl(ConfigKey(group, "beat_next"));
    m_pPreviousBeat = ControlObject::getControl(ConfigKey(group, "beat_prev"));
    m_pClosestBeat = ControlObject::getControl(ConfigKey(group, "beat_closest"));
    m_pTrackSamples = ControlObject::getControl(ConfigKey(group, "track_samples"));
    m_pSlipEnabled = ControlObject::getControl(ConfigKey(group, "slip_enabled"));

    // DEPRECATED: Use beatloop_size and beatloop_set instead.
    // Activates a beatloop of a specified number of beats.
    m_pCOBeatLoop = new ControlObject(ConfigKey(group, "beatloop"), false);
    connect(m_pCOBeatLoop, &ControlObject::valueChanged, this,
            [=](double value){slotBeatLoop(value);}, Qt::DirectConnection);

    m_pCOBeatLoopSize = new ControlObject(ConfigKey(group, "beatloop_size"),
                                          true, false, false, 4.0);
    m_pCOBeatLoopSize->connectValueChangeRequest(this,
            &LoopingControl::slotBeatLoopSizeChangeRequest, Qt::DirectConnection);
    m_pCOBeatLoopActivate = new ControlPushButton(ConfigKey(group, "beatloop_activate"));
    connect(m_pCOBeatLoopActivate, &ControlObject::valueChanged,
            this, &LoopingControl::slotBeatLoopToggle);
    m_pCOBeatLoopRollActivate = new ControlPushButton(ConfigKey(group, "beatlooproll_activate"));
    connect(m_pCOBeatLoopRollActivate, &ControlObject::valueChanged,
            this, &LoopingControl::slotBeatLoopRollActivate);

    // Here we create corresponding beatloop_(SIZE) CO's which all call the same
    // BeatControl, but with a set value.
    for (unsigned int i = 0; i < (sizeof(s_dBeatSizes) / sizeof(s_dBeatSizes[0])); ++i) {
        BeatLoopingControl* pBeatLoop = new BeatLoopingControl(group, s_dBeatSizes[i]);
        connect(pBeatLoop, &BeatLoopingControl::activateBeatLoop,
                this, &LoopingControl::slotBeatLoopActivate,
                Qt::DirectConnection);
        connect(pBeatLoop,  &BeatLoopingControl::activateBeatLoopRoll,
                this, &LoopingControl::slotBeatLoopActivateRoll,
                Qt::DirectConnection);
        connect(pBeatLoop,  &BeatLoopingControl::deactivateBeatLoop,
                this, &LoopingControl::slotBeatLoopDeactivate,
                Qt::DirectConnection);
        connect(pBeatLoop,  &BeatLoopingControl::deactivateBeatLoopRoll,
                this, &LoopingControl::slotBeatLoopDeactivateRoll,
                Qt::DirectConnection);
        m_beatLoops.append(pBeatLoop);
    }

    m_pCOBeatJump = new ControlObject(ConfigKey(group, "beatjump"), false);
    connect(m_pCOBeatJump, &ControlObject::valueChanged,
            this, &LoopingControl::slotBeatJump, Qt::DirectConnection);
    m_pCOBeatJumpSize = new ControlObject(ConfigKey(group, "beatjump_size"),
                                          true, false, false, 4.0);
    m_pCOBeatJumpForward = new ControlPushButton(ConfigKey(group, "beatjump_forward"));
    connect(m_pCOBeatJumpForward, &ControlObject::valueChanged,
            this, &LoopingControl::slotBeatJumpForward);
    m_pCOBeatJumpBackward = new ControlPushButton(ConfigKey(group, "beatjump_backward"));
    connect(m_pCOBeatJumpBackward, &ControlObject::valueChanged,
            this, &LoopingControl::slotBeatJumpBackward);

    // Create beatjump_(SIZE) CO's which all call beatjump, but with a set
    // value.
    for (unsigned int i = 0; i < (sizeof(s_dBeatSizes) / sizeof(s_dBeatSizes[0])); ++i) {
        BeatJumpControl* pBeatJump = new BeatJumpControl(group, s_dBeatSizes[i]);
        connect(pBeatJump, &BeatJumpControl::beatJump,
                this, &LoopingControl::slotBeatJump,
                Qt::DirectConnection);
        m_beatJumps.append(pBeatJump);
    }

    m_pCOLoopMove = new ControlObject(ConfigKey(group, "loop_move"), false);
    connect(m_pCOLoopMove, &ControlObject::valueChanged,
            this, &LoopingControl::slotLoopMove, Qt::DirectConnection);

    // Create loop_move_(SIZE) CO's which all call loop_move, but with a set
    // value.
    for (unsigned int i = 0; i < (sizeof(s_dBeatSizes) / sizeof(s_dBeatSizes[0])); ++i) {
        LoopMoveControl* pLoopMove = new LoopMoveControl(group, s_dBeatSizes[i]);
        connect(pLoopMove, &LoopMoveControl::loopMove,
                this, &LoopingControl::slotLoopMove,
                Qt::DirectConnection);
        m_loopMoves.append(pLoopMove);
    }

    m_pCOLoopScale = new ControlObject(ConfigKey(group, "loop_scale"), false);
    connect(m_pCOLoopScale, &ControlObject::valueChanged,
            this, &LoopingControl::slotLoopScale);
    m_pLoopHalveButton = new ControlPushButton(ConfigKey(group, "loop_halve"));
    connect(m_pLoopHalveButton, &ControlObject::valueChanged,
            this, &LoopingControl::slotLoopHalve);
    m_pLoopDoubleButton = new ControlPushButton(ConfigKey(group, "loop_double"));
    connect(m_pLoopDoubleButton, &ControlObject::valueChanged,
            this, &LoopingControl::slotLoopDouble);

    m_pPlayButton = ControlObject::getControl(ConfigKey(group, "play"));
}

LoopingControl::~LoopingControl() {
    delete m_pLoopOutButton;
    delete m_pLoopOutGotoButton;
    delete m_pLoopInButton;
    delete m_pLoopInGotoButton;
    delete m_pLoopExitButton;
    delete m_pReloopToggleButton;
    delete m_pReloopAndStopButton;
    delete m_pCOLoopEnabled;
    delete m_pCOLoopStartPosition;
    delete m_pCOLoopEndPosition;
    delete m_pCOLoopScale;
    delete m_pLoopHalveButton;
    delete m_pLoopDoubleButton;

    delete m_pCOBeatLoop;
    while (!m_beatLoops.isEmpty()) {
        BeatLoopingControl* pBeatLoop = m_beatLoops.takeLast();
        delete pBeatLoop;
    }
    delete m_pCOBeatLoopSize;
    delete m_pCOBeatLoopActivate;
    delete m_pCOBeatLoopRollActivate;

    delete m_pCOBeatJump;
    delete m_pCOBeatJumpSize;
    delete m_pCOBeatJumpForward;
    delete m_pCOBeatJumpBackward;
    while (!m_beatJumps.isEmpty()) {
        BeatJumpControl* pBeatJump = m_beatJumps.takeLast();
        delete pBeatJump;
    }

    delete m_pCOLoopMove;
    while (!m_loopMoves.isEmpty()) {
        LoopMoveControl* pLoopMove = m_loopMoves.takeLast();
        delete pLoopMove;
    }
}

void LoopingControl::slotLoopScale(double scaleFactor) {
    LoopSamples loopSamples = m_loopSamples.getValue();
    if (loopSamples.start == kNoTrigger || loopSamples.end == kNoTrigger) {
        return;
    }
    double loop_length = loopSamples.end - loopSamples.start;
    int trackSamples = m_pTrackSamples->get();
    loop_length *= scaleFactor;

    // Abandon loops that are too short of extend beyond the end of the file.
    if (loop_length < MINIMUM_AUDIBLE_LOOP_SIZE ||
            loopSamples.start + loop_length > trackSamples) {
        return;
    }

    loopSamples.end = loopSamples.start + loop_length;

    // TODO(XXX) we could be smarter about taking the active beatloop, scaling
    // it by the desired amount and trying to find another beatloop that matches
    // it, but for now we just clear the active beat loop if somebody scales.
    clearActiveBeatLoop();

    // Don't allow 0 samples loop, so one can still manipulate it
    if (loopSamples.end == loopSamples.start) {
        if ((loopSamples.end + 2) >= trackSamples)
            loopSamples.start -= 2;
        else
            loopSamples.end += 2;
    }
    // Do not allow loops to go past the end of the song
    else if (loopSamples.end > trackSamples) {
        loopSamples.end = trackSamples;
    }

    // Reseek if the loop shrank out from under the playposition.
    loopSamples.seek = (m_bLoopingEnabled && scaleFactor < 1.0);

    m_loopSamples.setValue(loopSamples);

    // Update CO for loop end marker
    m_pCOLoopEndPosition->set(loopSamples.end);
}

void LoopingControl::slotLoopHalve(double pressed) {
    if (pressed <= 0.0) {
        return;
    }

    slotBeatLoop(m_pCOBeatLoopSize->get() / 2.0, true, false);
}

void LoopingControl::slotLoopDouble(double pressed) {
    if (pressed <= 0.0) {
        return;
    }

    slotBeatLoop(m_pCOBeatLoopSize->get() * 2.0, true, false);
}

void LoopingControl::process(const double dRate,
                             const double currentSample,
                             const int iBufferSize) {
    Q_UNUSED(iBufferSize);
    Q_UNUSED(dRate);

    double oldCurrentSample = m_currentSample.getValue();

    if (oldCurrentSample != currentSample) {
        m_currentSample.setValue(currentSample);
    } else {
        // no transport, so we have to do scheduled seeks here
        LoopSamples loopSamples = m_loopSamples.getValue();
        if (m_bLoopingEnabled &&
            !m_bAdjustingLoopIn && !m_bAdjustingLoopOut &&
            loopSamples.start != kNoTrigger &&
            loopSamples.end != kNoTrigger) {

            if (loopSamples.start != m_oldLoopSamples.start ||
                    loopSamples.end != m_oldLoopSamples.end) {
                // bool seek is only valid after the loop has changed
                if (loopSamples.seek) {
                    // here the loop has changed and the play position
                    // should be moved with it
                    double target = seekInsideAdjustedLoop(currentSample,
                            m_oldLoopSamples.start, loopSamples.start, loopSamples.end);
                    if (target != kNoTrigger) {
                        // jump immediately
                        seekAbs(target);
                    }
                }
                m_oldLoopSamples = loopSamples;
            }
        }
    }

    if (m_bAdjustingLoopIn) {
        setLoopInToCurrentPosition();
    } else if (m_bAdjustingLoopOut) {
        setLoopOutToCurrentPosition();
    }
}

double LoopingControl::nextTrigger(bool reverse,
        const double currentSample,
        double *pTarget) {
    *pTarget = kNoTrigger;

    LoopSamples loopSamples = m_loopSamples.getValue();

    // m_bAdjustingLoopIn is true while the LoopIn button is pressed while a loop is active (slotLoopIn)
    if (m_bAdjustingLoopInOld != m_bAdjustingLoopIn) {
        m_bAdjustingLoopInOld = m_bAdjustingLoopIn;

        // When the LoopIn button is released in reverse mode we jump to the end of the loop to not fall out and disable the active loop
        // This must not happen in quantized mode. The newly set start is always ahead (in time, but behind spacially) of the current position so we don't jump.
        // Jumping to the end is then handled when the loop's start is reached later in this function.
        if (reverse && !m_bAdjustingLoopIn && !m_pQuantizeEnabled->toBool()) {
            m_oldLoopSamples = loopSamples;
            *pTarget = loopSamples.end;
            return currentSample;
        }
    }

    // m_bAdjustingLoopOut is true while the LoopOut button is pressed while a loop is active (slotLoopOut)
    if (m_bAdjustingLoopOutOld != m_bAdjustingLoopOut) {
        m_bAdjustingLoopOutOld = m_bAdjustingLoopOut;

        // When the LoopOut button is released in forward mode we jump to the start of the loop to not fall out and disable the active loop
        // This must not happen in quantized mode. The newly set end is always ahead of the current position so we don't jump.
        // Jumping to the start is then handled when the loop's end is reached later in this function.
        if (!reverse && !m_bAdjustingLoopOut && !m_pQuantizeEnabled->toBool()) {
            m_oldLoopSamples = loopSamples;
            *pTarget = loopSamples.start;
            return currentSample;
        }
    }

    if (m_bLoopingEnabled &&
            !m_bAdjustingLoopIn && !m_bAdjustingLoopOut &&
            loopSamples.start != kNoTrigger &&
            loopSamples.end != kNoTrigger) {

        if (loopSamples.start != m_oldLoopSamples.start ||
                loopSamples.end != m_oldLoopSamples.end) {
            // bool seek is only valid after the loop has changed
            if (loopSamples.seek) {
                // here the loop has changed and the play position
                // should be moved with it
                *pTarget = seekInsideAdjustedLoop(currentSample,
                        m_oldLoopSamples.start, loopSamples.start, loopSamples.end);
            } else {
                bool movedOut = false;
                // Check if we have moved out of the loop, before we could enable it
                if (reverse) {
                    if (loopSamples.start > currentSample) {
                        movedOut = true;
                    }
                } else {
                    if (loopSamples.end < currentSample) {
                        movedOut = true;
                    }
                }
                if (movedOut) {
                    *pTarget = seekInsideAdjustedLoop(currentSample,
                            loopSamples.start, loopSamples.start, loopSamples.end);
                }
            }
            m_oldLoopSamples = loopSamples;
            if (*pTarget != kNoTrigger) {
                // jump immediately
                return currentSample;
            }
        }

        if (reverse) {
            *pTarget = loopSamples.end;
            return loopSamples.start;
        } else {
            *pTarget = loopSamples.start;
            return loopSamples.end;
        }
    }
    return kNoTrigger;
}

void LoopingControl::hintReader(HintVector* pHintList) {
    LoopSamples loopSamples = m_loopSamples.getValue();
    Hint loop_hint;
    // If the loop is enabled, then this is high priority because we will loop
    // sometime potentially very soon! The current audio itself is priority 1,
    // but we will issue ourselves at priority 2.
    if (m_bLoopingEnabled) {
        // If we're looping, hint the loop in and loop out, in case we reverse
        // into it. We could save information from process to tell which
        // direction we're going in, but that this is much simpler, and hints
        // aren't that bad to make anyway.
        if (loopSamples.start >= 0) {
            loop_hint.priority = 2;
            loop_hint.frame = SampleUtil::floorPlayPosToFrame(loopSamples.start);
            loop_hint.frameCount = Hint::kFrameCountForward;
            pHintList->append(loop_hint);
        }
        if (loopSamples.end >= 0) {
            loop_hint.priority = 10;
            loop_hint.frame = SampleUtil::ceilPlayPosToFrame(loopSamples.end);
            loop_hint.frameCount = Hint::kFrameCountBackward;
            pHintList->append(loop_hint);
        }
    } else {
        if (loopSamples.start >= 0) {
            loop_hint.priority = 10;
            loop_hint.frame = SampleUtil::floorPlayPosToFrame(loopSamples.start);
            loop_hint.frameCount = Hint::kFrameCountForward;
            pHintList->append(loop_hint);
        }
    }
}

double LoopingControl::getSyncPositionInsideLoop(double dRequestedPlaypos, double dSyncedPlayPos) {
    // no loop, no adjustment
    if (!m_bLoopingEnabled) {
        return dSyncedPlayPos;
    }

    LoopSamples loopSamples = m_loopSamples.getValue();

    // if the request itself is outside loop do nothing
    // loop will be disabled later by notifySeek(...) as is was explicitly requested by the user
    // if the requested position is the exact end of a loop it should also be disabled later by notifySeek(...)
    if (dRequestedPlaypos < loopSamples.start || dRequestedPlaypos >= loopSamples.end) {
        return dSyncedPlayPos;
    }

    // the requested position is inside the loop (e.g hotcue at start)
    double loopSize = loopSamples.end - loopSamples.start;

    // the synced position is in front of the loop
    // adjust the synced position to same amount in front of the loop end
    if (dSyncedPlayPos < loopSamples.start) {
        double adjustment = loopSamples.start - dSyncedPlayPos;

        // prevents jumping in front of the loop if loop is smaller than adjustment
        adjustment = fmod(adjustment, loopSize);

        // if the synced position is exactly the start of the loop we would end up at the exact end
        // as this would disable the loop in notifySeek() replace it with the start of the loop
        if (adjustment == 0) {
            return loopSamples.start;
        }
        return loopSamples.end - adjustment;
    }

    // the synced position is behind the loop
    // adjust the synced position to same amount behind the loop start
    if (dSyncedPlayPos >= loopSamples.end) {
        double adjustment = dSyncedPlayPos - loopSamples.end;

        // prevents jumping behind the loop if loop is smaller than adjustment
        adjustment = fmod(adjustment, loopSize);

        return loopSamples.start + adjustment;
    }

    // both, requested and synced position are inside the loop -> do nothing
    return dSyncedPlayPos;
}

void LoopingControl::setLoopInToCurrentPosition() {
    // set loop-in position
    mixxx::BeatsPointer pBeats = m_pBeats;
    LoopSamples loopSamples = m_loopSamples.getValue();
    double quantizedBeat = -1;
    double pos = m_currentSample.getValue();
    if (m_pQuantizeEnabled->toBool() && pBeats) {
        if (m_bAdjustingLoopIn) {
            double closestBeat = m_pClosestBeat->get();
            if (closestBeat == m_currentSample.getValue()) {
                quantizedBeat = closestBeat;
            } else {
                quantizedBeat = m_pPreviousBeat->get();
            }
        } else {
            quantizedBeat = m_pClosestBeat->get();
        }
        if (quantizedBeat != -1) {
            pos = quantizedBeat;
        }
    }

    // Reset the loop out position if it is before the loop in so that loops
    // cannot be inverted.
    if (loopSamples.end != kNoTrigger &&
            loopSamples.end < pos) {
        loopSamples.end = kNoTrigger;
        m_pCOLoopEndPosition->set(kNoTrigger);
    }

    // If we're looping and the loop-in and out points are now so close
    //  that the loop would be inaudible, set the in point to the smallest
    //  pre-defined beatloop size instead (when possible)
    if (loopSamples.end != kNoTrigger &&
            (loopSamples.end - pos) < MINIMUM_AUDIBLE_LOOP_SIZE) {
        if (quantizedBeat != -1 && pBeats) {
            pos = pBeats->findNthBeat(quantizedBeat, -2);
            if (pos == -1 || (loopSamples.end - pos) < MINIMUM_AUDIBLE_LOOP_SIZE) {
                pos = loopSamples.end - MINIMUM_AUDIBLE_LOOP_SIZE;
            }
        } else {
            pos = loopSamples.end - MINIMUM_AUDIBLE_LOOP_SIZE;
        }
    }

    loopSamples.start = pos;

    m_pCOLoopStartPosition->set(loopSamples.start);

    // start looping
    if (loopSamples.start != kNoTrigger &&
            loopSamples.end != kNoTrigger) {
        setLoopingEnabled(true);
        loopSamples.seek = true;
    } else {
        loopSamples.seek = false;
    }

    if (m_pQuantizeEnabled->toBool()
            && loopSamples.start < loopSamples.end
            && pBeats) {
        m_pCOBeatLoopSize->setAndConfirm(
                pBeats->numBeatsInRange(loopSamples.start, loopSamples.end));
        updateBeatLoopingControls();
    } else {
        clearActiveBeatLoop();
    }

    m_loopSamples.setValue(loopSamples);
    //qDebug() << "set loop_in to " << loopSamples.start;
}

void LoopingControl::slotLoopIn(double pressed) {
    if (!m_pTrack) {
        return;
    }

    // If loop is enabled, suspend looping and set the loop in point
    // when this button is released.
    if (m_bLoopingEnabled) {
        if (pressed > 0.0) {
            m_bAdjustingLoopIn = true;
            // Adjusting both the in and out point at the same time makes no sense
            m_bAdjustingLoopOut = false;
        } else {
            setLoopInToCurrentPosition();
            m_bAdjustingLoopIn = false;
        }
    } else {
        if (pressed > 0.0) {
            setLoopInToCurrentPosition();
        }
        m_bAdjustingLoopIn = false;
    }
}

void LoopingControl::slotLoopInGoto(double pressed) {
    if (pressed > 0.0) {
        seekAbs(static_cast<double>(
            m_loopSamples.getValue().start));
    }
}

void LoopingControl::setLoopOutToCurrentPosition() {
    mixxx::BeatsPointer pBeats = m_pBeats;
    LoopSamples loopSamples = m_loopSamples.getValue();
    double quantizedBeat = -1;
    int pos = m_currentSample.getValue();
    if (m_pQuantizeEnabled->toBool() && pBeats) {
        if (m_bAdjustingLoopOut) {
            double closestBeat = m_pClosestBeat->get();
            if (closestBeat == m_currentSample.getValue()) {
                quantizedBeat = closestBeat;
            } else {
                quantizedBeat = m_pNextBeat->get();
            }
        } else {
            quantizedBeat = m_pClosestBeat->get();
        }
        if (quantizedBeat != -1) {
            pos = quantizedBeat;
        }
    }

    // If the user is trying to set a loop-out before the loop in or without
    // having a loop-in, then ignore it.
    if (loopSamples.start == kNoTrigger || pos < loopSamples.start) {
        return;
    }

    // If the loop-in and out points are set so close that the loop would be
    //  inaudible (which can happen easily with quantize-to-beat enabled,)
    //  use the smallest pre-defined beatloop instead (when possible)
    if ((pos - loopSamples.start) < MINIMUM_AUDIBLE_LOOP_SIZE) {
        if (quantizedBeat != -1 && pBeats) {
            pos = static_cast<int>(floor(pBeats->findNthBeat(quantizedBeat, 2)));
            if (pos == -1 || (pos - loopSamples.start) < MINIMUM_AUDIBLE_LOOP_SIZE) {
                pos = loopSamples.start + MINIMUM_AUDIBLE_LOOP_SIZE;
            }
        } else {
            pos = loopSamples.start + MINIMUM_AUDIBLE_LOOP_SIZE;
        }
    }

    // set loop out position
    loopSamples.end = pos;

    m_pCOLoopEndPosition->set(loopSamples.end);

    // start looping
    if (loopSamples.start != kNoTrigger &&
            loopSamples.end != kNoTrigger) {
        setLoopingEnabled(true);
        loopSamples.seek = true;
    } else {
        loopSamples.seek = false;
    }

    if (m_pQuantizeEnabled->toBool() && pBeats) {
        m_pCOBeatLoopSize->setAndConfirm(
            pBeats->numBeatsInRange(loopSamples.start, loopSamples.end));
        updateBeatLoopingControls();
    } else {
        clearActiveBeatLoop();
    }
    //qDebug() << "set loop_out to " << loopSamples.end;

    m_loopSamples.setValue(loopSamples);
}

void LoopingControl::setRateControl(RateControl* rateControl) {
    m_pRateControl = rateControl;
}

void LoopingControl::slotLoopOut(double pressed) {
    if (m_pTrack == nullptr) {
        return;
    }

    // If loop is enabled, suspend looping and set the loop out point
    // when this button is released.
    if (m_bLoopingEnabled) {
        if (pressed > 0.0) {
            m_bAdjustingLoopOut = true;
            // Adjusting both the in and out point at the same time makes no sense
            m_bAdjustingLoopIn = false;
        } else {
            // If this button was pressed to set the loop out point when loop
            // was disabled, that will enable looping, so avoid moving the
            // loop out point when the button is released.
            if (!m_bLoopOutPressedWhileLoopDisabled) {
                setLoopOutToCurrentPosition();
                m_bAdjustingLoopOut = false;
            } else {
                m_bLoopOutPressedWhileLoopDisabled = false;
            }
        }
    } else {
        if (pressed > 0.0) {
            setLoopOutToCurrentPosition();
            m_bLoopOutPressedWhileLoopDisabled = true;
        }
        m_bAdjustingLoopOut = false;
    }
}

void LoopingControl::slotLoopOutGoto(double pressed) {
    if (pressed > 0.0) {
        seekAbs(static_cast<double>(
            m_loopSamples.getValue().end));
    }
}

void LoopingControl::slotLoopExit(double val) {
    if (!m_pTrack || val <= 0.0) {
        return;
    }

    // If we're looping, stop looping
    if (m_bLoopingEnabled) {
        setLoopingEnabled(false);
    }
}

void LoopingControl::slotReloopToggle(double val) {
    if (!m_pTrack || val <= 0.0) {
        return;
    }

    // If we're looping, stop looping
    if (m_bLoopingEnabled) {
        // If loop roll was active, also disable slip.
        if (m_bLoopRollActive) {
            m_pSlipEnabled->set(0);
            m_bLoopRollActive = false;
            m_activeLoopRolls.clear();
        }
        setLoopingEnabled(false);
        //qDebug() << "reloop_toggle looping off";
    } else {
        // If we're not looping, enable the loop. If the loop is ahead of the
        // current play position, do not jump to it.
        LoopSamples loopSamples = m_loopSamples.getValue();
        if (loopSamples.start != kNoTrigger && loopSamples.end != kNoTrigger &&
                loopSamples.start <= loopSamples.end) {
            setLoopingEnabled(true);
            if (m_currentSample.getValue() > loopSamples.end) {
                slotLoopInGoto(1);
            }
        }
        //qDebug() << "reloop_toggle looping on";
    }
}

void LoopingControl::slotReloopAndStop(double pressed) {
    if (pressed > 0) {
        m_pPlayButton->set(0.0);
        seekAbs(static_cast<double>(
            m_loopSamples.getValue().start));
        setLoopingEnabled(true);
    }
}

void LoopingControl::slotLoopStartPos(double pos) {
    // This slot is called before trackLoaded() for a new Track
    LoopSamples loopSamples = m_loopSamples.getValue();

    if (loopSamples.start == pos) {
        //nothing to do
        return;
    }

    clearActiveBeatLoop();

    if (pos == kNoTrigger) {
        setLoopingEnabled(false);
    }

    loopSamples.seek = false;
    loopSamples.start = pos;
    m_pCOLoopStartPosition->set(pos);

    if (loopSamples.end != kNoTrigger &&
            loopSamples.end <= loopSamples.start) {
        loopSamples.end = kNoTrigger;
        m_pCOLoopEndPosition->set(kNoTrigger);
        setLoopingEnabled(false);
    }
    m_loopSamples.setValue(loopSamples);
}

void LoopingControl::slotLoopEndPos(double pos) {
    // This slot is called before trackLoaded() for a new Track

    LoopSamples loopSamples = m_loopSamples.getValue();
    if (loopSamples.end == pos) {
        //nothing to do
        return;
    }

    // Reject if the loop-in is not set, or if the new position is before the
    // start point (but not -1).
    if (loopSamples.start == kNoTrigger ||
            (pos != kNoTrigger && pos <= loopSamples.start)) {
        m_pCOLoopEndPosition->set(loopSamples.end);
        return;
    }

    clearActiveBeatLoop();

    if (pos == -1.0) {
        setLoopingEnabled(false);
    }
    loopSamples.end = pos;
    loopSamples.seek = false;
    m_pCOLoopEndPosition->set(pos);
    m_loopSamples.setValue(loopSamples);
}

// This is called from the engine thread
void LoopingControl::notifySeek(double dNewPlaypos) {
    LoopSamples loopSamples = m_loopSamples.getValue();
    double currentSample = m_currentSample.getValue();
    if (m_bLoopingEnabled) {
        // Disable loop when we jumping out, or over a catching loop,
        // using hot cues or waveform overview.
        // Jumping to the exact end of a loop is considered jumping out.
        if (currentSample >= loopSamples.start &&
                currentSample <= loopSamples.end &&
                dNewPlaypos < loopSamples.start) {
            // jumping out of loop in backwards
            setLoopingEnabled(false);
        }
        if (currentSample <= loopSamples.end &&
                dNewPlaypos >= loopSamples.end) {
            // jumping out or to the exact end of a loop or over a catching loop forward
            setLoopingEnabled(false);
        }
    }
    EngineControl::notifySeek(dNewPlaypos);
}

void LoopingControl::setLoopingEnabled(bool enabled) {
    m_bLoopingEnabled = enabled;
    m_pCOLoopEnabled->set(enabled);
    BeatLoopingControl* pActiveBeatLoop = atomicLoadRelaxed(m_pActiveBeatLoop);
    if (pActiveBeatLoop != nullptr) {
        if (enabled) {
            pActiveBeatLoop->activate();
        } else {
            pActiveBeatLoop->deactivate();
        }
    }
}

bool LoopingControl::isLoopingEnabled() {
    return m_bLoopingEnabled;
}

void LoopingControl::trackLoaded(TrackPointer pNewTrack) {
    m_pTrack = pNewTrack;
    mixxx::BeatsPointer pBeats;
    if (pNewTrack) {
        pBeats = pNewTrack->getBeats();
    }
    trackBeatsUpdated(pBeats);
}

void LoopingControl::trackBeatsUpdated(mixxx::BeatsPointer pBeats) {
    clearActiveBeatLoop();
    m_pBeats = pBeats;
    if (m_pBeats) {
        LoopSamples loopSamples = m_loopSamples.getValue();
        if (loopSamples.start != kNoTrigger && loopSamples.end != kNoTrigger) {
            double loaded_loop_size = findBeatloopSizeForLoop(
                loopSamples.start, loopSamples.end);
            if (loaded_loop_size != -1) {
                m_pCOBeatLoopSize->setAndConfirm(loaded_loop_size);
            }
        }
<<<<<<< HEAD
    } else {
        m_pTrack.reset();
        m_pBeats.reset();
    }
}

void LoopingControl::slotUpdatedTrackBeats() {
    TrackPointer pTrack = m_pTrack;
    if (pTrack) {
        m_pBeats = pTrack->getBeats();
=======
>>>>>>> 0786536f
    }
}

void LoopingControl::slotBeatLoopActivate(BeatLoopingControl* pBeatLoopControl) {
    if (!m_pTrack) {
        return;
    }

    // Maintain the current start point if there is an active loop currently
    // looping. slotBeatLoop will update m_pActiveBeatLoop if applicable. Note,
    // this used to only maintain the current start point if a beatloop was
    // enabled. See Bug #1159243.
    slotBeatLoop(pBeatLoopControl->getSize(), m_bLoopingEnabled, true);
}

void LoopingControl::slotBeatLoopActivateRoll(BeatLoopingControl* pBeatLoopControl) {
     if (!m_pTrack) {
         return;
     }

    // Disregard existing loops (except beatlooprolls).
    m_pSlipEnabled->set(1);
    slotBeatLoop(pBeatLoopControl->getSize(), m_bLoopRollActive, true);
    m_bLoopRollActive = true;
    m_activeLoopRolls.push(pBeatLoopControl->getSize());
}

void LoopingControl::slotBeatLoopDeactivate(BeatLoopingControl* pBeatLoopControl) {
    Q_UNUSED(pBeatLoopControl);
    setLoopingEnabled(false);
}

void LoopingControl::slotBeatLoopDeactivateRoll(BeatLoopingControl* pBeatLoopControl) {
    pBeatLoopControl->deactivate();
    const double size = pBeatLoopControl->getSize();
    auto i = m_activeLoopRolls.begin();
    while (i != m_activeLoopRolls.end()) {
        if (size == *i) {
            i = m_activeLoopRolls.erase(i);
        } else {
            ++i;
        }
    }

    // Make sure slip mode is not turned off if it was turned on
    // by something that was not a rolling beatloop.
    if (m_bLoopRollActive && m_activeLoopRolls.empty()) {
        setLoopingEnabled(false);
        m_pSlipEnabled->set(0);
        m_bLoopRollActive = false;
    }

    // Return to the previous beatlooproll if necessary.
    if (!m_activeLoopRolls.empty()) {
        slotBeatLoop(m_activeLoopRolls.top(), m_bLoopRollActive, true);
    }
}

void LoopingControl::clearActiveBeatLoop() {
    BeatLoopingControl* pOldBeatLoop = m_pActiveBeatLoop.fetchAndStoreAcquire(nullptr);
    if (pOldBeatLoop != nullptr) {
        pOldBeatLoop->deactivate();
    }
}

bool LoopingControl::currentLoopMatchesBeatloopSize() {
    mixxx::BeatsPointer pBeats = m_pBeats;
    if (!pBeats) {
        return false;
    }

    LoopSamples loopSamples = m_loopSamples.getValue();

    // Calculate where the loop out point would be if it is a beatloop
    double beatLoopOutPoint =
        pBeats->findNBeatsFromSample(loopSamples.start, m_pCOBeatLoopSize->get());

    return loopSamples.end > beatLoopOutPoint - 2 &&
            loopSamples.end < beatLoopOutPoint + 2;
}

double LoopingControl::findBeatloopSizeForLoop(double start, double end) const {
    mixxx::BeatsPointer pBeats = m_pBeats;
    if (!pBeats) {
        return -1;
    }

    for (unsigned int i = 0; i < (sizeof(s_dBeatSizes) / sizeof(s_dBeatSizes[0])); ++i) {
        double beatLoopOutPoint =
            pBeats->findNBeatsFromSample(start, s_dBeatSizes[i]);
        if (end > beatLoopOutPoint - 2 && end < beatLoopOutPoint + 2) {
            return s_dBeatSizes[i];
        }
    }
    return -1;
}

void LoopingControl::updateBeatLoopingControls() {
    // O(n) search, but there are only ~10-ish beatloop controls so this is
    // fine.
    double dBeatloopSize = m_pCOBeatLoopSize->get();
    for (BeatLoopingControl* pBeatLoopControl: qAsConst(m_beatLoops)) {
        if (pBeatLoopControl->getSize() == dBeatloopSize) {
            if (m_bLoopingEnabled) {
                pBeatLoopControl->activate();
            }
            BeatLoopingControl* pOldBeatLoop =
                    m_pActiveBeatLoop.fetchAndStoreRelease(pBeatLoopControl);
            if (pOldBeatLoop != nullptr && pOldBeatLoop != pBeatLoopControl) {
                pOldBeatLoop->deactivate();
            }
            return;
        }
    }
    // If the loop did not return from the function yet, dBeatloopSize does
    // not match any of the BeatLoopingControls' sizes.
    clearActiveBeatLoop();
}

void LoopingControl::slotBeatLoop(double beats, bool keepStartPoint, bool enable) {
    // if a seek was queued in the engine buffer move the current sample to its position
    double p_seekPosition = 0;
    if (getEngineBuffer()->getQueuedSeekPosition(&p_seekPosition)) {
        // seek position is already quantized if quantization is enabled
        m_currentSample.setValue(p_seekPosition);
    }

    double maxBeatSize = s_dBeatSizes[sizeof(s_dBeatSizes)/sizeof(s_dBeatSizes[0]) - 1];
    double minBeatSize = s_dBeatSizes[0];
    if (beats < 0) {
        // For now we do not handle negative beatloops.
        clearActiveBeatLoop();
        return;
    } else if (beats > maxBeatSize) {
        beats = maxBeatSize;
    } else if (beats < minBeatSize) {
        beats = minBeatSize;
    }

    int samples = m_pTrackSamples->get();
    mixxx::BeatsPointer pBeats = m_pBeats;
    if (samples == 0 || !pBeats) {
        clearActiveBeatLoop();
        m_pCOBeatLoopSize->setAndConfirm(beats);
        return;
    }

    // Calculate the new loop start and end samples
    // give start and end defaults so we can detect problems
    LoopSamples newloopSamples = {kNoTrigger, kNoTrigger, false};
    LoopSamples loopSamples = m_loopSamples.getValue();
    double currentSample = m_currentSample.getValue();

    // Start from the current position/closest beat and
    // create the loop around X beats from there.
    if (keepStartPoint) {
        if (loopSamples.start != kNoTrigger) {
            newloopSamples.start = loopSamples.start;
        } else {
            newloopSamples.start = currentSample;
        }
    } else {
        // loop_in is set to the closest beat if quantize is on and the loop size is >= 1 beat.
        // The closest beat might be ahead of play position and will cause a catching loop.
        double prevBeat;
        double nextBeat;
        pBeats->findPrevNextBeats(currentSample, &prevBeat, &nextBeat);

        if (m_pQuantizeEnabled->toBool() && prevBeat != -1) {
            double beatLength = nextBeat - prevBeat;
            double loopLength = beatLength * beats;

            double closestBeat = pBeats->findClosestBeat(currentSample);
            if (beats >= 1.0) {
                newloopSamples.start = closestBeat;
            } else {
                // In case of beat length less then 1 beat:
                // (| - beats, ^ - current track's position):
                //
                // ...|...................^........|...
                //
                // If we press 1/2 beatloop we want loop from 50% to 100%,
                // If I press 1/4 beatloop, we want loop from 50% to 75% etc
                double samplesSinceLastBeat = currentSample - prevBeat;

                // find the previous beat fraction and check if the current position is closer to this or the next one
                // place the new loop start to the closer one
                double previousFractionBeat = prevBeat + floor(samplesSinceLastBeat / loopLength) * loopLength;
                double samplesSinceLastFractionBeat = currentSample - previousFractionBeat;

                if (samplesSinceLastFractionBeat <= (loopLength / 2.0)) {
                    newloopSamples.start = previousFractionBeat;
                } else {
                    newloopSamples.start = previousFractionBeat + loopLength;
                }
            }

            // If running reverse, move the loop one loop size to the left.
            // Thus, the loops end will be closest to the current position
            bool reverse = false;
            if (m_pRateControl != NULL) {
                reverse = m_pRateControl->isReverseButtonPressed();
            }
            if (reverse) {
                newloopSamples.start -= loopLength;
            }
        } else {
            newloopSamples.start = currentSample;
        }
    }

    newloopSamples.end = pBeats->findNBeatsFromSample(newloopSamples.start, beats);
    if (newloopSamples.start >= newloopSamples.end // happens when the call above fails
            || newloopSamples.end > samples) { // Do not allow beat loops to go beyond the end of the track
        // If a track is loaded with beatloop_size larger than
        // the distance between the loop in point and
        // the end of the track, let beatloop_size be set to
        // a smaller size, but not get larger.
        double previousBeatloopSize = m_pCOBeatLoopSize->get();
        double previousBeatloopOutPoint = pBeats->findNBeatsFromSample(
                newloopSamples.start, previousBeatloopSize);
        if (previousBeatloopOutPoint < newloopSamples.start
                && beats < previousBeatloopSize) {
            m_pCOBeatLoopSize->setAndConfirm(beats);
        }
        return;
    }

    // When loading a new track or after setting a manual loop without quantize,
    // do not resize the existing loop until beatloop_size matches
    // the size of the existing loop.
    // Do not return immediately so beatloop_size can be updated.
    bool omitResize = false;
    if (!currentLoopMatchesBeatloopSize() && !enable) {
        omitResize = true;
    }

    if (m_pCOBeatLoopSize->get() != beats) {
        m_pCOBeatLoopSize->setAndConfirm(beats);
    }

    // This check happens after setting m_pCOBeatLoopSize so
    // beatloop_size can be prepared without having a track loaded.
    if ((newloopSamples.start == kNoTrigger) || (newloopSamples.end == kNoTrigger)) {
        return;
    }

    if (omitResize) {
        return;
    }

    // If resizing an inactive loop by changing beatloop_size,
    // do not seek to the adjusted loop.
    newloopSamples.seek = (keepStartPoint && (enable || m_bLoopingEnabled));

    m_loopSamples.setValue(newloopSamples);
    m_pCOLoopStartPosition->set(newloopSamples.start);
    m_pCOLoopEndPosition->set(newloopSamples.end);

    if (enable) {
        setLoopingEnabled(true);
    }
    updateBeatLoopingControls();
}

void LoopingControl::slotBeatLoopSizeChangeRequest(double beats) {
    // slotBeatLoop will call m_pCOBeatLoopSize->setAndConfirm if
    // new beatloop_size is valid
    slotBeatLoop(beats, true, false);
}

void LoopingControl::slotBeatLoopToggle(double pressed) {
    if (pressed > 0) {
        slotBeatLoop(m_pCOBeatLoopSize->get());
    }
}

void LoopingControl::slotBeatLoopRollActivate(double pressed) {
    if (pressed > 0.0) {
        if (m_bLoopingEnabled) {
            setLoopingEnabled(false);
            // Make sure slip mode is not turned off if it was turned on
            // by something that was not a rolling beatloop.
            if (m_bLoopRollActive) {
                m_pSlipEnabled->set(0.0);
                m_bLoopRollActive = false;
                m_activeLoopRolls.clear();
            }
        } else {
            m_pSlipEnabled->set(1.0);
            slotBeatLoop(m_pCOBeatLoopSize->get());
            m_bLoopRollActive = true;
        }
    } else {
        setLoopingEnabled(false);
        // Make sure slip mode is not turned off if it was turned on
        // by something that was not a rolling beatloop.
        if (m_bLoopRollActive) {
            m_pSlipEnabled->set(0.0);
            m_bLoopRollActive = false;
            m_activeLoopRolls.clear();
        }
    }
}

void LoopingControl::slotBeatJump(double beats) {
    mixxx::BeatsPointer pBeats = m_pBeats;
    if (!pBeats) {
        return;
    }

    LoopSamples loopSamples = m_loopSamples.getValue();
    double currentSample = m_currentSample.getValue();

    if (m_bLoopingEnabled && !m_bAdjustingLoopIn && !m_bAdjustingLoopOut &&
            loopSamples.start <= currentSample &&
            loopSamples.end >= currentSample) {
        // If inside an active loop, move loop
        slotLoopMove(beats);
    } else {
        seekAbs(pBeats->findNBeatsFromSample(currentSample, beats));
    }
}

void LoopingControl::slotBeatJumpForward(double pressed) {
    if (pressed) {
        slotBeatJump(m_pCOBeatJumpSize->get());
    }
}

void LoopingControl::slotBeatJumpBackward(double pressed) {
    if (pressed) {
        slotBeatJump(-1.0 * m_pCOBeatJumpSize->get());
    }
}

void LoopingControl::slotLoopMove(double beats) {
    mixxx::BeatsPointer pBeats = m_pBeats;
    if (!pBeats || beats == 0) {
        return;
    }
    LoopSamples loopSamples = m_loopSamples.getValue();
    if (loopSamples.start == kNoTrigger || loopSamples.end == kNoTrigger) {
        return;
    }

    if (BpmControl::getBeatContext(pBeats, m_currentSample.getValue(),
                                   nullptr, nullptr, nullptr, nullptr)) {
        double new_loop_in = pBeats->findNBeatsFromSample(loopSamples.start, beats);
        double new_loop_out = currentLoopMatchesBeatloopSize() ?
                pBeats->findNBeatsFromSample(new_loop_in, m_pCOBeatLoopSize->get()) :
                pBeats->findNBeatsFromSample(loopSamples.end, beats);

        // If we are looping make sure that the play head does not leave the
        // loop as a result of our adjustment.
        loopSamples.seek = m_bLoopingEnabled;

        loopSamples.start = new_loop_in;
        loopSamples.end = new_loop_out;
        m_loopSamples.setValue(loopSamples);
        m_pCOLoopStartPosition->set(new_loop_in);
        m_pCOLoopEndPosition->set(new_loop_out);
    }
}

// Must be called from the engine thread only
double LoopingControl::seekInsideAdjustedLoop(
        double currentSample, double old_loop_in,
        double new_loop_in, double new_loop_out) {
    if (currentSample >= new_loop_in && currentSample <= new_loop_out) {
        // playposition already is inside the loop
        return kNoTrigger;
    }
    if (currentSample < old_loop_in && currentSample <= new_loop_out) {
        // Playposition was before a catching loop and is still a catching loop
        // nothing to do
        return kNoTrigger;
    }

    double new_loop_size = new_loop_out - new_loop_in;
    DEBUG_ASSERT(new_loop_size > 0);
    double adjusted_position = currentSample;
    while (adjusted_position > new_loop_out) {
        adjusted_position -= new_loop_size;
        VERIFY_OR_DEBUG_ASSERT(adjusted_position > new_loop_in) {
            // I'm not even sure this is possible.  The new loop would have to be bigger than the
            // old loop, and the playhead was somehow outside the old loop.
            qWarning() << "SHOULDN'T HAPPEN: seekInsideAdjustedLoop couldn't find a new position --"
                       << " seeking to in point";
            adjusted_position = new_loop_in;
            break;
        }
    }
    while (adjusted_position < new_loop_in) {
        adjusted_position += new_loop_size;
        VERIFY_OR_DEBUG_ASSERT(adjusted_position < new_loop_out) {
            qWarning() << "SHOULDN'T HAPPEN: seekInsideAdjustedLoop couldn't find a new position --"
                       << " seeking to in point";
            adjusted_position = new_loop_in;
            break;
        }
    }
    if (adjusted_position != currentSample) {
        return adjusted_position;
    } else {
        return kNoTrigger;
    }
}

BeatJumpControl::BeatJumpControl(QString group, double size)
        : m_dBeatJumpSize(size) {
    m_pJumpForward = new ControlPushButton(
            keyForControl(group, "beatjump_%1_forward", size));
    connect(m_pJumpForward, &ControlObject::valueChanged,
            this, &BeatJumpControl::slotJumpForward,
            Qt::DirectConnection);
    m_pJumpBackward = new ControlPushButton(
            keyForControl(group, "beatjump_%1_backward", size));
    connect(m_pJumpBackward, &ControlObject::valueChanged,
            this, &BeatJumpControl::slotJumpBackward,
            Qt::DirectConnection);
}

BeatJumpControl::~BeatJumpControl() {
    delete m_pJumpForward;
    delete m_pJumpBackward;
}

void BeatJumpControl::slotJumpBackward(double pressed) {
    if (pressed > 0) {
        emit beatJump(-m_dBeatJumpSize);
    }
}

void BeatJumpControl::slotJumpForward(double pressed) {
    if (pressed > 0) {
        emit beatJump(m_dBeatJumpSize);
    }
}

LoopMoveControl::LoopMoveControl(QString group, double size)
        : m_dLoopMoveSize(size) {
    m_pMoveForward = new ControlPushButton(
            keyForControl(group, "loop_move_%1_forward", size));
    connect(m_pMoveForward, &ControlObject::valueChanged,
            this, &LoopMoveControl::slotMoveForward,
            Qt::DirectConnection);
    m_pMoveBackward = new ControlPushButton(
            keyForControl(group, "loop_move_%1_backward", size));
    connect(m_pMoveBackward, &ControlObject::valueChanged,
            this, &LoopMoveControl::slotMoveBackward,
            Qt::DirectConnection);
}

LoopMoveControl::~LoopMoveControl() {
    delete m_pMoveForward;
    delete m_pMoveBackward;
}

void LoopMoveControl::slotMoveBackward(double v) {
    if (v > 0) {
        emit loopMove(-m_dLoopMoveSize);
    }
}

void LoopMoveControl::slotMoveForward(double v) {
    if (v > 0) {
        emit loopMove(m_dLoopMoveSize);
    }
}

BeatLoopingControl::BeatLoopingControl(QString group, double size)
        : m_dBeatLoopSize(size),
          m_bActive(false) {
    // This is the original beatloop control which is now deprecated. Its value
    // is the state of the beatloop control (1 for enabled, 0 for disabled).
    m_pLegacy = new ControlPushButton(
            keyForControl(group, "beatloop_%1", size));
    m_pLegacy->setButtonMode(ControlPushButton::TOGGLE);
    connect(m_pLegacy, &ControlObject::valueChanged,
            this, &BeatLoopingControl::slotLegacy,
            Qt::DirectConnection);
    // A push-button which activates the beatloop.
    m_pActivate = new ControlPushButton(
            keyForControl(group, "beatloop_%1_activate", size));
    connect(m_pActivate, &ControlObject::valueChanged,
            this, &BeatLoopingControl::slotActivate,
            Qt::DirectConnection);
    // A push-button which toggles the beatloop as active or inactive.
    m_pToggle = new ControlPushButton(
            keyForControl(group, "beatloop_%1_toggle", size));
    connect(m_pToggle, &ControlObject::valueChanged,
            this, &BeatLoopingControl::slotToggle,
            Qt::DirectConnection);

    // A push-button which activates rolling beatloops
    m_pActivateRoll = new ControlPushButton(
            keyForControl(group, "beatlooproll_%1_activate", size));
    connect(m_pActivateRoll, &ControlObject::valueChanged,
            this, &BeatLoopingControl::slotActivateRoll,
            Qt::DirectConnection);

    // An indicator control which is 1 if the beatloop is enabled and 0 if not.
    m_pEnabled = new ControlObject(
            keyForControl(group, "beatloop_%1_enabled", size));
    m_pEnabled->setReadOnly();
}

BeatLoopingControl::~BeatLoopingControl() {
    delete m_pActivate;
    delete m_pToggle;
    delete m_pEnabled;
    delete m_pLegacy;
    delete m_pActivateRoll;
}

void BeatLoopingControl::deactivate() {
    if (m_bActive) {
        m_bActive = false;
        m_pEnabled->forceSet(0);
        m_pLegacy->set(0);
    }
}

void BeatLoopingControl::activate() {
    if (!m_bActive) {
        m_bActive = true;
        m_pEnabled->forceSet(1);
        m_pLegacy->set(1);
    }
}

void BeatLoopingControl::slotLegacy(double v) {
    //qDebug() << "slotLegacy" << m_dBeatLoopSize << "v" << v;
    if (v > 0) {
        emit activateBeatLoop(this);
    } else {
        emit deactivateBeatLoop(this);
    }
}

void BeatLoopingControl::slotActivate(double v) {
    //qDebug() << "slotActivate" << m_dBeatLoopSize << "v" << v;
    if (!v) {
        return;
    }
    emit activateBeatLoop(this);
}

void BeatLoopingControl::slotActivateRoll(double v) {
    //qDebug() << "slotActivateRoll" << m_dBeatLoopSize << "v" << v;
    if (v > 0) {
        emit activateBeatLoopRoll(this);
    } else {
        emit deactivateBeatLoopRoll(this);
    }
}

void BeatLoopingControl::slotToggle(double v) {
    //qDebug() << "slotToggle" << m_dBeatLoopSize << "v" << v;
    if (!v) {
        return;
    }
    if (m_bActive) {
        emit deactivateBeatLoop(this);
    } else {
        emit activateBeatLoop(this);
    }
}<|MERGE_RESOLUTION|>--- conflicted
+++ resolved
@@ -892,19 +892,6 @@
                 m_pCOBeatLoopSize->setAndConfirm(loaded_loop_size);
             }
         }
-<<<<<<< HEAD
-    } else {
-        m_pTrack.reset();
-        m_pBeats.reset();
-    }
-}
-
-void LoopingControl::slotUpdatedTrackBeats() {
-    TrackPointer pTrack = m_pTrack;
-    if (pTrack) {
-        m_pBeats = pTrack->getBeats();
-=======
->>>>>>> 0786536f
     }
 }
 
