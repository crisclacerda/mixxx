--- conflicted
+++ resolved
@@ -37,12 +37,7 @@
     ControlObject* m_pCOPrevBeat;
     ControlObject* m_pCOClosestBeat;
 
-<<<<<<< HEAD
-    // objects below are written from an engine worker thread
-    TrackPointer m_pTrack;
-=======
     // m_pBeats is written from an engine worker thread
->>>>>>> 0786536f
     mixxx::BeatsPointer m_pBeats;
 };
 
