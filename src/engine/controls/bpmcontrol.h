--- conflicted
+++ resolved
@@ -163,12 +163,7 @@
     double m_dLastSyncAdjustment;
     bool m_dUserTweakingSync;
 
-<<<<<<< HEAD
-    // objects below are written from an engine worker thread
-    TrackPointer m_pTrack;
-=======
     // m_pBeats is written from an engine worker thread
->>>>>>> 0786536f
     mixxx::BeatsPointer m_pBeats;
 
     FRIEND_TEST(EngineSyncTest, UserTweakBeatDistance);
