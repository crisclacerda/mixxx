#include "engine/enginebuffer.h"

#include <QtDebug>

#include "engine/cachingreader.h"
#include "preferences/usersettings.h"
#include "control/controlindicator.h"
#include "control/controllinpotmeter.h"
#include "control/controlproxy.h"
#include "control/controlpotmeter.h"
#include "control/controlpushbutton.h"
#include "engine/bpmcontrol.h"
#include "engine/clockcontrol.h"
#include "engine/cuecontrol.h"
#include "engine/enginebufferscalelinear.h"
#include "engine/enginebufferscalerubberband.h"
#include "engine/enginebufferscalest.h"
#include "engine/enginechannel.h"
#include "engine/enginecontrol.h"
#include "engine/enginemaster.h"
#include "engine/engineworkerscheduler.h"
#include "engine/keycontrol.h"
#include "engine/loopingcontrol.h"
#include "engine/quantizecontrol.h"
#include "engine/ratecontrol.h"
#include "engine/readaheadmanager.h"
#include "engine/sync/enginesync.h"
#include "engine/sync/synccontrol.h"
#include "track/beatfactory.h"
#include "track/keyutils.h"
#include "track/track.h"
#include "util/assert.h"
#include "util/compatibility.h"
#include "util/defs.h"
#include "util/math.h"
#include "util/sample.h"
#include "util/timer.h"
#include "waveform/visualplayposition.h"

#ifdef __VINYLCONTROL__
#include "engine/vinylcontrolcontrol.h"
#endif

const double kLinearScalerElipsis = 1.00058; // 2^(0.01/12): changes < 1 cent allows a linear scaler
const int kSamplesPerFrame = 2; // Engine buffer uses Stereo frames only

EngineBuffer::EngineBuffer(QString group, UserSettingsPointer pConfig,
                           EngineChannel* pChannel, EngineMaster* pMixingEngine)
        : m_group(group),
          m_pConfig(pConfig),
          m_pLoopingControl(NULL),
          m_pSyncControl(NULL),
          m_pVinylControlControl(NULL),
          m_pRateControl(NULL),
          m_pBpmControl(NULL),
          m_pKeyControl(NULL),
          m_pReadAheadManager(NULL),
          m_pReader(NULL),
          m_filepos_play(0.),
          m_speed_old(0),
          m_scratching_old(false),
          m_reverse_old(false),
          m_pitch_old(0),
          m_baserate_old(0),
          m_rate_old(0.),
          m_trackSamplesOld(-1),
          m_trackSampleRateOld(0),
          m_iSamplesCalculated(0),
          m_iUiSlowTick(0),
          m_dSlipPosition(0.),
          m_dSlipRate(1.0),
          m_slipEnabled(0),
          m_bSlipEnabledProcessing(false),
          m_pRepeat(NULL),
          m_startButton(NULL),
          m_endButton(NULL),
          m_bScalerOverride(false),
          m_iSeekQueued(SEEK_NONE),
          m_iSeekPhaseQueued(0),
          m_iEnableSyncQueued(SYNC_REQUEST_NONE),
          m_iSyncModeQueued(SYNC_INVALID),
          m_iTrackLoading(0),
          m_bPlayAfterLoading(false),
          m_iSampleRate(0),
          m_pCrossfadeBuffer(SampleUtil::alloc(MAX_BUFFER_LEN)),
          m_bCrossfadeReady(false),
          m_iLastBufferSize(0) {
    // zero out crossfade buffer
    SampleUtil::clear(m_pCrossfadeBuffer, MAX_BUFFER_LEN);

<<<<<<< HEAD
    m_pReader = new CachingReader(group, _config);
=======
    m_fLastSampleValue[0] = 0;
    m_fLastSampleValue[1] = 0;

    m_pReader = new CachingReader(group, pConfig);
>>>>>>> 71bcf7ef
    connect(m_pReader, SIGNAL(trackLoading()),
            this, SLOT(slotTrackLoading()),
            Qt::DirectConnection);
    connect(m_pReader, SIGNAL(trackLoaded(TrackPointer, int, int)),
            this, SLOT(slotTrackLoaded(TrackPointer, int, int)),
            Qt::DirectConnection);
    connect(m_pReader, SIGNAL(trackLoadFailed(TrackPointer, QString)),
            this, SLOT(slotTrackLoadFailed(TrackPointer, QString)),
            Qt::DirectConnection);

    // Play button
    m_playButton = new ControlPushButton(ConfigKey(m_group, "play"));
    m_playButton->setButtonMode(ControlPushButton::TOGGLE);
    m_playButton->connectValueChangeRequest(
            this, SLOT(slotControlPlayRequest(double)),
            Qt::DirectConnection);

    //Play from Start Button (for sampler)
    m_playStartButton = new ControlPushButton(ConfigKey(m_group, "start_play"));
    connect(m_playStartButton, SIGNAL(valueChanged(double)),
            this, SLOT(slotControlPlayFromStart(double)),
            Qt::DirectConnection);

    // Jump to start and stop button
    m_stopStartButton = new ControlPushButton(ConfigKey(m_group, "start_stop"));
    connect(m_stopStartButton, SIGNAL(valueChanged(double)),
            this, SLOT(slotControlJumpToStartAndStop(double)),
            Qt::DirectConnection);

    //Stop playback (for sampler)
    m_stopButton = new ControlPushButton(ConfigKey(m_group, "stop"));
    connect(m_stopButton, SIGNAL(valueChanged(double)),
            this, SLOT(slotControlStop(double)),
            Qt::DirectConnection);

    // Start button
    m_startButton = new ControlPushButton(ConfigKey(m_group, "start"));
    m_startButton->setButtonMode(ControlPushButton::TRIGGER);
    connect(m_startButton, SIGNAL(valueChanged(double)),
            this, SLOT(slotControlStart(double)),
            Qt::DirectConnection);

    // End button
    m_endButton = new ControlPushButton(ConfigKey(m_group, "end"));
    connect(m_endButton, SIGNAL(valueChanged(double)),
            this, SLOT(slotControlEnd(double)),
            Qt::DirectConnection);

    m_pSlipButton = new ControlPushButton(ConfigKey(m_group, "slip_enabled"));
    m_pSlipButton->setButtonMode(ControlPushButton::TOGGLE);
    connect(m_pSlipButton, SIGNAL(valueChanged(double)),
            this, SLOT(slotControlSlip(double)),
            Qt::DirectConnection);
    connect(m_pSlipButton, SIGNAL(valueChangedFromEngine(double)),
            this, SLOT(slotControlSlip(double)),
            Qt::DirectConnection);

    // BPM to display in the UI (updated more slowly than the actual bpm)
    m_visualBpm = new ControlObject(ConfigKey(m_group, "visual_bpm"));
    m_visualKey = new ControlObject(ConfigKey(m_group, "visual_key"));

    m_playposSlider = new ControlLinPotmeter(
        ConfigKey(m_group, "playposition"), 0.0, 1.0, 0, 0, true);
    connect(m_playposSlider, SIGNAL(valueChanged(double)),
            this, SLOT(slotControlSeek(double)),
            Qt::DirectConnection);

    // Control used to communicate ratio playpos to GUI thread
    m_visualPlayPos = VisualPlayPosition::getVisualPlayPosition(m_group);

    m_pRepeat = new ControlPushButton(ConfigKey(m_group, "repeat"));
    m_pRepeat->setButtonMode(ControlPushButton::TOGGLE);

    // Sample rate
    m_pSampleRate = new ControlProxy("[Master]", "samplerate", this);

    m_pKeylockEngine = new ControlProxy("[Master]", "keylock_engine", this);
    m_pKeylockEngine->connectValueChanged(SLOT(slotKeylockEngineChanged(double)),
                                          Qt::DirectConnection);

    m_pTrackSamples = new ControlObject(ConfigKey(m_group, "track_samples"));
    m_pTrackSampleRate = new ControlObject(ConfigKey(m_group, "track_samplerate"));

    m_pKeylock = new ControlPushButton(ConfigKey(m_group, "keylock"), true);
    m_pKeylock->setButtonMode(ControlPushButton::TOGGLE);

    m_pEject = new ControlPushButton(ConfigKey(m_group, "eject"));
    connect(m_pEject, SIGNAL(valueChanged(double)),
            this, SLOT(slotEjectTrack(double)),
            Qt::DirectConnection);

    // Quantization Controller for enabling and disabling the
    // quantization (alignment) of loop in/out positions and (hot)cues with
    // beats.
    QuantizeControl* quantize_control = new QuantizeControl(group, pConfig);

    // Create the Loop Controller
    m_pLoopingControl = new LoopingControl(group, pConfig);
    addControl(m_pLoopingControl);

    addControl(quantize_control);
    m_pQuantize = ControlObject::getControl(ConfigKey(group, "quantize"));

    m_pEngineSync = pMixingEngine->getEngineSync();

    m_pSyncControl = new SyncControl(group, pConfig, pChannel, m_pEngineSync);
    addControl(m_pSyncControl);

#ifdef __VINYLCONTROL__
    m_pVinylControlControl = new VinylControlControl(group, pConfig);
    addControl(m_pVinylControlControl);
#endif

    m_pRateControl = new RateControl(group, pConfig);
    // Add the Rate Controller
    addControl(m_pRateControl);

    // Create the BPM Controller
    m_pBpmControl = new BpmControl(group, pConfig);
    addControl(m_pBpmControl);

    // TODO(rryan) remove this dependence?
    m_pRateControl->setBpmControl(m_pBpmControl);
    m_pSyncControl->setEngineControls(m_pRateControl, m_pBpmControl);
    pMixingEngine->getEngineSync()->addSyncableDeck(m_pSyncControl);

    m_fwdButton = ControlObject::getControl(ConfigKey(group, "fwd"));
    m_backButton = ControlObject::getControl(ConfigKey(group, "back"));

    m_pKeyControl = new KeyControl(group, pConfig);
    addControl(m_pKeyControl);

    // Create the clock controller
    m_pClockControl = new ClockControl(group, pConfig);
    addControl(m_pClockControl);

    // Create the cue controller
    m_pCueControl = new CueControl(group, pConfig);
    addControl(m_pCueControl);

    m_pReadAheadManager = new ReadAheadManager(m_pReader,
                                               m_pLoopingControl);
    m_pReadAheadManager->addRateControl(m_pRateControl);

    // Construct scaling objects
    m_pScaleLinear = new EngineBufferScaleLinear(m_pReadAheadManager);
    m_pScaleST = new EngineBufferScaleST(m_pReadAheadManager);
    m_pScaleRB = new EngineBufferScaleRubberBand(m_pReadAheadManager);
    if (m_pKeylockEngine->get() == SOUNDTOUCH) {
        m_pScaleKeylock = m_pScaleST;
    } else {
        m_pScaleKeylock = m_pScaleRB;
    }
    m_pScaleVinyl = m_pScaleLinear;
    m_pScale = m_pScaleVinyl;
    m_pScale->clear();
    m_bScalerChanged = true;

    m_pPassthroughEnabled = new ControlProxy(group, "passthrough", this);
    m_pPassthroughEnabled->connectValueChanged(SLOT(slotPassthroughChanged(double)),
                                               Qt::DirectConnection);

#ifdef __SCALER_DEBUG__
    df.setFileName("mixxx-debug.csv");
    df.open(QIODevice::WriteOnly | QIODevice::Text);
    writer.setDevice(&df);
#endif

    // Now that all EngineControls have been created call setEngineMaster.
    // TODO(XXX): Get rid of EngineControl::setEngineMaster and
    // EngineControl::setEngineBuffer entirely and pass them through the
    // constructor.
    setEngineMaster(pMixingEngine);
}

EngineBuffer::~EngineBuffer() {
#ifdef __SCALER_DEBUG__
    //close the writer
    df.close();
#endif
    delete m_pReadAheadManager;
    delete m_pReader;

    delete m_playButton;
    delete m_playStartButton;
    delete m_stopStartButton;

    delete m_startButton;
    delete m_endButton;
    delete m_stopButton;
    delete m_playposSlider;
    delete m_visualBpm;
    delete m_visualKey;

    delete m_pSlipButton;
    delete m_pRepeat;
    delete m_pSampleRate;

    delete m_pTrackSamples;
    delete m_pTrackSampleRate;

    delete m_pScaleLinear;
    delete m_pScaleST;
    delete m_pScaleRB;

    delete m_pKeylock;
    delete m_pEject;

    SampleUtil::free(m_pCrossfadeBuffer);

    qDeleteAll(m_engineControls);
}

double EngineBuffer::fractionalPlayposFromAbsolute(double absolutePlaypos) {
    double fFractionalPlaypos = 0.0;
    if (m_trackSamplesOld != 0.) {
        fFractionalPlaypos = math_min<double>(absolutePlaypos, m_trackSamplesOld);
        fFractionalPlaypos /= m_trackSamplesOld;
    }
    return fFractionalPlaypos;
}

void EngineBuffer::enableIndependentPitchTempoScaling(bool bEnable,
                                                      const int iBufferSize) {
    // MUST ACQUIRE THE PAUSE MUTEX BEFORE CALLING THIS METHOD

    // When no time-stretching or pitch-shifting is needed we use our own linear
    // interpolation code (EngineBufferScaleLinear). It is faster and sounds
    // much better for scratching.

    // m_pScaleKeylock and m_pScaleVinyl could change out from under us,
    // so cache it.
    EngineBufferScale* keylock_scale = m_pScaleKeylock;
    EngineBufferScale* vinyl_scale = m_pScaleVinyl;

    if (bEnable && m_pScale != keylock_scale) {
        if (m_speed_old != 0.0) {
            // Crossfade if we are not paused.
            // If we start from zero a ramping gain is
            // applied later
            readToCrossfadeBuffer(iBufferSize);
        }
        m_pScale = keylock_scale;
        m_pScale->clear();
        m_bScalerChanged = true;
    } else if (!bEnable && m_pScale != vinyl_scale) {
        if (m_speed_old != 0.0) {
            // Crossfade if we are not paused
            // (for slow speeds below 0.1 the vinyl_scale is used)
            readToCrossfadeBuffer(iBufferSize);
        }
        m_pScale = vinyl_scale;
        m_pScale->clear();
        m_bScalerChanged = true;
    }
}

double EngineBuffer::getBpm()
{
    return m_pBpmControl->getBpm();
}

double EngineBuffer::getLocalBpm() {
    return m_pBpmControl->getLocalBpm();
}

void EngineBuffer::setEngineMaster(EngineMaster* pEngineMaster) {
    foreach (EngineControl* pControl, m_engineControls) {
        pControl->setEngineMaster(pEngineMaster);
    }
}

void EngineBuffer::queueNewPlaypos(double newpos, enum SeekRequest seekType) {
    // All seeks need to be done in the Engine thread so queue it up.
    // Write the position before the seek type, to reduce a possible race
    // condition effect
    DEBUG_ASSERT_AND_HANDLE(seekType != SEEK_PHASE) {
        // SEEK_PHASE with a position is not supported
        // use SEEK_STANDARD for that
        seekType = SEEK_STANDARD;
    }
    m_queuedSeekPosition.setValue(newpos);
    // set m_queuedPosition valid
    m_iSeekQueued = seekType;
}

void EngineBuffer::requestSyncPhase() {
    // Don't overwrite m_iSeekQueued
    m_iSeekPhaseQueued = 1;
}

void EngineBuffer::requestEnableSync(bool enabled) {
    // If we're not playing, the queued event won't get processed so do it now.
    if (m_playButton->get() == 0.0) {
        m_pEngineSync->requestEnableSync(m_pSyncControl, enabled);
        return;
    }
    SyncRequestQueued enable_request =
            static_cast<SyncRequestQueued>(load_atomic(m_iEnableSyncQueued));
    if (enabled) {
        m_iEnableSyncQueued = SYNC_REQUEST_ENABLE;
    } else {
        // If sync is enabled and disabled very quickly, it's is a one-shot
        // sync event and needs to be handled specially. Otherwise the sync
        // state will get stuck on or won't go on at all.
        if (enable_request == SYNC_REQUEST_ENABLE) {
            m_iEnableSyncQueued = SYNC_REQUEST_ENABLEDISABLE;
        } else {
            // Note that there is no DISABLEENABLE, because that's an irrelevant
            // queuing.  Moreover, ENABLEDISABLEENABLE is also redundant, so
            // we don't have to handle any special cases.
            m_iEnableSyncQueued = SYNC_REQUEST_DISABLE;
        }
    }
}

void EngineBuffer::requestSyncMode(SyncMode mode) {
    // If we're not playing, the queued event won't get processed so do it now.
    if (m_playButton->get() == 0.0) {
        m_pEngineSync->requestSyncMode(m_pSyncControl, mode);
    } else {
        m_iSyncModeQueued = mode;
    }
}

void EngineBuffer::readToCrossfadeBuffer(const int iBufferSize) {
    if (!m_bCrossfadeReady) {
        // Read buffer, as if there where no parameter change
        // (Must be called only once per callback)
        m_pScale->getScaled(m_pCrossfadeBuffer, iBufferSize);
        // Restore the original position that was lost due to getScaled() above
        m_pReadAheadManager->notifySeek(m_filepos_play);
        m_bCrossfadeReady = true;
     }
}

// WARNING: This method is not thread safe and must not be called from outside
// the engine callback!
void EngineBuffer::setNewPlaypos(double newpos) {
    //qDebug() << m_group << "engine new pos " << newpos;

    m_filepos_play = newpos;

    if (m_rate_old != 0.0) {
        // Before seeking, read extra buffer for crossfading
        // (calls notifySeek())
        readToCrossfadeBuffer(m_iLastBufferSize);
    } else {
        m_pReadAheadManager->notifySeek(m_filepos_play);
    }
    m_pScale->clear();

    // Ensures that the playpos slider gets updated in next process call
    m_iSamplesCalculated = 1000000;

    // Must hold the engineLock while using m_engineControls
    for (QList<EngineControl*>::iterator it = m_engineControls.begin();
         it != m_engineControls.end(); ++it) {
        EngineControl *pControl = *it;
        pControl->notifySeek(m_filepos_play);
    }

    verifyPlay(); // verify or update play button and indicator
}

QString EngineBuffer::getGroup() {
    return m_group;
}

double EngineBuffer::getSpeed() {
    return m_speed_old;
}

bool EngineBuffer::getScratching() {
    return m_scratching_old;
}

// WARNING: Always called from the EngineWorker thread pool
void EngineBuffer::slotTrackLoading() {
    // Pause EngineBuffer from processing frames
    m_pause.lock();
    // Setting m_iTrackLoading inside a m_pause.lock ensures that
    // track buffer is not processed when starting to load a new one
    m_iTrackLoading = 1;
    m_pause.unlock();

    // Set play here, to signal the user that the play command is adopted
    m_playButton->set((double)m_bPlayAfterLoading);
    m_pTrackSamples->set(0); // Stop renderer
}

TrackPointer EngineBuffer::loadFakeTrack(double filebpm) {
    TrackPointer pTrack(Track::newTemporary());
    pTrack->setSampleRate(44100);
    // 10 seconds
    pTrack->setDuration(10);
    if (filebpm > 0) {
        double bpm = pTrack->setBpm(filebpm);
        BeatsPointer pBeats = BeatFactory::makeBeatGrid(pTrack.data(), bpm, 0.0);
        pTrack->setBeats(pBeats);
    }
    slotTrackLoaded(pTrack, 44100, 44100 * 10);
    m_pSyncControl->setLocalBpm(filebpm);
    m_pSyncControl->trackLoaded(pTrack, TrackPointer());
    return pTrack;
}

// WARNING: Always called from the EngineWorker thread pool
void EngineBuffer::slotTrackLoaded(TrackPointer pTrack,
                                   int iTrackSampleRate,
                                   int iTrackNumSamples) {
    //qDebug() << getGroup() << "EngineBuffer::slotTrackLoaded";
    TrackPointer pOldTrack = m_pCurrentTrack;

    m_pause.lock();
    m_visualPlayPos->setInvalid();
    m_pCurrentTrack = pTrack;
    m_trackSampleRateOld = iTrackSampleRate;
    m_trackSamplesOld = iTrackNumSamples;
    m_pTrackSamples->set(iTrackNumSamples);
    m_pTrackSampleRate->set(iTrackSampleRate);
    // Reset slip mode
    m_pSlipButton->set(0);
    m_slipEnabled = 0;
    m_bSlipEnabledProcessing = false;
    m_dSlipPosition = 0.;
    m_dSlipRate = 0;
    // Reset the pitch value for the new track.
    m_pause.unlock();

    // All EngineControls are connected directly
    emit(trackLoaded(pTrack, pOldTrack));
    // Start buffer processing after all EngineContols are up to date
    // with the current track e.g track is seeked to Cue
    m_iTrackLoading = 0;
}

// WARNING: Always called from the EngineWorker thread pool
void EngineBuffer::slotTrackLoadFailed(TrackPointer pTrack,
                                       QString reason) {
    m_iTrackLoading = 0;
    // Loading of a new track failed.
    // eject the currently loaded track (the old Track) as well
    ejectTrack();
    emit(trackLoadFailed(pTrack, reason));
}

TrackPointer EngineBuffer::getLoadedTrack() const {
    return m_pCurrentTrack;
}

void EngineBuffer::ejectTrack() {
    // clear track values in any case, this may fix Bug #1450424
    //qDebug() << "EngineBuffer::ejectTrack()";
    m_pause.lock();
    m_iTrackLoading = 0;
    m_pTrackSamples->set(0);
    m_pTrackSampleRate->set(0);
    TrackPointer pTrack = m_pCurrentTrack;
    m_pCurrentTrack.clear();
    m_trackSampleRateOld = 0;
    m_trackSamplesOld = 0;
    m_playButton->set(0.0);
    m_visualBpm->set(0.0);
    m_visualKey->set(0.0);
    doSeekFractional(0.0, SEEK_EXACT);
    m_pause.unlock();

    if (pTrack) {
        emit(trackLoaded(TrackPointer(), pTrack));
    }
}

void EngineBuffer::slotPassthroughChanged(double enabled) {
    if (enabled) {
        // If passthrough was enabled, stop playing the current track.
        slotControlStop(1.0);
    }
}

// WARNING: This method runs in both the GUI thread and the Engine Thread
void EngineBuffer::slotControlSeek(double fractionalPos) {
    doSeekFractional(fractionalPos, SEEK_STANDARD);
}

// WARNING: This method runs from SyncWorker and Engine Worker
void EngineBuffer::slotControlSeekAbs(double playPosition) {
    doSeekPlayPos(playPosition, SEEK_STANDARD);
}

// WARNING: This method runs from SyncWorker and Engine Worker
void EngineBuffer::slotControlSeekExact(double playPosition) {
    doSeekPlayPos(playPosition, SEEK_EXACT);
}

void EngineBuffer::doSeekFractional(double fractionalPos, enum SeekRequest seekType) {
    // Prevent NaN's from sneaking into the engine.
    if (isnan(fractionalPos)) {
        return;
    }
    // Find new play frame, restrict to valid ranges.
    double newPlayFrame = round(fractionalPos * m_trackSamplesOld / kSamplesPerFrame);
    doSeekPlayPos(newPlayFrame * kSamplesPerFrame, seekType);
}

void EngineBuffer::doSeekPlayPos(double new_playpos, enum SeekRequest seekType) {
    // Don't allow the playposition to go past the end.
    if (new_playpos > m_trackSamplesOld) {
        new_playpos = m_trackSamplesOld;
    }

    // Ensure that the file position is even (remember, stereo channel files...)
    if (!even(static_cast<int>(new_playpos))) {
        new_playpos--;
    }

#ifdef __VINYLCONTROL__
    // Notify the vinyl control that a seek has taken place in case it is in
    // absolute mode and needs be switched to relative.
    if (m_pVinylControlControl) {
        m_pVinylControlControl->notifySeekQueued();
    }
#endif

    queueNewPlaypos(new_playpos, seekType);
}

bool EngineBuffer::updateIndicatorsAndModifyPlay(bool newPlay) {
    // If no track is currently loaded, turn play off. If a track is loading
    // allow the set since it might apply to a track we are loading due to the
    // asynchrony.
    bool playPossible = true;
    if ((!m_pCurrentTrack && load_atomic(m_iTrackLoading) == 0) ||
            (m_pCurrentTrack && load_atomic(m_iTrackLoading) == 0 &&
             m_filepos_play >= m_trackSamplesOld &&
             !load_atomic(m_iSeekQueued))) {
        // play not possible
        playPossible = false;
    }

    return m_pCueControl->updateIndicatorsAndModifyPlay(newPlay, playPossible);
}

void EngineBuffer::verifyPlay() {
    bool play = m_playButton->toBool();
    bool verifiedPlay = updateIndicatorsAndModifyPlay(play);
    if (play != verifiedPlay) {
        m_playButton->setAndConfirm(verifiedPlay ? 1.0 : 0.0);
    }
}

void EngineBuffer::slotControlPlayRequest(double v) {
    bool verifiedPlay = updateIndicatorsAndModifyPlay(v > 0.0);
    // set and confirm must be called here in any case to update the widget toggle state
    m_playButton->setAndConfirm(verifiedPlay ? 1.0 : 0.0);
}

void EngineBuffer::slotControlStart(double v)
{
    if (v > 0.0) {
        doSeekFractional(0., SEEK_EXACT);
    }
}

void EngineBuffer::slotControlEnd(double v)
{
    if (v > 0.0) {
        doSeekFractional(1., SEEK_EXACT);
    }
}

void EngineBuffer::slotControlPlayFromStart(double v)
{
    if (v > 0.0) {
        doSeekFractional(0., SEEK_EXACT);
        m_playButton->set(1);
    }
}

void EngineBuffer::slotControlJumpToStartAndStop(double v)
{
    if (v > 0.0) {
        doSeekFractional(0., SEEK_EXACT);
        m_playButton->set(0);
    }
}

void EngineBuffer::slotControlStop(double v)
{
    if (v > 0.0) {
        m_playButton->set(0);
    }
}

void EngineBuffer::slotControlSlip(double v)
{
    m_slipEnabled = static_cast<int>(v > 0.0);
}

void EngineBuffer::slotKeylockEngineChanged(double dIndex) {
    if (m_bScalerOverride) {
        return;
    }
    // static_cast<KeylockEngine>(dIndex); direct cast produces a "not used" warning with gcc
    int iEngine = static_cast<int>(dIndex);
    KeylockEngine engine = static_cast<KeylockEngine>(iEngine);
    if (engine == SOUNDTOUCH) {
        m_pScaleKeylock = m_pScaleST;
    } else {
        m_pScaleKeylock = m_pScaleRB;
    }
}

void EngineBuffer::process(CSAMPLE* pOutput, const int iBufferSize) {
    // Bail if we receive a non-even buffer size. Assert in debug builds.
    DEBUG_ASSERT_AND_HANDLE(even(iBufferSize)) {
        return;
    }
    m_pReader->process();
    // Steps:
    // - Lookup new reader information
    // - Calculate current rate
    // - Scale the audio with m_pScale, copy the resulting samples into the
    //   output buffer
    // - Give EngineControl's a chance to do work / request seeks, etc
    // - Process repeat mode if we're at the end or beginning of a track
    // - Set last sample value (m_fLastSampleValue) so that rampOut works? Other
    //   miscellaneous upkeep issues.

    bool bCurBufferPaused = false;
    double rate = 0;
    int sample_rate = static_cast<int>(m_pSampleRate->get());

    // If the sample rate has changed, force Rubberband to reset so that
    // it doesn't reallocate when the user engages keylock during playback.
    // We do this even if rubberband is not active.
    if (sample_rate != m_iSampleRate) {
        m_pScaleLinear->setSampleRate(sample_rate);
        m_pScaleST->setSampleRate(sample_rate);
        m_pScaleRB->setSampleRate(sample_rate);
        m_iSampleRate = sample_rate;
    }

    bool bTrackLoading = load_atomic(m_iTrackLoading) != 0;
    if (!bTrackLoading && m_pause.tryLock()) {
        ScopedTimer t("EngineBuffer::process_pauselock");

        double baserate = 0.0;
        if (sample_rate > 0) {
            baserate = ((double)m_trackSampleRateOld / sample_rate);
        }

        // Note: play is also active during cue preview
        bool paused = !m_playButton->toBool();
        KeyControl::PitchTempoRatio pitchTempoRatio = m_pKeyControl->getPitchTempoRatio();

        // The pitch adjustment in Ratio (1.0 being normal
        // pitch. 2.0 is a full octave shift up).
        double pitchRatio = pitchTempoRatio.pitchRatio;
        double tempoRatio = pitchTempoRatio.tempoRatio;
        const bool keylock_enabled = pitchTempoRatio.keylock;

        bool is_scratching = false;
        bool is_reverse = false;

        // Update the slipped position and seek if it was disabled.
        processSlip(iBufferSize);
        processSyncRequests();

        // Note: This may effects the m_filepos_play, play, scaler and crossfade buffer
        processSeek(paused);

        // speed is the ratio between track-time and real-time
        // (1.0 being normal rate. 2.0 plays at 2x speed -- 2 track seconds
        // pass for every 1 real second). Depending on whether
        // keylock is enabled, this is applied to either the rate or the tempo.
        double speed = m_pRateControl->calculateSpeed(
                baserate, tempoRatio, paused, iBufferSize, &is_scratching, &is_reverse);

        bool useIndependentPitchAndTempoScaling = false;

        // TODO(owen): Maybe change this so that rubberband doesn't disable
        // keylock on scratch. (just check m_pScaleKeylock == m_pScaleST)
        if (is_scratching || fabs(speed) > 1.9) {
            // Scratching and high speeds with always disables keylock
            // because Soundtouch sounds terrible in these conditions.  Rubberband
            // sounds better, but still has some problems (it may reallocate in
            // a party-crashing manner at extremely slow speeds).
            // High seek speeds also disables keylock.  Our pitch slider could go
            // to 90%, so that's the cutoff point.

            // Force pitchRatio to the linear pitch set by speed
            pitchRatio = speed;
            // This is for the natural speed pitch found on turn tables
        } else if (fabs(speed) < 0.1) {
            // We have pre-allocated big buffers in Rubberband and Soundtouch for
            // a minimum speed of 0.1. Slower speeds will re-allocate much bigger
            // buffers which may cause underruns.
            // Disable keylock under these conditions.

            // Force pitchRatio to the linear pitch set by speed
            pitchRatio = speed;
        } else if (keylock_enabled) {
            // always use IndependentPitchAndTempoScaling
            // to avoid clicks when crossing the linear pitch
            // in this case it is most likely that the user
            // will have an non linear pitch
            // Note: We have undesired noise when cossfading between scalers
            useIndependentPitchAndTempoScaling = true;
        } else {
            // We might have have temporary speed change, so adjust pitch if not locked
            // Note: This will not update key and tempo widgets
            if (tempoRatio) {
                pitchRatio *= (speed / tempoRatio);
            }

            // Check if we are off-linear (musical key has been adjusted
            // independent from speed) to determine if the keylock scaler
            // should be used even though keylock is disabled.
            if (speed != 0.0) {
                double offlinear = pitchRatio / speed;
                if (offlinear > kLinearScalerElipsis ||
                        offlinear < 1 / kLinearScalerElipsis) {
                    // only enable keylock scaler if pitch adjustment is at
                    // least 1 cent. Everything below is not hear-able.
                    useIndependentPitchAndTempoScaling = true;
                }
            }
        }

        if (speed != 0.0) {
            // Do not switch scaler when we have no transport
            enableIndependentPitchTempoScaling(useIndependentPitchAndTempoScaling,
                                               iBufferSize);
        } else if (m_speed_old && !is_scratching) {
            // we are stopping, collect samples for fade out
            readToCrossfadeBuffer(iBufferSize);
            // Clear the scaler information
            m_pScale->clear();
        }

        // How speed/tempo/pitch are related:
        // Processing is done in two parts, the first part is calculated inside
        // the KeyKontrol class and effects the visual key/pitch widgets.
        // The Speed slider controls the tempoRatio and a speedSliderPitchRatio,
        // the pitch amount caused by it.
        // By default the speed slider controls pitch and tempo with the same
        // value.
        // If key lock is enabled, the speedSliderPitchRatio is decoupled from
        // the speed slider (const).
        //
        // With preference mode KeylockMode = kLockOriginalKey
        // the speedSliderPitchRatio is reset to 1 and back to the tempoRatio
        // (natural vinyl Pitch) when keylock is disabled and enabled.
        //
        // With preference mode KeylockMode = kCurrentKey
        // the speedSliderPitchRatio is not reseted when keylock is enabled.
        // This mode allows to enable keylock
        // while the track is already played. You can reset to the tracks
        // original pitch by resetting the pitch knob to center. When disabling
        // keylock the pitch is reset to the linear vinyl pitch.

        // The Pitch knob turns if the speed slider is moved without keylock.
        // This is useful to get always an analog impression of current pitch,
        // and its distance to the original track pitch
        //
        // The Pitch_Adjust knob does not reflect the speedSliderPitchRatio.
        // So it is is useful for controller mappings, because it is not
        // changed by the speed slider or keylock.

        // In the second part all other speed changing controls are processed.
        // They may produce an additional pitch if keylock is disabled or
        // override the pitch in scratching case.
        // If pitch ratio and tempo ratio are equal, a linear scaler is used,
        // otherwise tempo and pitch are processed individual

        // If we were scratching, and scratching is over, and we're a follower,
        // and we're quantized, and not paused,
        // we need to sync phase or we'll be totally out of whack and the sync
        // adjuster will kick in and push the track back in to sync with the
        // master.
        if (m_scratching_old && !is_scratching && m_pQuantize->get() > 0.0
                && m_pSyncControl->getSyncMode() == SYNC_FOLLOWER && !paused) {
            // TODO() The resulting seek is processed in the following callback
            // That is to late
            requestSyncPhase();
        }

        // If the baserate, speed, or pitch has changed, we need to update the
        // scaler. Also, if we have changed scalers then we need to update the
        // scaler.
        if (baserate != m_baserate_old || speed != m_speed_old ||
                pitchRatio != m_pitch_old || m_bScalerChanged) {
            // The rate returned by the scale object can be different from the
            // wanted rate!  Make sure new scaler has proper position. This also
            // crossfades between the old scaler and new scaler to prevent
            // clicks.

            // Handle direction change.
            // The linear scaler supports ramping though zero.
            // This is used for scratching, but not for reverse
            // For the other, crossfade forward and backward samples
            if ((m_speed_old * speed < 0) &&  // Direction has changed!
                    (m_pScale != m_pScaleVinyl || // only m_pScaleLinear supports going though 0
                           m_reverse_old != is_reverse)) { // no pitch change when reversing
                //XXX: Trying to force RAMAN to read from correct
                //     playpos when rate changes direction - Albert
                readToCrossfadeBuffer(iBufferSize);
                // Clear the scaler information
                m_pScale->clear();
            }

            m_baserate_old = baserate;
            m_speed_old = speed;
            m_pitch_old = pitchRatio;
            m_reverse_old = is_reverse;

            // Now we need to update the scaler with the master sample rate, the
            // base rate (ratio between sample rate of the source audio and the
            // master samplerate), the deck speed, the pitch shift, and whether
            // the deck speed should affect the pitch.

            m_pScale->setScaleParameters(baserate,
                                         &speed,
                                         &pitchRatio);

            // The way we treat rate inside of EngineBuffer is actually a
            // description of "sample consumption rate" or percentage of samples
            // consumed relative to playing back the track at its native sample
            // rate and normal speed. pitch_adjust does not change the playback
            // rate.
            rate = baserate * speed;

            // Scaler is up to date now.
            m_bScalerChanged = false;
        } else {
            // Scaler did not need updating. By definition this means we are at
            // our old rate.
            rate = m_rate_old;
        }

        bool at_start = m_filepos_play <= 0;
        bool at_end = m_filepos_play >= m_trackSamplesOld;
        bool backwards = rate < 0;

        if (at_end && !backwards) {
            // do not play past end
            bCurBufferPaused = true;
        } else if (rate == 0 && !is_scratching) {
            // do not process samples if have no transport
            // the linear scaler supports ramping down to 0
            // this is used for pause by scratching only
            bCurBufferPaused = true;
        }

        m_rate_old = rate;

        // If the buffer is not paused, then scale the audio.
        if (!bCurBufferPaused) {
            //if (rate == 0) {
            //    qDebug() << "ramp to rate 0";
            //}

            // The fileposition should be: (why is this thing a double anyway!?
            // Integer valued.
            double playFrame = m_filepos_play / kSamplesPerFrame;
            double filepos_play_rounded = round(playFrame) * kSamplesPerFrame;
            DEBUG_ASSERT_AND_HANDLE(filepos_play_rounded == m_filepos_play) {
                qWarning() << __FILE__ << __LINE__ << "ERROR: filepos_play is not at an even integer sample:" << m_filepos_play;
                m_filepos_play = filepos_play_rounded;
            }

            // Perform scaling of Reader buffer into buffer.
            double samplesRead = m_pScale->getScaled(pOutput, iBufferSize);

            //qDebug() << "sourceSamples used " << iSourceSamples
            //         <<" samplesRead " << samplesRead
            //         << ", buffer pos " << iBufferStartSample
            //         << ", play " << filepos_play
            //         << " bufferlen " << iBufferSize;

            if (m_bScalerOverride) {
                // If testing, we don't have a real log so we fake the position.
                m_filepos_play += samplesRead;
            } else {
                // Adjust filepos_play by the amount we processed. TODO(XXX) what
                // happens if samplesRead is a fraction ?
                m_filepos_play =
                        m_pReadAheadManager->getEffectiveVirtualPlaypositionFromLog(
                                static_cast<int>(m_filepos_play), samplesRead);
            }
            if (m_bCrossfadeReady) {
                SampleUtil::linearCrossfadeBuffers(
                        pOutput, m_pCrossfadeBuffer, pOutput, iBufferSize);
            }
            // Note: we do not fade here if we pass the end or the start of
            // the track in reverse direction
            // because we assume that the track samples itself start and stop
            // towards zero.
            // If it turns out that ramping is required be aware that the end
            // or start may pass in the middle of the buffer.
        } else {
            // Pause
            if (m_bCrossfadeReady) {
                // We don't ramp here, since EnginePregain handles fades
                // from and to speed == 0
                SampleUtil::copy(pOutput, m_pCrossfadeBuffer, iBufferSize);
            } else {
                SampleUtil::clear(pOutput, iBufferSize);
            }
        }

        QListIterator<EngineControl*> it(m_engineControls);
        while (it.hasNext()) {
            EngineControl* pControl = it.next();
            pControl->setCurrentSample(m_filepos_play, m_trackSamplesOld);
            pControl->process(rate, m_filepos_play, m_trackSamplesOld, iBufferSize);
        }

        m_scratching_old = is_scratching;

        // Handle repeat mode
        at_start = m_filepos_play <= 0;
        at_end = m_filepos_play >= m_trackSamplesOld;

        bool repeat_enabled = m_pRepeat->get() != 0.0;

        bool end_of_track = //(at_start && backwards) ||
            (at_end && !backwards);

        // If playbutton is pressed, check if we are at start or end of track
        if ((m_playButton->get() || (m_fwdButton->get() || m_backButton->get()))
                && end_of_track) {
            if (repeat_enabled) {
                double fractionalPos = at_start ? 1.0 : 0;
                doSeekFractional(fractionalPos, SEEK_STANDARD);
            } else {
                m_playButton->set(0.);
            }
        }

        // Give the Reader hints as to which chunks of the current song we
        // really care about. It will try very hard to keep these in memory
        hintReader(rate);

        // release the pauselock
        m_pause.unlock();
    } else { // if (!bTrackLoading && m_pause.tryLock()) {
        // We are loading a new Track
        bCurBufferPaused = true;

        // Here the old track was playing and loading the new track is in
        // progress. We can't predict when it happens, so we are not able
        // to collect old samples. New samples are also not in place and
        // we can't predict when they will be in place.
        // If one does this, a click from breaking the last track is somehow
        // natural and he should know that such sound should not be played to
        // the master (audience).
        // Workaround: Simply pause the track before.

        // TODO(XXX):
        // A click free solution requires more refactoring how loading a track
        // is handled. For now we apply a rectangular Gain change here which
        // may click.

        SampleUtil::clear(pOutput, iBufferSize);

        m_rate_old = 0;
        m_speed_old = 0;
        m_scratching_old = false;
    }

#ifdef __SCALER_DEBUG__
    for (int i=0; i<iBufferSize; i+=2) {
        writer << pOutput[i] << "\n";
    }
#endif

    if (m_pSyncControl->getSyncMode() == SYNC_MASTER) {
        // Report our speed to SyncControl immediately instead of waiting
        // for postProcess so we can broadcast this update to followers.
        m_pSyncControl->reportPlayerSpeed(m_speed_old, m_scratching_old);
    }

    m_iLastBufferSize = iBufferSize;
    m_bCrossfadeReady = false;
}

void EngineBuffer::processSlip(int iBufferSize) {
    // Do a single read from m_bSlipEnabled so we don't run in to race conditions.
    bool enabled = static_cast<bool>(load_atomic(m_slipEnabled));
    if (enabled != m_bSlipEnabledProcessing) {
        m_bSlipEnabledProcessing = enabled;
        if (enabled) {
            m_dSlipPosition = m_filepos_play;
            m_dSlipRate = m_rate_old;
        } else {
            // TODO(owen) assuming that looping will get canceled properly
            double newPlayFrame = m_dSlipPosition / kSamplesPerFrame;
            double roundedSlip = round(newPlayFrame) * kSamplesPerFrame;
            slotControlSeekExact(roundedSlip);
            m_dSlipPosition = 0;
        }
    }

    // Increment slip position even if it was just toggled -- this ensures the position is correct.
    if (enabled) {
        m_dSlipPosition += static_cast<double>(iBufferSize) * m_dSlipRate;
    }
}

void EngineBuffer::processSyncRequests() {
    SyncRequestQueued enable_request =
            static_cast<SyncRequestQueued>(
                    m_iEnableSyncQueued.fetchAndStoreRelease(SYNC_REQUEST_NONE));
    SyncMode mode_request =
            static_cast<SyncMode>(m_iSyncModeQueued.fetchAndStoreRelease(SYNC_INVALID));
    switch (enable_request) {
    case SYNC_REQUEST_ENABLE:
        m_pEngineSync->requestEnableSync(m_pSyncControl, true);
        break;
    case SYNC_REQUEST_DISABLE:
        m_pEngineSync->requestEnableSync(m_pSyncControl, false);
        break;
    case SYNC_REQUEST_ENABLEDISABLE:
        m_pEngineSync->requestEnableSync(m_pSyncControl, true);
        m_pEngineSync->requestEnableSync(m_pSyncControl, false);
        break;
    case SYNC_REQUEST_NONE:
        break;
    }
    if (mode_request != SYNC_INVALID) {
        m_pEngineSync->requestSyncMode(m_pSyncControl,
                                       static_cast<SyncMode>(mode_request));
    }
}

void EngineBuffer::processSeek(bool paused) {
    // We need to read position just after reading seekType, to ensure that we
    // read the matching position to seek_typ or a position from a new (second)
    // seek just queued from an other thread
    // The later case is ok, because we will process the new seek in the next
    // call anyway again.

    SeekRequests seekType = static_cast<SeekRequest>(
            m_iSeekQueued.fetchAndStoreRelease(SEEK_NONE));
    double position = m_queuedSeekPosition.getValue();

    // Add SEEK_PHASE bit, if any
    if (m_iSeekPhaseQueued.fetchAndStoreRelease(0)) {
        seekType |= SEEK_PHASE;
    }

    switch (seekType) {
        case SEEK_NONE:
            return;
        case SEEK_PHASE:
            // only adjust phase
            position = m_filepos_play;
            break;
        case SEEK_EXACT:
        case SEEK_STANDARD: // = SEEK_EXACT | SEEK_PHASE
            // new position was already set above
            break;
        default:
            qWarning() << "Unhandled seek request type: " << seekType;
            return;
    }

    if ((seekType & SEEK_PHASE) && !paused && m_pQuantize->toBool()) {
        position += m_pBpmControl->getPhaseOffset(position);
    }

    double newPlayFrame = position / kSamplesPerFrame;
    position = round(newPlayFrame) * kSamplesPerFrame;
    if (position != m_filepos_play) {
        setNewPlaypos(position);
    }
}

void EngineBuffer::postProcess(const int iBufferSize) {
    // The order of events here is very delicate.  It's necessary to update
    // some values before others, because the later updates may require
    // values from the first update.
    double local_bpm = m_pBpmControl->updateLocalBpm();
    double beat_distance = m_pBpmControl->updateBeatDistance();
    SyncMode mode = m_pSyncControl->getSyncMode();
    if (mode == SYNC_MASTER) {
        m_pSyncControl->setLocalBpm(local_bpm);
        m_pEngineSync->notifyBeatDistanceChanged(m_pSyncControl, beat_distance);
    } else if (mode == SYNC_FOLLOWER) {
        // Report our speed to SyncControl.  If we are master, we already did this.
        m_pSyncControl->setLocalBpm(local_bpm);
        m_pSyncControl->reportPlayerSpeed(m_speed_old, m_scratching_old);
        m_pSyncControl->setBeatDistance(beat_distance);
    }

    // Update all the indicators that EngineBuffer publishes to allow
    // external parts of Mixxx to observe its status.
    updateIndicators(m_speed_old, iBufferSize);
}

void EngineBuffer::updateIndicators(double speed, int iBufferSize) {

    // Increase samplesCalculated by the buffer size
    m_iSamplesCalculated += iBufferSize;

    double fFractionalPlaypos = fractionalPlayposFromAbsolute(m_filepos_play);
    if(speed > 0 && fFractionalPlaypos == 1.0) {
        speed = 0;
    }

    // Report fractional playpos to SyncControl.
    // TODO(rryan) It's kind of hacky that this is in updateIndicators but it
    // prevents us from computing fFractionalPlaypos multiple times per
    // EngineBuffer::process().
    m_pSyncControl->reportTrackPosition(fFractionalPlaypos);

    // Update indicators that are only updated after every
    // sampleRate/kiUpdateRate samples processed.  (e.g. playposSlider)
    if (m_iSamplesCalculated > (m_pSampleRate->get() / kiPlaypositionUpdateRate)) {
        m_playposSlider->set(fFractionalPlaypos);
        m_pCueControl->updateIndicators();

        // Update the BPM even more slowly
        m_iUiSlowTick = (m_iUiSlowTick + 1) % kiBpmUpdateCnt;
        if (m_iUiSlowTick == 0) {
            m_visualBpm->set(m_pBpmControl->getBpm());
        }
        m_visualKey->set(m_pKeyControl->getKey());

        // Reset sample counter
        m_iSamplesCalculated = 0;
    }

    // Update visual control object, this needs to be done more often than the
    // playpos slider
    m_visualPlayPos->set(fFractionalPlaypos, speed * m_baserate_old,
            (double)iBufferSize / m_trackSamplesOld,
            fractionalPlayposFromAbsolute(m_dSlipPosition));
}

void EngineBuffer::hintReader(const double dRate) {
    m_hintList.clear();
    m_pReadAheadManager->hintReader(dRate, &m_hintList);

    //if slipping, hint about virtual position so we're ready for it
    if (m_bSlipEnabledProcessing) {
        Hint hint;
        hint.length = 2048; //default length please
        hint.sample = m_dSlipRate >= 0 ? m_dSlipPosition : m_dSlipPosition - 2048;
        hint.priority = 1;
        m_hintList.append(hint);
    }

    QListIterator<EngineControl*> it(m_engineControls);
    while (it.hasNext()) {
        EngineControl* pControl = it.next();
        pControl->hintReader(&m_hintList);
    }
    m_pReader->hintAndMaybeWake(m_hintList);
}

// WARNING: This method runs in the GUI thread
void EngineBuffer::loadTrack(TrackPointer pTrack, bool play) {
    if (pTrack.isNull()) {
        // Loading a null track means "eject"
        ejectTrack();
    } else {
        // Signal to the reader to load the track. The reader will respond with
        // trackLoading and then either with trackLoaded or trackLoadFailed signals.
        m_bPlayAfterLoading = play;
        m_pReader->newTrack(pTrack);
    }
}

void EngineBuffer::addControl(EngineControl* pControl) {
    // Connect to signals from EngineControl here...
    m_engineControls.push_back(pControl);
    pControl->setEngineBuffer(this);
    connect(this, SIGNAL(trackLoaded(TrackPointer, TrackPointer)),
            pControl, SLOT(trackLoaded(TrackPointer, TrackPointer)),
            Qt::DirectConnection);
}

void EngineBuffer::bindWorkers(EngineWorkerScheduler* pWorkerScheduler) {
    m_pReader->setScheduler(pWorkerScheduler);
}

bool EngineBuffer::isTrackLoaded() {
    if (m_pCurrentTrack) {
        return true;
    }
    return false;
}

void EngineBuffer::slotEjectTrack(double v) {
    if (v > 0) {
        // Don't allow rejections while playing a track. We don't need to lock to
        // call ControlObject::get() so this is fine.
        if (m_playButton->get() > 0) {
            return;
        }
        ejectTrack();
    }
}

double EngineBuffer::getVisualPlayPos() {
    return m_visualPlayPos->getEnginePlayPos();
}

double EngineBuffer::getTrackSamples() {
    return m_pTrackSamples->get();
}

/*
void EngineBuffer::setReader(CachingReader* pReader) {
    disconnect(m_pReader, 0, this, 0);
    delete m_pReader;
    m_pReader = pReader;
    m_pReadAheadManager->setReader(pReader);
    connect(m_pReader, SIGNAL(trackLoading()),
            this, SLOT(slotTrackLoading()),
            Qt::DirectConnection);
    connect(m_pReader, SIGNAL(trackLoaded(TrackPointer, int, int)),
            this, SLOT(slotTrackLoaded(TrackPointer, int, int)),
            Qt::DirectConnection);
    connect(m_pReader, SIGNAL(trackLoadFailed(TrackPointer, QString)),
            this, SLOT(slotTrackLoadFailed(TrackPointer, QString)),
            Qt::DirectConnection);
}
*/

void EngineBuffer::setScalerForTest(EngineBufferScale* pScaleVinyl,
                                    EngineBufferScale* pScaleKeylock) {
    m_pScaleVinyl = pScaleVinyl;
    m_pScaleKeylock = pScaleKeylock;
    m_pScale = m_pScaleVinyl;
    m_pScale->clear();
    m_bScalerChanged = true;
    // This bool is permanently set and can't be undone.
    m_bScalerOverride = true;
}

void EngineBuffer::collectFeatures(GroupFeatureState* pGroupFeatures) const {
    pGroupFeatures->has_current_position = true;
    pGroupFeatures->current_position = m_filepos_play;

    if (m_pBpmControl != NULL) {
        m_pBpmControl->collectFeatures(pGroupFeatures);
    }
    if (m_pKeyControl != NULL) {
        m_pKeyControl->collectFeatures(pGroupFeatures);
    }
}<|MERGE_RESOLUTION|>--- conflicted
+++ resolved
@@ -88,14 +88,7 @@
     // zero out crossfade buffer
     SampleUtil::clear(m_pCrossfadeBuffer, MAX_BUFFER_LEN);
 
-<<<<<<< HEAD
-    m_pReader = new CachingReader(group, _config);
-=======
-    m_fLastSampleValue[0] = 0;
-    m_fLastSampleValue[1] = 0;
-
     m_pReader = new CachingReader(group, pConfig);
->>>>>>> 71bcf7ef
     connect(m_pReader, SIGNAL(trackLoading()),
             this, SLOT(slotTrackLoading()),
             Qt::DirectConnection);
