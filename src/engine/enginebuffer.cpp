--- conflicted
+++ resolved
@@ -1351,14 +1351,13 @@
     }
 }
 
-<<<<<<< HEAD
-
 double  EngineBuffer::calcRateRatio() const {
     if (m_pBpmControl != NULL) {
         return m_pBpmControl->calcRateRatio();
     }
     return 1.0;
-=======
+}
+
 void EngineBuffer::notifyTrackLoaded(
         TrackPointer pNewTrack, TrackPointer pOldTrack) {
     // First inform engineControls directly
@@ -1368,5 +1367,4 @@
     }
     // Inform BaseTrackPlayer via a queued connection
     emit(trackLoaded(pNewTrack, pOldTrack));
->>>>>>> 0be1a702
 }