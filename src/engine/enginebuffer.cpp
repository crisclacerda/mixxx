#include "engine/enginebuffer.h"

#include <cfloat>

#include <QtDebug>

#include "engine/cachingreader/cachingreader.h"
#include "preferences/usersettings.h"
#include "control/controlindicator.h"
#include "control/controllinpotmeter.h"
#include "control/controlproxy.h"
#include "control/controlpotmeter.h"
#include "control/controlpushbutton.h"
#include "engine/controls/bpmcontrol.h"
#include "engine/controls/clockcontrol.h"
#include "engine/controls/cuecontrol.h"
#include "engine/controls/enginecontrol.h"
#include "engine/controls/keycontrol.h"
#include "engine/controls/loopingcontrol.h"
#include "engine/controls/quantizecontrol.h"
#include "engine/controls/ratecontrol.h"
#include "engine/bufferscalers/enginebufferscalelinear.h"
#include "engine/bufferscalers/enginebufferscalerubberband.h"
#include "engine/bufferscalers/enginebufferscalest.h"
#include "engine/channels/enginechannel.h"
#include "engine/enginemaster.h"
#include "engine/engineworkerscheduler.h"
#include "engine/readaheadmanager.h"
#include "engine/sync/enginesync.h"
#include "engine/sync/synccontrol.h"
#include "track/beatfactory.h"
#include "track/keyutils.h"
#include "track/track.h"
#include "util/assert.h"
#include "util/compatibility.h"
#include "util/defs.h"
#include "util/math.h"
#include "util/sample.h"
#include "util/timer.h"
#include "waveform/visualplayposition.h"
#include "waveform/waveformwidgetfactory.h"

#ifdef __VINYLCONTROL__
#include "engine/controls/vinylcontrolcontrol.h"
#endif

namespace {

const double kLinearScalerElipsis = 1.00058; // 2^(0.01/12): changes < 1 cent allows a linear scaler

const SINT kSamplesPerFrame = 2; // Engine buffer uses Stereo frames only

} // anonymous namespace

EngineBuffer::EngineBuffer(const QString& group,
        UserSettingsPointer pConfig,
        EngineChannel* pChannel,
        EngineMaster* pMixingEngine)
        : m_group(group),
          m_pConfig(pConfig),
          m_pLoopingControl(nullptr),
          m_pSyncControl(nullptr),
          m_pVinylControlControl(nullptr),
          m_pRateControl(nullptr),
          m_pBpmControl(nullptr),
          m_pKeyControl(nullptr),
          m_pReadAheadManager(nullptr),
          m_pReader(nullptr),
          m_filepos_play(DBL_MIN),
          m_speed_old(0),
          m_tempo_ratio_old(1.),
          m_scratching_old(false),
          m_reverse_old(false),
          m_pitch_old(0),
          m_baserate_old(0),
          m_rate_old(0.),
          m_trackSamplesOld(0),
          m_trackSampleRateOld(0),
          m_dSlipPosition(0.),
          m_dSlipRate(1.0),
          m_bSlipEnabledProcessing(false),
          m_pRepeat(nullptr),
          m_startButton(nullptr),
          m_endButton(nullptr),
          m_bScalerOverride(false),
          m_iSeekQueued(SEEK_NONE),
          m_iSeekPhaseQueued(0),
          m_iEnableSyncQueued(SYNC_REQUEST_NONE),
          m_iSyncModeQueued(SYNC_INVALID),
          m_iTrackLoading(0),
          m_bPlayAfterLoading(false),
          m_iSampleRate(0),
          m_pCrossfadeBuffer(SampleUtil::alloc(MAX_BUFFER_LEN)),
          m_bCrossfadeReady(false),
          m_iLastBufferSize(0) {
    // zero out crossfade buffer
    SampleUtil::clear(m_pCrossfadeBuffer, MAX_BUFFER_LEN);

    m_pReader = new CachingReader(group, pConfig);
    connect(m_pReader, &CachingReader::trackLoading,
            this, &EngineBuffer::slotTrackLoading,
            Qt::DirectConnection);
    connect(m_pReader, &CachingReader::trackLoaded,
            this, &EngineBuffer::slotTrackLoaded,
            Qt::DirectConnection);
    connect(m_pReader, &CachingReader::trackLoadFailed,
            this, &EngineBuffer::slotTrackLoadFailed,
            Qt::DirectConnection);

    // Play button
    m_playButton = new ControlPushButton(ConfigKey(m_group, "play"));
    m_playButton->setButtonMode(ControlPushButton::TOGGLE);
    m_playButton->connectValueChangeRequest(
            this, &EngineBuffer::slotControlPlayRequest,
            Qt::DirectConnection);

    //Play from Start Button (for sampler)
    m_playStartButton = new ControlPushButton(ConfigKey(m_group, "start_play"));
    connect(m_playStartButton, &ControlObject::valueChanged,
            this, &EngineBuffer::slotControlPlayFromStart,
            Qt::DirectConnection);

    // Jump to start and stop button
    m_stopStartButton = new ControlPushButton(ConfigKey(m_group, "start_stop"));
    connect(m_stopStartButton, &ControlObject::valueChanged,
            this, &EngineBuffer::slotControlJumpToStartAndStop,
            Qt::DirectConnection);

    //Stop playback (for sampler)
    m_stopButton = new ControlPushButton(ConfigKey(m_group, "stop"));
    connect(m_stopButton, &ControlObject::valueChanged,
            this, &EngineBuffer::slotControlStop,
            Qt::DirectConnection);

    // Start button
    m_startButton = new ControlPushButton(ConfigKey(m_group, "start"));
    m_startButton->setButtonMode(ControlPushButton::TRIGGER);
    connect(m_startButton, &ControlObject::valueChanged,
            this, &EngineBuffer::slotControlStart,
            Qt::DirectConnection);

    // End button
    m_endButton = new ControlPushButton(ConfigKey(m_group, "end"));
    connect(m_endButton, &ControlObject::valueChanged,
            this, &EngineBuffer::slotControlEnd,
            Qt::DirectConnection);

    m_pSlipButton = new ControlPushButton(ConfigKey(m_group, "slip_enabled"));
    m_pSlipButton->setButtonMode(ControlPushButton::TOGGLE);

    m_playposSlider = new ControlLinPotmeter(
        ConfigKey(m_group, "playposition"), 0.0, 1.0, 0, 0, true);
    connect(m_playposSlider, &ControlObject::valueChanged,
            this, &EngineBuffer::slotControlSeek,
            Qt::DirectConnection);

    // Control used to communicate ratio playpos to GUI thread
    m_visualPlayPos = VisualPlayPosition::getVisualPlayPosition(m_group);

    m_pRepeat = new ControlPushButton(ConfigKey(m_group, "repeat"));
    m_pRepeat->setButtonMode(ControlPushButton::TOGGLE);

    m_pSampleRate = new ControlProxy("[Master]", "samplerate", this);

    m_pKeylockEngine = new ControlProxy("[Master]", "keylock_engine", this);
    m_pKeylockEngine->connectValueChanged(this, &EngineBuffer::slotKeylockEngineChanged,
                                          Qt::DirectConnection);

    m_pTrackSamples = new ControlObject(ConfigKey(m_group, "track_samples"));
    m_pTrackSampleRate = new ControlObject(ConfigKey(m_group, "track_samplerate"));

    m_pKeylock = new ControlPushButton(ConfigKey(m_group, "keylock"), true);
    m_pKeylock->setButtonMode(ControlPushButton::TOGGLE);

    m_pEject = new ControlPushButton(ConfigKey(m_group, "eject"));
    connect(m_pEject, &ControlObject::valueChanged,
            this, &EngineBuffer::slotEjectTrack,
            Qt::DirectConnection);

    m_pTrackLoaded = new ControlObject(ConfigKey(m_group, "track_loaded"), false);
    m_pTrackLoaded->setReadOnly();

    // Quantization Controller for enabling and disabling the
    // quantization (alignment) of loop in/out positions and (hot)cues with
    // beats.
    QuantizeControl* quantize_control = new QuantizeControl(group, pConfig);
    addControl(quantize_control);
    m_pQuantize = ControlObject::getControl(ConfigKey(group, "quantize"));

    // Create the Loop Controller
    m_pLoopingControl = new LoopingControl(group, pConfig);
    addControl(m_pLoopingControl);

    m_pEngineSync = pMixingEngine->getEngineSync();

    m_pSyncControl = new SyncControl(group, pConfig, pChannel, m_pEngineSync);
    addControl(m_pSyncControl);

#ifdef __VINYLCONTROL__
    m_pVinylControlControl = new VinylControlControl(group, pConfig);
    addControl(m_pVinylControlControl);
#endif

    // Create the Rate Controller
    m_pRateControl = new RateControl(group, pConfig);
    // Add the Rate Controller
    addControl(m_pRateControl);
    // Looping Control needs Rate Control for Reverse Button
    m_pLoopingControl->setRateControl(m_pRateControl);

    // Create the BPM Controller
    m_pBpmControl = new BpmControl(group, pConfig);
    addControl(m_pBpmControl);

    // TODO(rryan) remove this dependence?
    m_pRateControl->setBpmControl(m_pBpmControl);
    m_pSyncControl->setEngineControls(m_pRateControl, m_pBpmControl);
    pMixingEngine->getEngineSync()->addSyncableDeck(m_pSyncControl);

    m_fwdButton = ControlObject::getControl(ConfigKey(group, "fwd"));
    m_backButton = ControlObject::getControl(ConfigKey(group, "back"));

    m_pKeyControl = new KeyControl(group, pConfig);
    addControl(m_pKeyControl);

    // Create the clock controller
    m_pClockControl = new ClockControl(group, pConfig);
    addControl(m_pClockControl);

    // Create the cue controller
    m_pCueControl = new CueControl(group, pConfig);
    addControl(m_pCueControl);

    m_pReadAheadManager = new ReadAheadManager(m_pReader,
                                               m_pLoopingControl);
    m_pReadAheadManager->addRateControl(m_pRateControl);

    // Construct scaling objects
    m_pScaleLinear = new EngineBufferScaleLinear(m_pReadAheadManager);
    m_pScaleST = new EngineBufferScaleST(m_pReadAheadManager);
    m_pScaleRB = new EngineBufferScaleRubberBand(m_pReadAheadManager);
    if (m_pKeylockEngine->get() == SOUNDTOUCH) {
        m_pScaleKeylock = m_pScaleST;
    } else {
        m_pScaleKeylock = m_pScaleRB;
    }
    m_pScaleVinyl = m_pScaleLinear;
    m_pScale = m_pScaleVinyl;
    m_pScale->clear();
    m_bScalerChanged = true;

    m_pPassthroughEnabled = new ControlProxy(group, "passthrough", this);
    m_pPassthroughEnabled->connectValueChanged(this, &EngineBuffer::slotPassthroughChanged,
                                               Qt::DirectConnection);

#ifdef __SCALER_DEBUG__
    df.setFileName("mixxx-debug.csv");
    df.open(QIODevice::WriteOnly | QIODevice::Text);
    writer.setDevice(&df);
#endif

    // Now that all EngineControls have been created call setEngineMaster.
    // TODO(XXX): Get rid of EngineControl::setEngineMaster and
    // EngineControl::setEngineBuffer entirely and pass them through the
    // constructor.
    setEngineMaster(pMixingEngine);
}

EngineBuffer::~EngineBuffer() {
#ifdef __SCALER_DEBUG__
    //close the writer
    df.close();
#endif
    delete m_pReadAheadManager;
    delete m_pReader;

    delete m_playButton;
    delete m_playStartButton;
    delete m_stopStartButton;

    delete m_startButton;
    delete m_endButton;
    delete m_stopButton;
    delete m_playposSlider;

    delete m_pSlipButton;
    delete m_pRepeat;
    delete m_pSampleRate;

    delete m_pTrackLoaded;
    delete m_pTrackSamples;
    delete m_pTrackSampleRate;

    delete m_pScaleLinear;
    delete m_pScaleST;
    delete m_pScaleRB;

    delete m_pKeylock;
    delete m_pEject;

    SampleUtil::free(m_pCrossfadeBuffer);

    qDeleteAll(m_engineControls);
}

double EngineBuffer::fractionalPlayposFromAbsolute(double absolutePlaypos) {
    double fFractionalPlaypos = 0.0;
    if (m_trackSamplesOld) {
        fFractionalPlaypos = math_min<double>(absolutePlaypos, m_trackSamplesOld);
        fFractionalPlaypos /= m_trackSamplesOld;
    }
    return fFractionalPlaypos;
}

void EngineBuffer::enableIndependentPitchTempoScaling(bool bEnable,
                                                      const int iBufferSize) {
    // MUST ACQUIRE THE PAUSE MUTEX BEFORE CALLING THIS METHOD

    // When no time-stretching or pitch-shifting is needed we use our own linear
    // interpolation code (EngineBufferScaleLinear). It is faster and sounds
    // much better for scratching.

    // m_pScaleKeylock and m_pScaleVinyl could change out from under us,
    // so cache it.
    EngineBufferScale* keylock_scale = m_pScaleKeylock;
    EngineBufferScale* vinyl_scale = m_pScaleVinyl;

    if (bEnable && m_pScale != keylock_scale) {
        if (m_speed_old != 0.0) {
            // Crossfade if we are not paused.
            // If we start from zero a ramping gain is
            // applied later
            readToCrossfadeBuffer(iBufferSize);
        }
        m_pScale = keylock_scale;
        m_pScale->clear();
        m_bScalerChanged = true;
    } else if (!bEnable && m_pScale != vinyl_scale) {
        if (m_speed_old != 0.0) {
            // Crossfade if we are not paused
            // (for slow speeds below 0.1 the vinyl_scale is used)
            readToCrossfadeBuffer(iBufferSize);
        }
        m_pScale = vinyl_scale;
        m_pScale->clear();
        m_bScalerChanged = true;
    }
}

double EngineBuffer::getBpm()
{
    return m_pBpmControl->getBpm();
}

double EngineBuffer::getLocalBpm() {
    return m_pBpmControl->getLocalBpm();
}

void EngineBuffer::setEngineMaster(EngineMaster* pEngineMaster) {
    for (const auto& pControl: qAsConst(m_engineControls)) {
        pControl->setEngineMaster(pEngineMaster);
    }
}

void EngineBuffer::queueNewPlaypos(double newpos, enum SeekRequest seekType) {
    // All seeks need to be done in the Engine thread so queue it up.
    // Write the position before the seek type, to reduce a possible race
    // condition effect
    VERIFY_OR_DEBUG_ASSERT(seekType != SEEK_PHASE) {
        // SEEK_PHASE with a position is not supported
        // use SEEK_STANDARD for that
        seekType = SEEK_STANDARD;
    }
    m_queuedSeekPosition.setValue(newpos);
    // set m_queuedPosition valid
    m_iSeekQueued = seekType;
}

void EngineBuffer::requestSyncPhase() {
    // Don't overwrite m_iSeekQueued
    m_iSeekPhaseQueued = 1;
}

void EngineBuffer::requestEnableSync(bool enabled) {
    // If we're not playing, the queued event won't get processed so do it now.
    if (m_playButton->get() == 0.0) {
        m_pEngineSync->requestEnableSync(m_pSyncControl, enabled);
        return;
    }
    SyncRequestQueued enable_request =
            static_cast<SyncRequestQueued>(m_iEnableSyncQueued.load());
    if (enabled) {
        m_iEnableSyncQueued = SYNC_REQUEST_ENABLE;
    } else {
        // If sync is enabled and disabled very quickly, it's is a one-shot
        // sync event and needs to be handled specially. Otherwise the sync
        // state will get stuck on or won't go on at all.
        if (enable_request == SYNC_REQUEST_ENABLE) {
            m_iEnableSyncQueued = SYNC_REQUEST_ENABLEDISABLE;
        } else {
            // Note that there is no DISABLEENABLE, because that's an irrelevant
            // queuing.  Moreover, ENABLEDISABLEENABLE is also redundant, so
            // we don't have to handle any special cases.
            m_iEnableSyncQueued = SYNC_REQUEST_DISABLE;
        }
    }
}

void EngineBuffer::requestSyncMode(SyncMode mode) {
    // If we're not playing, the queued event won't get processed so do it now.
    if (m_playButton->get() == 0.0) {
        m_pEngineSync->requestSyncMode(m_pSyncControl, mode);
    } else {
        m_iSyncModeQueued = mode;
    }
}

void EngineBuffer::requestClonePosition(EngineChannel* pChannel) {
    m_pChannelToCloneFrom.store(pChannel);
}

void EngineBuffer::readToCrossfadeBuffer(const int iBufferSize) {
    if (!m_bCrossfadeReady) {
        // Read buffer, as if there where no parameter change
        // (Must be called only once per callback)
        m_pScale->scaleBuffer(m_pCrossfadeBuffer, iBufferSize);
        // Restore the original position that was lost due to scaleBuffer() above
        m_pReadAheadManager->notifySeek(m_filepos_play);
        m_bCrossfadeReady = true;
     }
}

void EngineBuffer::seekCloneBuffer(EngineBuffer* pOtherBuffer) {
    doSeekPlayPos(pOtherBuffer->getExactPlayPos(), SEEK_EXACT);
}

// WARNING: This method is not thread safe and must not be called from outside
// the engine callback!
void EngineBuffer::setNewPlaypos(double newpos) {
    //qDebug() << m_group << "engine new pos " << newpos;

    m_filepos_play = newpos;

    if (m_rate_old != 0.0) {
        // Before seeking, read extra buffer for crossfading
        // this also sets m_pReadAheadManager to newpos
        readToCrossfadeBuffer(m_iLastBufferSize);
    } else {
        m_pReadAheadManager->notifySeek(m_filepos_play);
    }
    m_pScale->clear();

    // Ensures that the playpos slider gets updated in next process call
    m_iSamplesSinceLastIndicatorUpdate = 1000000;

    // Must hold the engineLock while using m_engineControls
    for (const auto& pControl: qAsConst(m_engineControls)) {
        pControl->notifySeek(m_filepos_play);
    }

    verifyPlay(); // verify or update play button and indicator
}

QString EngineBuffer::getGroup() {
    return m_group;
}

double EngineBuffer::getSpeed() {
    return m_speed_old;
}

bool EngineBuffer::getScratching() {
    return m_scratching_old;
}

// WARNING: Always called from the EngineWorker thread pool
void EngineBuffer::slotTrackLoading() {
    // Pause EngineBuffer from processing frames
    m_pause.lock();
    // Setting m_iTrackLoading inside a m_pause.lock ensures that
    // track buffer is not processed when starting to load a new one
    m_iTrackLoading = 1;
    m_pause.unlock();

    // Set play here, to signal the user that the play command is adopted
    m_playButton->set((double)m_bPlayAfterLoading);
    m_pTrackSamples->set(0); // Stop renderer
}

void EngineBuffer::loadFakeTrack(TrackPointer pTrack, bool bPlay) {
    if (bPlay) {
        m_playButton->set((double)bPlay);
    }
    slotTrackLoaded(pTrack, pTrack->getSampleRate(),
                    pTrack->getSampleRate() * pTrack->getDurationInt());
    m_pSyncControl->setLocalBpm(pTrack->getBpm());
    m_pSyncControl->trackLoaded(pTrack);
}

// WARNING: Always called from the EngineWorker thread pool
void EngineBuffer::slotTrackLoaded(TrackPointer pTrack,
                                   int iTrackSampleRate,
                                   int iTrackNumSamples) {
    //qDebug() << getGroup() << "EngineBuffer::slotTrackLoaded";
    TrackPointer pOldTrack = m_pCurrentTrack;

    m_pause.lock();
    m_visualPlayPos->setInvalid();
    m_filepos_play = DBL_MIN; // for execute seeks to 0.0
    m_pCurrentTrack = pTrack;
    m_pTrackSamples->set(iTrackNumSamples);
    m_pTrackSampleRate->set(iTrackSampleRate);
    // Reset slip mode
    m_pSlipButton->set(0);
    m_bSlipEnabledProcessing = false;
    m_dSlipPosition = 0.;
    m_dSlipRate = 0;
    m_pTrackLoaded->forceSet(1);
    // Reset the pitch value for the new track.
    m_pause.unlock();

    notifyTrackLoaded(pTrack, pOldTrack);
    // Start buffer processing after all EngineContols are up to date
    // with the current track e.g track is seeked to Cue
    m_iTrackLoading = 0;
}

// WARNING: Always called from the EngineWorker thread pool
void EngineBuffer::slotTrackLoadFailed(TrackPointer pTrack,
                                       QString reason) {
    m_iTrackLoading = 0;
    // Loading of a new track failed.
    // eject the currently loaded track (the old Track) as well
    ejectTrack();
    emit(trackLoadFailed(pTrack, reason));
}

TrackPointer EngineBuffer::getLoadedTrack() const {
    return m_pCurrentTrack;
}

bool EngineBuffer::isReverse() {
    return m_reverse_old;
}

void EngineBuffer::ejectTrack() {
    // clear track values in any case, this may fix Bug #1450424
    //qDebug() << "EngineBuffer::ejectTrack()";
    m_pause.lock();
    m_iTrackLoading = 0;
    m_pTrackLoaded->forceSet(0);
    m_pTrackSamples->set(0);
    m_pTrackSampleRate->set(0);
    m_visualPlayPos->set(0.0, 0.0, 0.0, 0.0, 0.0);
    TrackPointer pTrack = m_pCurrentTrack;
    m_pCurrentTrack.reset();
    m_playButton->set(0.0);
    m_playposSlider->set(0);
    m_pCueControl->resetIndicators();
    doSeekPlayPos(0.0, SEEK_EXACT);
    m_pause.unlock();

    // Close open file handles by unloading the current track
    m_pReader->newTrack(TrackPointer());

    if (pTrack) {
        notifyTrackLoaded(TrackPointer(), pTrack);
    }
}

void EngineBuffer::slotPassthroughChanged(double enabled) {
    if (enabled) {
        // If passthrough was enabled, stop playing the current track.
        slotControlStop(1.0);
    }
}

// WARNING: This method runs in both the GUI thread and the Engine Thread
void EngineBuffer::slotControlSeek(double fractionalPos) {
    doSeekFractional(fractionalPos, SEEK_STANDARD);
}

// WARNING: This method runs from SyncWorker and Engine Worker
void EngineBuffer::slotControlSeekAbs(double playPosition) {
    doSeekPlayPos(playPosition, SEEK_STANDARD);
}

// WARNING: This method runs from SyncWorker and Engine Worker
void EngineBuffer::slotControlSeekExact(double playPosition) {
    doSeekPlayPos(playPosition, SEEK_EXACT);
}

void EngineBuffer::doSeekFractional(double fractionalPos, enum SeekRequest seekType) {
    // Prevent NaN's from sneaking into the engine.
    if (isnan(fractionalPos)) {
        return;
    }
    double newSamplePosition = fractionalPos * m_pTrackSamples->get();
    doSeekPlayPos(newSamplePosition, seekType);
}

void EngineBuffer::doSeekPlayPos(double new_playpos, enum SeekRequest seekType) {
#ifdef __VINYLCONTROL__
    // Notify the vinyl control that a seek has taken place in case it is in
    // absolute mode and needs be switched to relative.
    if (m_pVinylControlControl) {
        m_pVinylControlControl->notifySeekQueued();
    }
#endif

    queueNewPlaypos(new_playpos, seekType);
}

bool EngineBuffer::updateIndicatorsAndModifyPlay(bool newPlay) {
    // If no track is currently loaded, turn play off. If a track is loading
    // allow the set since it might apply to a track we are loading due to the
    // asynchrony.
    bool playPossible = true;
    if ((!m_pCurrentTrack && m_iTrackLoading.load() == 0) ||
            (m_pCurrentTrack && m_iTrackLoading.load() == 0 &&
             m_filepos_play >= m_pTrackSamples->get() &&
             !m_iSeekQueued.load())) {
        // play not possible
        playPossible = false;
    }

    return m_pCueControl->updateIndicatorsAndModifyPlay(newPlay, playPossible);
}

void EngineBuffer::verifyPlay() {
    bool play = m_playButton->toBool();
    bool verifiedPlay = updateIndicatorsAndModifyPlay(play);
    if (play != verifiedPlay) {
        m_playButton->setAndConfirm(verifiedPlay ? 1.0 : 0.0);
    }
}

void EngineBuffer::slotControlPlayRequest(double v) {
    bool oldPlay = m_playButton->toBool();
    bool verifiedPlay = updateIndicatorsAndModifyPlay(v > 0.0);

    if (!oldPlay && verifiedPlay) {
        if (m_pQuantize->toBool()
#ifdef __VINYLCONTROL__
                && m_pVinylControlControl && !m_pVinylControlControl->isEnabled()
#endif
        ) {
            requestSyncPhase();
        }
    }

    // set and confirm must be called here in any case to update the widget toggle state
    m_playButton->setAndConfirm(verifiedPlay ? 1.0 : 0.0);
}

void EngineBuffer::slotControlStart(double v)
{
    if (v > 0.0) {
        doSeekFractional(0., SEEK_EXACT);
    }
}

void EngineBuffer::slotControlEnd(double v)
{
    if (v > 0.0) {
        doSeekFractional(1., SEEK_EXACT);
    }
}

void EngineBuffer::slotControlPlayFromStart(double v)
{
    if (v > 0.0) {
        doSeekFractional(0., SEEK_EXACT);
        m_playButton->set(1);
    }
}

void EngineBuffer::slotControlJumpToStartAndStop(double v)
{
    if (v > 0.0) {
        doSeekFractional(0., SEEK_EXACT);
        m_playButton->set(0);
    }
}

void EngineBuffer::slotControlStop(double v)
{
    if (v > 0.0) {
        m_playButton->set(0);
    }
}

void EngineBuffer::slotKeylockEngineChanged(double dIndex) {
    if (m_bScalerOverride) {
        return;
    }
    // static_cast<KeylockEngine>(dIndex); direct cast produces a "not used" warning with gcc
    int iEngine = static_cast<int>(dIndex);
    KeylockEngine engine = static_cast<KeylockEngine>(iEngine);
    if (engine == SOUNDTOUCH) {
        m_pScaleKeylock = m_pScaleST;
    } else {
        m_pScaleKeylock = m_pScaleRB;
    }
}

void EngineBuffer::processTrackLocked(
        CSAMPLE* pOutput, const int iBufferSize, int sample_rate) {
    ScopedTimer t("EngineBuffer::process_pauselock");

    m_trackSampleRateOld = m_pTrackSampleRate->get();
    m_trackSamplesOld = m_pTrackSamples->get();

    double baserate = 0.0;
    if (sample_rate > 0) {
        baserate = m_trackSampleRateOld / sample_rate;
    }

    // Note: play is also active during cue preview
    bool paused = !m_playButton->toBool();
    KeyControl::PitchTempoRatio pitchTempoRatio = m_pKeyControl->getPitchTempoRatio();

    // The pitch adjustment in Ratio (1.0 being normal
    // pitch. 2.0 is a full octave shift up).
    double pitchRatio = pitchTempoRatio.pitchRatio;
    double tempoRatio = pitchTempoRatio.tempoRatio;
    const bool keylock_enabled = pitchTempoRatio.keylock;

    bool is_scratching = false;
    bool is_reverse = false;

    // Update the slipped position and seek if it was disabled.
    processSlip(iBufferSize);
    processSyncRequests();

    // Note: This may effects the m_filepos_play, play, scaler and crossfade buffer
    processSeek(paused);

    // speed is the ratio between track-time and real-time
    // (1.0 being normal rate. 2.0 plays at 2x speed -- 2 track seconds
    // pass for every 1 real second). Depending on whether
    // keylock is enabled, this is applied to either the rate or the tempo.
    double speed = m_pRateControl->calculateSpeed(
            baserate, tempoRatio, paused, iBufferSize, &is_scratching, &is_reverse);

    bool useIndependentPitchAndTempoScaling = false;

    // TODO(owen): Maybe change this so that rubberband doesn't disable
    // keylock on scratch. (just check m_pScaleKeylock == m_pScaleST)
    if (is_scratching || fabs(speed) > 1.9) {
        // Scratching and high speeds with always disables keylock
        // because Soundtouch sounds terrible in these conditions.  Rubberband
        // sounds better, but still has some problems (it may reallocate in
        // a party-crashing manner at extremely slow speeds).
        // High seek speeds also disables keylock.  Our pitch slider could go
        // to 90%, so that's the cutoff point.

        // Force pitchRatio to the linear pitch set by speed
        pitchRatio = speed;
        // This is for the natural speed pitch found on turn tables
    } else if (fabs(speed) < 0.1) {
        // We have pre-allocated big buffers in Rubberband and Soundtouch for
        // a minimum speed of 0.1. Slower speeds will re-allocate much bigger
        // buffers which may cause underruns.
        // Disable keylock under these conditions.

        // Force pitchRatio to the linear pitch set by speed
        pitchRatio = speed;
    } else if (keylock_enabled) {
        // always use IndependentPitchAndTempoScaling
        // to avoid clicks when crossing the linear pitch
        // in this case it is most likely that the user
        // will have an non linear pitch
        // Note: We have undesired noise when cossfading between scalers
        useIndependentPitchAndTempoScaling = true;
    } else {
        // We might have have temporary speed change, so adjust pitch if not locked
        // Note: This will not update key and tempo widgets
        if (tempoRatio) {
            pitchRatio *= (speed / tempoRatio);
        }

        // Check if we are off-linear (musical key has been adjusted
        // independent from speed) to determine if the keylock scaler
        // should be used even though keylock is disabled.
        if (speed != 0.0) {
            double offlinear = pitchRatio / speed;
            if (offlinear > kLinearScalerElipsis ||
                    offlinear < 1 / kLinearScalerElipsis) {
                // only enable keylock scaler if pitch adjustment is at
                // least 1 cent. Everything below is not hear-able.
                useIndependentPitchAndTempoScaling = true;
            }
        }
    }

    if (speed != 0.0) {
        // Do not switch scaler when we have no transport
        enableIndependentPitchTempoScaling(useIndependentPitchAndTempoScaling,
                iBufferSize);
    } else if (m_speed_old && !is_scratching) {
        // we are stopping, collect samples for fade out
        readToCrossfadeBuffer(iBufferSize);
        // Clear the scaler information
        m_pScale->clear();
    }

    // How speed/tempo/pitch are related:
    // Processing is done in two parts, the first part is calculated inside
    // the KeyKontrol class and effects the visual key/pitch widgets.
    // The Speed slider controls the tempoRatio and a speedSliderPitchRatio,
    // the pitch amount caused by it.
    // By default the speed slider controls pitch and tempo with the same
    // value.
    // If key lock is enabled, the speedSliderPitchRatio is decoupled from
    // the speed slider (const).
    //
    // With preference mode KeylockMode = kLockOriginalKey
    // the speedSliderPitchRatio is reset to 1 and back to the tempoRatio
    // (natural vinyl Pitch) when keylock is disabled and enabled.
    //
    // With preference mode KeylockMode = kCurrentKey
    // the speedSliderPitchRatio is not reset when keylock is enabled.
    // This mode allows to enable keylock
    // while the track is already played. You can reset to the tracks
    // original pitch by resetting the pitch knob to center. When disabling
    // keylock the pitch is reset to the linear vinyl pitch.

    // The Pitch knob turns if the speed slider is moved without keylock.
    // This is useful to get always an analog impression of current pitch,
    // and its distance to the original track pitch
    //
    // The Pitch_Adjust knob does not reflect the speedSliderPitchRatio.
    // So it is is useful for controller mappings, because it is not
    // changed by the speed slider or keylock.

    // In the second part all other speed changing controls are processed.
    // They may produce an additional pitch if keylock is disabled or
    // override the pitch in scratching case.
    // If pitch ratio and tempo ratio are equal, a linear scaler is used,
    // otherwise tempo and pitch are processed individual

    // If we were scratching, and scratching is over, and we're a follower,
    // and we're quantized, and not paused,
    // we need to sync phase or we'll be totally out of whack and the sync
    // adjuster will kick in and push the track back in to sync with the
    // master.
    if (m_scratching_old && !is_scratching && m_pQuantize->toBool()
            && m_pSyncControl->getSyncMode() == SYNC_FOLLOWER && !paused) {
        // TODO() The resulting seek is processed in the following callback
        // That is to late
        requestSyncPhase();
    }

    double rate = 0;
    // If the baserate, speed, or pitch has changed, we need to update the
    // scaler. Also, if we have changed scalers then we need to update the
    // scaler.
    if (baserate != m_baserate_old || speed != m_speed_old ||
            pitchRatio != m_pitch_old || tempoRatio != m_tempo_ratio_old ||
            m_bScalerChanged) {
        // The rate returned by the scale object can be different from the
        // wanted rate!  Make sure new scaler has proper position. This also
        // crossfades between the old scaler and new scaler to prevent
        // clicks.

        // Handle direction change.
        // The linear scaler supports ramping though zero.
        // This is used for scratching, but not for reverse
        // For the other, crossfade forward and backward samples
        if ((m_speed_old * speed < 0) &&  // Direction has changed!
                (m_pScale != m_pScaleVinyl || // only m_pScaleLinear supports going though 0
                       m_reverse_old != is_reverse)) { // no pitch change when reversing
            //XXX: Trying to force RAMAN to read from correct
            //     playpos when rate changes direction - Albert
            readToCrossfadeBuffer(iBufferSize);
            // Clear the scaler information
            m_pScale->clear();
        }

        m_baserate_old = baserate;
        m_speed_old = speed;
        m_pitch_old = pitchRatio;
        m_tempo_ratio_old = tempoRatio;
        m_reverse_old = is_reverse;

        // Now we need to update the scaler with the master sample rate, the
        // base rate (ratio between sample rate of the source audio and the
        // master samplerate), the deck speed, the pitch shift, and whether
        // the deck speed should affect the pitch.

        m_pScale->setScaleParameters(baserate,
                                     &speed,
                                     &pitchRatio);

        // The way we treat rate inside of EngineBuffer is actually a
        // description of "sample consumption rate" or percentage of samples
        // consumed relative to playing back the track at its native sample
        // rate and normal speed. pitch_adjust does not change the playback
        // rate.
        rate = baserate * speed;

        // Scaler is up to date now.
        m_bScalerChanged = false;
    } else {
        // Scaler did not need updating. By definition this means we are at
        // our old rate.
        rate = m_rate_old;
    }

    bool at_start = m_filepos_play <= 0;
    bool at_end = m_filepos_play >= m_trackSamplesOld;
    bool backwards = rate < 0;

    bool bCurBufferPaused = false;
    if (at_end && !backwards) {
        // do not play past end
        bCurBufferPaused = true;
    } else if (rate == 0 && !is_scratching) {
        // do not process samples if have no transport
        // the linear scaler supports ramping down to 0
        // this is used for pause by scratching only
        bCurBufferPaused = true;
    }

    m_rate_old = rate;

    // If the buffer is not paused, then scale the audio.
    if (!bCurBufferPaused) {
        // Perform scaling of Reader buffer into buffer.
        double framesRead =
                m_pScale->scaleBuffer(pOutput, iBufferSize);

        // TODO(XXX): The result framesRead might not be an integer value.
        // Converting to samples here does not make sense. All positional
        // calculations should be done in frames instead of samples! Otherwise
        // rounding errors might occur when converting from samples back to
        // frames later.
        double samplesRead = framesRead * kSamplesPerFrame;

        if (m_bScalerOverride) {
            // If testing, we don't have a real log so we fake the position.
            m_filepos_play += samplesRead;
        } else {
            // Adjust filepos_play by the amount we processed.
            m_filepos_play =
                    m_pReadAheadManager->getFilePlaypositionFromLog(
                            m_filepos_play, samplesRead);
        }
        if (m_bCrossfadeReady) {
           SampleUtil::linearCrossfadeBuffers(
                    pOutput, m_pCrossfadeBuffer, pOutput, iBufferSize);
        }
        // Note: we do not fade here if we pass the end or the start of
        // the track in reverse direction
        // because we assume that the track samples itself start and stop
        // towards zero.
        // If it turns out that ramping is required be aware that the end
        // or start may pass in the middle of the buffer.
    } else {
        // Pause
        if (m_bCrossfadeReady) {
            // We don't ramp here, since EnginePregain handles fades
            // from and to speed == 0
            SampleUtil::copy(pOutput, m_pCrossfadeBuffer, iBufferSize);
        } else {
            SampleUtil::clear(pOutput, iBufferSize);
        }
    }

    for (const auto& pControl: qAsConst(m_engineControls)) {
        pControl->setCurrentSample(m_filepos_play, m_trackSamplesOld, m_trackSampleRateOld);
        pControl->process(rate, m_filepos_play, iBufferSize);
    }

    m_scratching_old = is_scratching;

    // Handle repeat mode
    at_start = m_filepos_play <= 0;
    at_end = m_filepos_play >= m_trackSamplesOld;

    bool repeat_enabled = m_pRepeat->toBool();

    bool end_of_track = //(at_start && backwards) ||
            (at_end && !backwards);

    // If playbutton is pressed, check if we are at start or end of track
    if ((m_playButton->toBool() || (m_fwdButton->toBool() || m_backButton->toBool()))
            && end_of_track) {
        if (repeat_enabled) {
            double fractionalPos = at_start ? 1.0 : 0;
            doSeekFractional(fractionalPos, SEEK_STANDARD);
        } else {
            m_playButton->set(0.);
        }
    }

    // Give the Reader hints as to which chunks of the current song we
    // really care about. It will try very hard to keep these in memory
    hintReader(rate);
}

void EngineBuffer::process(CSAMPLE* pOutput, const int iBufferSize) {
    // Bail if we receive a buffer size with incomplete sample frames. Assert in debug builds.
    VERIFY_OR_DEBUG_ASSERT((iBufferSize % kSamplesPerFrame) == 0) {
        return;
    }
    m_pReader->process();
    // Steps:
    // - Lookup new reader information
    // - Calculate current rate
    // - Scale the audio with m_pScale, copy the resulting samples into the
    //   output buffer
    // - Give EngineControl's a chance to do work / request seeks, etc
    // - Process repeat mode if we're at the end or beginning of a track
    // - Set last sample value (m_fLastSampleValue) so that rampOut works? Other
    //   miscellaneous upkeep issues.

    int sample_rate = static_cast<int>(m_pSampleRate->get());

    // If the sample rate has changed, force Rubberband to reset so that
    // it doesn't reallocate when the user engages keylock during playback.
    // We do this even if rubberband is not active.
    if (sample_rate != m_iSampleRate) {
        m_pScaleLinear->setSampleRate(sample_rate);
        m_pScaleST->setSampleRate(sample_rate);
        m_pScaleRB->setSampleRate(sample_rate);
        m_iSampleRate = sample_rate;
    }

    bool bTrackLoading = m_iTrackLoading.load() != 0;
    if (!bTrackLoading && m_pause.tryLock()) {
        processTrackLocked(pOutput, iBufferSize, sample_rate);
        // release the pauselock
        m_pause.unlock();
    } else {
        // We are loading a new Track

        // Here the old track was playing and loading the new track is in
        // progress. We can't predict when it happens, so we are not able
        // to collect old samples. New samples are also not in place and
        // we can't predict when they will be in place.
        // If one does this, a click from breaking the last track is somehow
        // natural and he should know that such sound should not be played to
        // the master (audience).
        // Workaround: Simply pause the track before.

        // TODO(XXX):
        // A click free solution requires more refactoring how loading a track
        // is handled. For now we apply a rectangular Gain change here which
        // may click.

        SampleUtil::clear(pOutput, iBufferSize);

        m_rate_old = 0;
        m_speed_old = 0;
        m_scratching_old = false;
    }

#ifdef __SCALER_DEBUG__
    for (int i=0; i<iBufferSize; i+=2) {
        writer << pOutput[i] << "\n";
    }
#endif

    if (m_pSyncControl->getSyncMode() == SYNC_MASTER) {
        // Report our speed to SyncControl immediately instead of waiting
        // for postProcess so we can broadcast this update to followers.
        m_pSyncControl->reportPlayerSpeed(m_speed_old, m_scratching_old);
    }

    m_iLastBufferSize = iBufferSize;
    m_bCrossfadeReady = false;
}

void EngineBuffer::processSlip(int iBufferSize) {
    // Do a single read from m_bSlipEnabled so we don't run in to race conditions.
    bool enabled = m_pSlipButton->toBool();
    if (enabled != m_bSlipEnabledProcessing) {
        m_bSlipEnabledProcessing = enabled;
        if (enabled) {
            m_dSlipPosition = m_filepos_play;
            m_dSlipRate = m_rate_old;
        } else {
            // TODO(owen) assuming that looping will get canceled properly
            double newPlayFrame = m_dSlipPosition / kSamplesPerFrame;
            double roundedSlip = round(newPlayFrame) * kSamplesPerFrame;
            slotControlSeekExact(roundedSlip);
            m_dSlipPosition = 0;
        }
    }

    // Increment slip position even if it was just toggled -- this ensures the position is correct.
    if (enabled) {
        m_dSlipPosition += static_cast<double>(iBufferSize) * m_dSlipRate;
    }
}

void EngineBuffer::processSyncRequests() {
    SyncRequestQueued enable_request =
            static_cast<SyncRequestQueued>(
                    m_iEnableSyncQueued.fetchAndStoreRelease(SYNC_REQUEST_NONE));
    SyncMode mode_request =
            static_cast<SyncMode>(m_iSyncModeQueued.fetchAndStoreRelease(SYNC_INVALID));
    switch (enable_request) {
    case SYNC_REQUEST_ENABLE:
        m_pEngineSync->requestEnableSync(m_pSyncControl, true);
        break;
    case SYNC_REQUEST_DISABLE:
        m_pEngineSync->requestEnableSync(m_pSyncControl, false);
        break;
    case SYNC_REQUEST_ENABLEDISABLE:
        m_pEngineSync->requestEnableSync(m_pSyncControl, true);
        m_pEngineSync->requestEnableSync(m_pSyncControl, false);
        break;
    case SYNC_REQUEST_NONE:
        break;
    }
    if (mode_request != SYNC_INVALID) {
        m_pEngineSync->requestSyncMode(m_pSyncControl,
                                       static_cast<SyncMode>(mode_request));
    }
}

void EngineBuffer::processSeek(bool paused) {
    // Check if we are cloning another channel before doing any seeking.
    EngineChannel* pChannel = m_pChannelToCloneFrom.fetchAndStoreRelaxed(NULL);
    if (pChannel) {
        seekCloneBuffer(pChannel->getEngineBuffer());
    }

    // We need to read position just after reading seekType, to ensure that we
    // read the matching position to seek_typ or a position from a new (second)
    // seek just queued from another thread
    // The later case is ok, because we will process the new seek in the next
    // call anyway again.

    SeekRequests seekType = static_cast<SeekRequest>(
            m_iSeekQueued.loadAcquire());

    double position = m_queuedSeekPosition.getValue();

    // Don't allow the playposition to go past the end.
    if (position > m_trackSamplesOld) {
        position = m_trackSamplesOld;
    }

    // Add SEEK_PHASE bit, if any
    if (m_iSeekPhaseQueued.fetchAndStoreRelease(0)) {
        seekType |= SEEK_PHASE;
    }

    switch (seekType) {
        case SEEK_NONE:
            return;
        case SEEK_PHASE:
            // only adjust phase
            position = m_filepos_play;
            break;
        case SEEK_STANDARD:
            if (m_pQuantize->toBool()) {
                seekType |= SEEK_PHASE;
            }
            // new position was already set above
            break;
        case SEEK_EXACT:
        case SEEK_EXACT_PHASE: // artificial state = SEEK_EXACT | SEEK_PHASE
        case SEEK_STANDARD_PHASE: // artificial state = SEEK_STANDARD | SEEK_PHASE
            // new position was already set above
            break;
        default:
            qWarning() << "Unhandled seek request type: " << seekType;
            return;
    }

    if (!paused && (seekType & SEEK_PHASE)) {
<<<<<<< HEAD
        position = m_pBpmControl->getBeatMatchPosition(position, true, true);
=======
        double requestedPosition = position;
        double syncPosition = m_pBpmControl->getNearestPositionInPhase(position, true, true);
        position = m_pLoopingControl->getSyncPositionInsideLoop(requestedPosition, syncPosition);
>>>>>>> 1dfecbe8
    }
    if (position != m_filepos_play) {
        setNewPlaypos(position);
    }
    m_iSeekQueued.storeRelease(SEEK_NONE);
}

void EngineBuffer::postProcess(const int iBufferSize) {
    // The order of events here is very delicate.  It's necessary to update
    // some values before others, because the later updates may require
    // values from the first update.
    double local_bpm = m_pBpmControl->updateLocalBpm();
    double beat_distance = m_pBpmControl->updateBeatDistance();
    SyncMode mode = m_pSyncControl->getSyncMode();
    if (mode == SYNC_MASTER) {
        m_pSyncControl->setLocalBpm(local_bpm);
        m_pEngineSync->notifyBeatDistanceChanged(m_pSyncControl, beat_distance);
    } else if (mode == SYNC_FOLLOWER) {
        // Report our speed to SyncControl.  If we are master, we already did this.
        m_pSyncControl->setLocalBpm(local_bpm);
        m_pSyncControl->reportPlayerSpeed(m_speed_old, m_scratching_old);
        m_pSyncControl->setBeatDistance(beat_distance);
    }

    // Update all the indicators that EngineBuffer publishes to allow
    // external parts of Mixxx to observe its status.
    updateIndicators(m_speed_old, iBufferSize);
}

void EngineBuffer::updateIndicators(double speed, int iBufferSize) {
    VERIFY_OR_DEBUG_ASSERT(m_trackSampleRateOld && m_tempo_ratio_old) {
        // no track loaded, function not called in this case
        return;
    }

    // Increase samplesCalculated by the buffer size
    m_iSamplesSinceLastIndicatorUpdate += iBufferSize;

    const double fFractionalPlaypos = fractionalPlayposFromAbsolute(m_filepos_play);
    const double tempoTrackSeconds = m_trackSamplesOld / kSamplesPerFrame
            / m_trackSampleRateOld / m_tempo_ratio_old;
    if(speed > 0 && fFractionalPlaypos == 1.0) {
        // At Track end
        speed = 0;
    }

    // Report fractional playpos to SyncControl.
    // TODO(rryan) It's kind of hacky that this is in updateIndicators but it
    // prevents us from computing fFractionalPlaypos multiple times per
    // EngineBuffer::process().
    m_pSyncControl->reportTrackPosition(fFractionalPlaypos);

    // Update indicators that are only updated after every
    // sampleRate/kiUpdateRate samples processed.  (e.g. playposSlider)
    if (m_iSamplesSinceLastIndicatorUpdate > (kSamplesPerFrame * m_pSampleRate->get() / kiPlaypositionUpdateRate)) {
        m_playposSlider->set(fFractionalPlaypos);
        m_pCueControl->updateIndicators();
    }

    // Update visual control object, this needs to be done more often than the
    // playpos slider
    m_visualPlayPos->set(fFractionalPlaypos, speed * m_baserate_old,
            (double)iBufferSize / m_trackSamplesOld,
            fractionalPlayposFromAbsolute(m_dSlipPosition),
            tempoTrackSeconds);
}

void EngineBuffer::hintReader(const double dRate) {
    m_hintList.clear();
    m_pReadAheadManager->hintReader(dRate, &m_hintList);

    //if slipping, hint about virtual position so we're ready for it
    if (m_bSlipEnabledProcessing) {
        Hint hint;
        hint.frame = SampleUtil::floorPlayPosToFrame(m_dSlipPosition);
        hint.priority = 1;
        if (m_dSlipRate >= 0) {
            hint.frameCount = Hint::kFrameCountForward;
        } else {
            hint.frameCount = Hint::kFrameCountBackward;
        }
        m_hintList.append(hint);
    }

    for (const auto& pControl: qAsConst(m_engineControls)) {
        pControl->hintReader(&m_hintList);
    }
    m_pReader->hintAndMaybeWake(m_hintList);
}

// WARNING: This method runs in the GUI thread
void EngineBuffer::loadTrack(TrackPointer pTrack, bool play) {
    if (pTrack) {
        // Signal to the reader to load the track. The reader will respond with
        // trackLoading and then either with trackLoaded or trackLoadFailed signals.
        m_bPlayAfterLoading = play;
        m_pReader->newTrack(pTrack);
    } else {
        // Loading a null track means "eject"
        ejectTrack();
    }
}

void EngineBuffer::addControl(EngineControl* pControl) {
    // Connect to signals from EngineControl here...
    m_engineControls.push_back(pControl);
    pControl->setEngineBuffer(this);
}

void EngineBuffer::bindWorkers(EngineWorkerScheduler* pWorkerScheduler) {
    m_pReader->setScheduler(pWorkerScheduler);
}

bool EngineBuffer::isTrackLoaded() {
    if (m_pCurrentTrack) {
        return true;
    }
    return false;
}

bool EngineBuffer::getQueuedSeekPosition(double* pSeekPosition) {
    bool isSeekQueued = m_iSeekQueued.loadAcquire() != SEEK_NONE;
    if (isSeekQueued) {
        *pSeekPosition = m_queuedSeekPosition.getValue();
    } else {
        *pSeekPosition = -1;
    }
    return isSeekQueued;
}

void EngineBuffer::slotEjectTrack(double v) {
    if (v > 0) {
        // Don't allow rejections while playing a track. We don't need to lock to
        // call ControlObject::get() so this is fine.
        if (m_playButton->get() > 0) {
            return;
        }
        ejectTrack();
    }
}

double EngineBuffer::getExactPlayPos() {
    return getVisualPlayPos() * getTrackSamples();
}

double EngineBuffer::getVisualPlayPos() {
    return m_visualPlayPos->getEnginePlayPos();
}

double EngineBuffer::getTrackSamples() {
    return m_pTrackSamples->get();
}

void EngineBuffer::setScalerForTest(EngineBufferScale* pScaleVinyl,
                                    EngineBufferScale* pScaleKeylock) {
    m_pScaleVinyl = pScaleVinyl;
    m_pScaleKeylock = pScaleKeylock;
    m_pScale = m_pScaleVinyl;
    m_pScale->clear();
    m_bScalerChanged = true;
    // This bool is permanently set and can't be undone.
    m_bScalerOverride = true;
}

void EngineBuffer::collectFeatures(GroupFeatureState* pGroupFeatures) const {
    if (m_pBpmControl != NULL) {
        m_pBpmControl->collectFeatures(pGroupFeatures);
    }
}

double  EngineBuffer::calcRateRatio() const {
    if (m_pBpmControl != NULL) {
        return m_pBpmControl->calcRateRatio();
    }
    return 1.0;
}

void EngineBuffer::notifyTrackLoaded(
        TrackPointer pNewTrack, TrackPointer pOldTrack) {
    // First inform engineControls directly
    // Note: we are still in a worker thread.
    for (const auto& pControl: qAsConst(m_engineControls)) {
        pControl->trackLoaded(pNewTrack);
    }
    // Inform BaseTrackPlayer via a queued connection
    emit(trackLoaded(pNewTrack, pOldTrack));
}<|MERGE_RESOLUTION|>--- conflicted
+++ resolved
@@ -1174,13 +1174,9 @@
     }
 
     if (!paused && (seekType & SEEK_PHASE)) {
-<<<<<<< HEAD
-        position = m_pBpmControl->getBeatMatchPosition(position, true, true);
-=======
         double requestedPosition = position;
-        double syncPosition = m_pBpmControl->getNearestPositionInPhase(position, true, true);
+        double syncPosition = m_pBpmControl->getBeatMatchPosition(position, true, true);
         position = m_pLoopingControl->getSyncPositionInsideLoop(requestedPosition, syncPosition);
->>>>>>> 1dfecbe8
     }
     if (position != m_filepos_play) {
         setNewPlaypos(position);
@@ -1351,9 +1347,9 @@
     }
 }
 
-double  EngineBuffer::calcRateRatio() const {
+double  EngineBuffer::getRateRatio() const {
     if (m_pBpmControl != NULL) {
-        return m_pBpmControl->calcRateRatio();
+        return m_pBpmControl->getRateRatio();
     }
     return 1.0;
 }
