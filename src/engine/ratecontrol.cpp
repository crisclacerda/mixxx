--- conflicted
+++ resolved
@@ -195,12 +195,7 @@
 
     delete m_pWheel;
     delete m_pScratch;
-<<<<<<< HEAD
-    delete m_pOldScratch;
     delete m_pScratchEnable;
-=======
-    delete m_pScratchToggle;
->>>>>>> 3a805031
     delete m_pJog;
     delete m_pJogFilter;
     delete m_pScratchController;
@@ -443,18 +438,6 @@
             scratchFactor = 0.0;
         }
 
-<<<<<<< HEAD
-        // Old Scratch works without scratchToggle
-        double oldScratchFactor = m_pOldScratch->get(); // Deprecated
-        // Don't trust values from m_pScratch
-        if (isnan(oldScratchFactor)) {
-            oldScratchFactor = 0.0;
-        }
-
-        if (bVinylControlEnabled) {
-            if (m_pVCScratching && m_pVCScratching->get() > 0.0) {
-                *reportScratching = true;
-=======
         bool bVinylControlScratching = m_pVCScratching && m_pVCScratching->get() > 0.0;
         if (bVinylControlEnabled) {
             vinylFactor = m_pVCRate->get();
@@ -463,26 +446,18 @@
             }
         }
 
-        if (paused) {
-            // Stopped. Wheel, jog and scratch controller all scrub through audio.
-            // New scratch behavior overrides old
-            if (scratchEnable) {
-                rate = scratchFactor + vinylFactor + jogFactor + wheelFactor * 40.0;
-            } else {
-                rate = jogFactor * 18 + wheelFactor;
->>>>>>> 3a805031
+        if (bVinylControlEnabled) {
+            if (m_pVCScratching && m_pVCScratching->get() > 0.0) {
+                *reportScratching = true;
             }
             rate = scratchFactor;
         } else {
-<<<<<<< HEAD
             if (paused) {
                 // Stopped. Wheel, jog and scratch controller all scrub through audio.
-                // New scratch behavior overrides old
                 if (useScratch2Value) {
-                    rate = scratchFactor + jogFactor + wheelFactor * 40.0;
+                    rate = scratchFactor + vinylFactor + jogFactor + wheelFactor * 40.0;
                 } else {
-                    // Just remove oldScratchFactor in future
-                    rate = oldScratchFactor + jogFactor * 18 + wheelFactor;
+                    rate = jogFactor * 18 + wheelFactor;
                 }
             } else {
                 // The buffer is playing, so calculate the buffer rate.
@@ -495,37 +470,14 @@
 
                 // New scratch behavior - overrides playback speed (and old behavior)
                 if (useScratch2Value) {
-                    rate = scratchFactor;
+                    rate = scratchFactor + vinylFactor;
                 } else {
 
                     rate = 1. + getRawRate() + getTempRate();
                     rate += wheelFactor;
 
-                    // Deprecated old scratch behavior
-                    if (oldScratchFactor < 0.) {
-                        rate *= (oldScratchFactor - 1.);
-                    } else if (oldScratchFactor > 0.) {
-                        rate *= (oldScratchFactor + 1.);
-                    }
                 }
                 rate += jogFactor;
-=======
-            // The buffer is playing, so calculate the buffer rate.
-
-            // There are four rate effects we apply: wheel, scratch, jog and temp.
-            // Wheel: a linear additive effect (no spring-back)
-            // Scratch: a rate multiplier
-            // Jog: a linear additive effect whose value is filtered (springs back)
-            // Temp: pitch bend
-
-            // New scratch behavior - overrides playback speed (and old behavior)
-            if (scratchEnable) {
-                rate = scratchFactor + vinylFactor;
-            } else {
-
-                rate = 1. + getRawRate() + getTempRate();
-                rate += wheelFactor;
->>>>>>> 3a805031
             }
         }
 
