--- conflicted
+++ resolved
@@ -15,15 +15,11 @@
 #include "engine/ratecontrol.h"
 #include "engine/positionscratchcontroller.h"
 
-<<<<<<< HEAD
 #ifdef __VINYLCONTROL__
 #include "engine/vinylcontrolcontrol.h"
 #endif
 
-#include <QDebug>
-=======
 #include <QtDebug>
->>>>>>> 164f0b46
 
 // Static default values for rate buttons (percents)
 double RateControl::m_dTemp = 4.00; //(eg. 4.00%)
