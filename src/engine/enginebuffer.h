--- conflicted
+++ resolved
@@ -349,12 +349,9 @@
     // three pointers may be reassigned depending on configuration and tests.
     EngineBufferScale* m_pScale;
     FRIEND_TEST(EngineBufferTest, SlowRubberBand);
-<<<<<<< HEAD
+    FRIEND_TEST(EngineBufferTest, ResetPitchAdjustUsesLinear);
     FRIEND_TEST(EngineBufferTest, VinylScalerRampZero);
     FRIEND_TEST(EngineBufferTest, ReadFadeOut);
-=======
-    FRIEND_TEST(EngineBufferTest, ResetPitchAdjustUsesLinear);
->>>>>>> 48bc6c2b
     EngineBufferScale* m_pScaleVinyl;
     // The keylock engine is configurable, so it could flip flop between
     // ScaleST and ScaleRB during a single callback.
