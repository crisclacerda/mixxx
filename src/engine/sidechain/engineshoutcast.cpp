--- conflicted
+++ resolved
@@ -44,15 +44,11 @@
 static const int kMaxShoutFailures = 3;
 
 
-<<<<<<< HEAD
-EngineShoutcast::EngineShoutcast(UserSettingsPointer pConfig)
-=======
 int NetworkStreamWorker::s_networkStreamWorkerState = NETWORKSTREAMWORKER_STATE_NEW;
 int NetworkStreamWorker::s_functionCode = 0;
 int NetworkStreamWorker::s_runCount = 0;
 
-EngineShoutcast::EngineShoutcast(UserSettingsPointer _config)
->>>>>>> 94e9c0c9
+EngineShoutcast::EngineShoutcast(UserSettingsPointer pConfig)
         : m_pTextCodec(NULL),
           m_pMetaData(),
           m_pShout(NULL),
