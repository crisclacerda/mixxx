--- conflicted
+++ resolved
@@ -35,15 +35,11 @@
 #include "util/timer.h"
 #include "util/trace.h"
 
-<<<<<<< HEAD
-EngineSideChain::EngineSideChain(UserSettingsPointer pConfig)
-=======
 #define SIDECHAIN_BUFFER_SIZE 65536
 
 EngineSideChain::EngineSideChain(
         UserSettingsPointer pConfig,
         CSAMPLE* sidechainMix)
->>>>>>> ae03e5e6
         : m_pConfig(pConfig),
           m_bStopThread(false),
           m_sampleFifo(SIDECHAIN_BUFFER_SIZE),
