/***************************************************************************
                          enginemaster.h  -  description
                             -------------------
    begin                : Sun Apr 28 2002
    copyright            : (C) 2002 by
    email                :
 ***************************************************************************/

/***************************************************************************
 *                                                                         *
 *   This program is free software; you can redistribute it and/or modify  *
 *   it under the terms of the GNU General Public License as published by  *
 *   the Free Software Foundation; either version 2 of the License, or     *
 *   (at your option) any later version.                                   *
 *                                                                         *
 ***************************************************************************/

#ifndef ENGINEMASTER_H
#define ENGINEMASTER_H

#include "controlobject.h"
#include "engine/engineobject.h"
#include "engine/enginechannel.h"
#include "soundmanagerutil.h"
#include "recording/recordingmanager.h"

class EngineWorkerScheduler;
class EngineBuffer;
class EngineChannel;
class EngineClipping;
class EngineFlanger;
#ifdef __LADSPA__
class EngineLADSPA;
#endif
class EngineVuMeter;
class ControlPotmeter;
class ControlPushButton;
class EngineVinylSoundEmu;
class EngineSideChain;
class SyncWorker;
class EngineSync;

class EngineMaster : public EngineObject, public AudioSource {
    Q_OBJECT
  public:
    EngineMaster(ConfigObject<ConfigValue>* pConfig,
                 const char* pGroup,
                 bool bEnableSidechain,
                 bool bRampingGain=true);
    virtual ~EngineMaster();

    // Get access to the sample buffers. None of these are thread safe. Only to
    // be called by SoundManager.
    const CSAMPLE* buffer(AudioOutput output) const;

    void process(const CSAMPLE *, const CSAMPLE *pOut, const int iBufferSize);

    // Add an EngineChannel to the mixing engine. This is not thread safe --
    // only call it before the engine has started mixing.
    void addChannel(EngineChannel* pChannel);
    EngineChannel* getChannel(QString group);
    static inline double gainForOrientation(EngineChannel::ChannelOrientation orientation,
                                            double leftGain,
                                            double centerGain,
                                            double rightGain) {
        switch (orientation) {
            case EngineChannel::LEFT:
                return leftGain;
            case EngineChannel::RIGHT:
                return rightGain;
            case EngineChannel::CENTER:
            default:
                return centerGain;
        }
    }

    // These are really only exposed for tests to use.
    const CSAMPLE* getMasterBuffer() const;
    const CSAMPLE* getHeadphoneBuffer() const;
    const CSAMPLE* getOutputBusBuffer(unsigned int i) const;
    const CSAMPLE* getDeckBuffer(unsigned int i) const;
    const CSAMPLE* getChannelBuffer(QString name) const;

    EngineSideChain* getSideChain() const {
        return m_pSideChain;
    }

    struct ChannelInfo {
        EngineChannel* m_pChannel;
        CSAMPLE* m_pBuffer;
        ControlObject* m_pVolumeControl;
    };

    class GainCalculator {
      public:
        virtual double getGain(ChannelInfo* pChannelInfo) const = 0;
    };
    class ConstantGainCalculator : public GainCalculator {
      public:
        inline double getGain(ChannelInfo* pChannelInfo) const {
            Q_UNUSED(pChannelInfo);
            return m_dGain;
        }
        inline void setGain(double dGain) {
            m_dGain = dGain;
        }
      private:
        double m_dGain;
    };
    class OrientationVolumeGainCalculator : public GainCalculator {
      public:
        OrientationVolumeGainCalculator()
                : m_dVolume(1.0), m_dLeftGain(1.0), m_dCenterGain(1.0), m_dRightGain(1.0) { }

        inline double getGain(ChannelInfo* pChannelInfo) const {
            const double channelVolume = pChannelInfo->m_pVolumeControl->get();
            const double orientationGain = EngineMaster::gainForOrientation(
                pChannelInfo->m_pChannel->getOrientation(),
                m_dLeftGain, m_dCenterGain, m_dRightGain);
            return m_dVolume * channelVolume * orientationGain;
        }

        inline void setGains(double dVolume, double leftGain, double centerGain, double rightGain) {
            m_dVolume = dVolume;
            m_dLeftGain = leftGain;
            m_dCenterGain = centerGain;
            m_dRightGain = rightGain;
        }

      private:
        double m_dVolume, m_dLeftGain, m_dCenterGain, m_dRightGain;
    };

<<<<<<< HEAD
    void mixChannels(unsigned int channelBitvector, unsigned int maxChannels,
                     CSAMPLE* pOutput, unsigned int iBufferSize, GainCalculator* pGainCalculator);

    // Processes active channels. The master sync channel (if any) is processed
    // first and all others are processed after. Sets the i'th bit of
    // masterOutput and headphoneOutput if the i'th channel is enabled for the
    // master output or headphone output, respectively.
    void processChannels(unsigned int* masterOutput,
                         unsigned int* headphoneOutput,
                         int iBufferSize);

=======
    bool m_bRampingGain;
>>>>>>> 8765b26c
    QList<ChannelInfo*> m_channels;
    QList<CSAMPLE> m_channelHeadphoneGainCache;

    struct OutputBus {
        CSAMPLE* m_pBuffer;
        OrientationVolumeGainCalculator m_gain;
        QList<CSAMPLE> m_gainCache;
    } m_outputBus[3];
    CSAMPLE* m_pMaster;
    CSAMPLE* m_pHead;

    EngineWorkerScheduler* m_pWorkerScheduler;
    EngineSync* m_pMasterSync;

    ControlObject* m_pMasterVolume;
    ControlObject* m_pHeadVolume;
    ControlObject* m_pMasterSampleRate;
    ControlObject* m_pMasterLatency;
    ControlObject* m_pMasterAudioBufferSize;
    ControlObject* m_pMasterUnderflowCount;
    ControlPotmeter* m_pMasterRate;
    EngineClipping* m_pClipping;
    EngineClipping* m_pHeadClipping;

#ifdef __LADSPA__
    EngineLADSPA* m_pLadspa;
#endif
    EngineVuMeter* m_pVumeter;
    EngineSideChain* m_pSideChain;

    ControlPotmeter* m_pCrossfader;
    ControlPotmeter* m_pHeadMix;
    ControlPotmeter* m_pBalance;
    ControlPotmeter* m_pXFaderMode;
    ControlPotmeter* m_pXFaderCurve;
    ControlPotmeter* m_pXFaderCalibration;
    ControlPotmeter* m_pXFaderReverse;

    ConstantGainCalculator m_headphoneGain;
    OrientationVolumeGainCalculator m_masterGain;
    CSAMPLE m_headphoneMasterGainOld;
    CSAMPLE m_headphoneVolumeOld;
};

#endif<|MERGE_RESOLUTION|>--- conflicted
+++ resolved
@@ -131,7 +131,6 @@
         double m_dVolume, m_dLeftGain, m_dCenterGain, m_dRightGain;
     };
 
-<<<<<<< HEAD
     void mixChannels(unsigned int channelBitvector, unsigned int maxChannels,
                      CSAMPLE* pOutput, unsigned int iBufferSize, GainCalculator* pGainCalculator);
 
@@ -139,14 +138,13 @@
     // first and all others are processed after. Sets the i'th bit of
     // masterOutput and headphoneOutput if the i'th channel is enabled for the
     // master output or headphone output, respectively.
-    void processChannels(unsigned int* masterOutput,
+    void processChannels(unsigned int[]* busChannelConnectionFlags,
                          unsigned int* headphoneOutput,
                          int iBufferSize);
 
-=======
     bool m_bRampingGain;
->>>>>>> 8765b26c
     QList<ChannelInfo*> m_channels;
+    QList<CSAMPLE> m_channelMasterGainCache;
     QList<CSAMPLE> m_channelHeadphoneGainCache;
 
     struct OutputBus {
