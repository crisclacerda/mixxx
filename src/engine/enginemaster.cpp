--- conflicted
+++ resolved
@@ -45,17 +45,13 @@
 
 EngineMaster::EngineMaster(ConfigObject<ConfigValue> * _config,
                            const char * group,
-<<<<<<< HEAD
                            EffectsManager* pEffectsManager,
-                           bool bEnableSidechain)
-        : m_pEffectsManager(pEffectsManager) {
-=======
                            bool bEnableSidechain,
                            bool bRampingGain)
-        : m_bRampingGain(bRampingGain),
+        : m_pEffectsManager(pEffectsManager),
+          m_bRampingGain(bRampingGain),
           m_headphoneMasterGainOld(0.0),
           m_headphoneVolumeOld(1.0) {
->>>>>>> 99bc9b40
     m_pWorkerScheduler = new EngineWorkerScheduler(this);
     m_pWorkerScheduler->start();
 
