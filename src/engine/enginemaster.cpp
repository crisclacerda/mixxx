--- conflicted
+++ resolved
@@ -172,23 +172,6 @@
                                    int iBufferSize) {
     ScopedTimer timer("EngineMaster::processChannels");
 
-<<<<<<< HEAD
-=======
-    // Bitvector of enabled channels
-    const unsigned int maxChannels = 32;
-    unsigned int masterOutput = 0;
-    unsigned int headphoneOutput = 0;
-
-    // Compute headphone mix
-    // Head phone left/right mix
-    CSAMPLE cf_val = m_pHeadMix->get();
-    CSAMPLE chead_gain = 0.5*(-cf_val+1.);
-    CSAMPLE cmaster_gain = 0.5*(cf_val+1.);
-    // qDebug() << "head val " << cf_val << ", head " << chead_gain
-    //          << ", master " << cmaster_gain;
-
-    Timer timer("EngineMaster::process channels");
->>>>>>> 14213369
     QList<ChannelInfo*>::iterator it = m_channels.begin();
     QList<ChannelInfo*>::iterator master_it = NULL;
 
@@ -291,7 +274,7 @@
 
     // Compute headphone mix
     // Head phone left/right mix
-    CSAMPLE cf_val = head_mix->get();
+    CSAMPLE cf_val = m_pHeadMix->get();
     CSAMPLE chead_gain = 0.5*(-cf_val+1.);
     CSAMPLE cmaster_gain = 0.5*(cf_val+1.);
     // qDebug() << "head val " << cf_val << ", head " << chead_gain
