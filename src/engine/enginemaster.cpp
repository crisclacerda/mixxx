/***************************************************************************
                          enginemaster.cpp  -  description
                             -------------------
    begin                : Sun Apr 28 2002
    copyright            : (C) 2002 by
    email                :
***************************************************************************/

/***************************************************************************
*                                                                         *
*   This program is free software; you can redistribute it and/or modify  *
*   it under the terms of the GNU General Public License as published by  *
*   the Free Software Foundation; either version 2 of the License, or     *
*   (at your option) any later version.                                   *
*                                                                         *
***************************************************************************/

#include <QtDebug>
#include <QList>
#include <QPair>

#include "controlpushbutton.h"
#include "configobject.h"
#include "controllogpotmeter.h"
#include "controlpotmeter.h"
#include "engine/enginebuffer.h"
#include "engine/enginemaster.h"
#include "engine/engineworkerscheduler.h"
#include "engine/enginedeck.h"
#include "engine/enginebuffer.h"
#include "engine/enginechannel.h"
#include "engine/enginetalkoverducking.h"
#include "engine/enginevumeter.h"
#include "engine/enginexfader.h"
#include "engine/enginedelay.h"
#include "engine/sidechain/enginesidechain.h"
#include "engine/sync/enginesync.h"
#include "sampleutil.h"
#include "engine/effects/engineeffectsmanager.h"
#include "effects/effectsmanager.h"
#include "util/timer.h"
#include "util/trace.h"
#include "playermanager.h"
#include "engine/channelmixer.h"

EngineMaster::EngineMaster(ConfigObject<ConfigValue>* _config,
                           const char* group,
                           EffectsManager* pEffectsManager,
                           bool bEnableSidechain,
                           bool bRampingGain)
        : m_pEngineEffectsManager(pEffectsManager ? pEffectsManager->getEngineEffectsManager() : NULL),
          m_bRampingGain(bRampingGain),
          m_masterVolumeOld(0.0),
          m_headphoneMasterGainOld(0.0),
          m_headphoneVolumeOld(1.0) {
    m_bBusOutputConnected[0] = false;
    m_bBusOutputConnected[1] = false;
    m_bBusOutputConnected[2] = false;
    m_pWorkerScheduler = new EngineWorkerScheduler(this);
    m_pWorkerScheduler->start(QThread::HighPriority);

    if (pEffectsManager) {
        pEffectsManager->registerGroup(getMasterGroup());
        pEffectsManager->registerGroup(getHeadphoneGroup());
    }

    // Master sample rate
    m_pMasterSampleRate = new ControlObject(ConfigKey(group, "samplerate"), true, true);
    m_pMasterSampleRate->set(44100.);

    // Latency control
    m_pMasterLatency = new ControlObject(ConfigKey(group, "latency"), true, true);
    m_pMasterAudioBufferSize = new ControlObject(ConfigKey(group, "audio_buffer_size"));
    m_pAudioLatencyOverloadCount = new ControlObject(ConfigKey(group, "audio_latency_overload_count"), true, true);
    m_pAudioLatencyUsage = new ControlPotmeter(ConfigKey(group, "audio_latency_usage"), 0.0, 0.25);
    m_pAudioLatencyOverload  = new ControlPotmeter(ConfigKey(group, "audio_latency_overload"), 0.0, 1.0);

    // Master rate
    m_pMasterRate = new ControlPotmeter(ConfigKey(group, "rate"), -1.0, 1.0);

    // Master sync controller
    m_pMasterSync = new EngineSync(_config);

    // The last-used bpm value is saved in the destructor of EngineSync.
    double default_bpm = _config->getValueString(ConfigKey("[InternalClock]", "bpm"),
                                                 "124.0").toDouble();
    ControlObject::getControl(ConfigKey("[InternalClock]","bpm"))->set(default_bpm);

    // Crossfader
    m_pCrossfader = new ControlPotmeter(ConfigKey(group, "crossfader"), -1., 1.);

    // Balance
    m_pBalance = new ControlPotmeter(ConfigKey(group, "balance"), -1., 1.);

    // Master volume
    m_pMasterVolume = new ControlLogpotmeter(ConfigKey(group, "volume"), 5.);

    // VU meter:
    m_pVumeter = new EngineVuMeter(group);

    m_pMasterDelay = new EngineDelay(group, ConfigKey(group, "delay"));
    m_pHeadDelay = new EngineDelay(group, ConfigKey(group, "headDelay"));

    // Headphone volume
    m_pHeadVolume = new ControlLogpotmeter(ConfigKey(group, "headVolume"), 5.);

    // Headphone mix (left/right)
    m_pHeadMix = new ControlPotmeter(ConfigKey(group, "headMix"),-1.,1.);
    m_pHeadMix->setDefaultValue(-1.);
    m_pHeadMix->set(-1.);

    // Master / Headphone split-out mode (for devices with only one output).
    m_pHeadSplitEnabled = new ControlPushButton(ConfigKey(group, "headSplit"));
    m_pHeadSplitEnabled->setButtonMode(ControlPushButton::TOGGLE);
    m_pHeadSplitEnabled->set(0.0);

    m_pTalkoverDucking = new EngineTalkoverDucking(_config, group);

    // Allocate buffers
    m_pHead = SampleUtil::alloc(MAX_BUFFER_LEN);
    m_pMaster = SampleUtil::alloc(MAX_BUFFER_LEN);
    SampleUtil::clear(m_pHead, MAX_BUFFER_LEN);
    SampleUtil::clear(m_pMaster, MAX_BUFFER_LEN);

    // Setup the output buses
    for (int o = EngineChannel::LEFT; o <= EngineChannel::RIGHT; ++o) {
        m_pOutputBusBuffers[o] = SampleUtil::alloc(MAX_BUFFER_LEN);
        SampleUtil::clear(m_pOutputBusBuffers[o], MAX_BUFFER_LEN);
    }

    // Starts a thread for recording and shoutcast
    m_pSideChain = bEnableSidechain ? new EngineSideChain(_config) : NULL;

    // X-Fader Setup
    m_pXFaderMode = new ControlPotmeter(
        ConfigKey("[Mixer Profile]", "xFaderMode"), 0., 1.);
    m_pXFaderCurve = new ControlPotmeter(
        ConfigKey("[Mixer Profile]", "xFaderCurve"), 0., 2.);
    m_pXFaderCalibration = new ControlPotmeter(
        ConfigKey("[Mixer Profile]", "xFaderCalibration"), -2., 2.);
    m_pXFaderReverse = new ControlPotmeter(
        ConfigKey("[Mixer Profile]", "xFaderReverse"), 0., 1.);

    m_pKeylockEngine = new ControlObject(ConfigKey(group, "keylock_engine"),
                                         true, false, true);
    m_pKeylockEngine->set(_config->getValueString(
            ConfigKey(group, "keylock_engine")).toDouble());

    m_pMasterEnabled = new ControlObject(ConfigKey(group, "enabled"),true, false, true); // persist = true
    m_pHeadphoneEnabled = new ControlObject(ConfigKey(group, "headEnabled"));
}

EngineMaster::~EngineMaster() {
    qDebug() << "in ~EngineMaster()";
    delete m_pKeylockEngine;
    delete m_pCrossfader;
    delete m_pBalance;
    delete m_pHeadMix;
    delete m_pHeadSplitEnabled;
    delete m_pMasterVolume;
    delete m_pHeadVolume;
    delete m_pTalkoverDucking;
    delete m_pVumeter;
    delete m_pSideChain;
    delete m_pMasterDelay;
    delete m_pHeadDelay;

    delete m_pXFaderReverse;
    delete m_pXFaderCalibration;
    delete m_pXFaderCurve;
    delete m_pXFaderMode;

    delete m_pMasterSync;
    delete m_pMasterSampleRate;
    delete m_pMasterLatency;
    delete m_pMasterAudioBufferSize;
    delete m_pMasterRate;
    delete m_pAudioLatencyOverloadCount;
    delete m_pAudioLatencyUsage;
    delete m_pAudioLatencyOverload;

    delete m_pMasterEnabled;
    delete m_pHeadphoneEnabled;

    SampleUtil::free(m_pHead);
    SampleUtil::free(m_pMaster);
    for (int o = EngineChannel::LEFT; o <= EngineChannel::RIGHT; o++) {
        SampleUtil::free(m_pOutputBusBuffers[o]);
    }

    delete m_pWorkerScheduler;

    QMutableListIterator<ChannelInfo*> channel_it(m_channels);
    while (channel_it.hasNext()) {
        ChannelInfo* pChannelInfo = channel_it.next();
        channel_it.remove();
        SampleUtil::free(pChannelInfo->m_pBuffer);
        delete pChannelInfo->m_pChannel;
        delete pChannelInfo->m_pVolumeControl;
        delete pChannelInfo->m_pMuteControl;
        delete pChannelInfo;
    }
}

const CSAMPLE* EngineMaster::getMasterBuffer() const {
    return m_pMaster;
}

const CSAMPLE* EngineMaster::getHeadphoneBuffer() const {
    return m_pHead;
}

void EngineMaster::processChannels(unsigned int* busChannelConnectionFlags,
                                   unsigned int* headphoneOutput,
                                   int iBufferSize) {
    ScopedTimer timer("EngineMaster::processChannels");

    QList<ChannelInfo*>::iterator it = m_channels.begin();
    QList<ChannelInfo*>::iterator master_it = NULL;

    // Clear talkover compressor for the next round of gain calculation.
    m_pTalkoverDucking->clearKeys();

    // Find the Sync Master and process it first then process all the slaves
    // (and skip the master).

    EngineChannel* pMasterChannel = m_pMasterSync->getMaster();
    if (pMasterChannel != NULL) {
        for (unsigned int channel_number = 0;
             it != m_channels.end(); ++it, ++channel_number) {
            ChannelInfo* pChannelInfo = *it;
            EngineChannel* pChannel = pChannelInfo->m_pChannel;
            if (!pChannel || !pChannel->isActive()) {
               continue;
            }

            if (pMasterChannel == pChannel) {
                master_it = it;

                // Proceed with the processing as below.
                bool needsProcessing = false;
                if (pChannel->isMaster()) {
                    busChannelConnectionFlags[pChannel->getOrientation()] |= (1 << channel_number);
                    needsProcessing = true;
                }

                // If the channel is enabled for previewing in headphones, copy it
                // over to the headphone buffer
                if (pChannel->isPFL()) {
                    *headphoneOutput |= (1 << channel_number);
                    needsProcessing = true;
                }

                // Process the buffer if necessary, which it damn well better be
                if (needsProcessing) {
                    pChannel->process(pChannelInfo->m_pBuffer, iBufferSize);

                    if (m_pTalkoverDucking->getMode() != EngineTalkoverDucking::OFF &&
                            pChannel->isTalkover()) {
                        m_pTalkoverDucking->processKey(pChannelInfo->m_pBuffer, iBufferSize);
                    }
                }
                break;
            }
        }
    }

    it = m_channels.begin();
    for (unsigned int channel_number = 0;
         it != m_channels.end(); ++it, ++channel_number) {
        ChannelInfo* pChannelInfo = *it;
        EngineChannel* pChannel = pChannelInfo->m_pChannel;

        // Skip the master since we already processed it.
        if (it == master_it) {
            continue;
        }

        // Skip inactive channels.
        if (!pChannel || !pChannel->isActive()) {
            continue;
        }

        bool needsProcessing = false;
        if (pChannel->isMaster()) {
            busChannelConnectionFlags[pChannel->getOrientation()] |= (1 << channel_number);
            needsProcessing = true;
        }

        // If the channel is enabled for previewing in headphones, copy it
        // over to the headphone buffer
        if (pChannel->isPFL()) {
            *headphoneOutput |= (1 << channel_number);
            needsProcessing = true;
        }

        // Process the buffer if necessary
        if (needsProcessing) {
            pChannel->process(pChannelInfo->m_pBuffer, iBufferSize);

            if (m_pTalkoverDucking->getMode() != EngineTalkoverDucking::OFF &&
                    pChannel->isTalkover()) {
                m_pTalkoverDucking->processKey(pChannelInfo->m_pBuffer, iBufferSize);
            }
        }
    }
}

void EngineMaster::process(const int iBufferSize) {
    static bool haveSetName = false;
    if (!haveSetName) {
        QThread::currentThread()->setObjectName("Engine");
        haveSetName = true;
    }
    Trace t("EngineMaster::process");

    bool masterEnabled = m_pMasterEnabled->get();
    bool headphoneEnabled = m_pHeadphoneEnabled->get();

    int iSampleRate = static_cast<int>(m_pMasterSampleRate->get());
    // Update internal master sync.
    m_pMasterSync->onCallbackStart(iSampleRate, iBufferSize);
    if (m_pEngineEffectsManager) {
        m_pEngineEffectsManager->onCallbackStart();
    }

    // Bitvector of enabled channels
    const unsigned int maxChannels = 32;
    unsigned int busChannelConnectionFlags[3] = { 0, 0, 0 };
    unsigned int headphoneOutput = 0;

    // Prepare each channel for output
    processChannels(busChannelConnectionFlags, &headphoneOutput, iBufferSize);

    // Compute headphone mix
    // Head phone left/right mix
    CSAMPLE chead_gain = 1;
    CSAMPLE cmaster_gain = 0;
    if (masterEnabled) {
        CSAMPLE cf_val = m_pHeadMix->get();
        chead_gain = 0.5 * (-cf_val + 1.);
        cmaster_gain = 0.5 * (cf_val + 1.);
        // qDebug() << "head val " << cf_val << ", head " << chead_gain
        //          << ", master " << cmaster_gain;
    }

    // Mix all the enabled headphone channels together.
    m_headphoneGain.setGain(chead_gain);

    if (m_bRampingGain) {
        ChannelMixer::mixChannelsRamping(
            m_channels, m_headphoneGain, headphoneOutput,
            maxChannels, &m_channelHeadphoneGainCache,
            m_pHead, iBufferSize);
    } else {
        ChannelMixer::mixChannels(
            m_channels, m_headphoneGain, headphoneOutput,
            maxChannels, &m_channelHeadphoneGainCache,
            m_pHead, iBufferSize);
    }

    // Calculate the crossfader gains for left and right side of the crossfader
    double c1_gain, c2_gain;
    EngineXfader::getXfadeGains(m_pCrossfader->get(), m_pXFaderCurve->get(),
                                m_pXFaderCalibration->get(),
                                m_pXFaderMode->get() == MIXXX_XFADER_CONSTPWR,
                                m_pXFaderReverse->get() == 1.0,
                                &c1_gain, &c2_gain);

    // Channels with the talkover flag should be mixed with the master signal at
    // full master volume.  All other channels should be adjusted by ducking gain.
    m_masterGain.setGains(m_pTalkoverDucking->getGain(iBufferSize / 2),
                          c1_gain, 1.0, c2_gain, 1.0);

    // Make the mix for each output bus. m_masterGain takes care of applying the
    // master volume, the channel volume, and the orientation gain.
    for (int o = EngineChannel::LEFT; o <= EngineChannel::RIGHT; o++) {
        if (m_bRampingGain) {
            ChannelMixer::mixChannelsRamping(
                m_channels, m_masterGain,
                busChannelConnectionFlags[o], maxChannels,
                &m_channelMasterGainCache,
                m_pOutputBusBuffers[o], iBufferSize);
        } else {
            ChannelMixer::mixChannels(
                m_channels, m_masterGain,
                busChannelConnectionFlags[o], maxChannels,
                &m_channelMasterGainCache,
                m_pOutputBusBuffers[o], iBufferSize);
        }
    }

    if (masterEnabled) {
        // Mix the three channels together. We already mixed the busses together
        // with the channel gains and overall master gain.
        SampleUtil::copy3WithGain(m_pMaster,
                                  m_pOutputBusBuffers[EngineChannel::LEFT], 1.0,
                                  m_pOutputBusBuffers[EngineChannel::CENTER], 1.0,
                                  m_pOutputBusBuffers[EngineChannel::RIGHT], 1.0,
                                  iBufferSize);

        // Process master channel effects
        if (m_pEngineEffectsManager) {
            GroupFeatureState masterFeatures;
            // Well, this is delayed by one buffer (it's dependent on the
            // output). Oh well.
            if (m_pVumeter != NULL) {
                m_pVumeter->collectFeatures(&masterFeatures);
            }
            m_pEngineEffectsManager->process(getMasterGroup(), m_pMaster, m_pMaster,
                                             iBufferSize, masterFeatures);
        }

        // Apply master volume after effects.
        CSAMPLE master_volume = m_pMasterVolume->get();
        if (m_bRampingGain) {
            SampleUtil::applyRampingGain(m_pMaster, m_masterVolumeOld,
                                         master_volume, iBufferSize);
        } else {
            SampleUtil::applyGain(m_pMaster, master_volume, iBufferSize);
        }
        m_masterVolumeOld = master_volume;

        // Balance values
        CSAMPLE balright = 1.;
        CSAMPLE balleft = 1.;
        CSAMPLE bal = m_pBalance->get();
        if (bal > 0.) {
            balleft -= bal;
        } else if (bal < 0.) {
            balright += bal;
        }

        // Perform balancing on main out
        SampleUtil::applyAlternatingGain(m_pMaster, balleft, balright, iBufferSize);

        // Update VU meter (it does not return anything). Needs to be here so that
        // master balance is reflected in the VU meter.
        if (m_pVumeter != NULL) {
            m_pVumeter->process(m_pMaster, m_pMaster, iBufferSize);
        }
        // Submit master samples to the side chain to do shoutcasting, recording,
        // etc. (cpu intensive non-realtime tasks)
        if (m_pSideChain != NULL) {
            m_pSideChain->writeSamples(m_pMaster, iBufferSize);
        }
<<<<<<< HEAD
        m_pEngineEffectsManager->process(getMasterGroup(), m_pMaster,
                                         iBufferSize, masterFeatures);
    }

    // Apply master volume after effects.
    CSAMPLE master_volume = m_pMasterVolume->get();
    if (m_bRampingGain) {
        SampleUtil::applyRampingGain(m_pMaster, m_masterVolumeOld,
                                     master_volume, iBufferSize);
    } else {
        SampleUtil::applyGain(m_pHead, master_volume, iBufferSize);
    }
    m_masterVolumeOld = master_volume;

    // Balance values
    CSAMPLE balright = 1.;
    CSAMPLE balleft = 1.;
    CSAMPLE bal = m_pBalance->get();
    if (bal>0.)
        balleft -= bal;
    else if (bal<0.)
        balright += bal;

    // Perform balancing on main out
    SampleUtil::applyAlternatingGain(m_pMaster, balleft, balright, iBufferSize);

    // Update VU meter (it does not return anything). Needs to be here so that
    // master balance is reflected in the VU meter.
    if (m_pVumeter != NULL) {
        m_pVumeter->process(m_pMaster, iBufferSize);
=======

        // Add master to headphone with appropriate gain
        if (headphoneEnabled) {
            if (m_bRampingGain) {
                SampleUtil::addWithRampingGain(m_pHead, m_pMaster,
                                               m_headphoneMasterGainOld,
                                               cmaster_gain, iBufferSize);
            } else {
                SampleUtil::addWithGain(m_pHead, m_pMaster, cmaster_gain, iBufferSize);
            }
            m_headphoneMasterGainOld = cmaster_gain;
        }
>>>>>>> e15078fd
    }


    if (headphoneEnabled) {
        // Process headphone channel effects
        if (m_pEngineEffectsManager) {
            GroupFeatureState headphoneFeatures;
            m_pEngineEffectsManager->process(getHeadphoneGroup(), m_pHead, m_pHead,
                                             iBufferSize, headphoneFeatures);
        }
        // Head volume
        CSAMPLE headphoneVolume = m_pHeadVolume->get();
        if (m_bRampingGain) {
            SampleUtil::applyRampingGain(m_pHead, m_headphoneVolumeOld,
                                         headphoneVolume, iBufferSize);
        } else {
            SampleUtil::applyGain(m_pHead, headphoneVolume, iBufferSize);
        }
        m_headphoneVolumeOld = headphoneVolume;
    }

<<<<<<< HEAD
    // Process headphone channel effects
    if (m_pEngineEffectsManager) {
        GroupFeatureState headphoneFeatures;
        m_pEngineEffectsManager->process(getHeadphoneGroup(), m_pHead,
                                         iBufferSize, headphoneFeatures);
=======
    if (masterEnabled && headphoneEnabled) {
        // If Head Split is enabled, replace the left channel of the pfl buffer
        // with a mono mix of the headphone buffer, and the right channel of the pfl
        // buffer with a mono mix of the master output buffer.
        if (m_pHeadSplitEnabled->get()) {
            for (int i = 0; i + 1 < iBufferSize; i += 2) {
                m_pHead[i] = (m_pHead[i] + m_pHead[i + 1]) / 2;
                m_pHead[i + 1] = (m_pMaster[i] + m_pMaster[i + 1]) / 2;
            }
        }
>>>>>>> e15078fd
    }

    if (masterEnabled) {
        m_pMasterDelay->process(m_pMaster, m_pMaster, iBufferSize);
    } else {
        SampleUtil::clear(m_pMaster, iBufferSize);
    }
    if (headphoneEnabled) {
        m_pHeadDelay->process(m_pHead, m_pHead, iBufferSize);
    }

<<<<<<< HEAD
    m_pMasterDelay->process(m_pMaster, iBufferSize);
    m_pHeadDelay->process(m_pHead, iBufferSize);

    //Master/headphones interleaving is now done in
    //SoundManager::requestBuffer() - Albert Nov 18/07

=======
>>>>>>> e15078fd
    // We're close to the end of the callback. Wake up the engine worker
    // scheduler so that it runs the workers.
    m_pWorkerScheduler->runWorkers();
}

void EngineMaster::addChannel(EngineChannel* pChannel) {
    ChannelInfo* pChannelInfo = new ChannelInfo();
    pChannelInfo->m_pChannel = pChannel;
    pChannelInfo->m_pVolumeControl = new ControlLogpotmeter(
            ConfigKey(pChannel->getGroup(), "volume"), 1.0);
    pChannelInfo->m_pVolumeControl->setDefaultValue(1.0);
    pChannelInfo->m_pVolumeControl->set(1.0);
    pChannelInfo->m_pMuteControl = new ControlPushButton(
        ConfigKey(pChannel->getGroup(), "mute"));
    pChannelInfo->m_pMuteControl->setButtonMode(ControlPushButton::POWERWINDOW);
    pChannelInfo->m_pBuffer = SampleUtil::alloc(MAX_BUFFER_LEN);
    SampleUtil::clear(pChannelInfo->m_pBuffer, MAX_BUFFER_LEN);
    m_channels.push_back(pChannelInfo);
    m_channelHeadphoneGainCache.push_back(0);
    for (int o = EngineChannel::LEFT; o <= EngineChannel::RIGHT; o++) {
        m_channelMasterGainCache.push_back(0);
    }

    EngineBuffer* pBuffer = pChannelInfo->m_pChannel->getEngineBuffer();
    if (pBuffer != NULL) {
        pBuffer->bindWorkers(m_pWorkerScheduler);
        pBuffer->setEngineMaster(this);
    }
}

EngineChannel* EngineMaster::getChannel(QString group) {
    for (QList<ChannelInfo*>::const_iterator i = m_channels.begin();
         i != m_channels.end(); ++i) {
        ChannelInfo* pChannelInfo = *i;
        if (pChannelInfo->m_pChannel->getGroup() == group) {
            return pChannelInfo->m_pChannel;
        }
    }
    return NULL;
}

const CSAMPLE* EngineMaster::getDeckBuffer(unsigned int i) const {
    return getChannelBuffer(PlayerManager::groupForDeck(i));
}

const CSAMPLE* EngineMaster::getOutputBusBuffer(unsigned int i) const {
    if (i <= EngineChannel::RIGHT)
        return m_pOutputBusBuffers[i];
    return NULL;
}

const CSAMPLE* EngineMaster::getChannelBuffer(QString group) const {
    for (QList<ChannelInfo*>::const_iterator i = m_channels.constBegin();
         i != m_channels.constEnd(); ++i) {
        const ChannelInfo* pChannelInfo = *i;
        if (pChannelInfo->m_pChannel->getGroup() == group) {
            return pChannelInfo->m_pBuffer;
        }
    }
    return NULL;
}

const CSAMPLE* EngineMaster::buffer(AudioOutput output) const {
    switch (output.getType()) {
    case AudioOutput::MASTER:
        return getMasterBuffer();
        break;
    case AudioOutput::HEADPHONES:
        return getHeadphoneBuffer();
        break;
    case AudioOutput::BUS:
        return getOutputBusBuffer(output.getIndex());
        break;
    case AudioOutput::DECK:
        return getDeckBuffer(output.getIndex());
        break;
    default:
        return NULL;
    }
}

void EngineMaster::onOutputConnected(AudioOutput output) {
    switch (output.getType()) {
        case AudioOutput::MASTER:
            // overwrite config option if a master output is configured
            m_pMasterEnabled->set(1.0);
            break;
        case AudioOutput::HEADPHONES:
            m_pHeadphoneEnabled->set(1.0);
            break;
        case AudioOutput::BUS:
            m_bBusOutputConnected[output.getIndex()] = true;
            break;
        case AudioOutput::DECK:
            // We don't track enabled decks.
            break;
        default:
            break;
    }
}

void EngineMaster::onOutputDisconnected(AudioOutput output) {
    switch (output.getType()) {
        case AudioOutput::MASTER:
            // not used, because we need the master buffer for headphone mix
            // and recording/broadcasting as well
            break;
        case AudioOutput::HEADPHONES:
            m_pHeadphoneEnabled->set(1.0);
            break;
        case AudioOutput::BUS:
            m_bBusOutputConnected[output.getIndex()] = false;
            break;
        case AudioOutput::DECK:
            // We don't track enabled decks.
            break;
        default:
            break;
    }
}<|MERGE_RESOLUTION|>--- conflicted
+++ resolved
@@ -407,7 +407,7 @@
             if (m_pVumeter != NULL) {
                 m_pVumeter->collectFeatures(&masterFeatures);
             }
-            m_pEngineEffectsManager->process(getMasterGroup(), m_pMaster, m_pMaster,
+            m_pEngineEffectsManager->process(getMasterGroup(), m_pMaster,
                                              iBufferSize, masterFeatures);
         }
 
@@ -437,45 +437,13 @@
         // Update VU meter (it does not return anything). Needs to be here so that
         // master balance is reflected in the VU meter.
         if (m_pVumeter != NULL) {
-            m_pVumeter->process(m_pMaster, m_pMaster, iBufferSize);
+            m_pVumeter->process(m_pMaster, iBufferSize);
         }
         // Submit master samples to the side chain to do shoutcasting, recording,
         // etc. (cpu intensive non-realtime tasks)
         if (m_pSideChain != NULL) {
             m_pSideChain->writeSamples(m_pMaster, iBufferSize);
         }
-<<<<<<< HEAD
-        m_pEngineEffectsManager->process(getMasterGroup(), m_pMaster,
-                                         iBufferSize, masterFeatures);
-    }
-
-    // Apply master volume after effects.
-    CSAMPLE master_volume = m_pMasterVolume->get();
-    if (m_bRampingGain) {
-        SampleUtil::applyRampingGain(m_pMaster, m_masterVolumeOld,
-                                     master_volume, iBufferSize);
-    } else {
-        SampleUtil::applyGain(m_pHead, master_volume, iBufferSize);
-    }
-    m_masterVolumeOld = master_volume;
-
-    // Balance values
-    CSAMPLE balright = 1.;
-    CSAMPLE balleft = 1.;
-    CSAMPLE bal = m_pBalance->get();
-    if (bal>0.)
-        balleft -= bal;
-    else if (bal<0.)
-        balright += bal;
-
-    // Perform balancing on main out
-    SampleUtil::applyAlternatingGain(m_pMaster, balleft, balright, iBufferSize);
-
-    // Update VU meter (it does not return anything). Needs to be here so that
-    // master balance is reflected in the VU meter.
-    if (m_pVumeter != NULL) {
-        m_pVumeter->process(m_pMaster, iBufferSize);
-=======
 
         // Add master to headphone with appropriate gain
         if (headphoneEnabled) {
@@ -488,7 +456,6 @@
             }
             m_headphoneMasterGainOld = cmaster_gain;
         }
->>>>>>> e15078fd
     }
 
 
@@ -496,7 +463,7 @@
         // Process headphone channel effects
         if (m_pEngineEffectsManager) {
             GroupFeatureState headphoneFeatures;
-            m_pEngineEffectsManager->process(getHeadphoneGroup(), m_pHead, m_pHead,
+            m_pEngineEffectsManager->process(getHeadphoneGroup(), m_pHead,
                                              iBufferSize, headphoneFeatures);
         }
         // Head volume
@@ -510,13 +477,6 @@
         m_headphoneVolumeOld = headphoneVolume;
     }
 
-<<<<<<< HEAD
-    // Process headphone channel effects
-    if (m_pEngineEffectsManager) {
-        GroupFeatureState headphoneFeatures;
-        m_pEngineEffectsManager->process(getHeadphoneGroup(), m_pHead,
-                                         iBufferSize, headphoneFeatures);
-=======
     if (masterEnabled && headphoneEnabled) {
         // If Head Split is enabled, replace the left channel of the pfl buffer
         // with a mono mix of the headphone buffer, and the right channel of the pfl
@@ -527,27 +487,17 @@
                 m_pHead[i + 1] = (m_pMaster[i] + m_pMaster[i + 1]) / 2;
             }
         }
->>>>>>> e15078fd
     }
 
     if (masterEnabled) {
-        m_pMasterDelay->process(m_pMaster, m_pMaster, iBufferSize);
+        m_pMasterDelay->process(m_pMaster, iBufferSize);
     } else {
         SampleUtil::clear(m_pMaster, iBufferSize);
     }
     if (headphoneEnabled) {
-        m_pHeadDelay->process(m_pHead, m_pHead, iBufferSize);
-    }
-
-<<<<<<< HEAD
-    m_pMasterDelay->process(m_pMaster, iBufferSize);
-    m_pHeadDelay->process(m_pHead, iBufferSize);
-
-    //Master/headphones interleaving is now done in
-    //SoundManager::requestBuffer() - Albert Nov 18/07
-
-=======
->>>>>>> e15078fd
+        m_pHeadDelay->process(m_pHead, iBufferSize);
+    }
+
     // We're close to the end of the callback. Wake up the engine worker
     // scheduler so that it runs the workers.
     m_pWorkerScheduler->runWorkers();
