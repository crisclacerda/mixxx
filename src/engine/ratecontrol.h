// ratecontrol.h
// Created 7/4/2009 by RJ Ryan (rryan@mit.edu)

#ifndef RATECONTROL_H
#define RATECONTROL_H

#include <QObject>

#include "preferences/usersettings.h"
#include "engine/enginecontrol.h"
#include "engine/sync/syncable.h"

const int RATE_TEMP_STEP = 500;
const int RATE_TEMP_STEP_SMALL = RATE_TEMP_STEP * 10.;
const int RATE_SENSITIVITY_MIN = 100;
const int RATE_SENSITIVITY_MAX = 2500;

class BpmControl;
class Rotary;
class ControlTTRotary;
class ControlObject;
class ControlPotmeter;
class ControlPushButton;
class ControlProxy;
class EngineChannel;
class PositionScratchController;

// RateControl is an EngineControl that is in charge of managing the rate of
// playback of a given channel of audio in the Mixxx engine. Using input from
// various controls, RateControl will calculate the current rate.
class RateControl : public EngineControl {
    Q_OBJECT
public:
    RateControl(QString group, UserSettingsPointer pConfig);
    ~RateControl() override;

    // Enumerations which hold the state of the pitchbend buttons.
    // These enumerations can be used like a bitmask.
    enum RATERAMP_DIRECTION {
        RATERAMP_NONE = 0,  // No buttons are held down
        RATERAMP_DOWN = 1,  // Down button is being held
        RATERAMP_UP = 2,    // Up button is being held
        RATERAMP_BOTH = 3   // Both buttons are being held down
    };

    enum class RampMode {
        Stepping = 0, // pitch takes a temporary step up/down a certain amount
        Linear = 1 // pitch moves up/down in a progressively linear fashion
    };

<<<<<<< HEAD
    // This defines how the rate returns to normal. Currently unused.
    // Rate ramp back mode:
    //  RATERAMP_RAMPBACK_NONE: returns back to normal all at once.
    //  RATERAMP_RAMPBACK_SPEED: moves back in a linearly progressive manner.
    //  RATERAMP_RAMPBACK_PERIOD: returns to normal within a period of time.
    enum RATERAMP_RAMPBACK_MODE {
        RATERAMP_RAMPBACK_NONE,
        RATERAMP_RAMPBACK_SPEED,
        RATERAMP_RAMPBACK_PERIOD
    };

=======
>>>>>>> 4fd84daa
    void setBpmControl(BpmControl* bpmcontrol);

    // Returns the current engine rate.  "reportScratching" is used to tell
    // the caller that the user is currently scratching, and this is used to
    // disable keylock.
    double calculateSpeed(double baserate, double speed, bool paused,
                         int iSamplesPerBuffer, bool* pReportScratching,
                         bool* pReportReverse);
    double calcRateRatio() const;

    // Set rate change when temp rate button is pressed
    static void setTemporaryRateChangeCoarseAmount(double v);
    static double getTemporaryRateChangeCoarseAmount();
    // Set rate change when temp rate small button is pressed
    static void setTemporaryRateChangeFineAmount(double v);
    static double getTemporaryRateChangeFineAmount();
    // Set rate change when perm rate button is pressed
    static void setPermanentRateChangeCoarseAmount(double v);
    static double getPermanentRateChangeCoarseAmount();
    // Set rate change when perm rate small button is pressed
    static void setPermanentRateChangeFineAmount(double v);
    static double getPermanentRateChangeFineAmount();
    // Set Rate Ramp Mode
    static void setRateRampMode(RampMode mode);
    static RampMode getRateRampMode();
    // Set Rate Ramp Sensitivity
    static void setRateRampSensitivity(int);
    static int getRateRampSensitivity();
    void notifySeek(double dNewPlaypos, bool adjustingPhase) override;

  public slots:
    void slotReverseRollActivate(double);
    void slotControlRatePermDown(double);
    void slotControlRatePermDownSmall(double);
    void slotControlRatePermUp(double);
    void slotControlRatePermUpSmall(double);
    void slotControlRateTempDown(double);
    void slotControlRateTempDownSmall(double);
    void slotControlRateTempUp(double);
    void slotControlRateTempUpSmall(double);
    void slotControlFastForward(double);
    void slotControlFastBack(double);

  private:
    void processTempRate(const int bufferSamples);
    double getJogFactor() const;
    double getWheelFactor() const;
    SyncMode getSyncMode() const;

    // Set rate change of the temporary pitch rate
    void setRateTemp(double v);
    // Add a value to the temporary pitch rate
    void addRateTemp(double v);
    // Subtract a value from the temporary pitch rate
    void subRateTemp(double v);
    // Reset the temporary pitch rate
    void resetRateTemp(void);
    // Get the 'Raw' Temp Rate
    double getTempRate(void);

    // Values used when temp and perm rate buttons are pressed
    static ControlValueAtomic<double> m_dTemporaryRateChangeCoarse;
    static ControlValueAtomic<double> m_dTemporaryRateChangeFine;
    static ControlValueAtomic<double> m_dPermanentRateChangeCoarse;
    static ControlValueAtomic<double> m_dPermanentRateChangeFine;

    ControlPushButton* m_pButtonRateTempDown;
    ControlPushButton* m_pButtonRateTempDownSmall;
    ControlPushButton* m_pButtonRateTempUp;
    ControlPushButton* m_pButtonRateTempUpSmall;

    ControlPushButton* m_pButtonRatePermDown;
    ControlPushButton* m_pButtonRatePermDownSmall;
    ControlPushButton* m_pButtonRatePermUp;
    ControlPushButton* m_pButtonRatePermUpSmall;

    ControlObject* m_pRateDir;
    ControlObject* m_pRateRange;
    ControlPotmeter* m_pRateSlider;
    ControlPotmeter* m_pRateSearch;
    ControlPushButton* m_pReverseButton;
    ControlPushButton* m_pReverseRollButton;
    ControlObject* m_pBackButton;
    ControlObject* m_pForwardButton;

    ControlTTRotary* m_pWheel;
    ControlObject* m_pScratch2;
    PositionScratchController* m_pScratchController;

    ControlPushButton* m_pScratch2Enable;
    ControlObject* m_pJog;
    ControlObject* m_pVCEnabled;
    ControlObject* m_pVCScratching;
    ControlObject* m_pVCMode;
    ControlObject* m_pScratch2Scratching;
    Rotary* m_pJogFilter;

    ControlObject* m_pSampleRate;

    // For Master Sync
    BpmControl* m_pBpmControl;

    ControlProxy* m_pSyncMode;
    ControlProxy* m_pSlipEnabled;

    // The current rate ramping direction. Only holds the last button pressed.
    int m_ePbCurrent;
    //  The rate ramping buttons which are currently being pressed.
    int m_ePbPressed;

    // This is true if we've already started to ramp the rate
    bool m_bTempStarted;
    // Set the Temporary Rate Change Mode
    static RampMode m_eRateRampMode;
    // The Rate Temp Sensitivity, the higher it is the slower it gets
    static int m_iRateRampSensitivity;
    // Factor applied to the deprecated "wheel" rate value.
    static const double kWheelMultiplier;
    // Factor applied to jogwheels when the track is paused to speed up seeking.
    static const double kPausedJogMultiplier;
    // Temporary pitchrate, added to the permanent rate for calculateRate
    double m_tempRateRatio;
    // Speed for temporary rate change
    double m_dRateTempRampChange;
};

#endif /* RATECONTROL_H */<|MERGE_RESOLUTION|>--- conflicted
+++ resolved
@@ -48,20 +48,6 @@
         Linear = 1 // pitch moves up/down in a progressively linear fashion
     };
 
-<<<<<<< HEAD
-    // This defines how the rate returns to normal. Currently unused.
-    // Rate ramp back mode:
-    //  RATERAMP_RAMPBACK_NONE: returns back to normal all at once.
-    //  RATERAMP_RAMPBACK_SPEED: moves back in a linearly progressive manner.
-    //  RATERAMP_RAMPBACK_PERIOD: returns to normal within a period of time.
-    enum RATERAMP_RAMPBACK_MODE {
-        RATERAMP_RAMPBACK_NONE,
-        RATERAMP_RAMPBACK_SPEED,
-        RATERAMP_RAMPBACK_PERIOD
-    };
-
-=======
->>>>>>> 4fd84daa
     void setBpmControl(BpmControl* bpmcontrol);
 
     // Returns the current engine rate.  "reportScratching" is used to tell
