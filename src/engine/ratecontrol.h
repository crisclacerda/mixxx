// ratecontrol.h
// Created 7/4/2009 by RJ Ryan (rryan@mit.edu)

#ifndef RATECONTROL_H
#define RATECONTROL_H

#include <QObject>

#include "configobject.h"
#include "controlobject.h"
#include "engine/enginecontrol.h"
#include "engine/enginesync.h"

const int RATE_TEMP_STEP = 500;
const int RATE_TEMP_STEP_SMALL = RATE_TEMP_STEP * 10.;
const int RATE_SENSITIVITY_MIN = 100;
const int RATE_SENSITIVITY_MAX = 2500;
const double TRACK_POSITION_MASTER_HANDOFF = 0.98;

class BpmControl;
class Rotary;
class ControlTTRotary;
class ControlObject;
class ControlPotmeter;
class ControlPushButton;
class EngineChannel;
class PositionScratchController;
#ifdef __VINYLCONTROL__
class VinylControlControl;
#endif

// RateControl is an EngineControl that is in charge of managing the rate of
// playback of a given channel of audio in the Mixxx engine. Using input from
// various controls, RateControl will calculate the current rate.
class RateControl : public EngineControl {
    Q_OBJECT
public:
    RateControl(const char* _group, ConfigObject<ConfigValue>* _config, EngineSync* enginesync);
    virtual ~RateControl();

    void setBpmControl(BpmControl* bpmcontrol);
    void setEngineChannel(EngineChannel* pChannel);
#ifdef __VINYLCONTROL__
    void setVinylControlControl(VinylControlControl* vinylcontrolcontrol);
#endif
    // Must be called during each callback of the audio thread so that
    // RateControl has a chance to update itself.
    double process(const double dRate,
                   const double currentSample,
                   const double totalSamples,
                   const int bufferSamples);
    // Returns the current engine rate.
    double calculateRate(double baserate, bool paused, int iSamplesPerBuffer, bool* isScratching);
    double getRawRate() const;
    ControlObject* getBeatDistanceControl();
    double getMode() const;
    void setMode(double state);
    double getFileBpm() const { return m_pFileBpm ? m_pFileBpm->get() : 0.0; }
    EngineChannel* getChannel() { Q_ASSERT(m_pChannel); return m_pChannel; }
    const QString getGroup() const { return m_sGroup; }


    // Set rate change when temp rate button is pressed
    static void setTemp(double v);
    // Set rate change when temp rate small button is pressed
    static void setTempSmall(double v);
    // Set rate change when perm rate button is pressed
    static void setPerm(double v);
    // Set rate change when perm rate small button is pressed
    static void setPermSmall(double v);
    /** Set Rate Ramp Mode */
    static void setRateRamp(bool);
    /** Set Rate Ramp Sensitivity */
    static void setRateRampSensitivity(int);
    virtual void notifySeek(double dNewPlaypos);
    void checkTrackPosition(double fractionalPlaypos);

  public slots:
    void slotControlRatePermDown(double);
    void slotControlRatePermDownSmall(double);
    void slotControlRatePermUp(double);
    void slotControlRatePermUpSmall(double);
    void slotControlRateTempDown(double);
    void slotControlRateTempDownSmall(double);
    void slotControlRateTempUp(double);
    void slotControlRateTempUpSmall(double);
    void slotControlFastForward(double);
    void slotControlFastBack(double);
    virtual void trackLoaded(TrackPointer pTrack);
    virtual void trackUnloaded(TrackPointer pTrack);

  private slots:
    void slotControlPlay(double);
    void slotSyncModeChanged(double);
<<<<<<< HEAD
    void slotSyncMasterChanged(double);
    void slotSyncSlaveChanged(double);
=======
    void slotSyncMasterEnabledChanged(double);
    void slotSyncEnabledChanged(double);
>>>>>>> 9d21e547
    void slotRateSliderChanged(double);

  private:
    double getJogFactor() const;
    double getWheelFactor() const;

    /** Set rate change of the temporary pitch rate */
    void setRateTemp(double v);
    /** Add a value to the temporary pitch rate */
    void addRateTemp(double v);
    /** Subtract a value from the temporary pitch rate */
    void subRateTemp(double v);
    /** Reset the temporary pitch rate */
    void resetRateTemp(void);
    /** Get the 'Raw' Temp Rate */
    double getTempRate(void);

    /** Values used when temp and perm rate buttons are pressed */
    static double m_dTemp, m_dTempSmall, m_dPerm, m_dPermSmall;

    QString m_sGroup;
    EngineChannel* m_pChannel;
    EngineSync* m_pEngineSync;
    ControlPushButton *buttonRateTempDown, *buttonRateTempDownSmall,
        *buttonRateTempUp, *buttonRateTempUpSmall;
    ControlPushButton *buttonRatePermDown, *buttonRatePermDownSmall,
        *buttonRatePermUp, *buttonRatePermUpSmall;
    ControlObject *m_pRateDir, *m_pRateRange, *m_pRateEngine;
    ControlObject* m_pBeatDistance;
    ControlPotmeter* m_pRateSlider;
    ControlPotmeter* m_pRateSearch;
    ControlPushButton* m_pReverseButton;
    ControlObject* m_pBackButton;
    ControlObject* m_pForwardButton;
    ControlObject* m_pPlayButton;

    ControlTTRotary* m_pWheel;
    ControlTTRotary* m_pScratch;
    ControlTTRotary* m_pOldScratch;
    PositionScratchController* m_pScratchController;

    ControlPushButton* m_pScratchToggle;
    ControlObject* m_pJog;
    ControlObject* m_pVCEnabled;
    ControlObject* m_pVCScratching;
#ifdef __VINYLCONTROL__
    VinylControlControl *m_pVinylControlControl;
#endif
    Rotary* m_pJogFilter;

    ControlObject *m_pSampleRate;

    TrackPointer m_pTrack;

    // For Master Sync
    BpmControl* m_pBpmControl;
<<<<<<< HEAD
=======
    ControlPushButton *m_pSyncMasterEnabled, *m_pSyncEnabled;
>>>>>>> 9d21e547
    ControlObject* m_pSyncMode;

    // The current loaded file's detected BPM
    ControlObject* m_pFileBpm;

    // Enumerations which hold the state of the pitchbend buttons.
    // These enumerations can be used like a bitmask.
    enum RATERAMP_DIRECTION {
        RATERAMP_NONE = 0,  // No buttons are held down
        RATERAMP_DOWN = 1,  // Down button is being held
        RATERAMP_UP = 2,    // Up button is being held
        RATERAMP_BOTH = 3   // Both buttons are being held down
    };

    // Rate ramping mode:
    //  RATERAMP_STEP: pitch takes a temporary step up/down a certain amount.
    //  RATERAMP_LINEAR: pitch moves up/down in a progresively linear fashion.
    enum RATERAMP_MODE {
        RATERAMP_STEP = 0,
        RATERAMP_LINEAR = 1
    };

    // This defines how the rate returns to normal. Currently unused.
    // Rate ramp back mode:
    //  RATERAMP_RAMPBACK_NONE: returns back to normal all at once.
    //  RATERAMP_RAMPBACK_SPEED: moves back in a linearly progresive manner.
    //  RATERAMP_RAMPBACK_PERIOD: returns to normal within a period of time.
    enum RATERAMP_RAMPBACK_MODE {
        RATERAMP_RAMPBACK_NONE,
        RATERAMP_RAMPBACK_SPEED,
        RATERAMP_RAMPBACK_PERIOD
    };

    // The current rate ramping direction. Only holds the last button pressed.
    int m_ePbCurrent;
    //  The rate ramping buttons which are currently being pressed.
    int m_ePbPressed;

    // This is true if we've already started to ramp the rate
    bool m_bTempStarted;
    // Set to the rate change used for rate temp
    double m_dTempRateChange;
    // Set the Temporary Rate Change Mode
    static enum RATERAMP_MODE m_eRateRampMode;
    // The Rate Temp Sensitivity, the higher it is the slower it gets
    static int m_iRateRampSensitivity;
    // Temporary pitchrate, added to the permanent rate for calculateRate
    double m_dRateTemp;
    // Previously-known bpm value, used for determining if sync speed has actually changed.
    double m_dOldBpm;
    enum RATERAMP_RAMPBACK_MODE m_eRampBackMode;
    // Return speed for temporary rate change
    double m_dRateTempRampbackChange;
};

#endif /* RATECONTROL_H */<|MERGE_RESOLUTION|>--- conflicted
+++ resolved
@@ -92,13 +92,8 @@
   private slots:
     void slotControlPlay(double);
     void slotSyncModeChanged(double);
-<<<<<<< HEAD
-    void slotSyncMasterChanged(double);
-    void slotSyncSlaveChanged(double);
-=======
     void slotSyncMasterEnabledChanged(double);
     void slotSyncEnabledChanged(double);
->>>>>>> 9d21e547
     void slotRateSliderChanged(double);
 
   private:
@@ -155,10 +150,7 @@
 
     // For Master Sync
     BpmControl* m_pBpmControl;
-<<<<<<< HEAD
-=======
     ControlPushButton *m_pSyncMasterEnabled, *m_pSyncEnabled;
->>>>>>> 9d21e547
     ControlObject* m_pSyncMode;
 
     // The current loaded file's detected BPM
