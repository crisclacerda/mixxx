// cuecontrol.cpp
// Created 11/5/2009 by RJ Ryan (rryan@mit.edu)

#include <QMutexLocker>

#include "engine/cuecontrol.h"

#include "controlobject.h"
#include "controlpushbutton.h"
#include "controlindicator.h"
#include "trackinfoobject.h"
#include "library/dao/cue.h"
#include "cachingreader.h"
#include "mathstuff.h"

<<<<<<< HEAD
static const double CUE_MODE_CDJ = 0.0;
static const double CUE_MODE_SIMPLE = 1.0;
static const double CUE_MODE_DENON = 2.0;

CueControl::CueControl(const char * _group,
                       ConfigObject<ConfigValue> * _config) :
=======
CueControl::CueControl(const char* _group,
                       ConfigObject<ConfigValue>* _config) :
>>>>>>> 574ed3b0
        EngineControl(_group, _config),
        m_bHotcueCancel(false),
        m_bPreviewing(false),
        m_bPreviewingHotcue(false),
        m_pPlayButton(ControlObject::getControl(ConfigKey(_group, "play"))),
        m_iCurrentlyPreviewingHotcues(0),
        m_iNumHotCues(NUM_HOT_CUES),
        m_pLoadedTrack(),
        m_mutex(QMutex::Recursive) {
    createControls();

    m_pTrackSamples = ControlObject::getControl(ConfigKey(_group, "track_samples"));

    m_pQuantizeEnabled = ControlObject::getControl(ConfigKey(_group, "quantize"));

    m_pNextBeat = ControlObject::getControl(ConfigKey(_group, "beat_next"));
    m_pClosestBeat = ControlObject::getControl(ConfigKey(_group, "beat_closest"));

    m_pCuePoint = new ControlObject(ConfigKey(_group, "cue_point"));
    m_pCuePoint->set(-1.0);
    
    m_pCueMode = new ControlObject(ConfigKey(_group, "cue_mode"));
    // 0.0 -> CDJ mode
    // 1.0 -> Simple mode
    // 2.0 -> Denon mode

    m_pCueSet = new ControlPushButton(ConfigKey(_group, "cue_set"));
    connect(m_pCueSet, SIGNAL(valueChanged(double)),
            this, SLOT(cueSet(double)),
            Qt::DirectConnection);

    m_pCueGoto = new ControlPushButton(ConfigKey(_group, "cue_goto"));
    connect(m_pCueGoto, SIGNAL(valueChanged(double)),
            this, SLOT(cueGoto(double)),
            Qt::DirectConnection);

    m_pCueGotoAndPlay =
            new ControlPushButton(ConfigKey(_group, "cue_gotoandplay"));
    connect(m_pCueGotoAndPlay, SIGNAL(valueChanged(double)),
            this, SLOT(cueGotoAndPlay(double)),
            Qt::DirectConnection);

    m_pCueGotoAndStop =
            new ControlPushButton(ConfigKey(_group, "cue_gotoandstop"));
    connect(m_pCueGotoAndStop, SIGNAL(valueChanged(double)),
            this, SLOT(cueGotoAndStop(double)),
            Qt::DirectConnection);

    m_pCueSimple = new ControlPushButton(ConfigKey(_group, "cue_simple"));
    connect(m_pCueSimple, SIGNAL(valueChanged(double)),
            this, SLOT(cueSimple(double)),
            Qt::DirectConnection);

    m_pCuePreview = new ControlPushButton(ConfigKey(_group, "cue_preview"));
    connect(m_pCuePreview, SIGNAL(valueChanged(double)),
            this, SLOT(cuePreview(double)),
            Qt::DirectConnection);

    m_pCueCDJ = new ControlPushButton(ConfigKey(_group, "cue_cdj"));
    connect(m_pCueCDJ, SIGNAL(valueChanged(double)),
            this, SLOT(cueCDJ(double)),
            Qt::DirectConnection);

    m_pCueDefault = new ControlPushButton(ConfigKey(_group, "cue_default"));
    connect(m_pCueDefault, SIGNAL(valueChanged(double)),
            this, SLOT(cueDefault(double)),
            Qt::DirectConnection);

    m_pPause = new ControlPushButton(ConfigKey(_group, "pause"));
    // m_playButton->setButtonMode(ControlPushButton::TOGGLE);
    connect(m_pPause, SIGNAL(valueChanged(double)),
            this, SLOT(pause(double)),
            Qt::DirectConnection);

    m_pPlayStutter = new ControlPushButton(ConfigKey(_group, "play_stutter"));
    connect(m_pPlayStutter, SIGNAL(valueChanged(double)),
            this, SLOT(playStutter(double)),
            Qt::DirectConnection);

    m_pCueIndicator = new ControlIndicator(ConfigKey(_group, "cue_indicator"));
    m_pPlayIndicator = new ControlIndicator(ConfigKey(_group, "play_indicator"));
}

CueControl::~CueControl() {
    delete m_pCuePoint;
    delete m_pCueMode;
    delete m_pCueSet;
    delete m_pCueGoto;
    delete m_pCueGotoAndPlay;
    delete m_pCueGotoAndStop;
    delete m_pCueSimple;
    delete m_pCuePreview;
    delete m_pCueCDJ;
    delete m_pCueDefault;
    delete m_pPause;
    delete m_pPlayStutter;
    delete m_pCueIndicator;
    delete m_pPlayIndicator;
    while (m_hotcueControl.size() > 0) {
        HotcueControl* pControl = m_hotcueControl.takeLast();
        delete pControl;
    }
}

void CueControl::createControls() {
    for (int i = 0; i < m_iNumHotCues; ++i) {
        HotcueControl* pControl = new HotcueControl(getGroup(), i);

        connect(pControl, SIGNAL(hotcuePositionChanged(HotcueControl*, double)),
                this, SLOT(hotcuePositionChanged(HotcueControl*, double)),
                Qt::DirectConnection);
        connect(pControl, SIGNAL(hotcueSet(HotcueControl*, double)),
                this, SLOT(hotcueSet(HotcueControl*, double)),
                Qt::DirectConnection);
        connect(pControl, SIGNAL(hotcueGoto(HotcueControl*, double)),
                this, SLOT(hotcueGoto(HotcueControl*, double)),
                Qt::DirectConnection);
        connect(pControl, SIGNAL(hotcueGotoAndPlay(HotcueControl*, double)),
                this, SLOT(hotcueGotoAndPlay(HotcueControl*, double)),
                Qt::DirectConnection);
        connect(pControl, SIGNAL(hotcueGotoAndStop(HotcueControl*, double)),
                this, SLOT(hotcueGotoAndStop(HotcueControl*, double)),
                Qt::DirectConnection);
        connect(pControl, SIGNAL(hotcueActivate(HotcueControl*, double)),
                this, SLOT(hotcueActivate(HotcueControl*, double)),
                Qt::DirectConnection);
        connect(pControl, SIGNAL(hotcueActivatePreview(HotcueControl*, double)),
                this, SLOT(hotcueActivatePreview(HotcueControl*, double)),
                Qt::DirectConnection);
        connect(pControl, SIGNAL(hotcueClear(HotcueControl*, double)),
                this, SLOT(hotcueClear(HotcueControl*, double)),
                Qt::DirectConnection);

        m_hotcueControl.append(pControl);
    }
}

void CueControl::attachCue(Cue* pCue, int hotCue) {
    if (hotCue < 0 || hotCue >= m_iNumHotCues) {
        return;
    }
    HotcueControl* pControl = m_hotcueControl[hotCue];
    if (pControl->getCue() != NULL) {
        detachCue(pControl->getHotcueNumber());
    }
    pControl->setCue(pCue);
    connect(pCue, SIGNAL(updated()),
            this, SLOT(cueUpdated()),
            Qt::DirectConnection);

    pControl->getPosition()->set(pCue->getPosition());
    pControl->getEnabled()->set(pCue->getPosition() == -1 ? 0.0 : 1.0);
}

void CueControl::detachCue(int hotCue) {
    if (hotCue < 0 || hotCue >= m_iNumHotCues) {
        return;
    }
    HotcueControl* pControl = m_hotcueControl[hotCue];
    Cue* pCue = pControl->getCue();
    if (!pCue)
        return;
    disconnect(pCue, 0, this, 0);
    pControl->setCue(NULL);
    pControl->getPosition()->set(-1);
    pControl->getEnabled()->set(0);
}

void CueControl::trackLoaded(TrackPointer pTrack) {
    QMutexLocker lock(&m_mutex);
    if (m_pLoadedTrack)
        trackUnloaded(m_pLoadedTrack);

    if (!pTrack) {
        return;
    }

    m_pLoadedTrack = pTrack;
    connect(pTrack.data(), SIGNAL(cuesUpdated()),
            this, SLOT(trackCuesUpdated()),
            Qt::DirectConnection);

    Cue* loadCue = NULL;
    const QList<Cue*>& cuePoints = pTrack->getCuePoints();
    QListIterator<Cue*> it(cuePoints);
    while (it.hasNext()) {
        Cue* pCue = it.next();
        if (pCue->getType() == Cue::LOAD) {
            loadCue = pCue;
        } else if (pCue->getType() != Cue::CUE) {
            continue;
        }
        int hotcue = pCue->getHotCue();
        if (hotcue != -1)
            attachCue(pCue, hotcue);
    }

    if (loadCue != NULL) {
        m_pCuePoint->set(loadCue->getPosition());
    } else {
        m_pCuePoint->set(0.0);
    }
    if (m_pCueMode->get() == 0.0) {
        // in CDJ mode Cue Button is lit if a cue point is set
        m_pCueIndicator->setBlinkValue(ControlIndicator::ON);
    }

    int cueRecall = getConfig()->getValueString(
        ConfigKey("[Controls]","CueRecall")).toInt();
    //If cue recall is ON in the prefs, then we're supposed to seek to the cue
    //point on song load. Note that cueRecall == 0 corresponds to "ON", not OFF.
    double loadCuePoint = 0;
    if (loadCue && cueRecall == 0) {
        loadCuePoint = loadCue->getPosition();
    }
    // Need to unlock before emitting any signals to prevent deadlock.
    lock.unlock();
    seekExact(loadCuePoint);
}

void CueControl::trackUnloaded(TrackPointer pTrack) {
    QMutexLocker lock(&m_mutex);
    disconnect(pTrack.data(), 0, this, 0);
    for (int i = 0; i < m_iNumHotCues; ++i) {
        detachCue(i);
    }

    // Store the cue point in a load cue.
    double cuePoint = m_pCuePoint->get();

    if (cuePoint != -1 && cuePoint != 0.0) {
        Cue* loadCue = NULL;
        const QList<Cue*>& cuePoints = pTrack->getCuePoints();
        QListIterator<Cue*> it(cuePoints);
        while (it.hasNext()) {
            Cue* pCue = it.next();
            if (pCue->getType() == Cue::LOAD) {
                loadCue = pCue;
                break;
            }
        }
        if (!loadCue) {
            loadCue = pTrack->addCue();
            loadCue->setType(Cue::LOAD);
            loadCue->setLength(0);
        }
        loadCue->setPosition(cuePoint);
    }

    m_pCueIndicator->setBlinkValue(ControlIndicator::OFF);
    m_pCuePoint->set(-1.0);
    m_pLoadedTrack.clear();
}

void CueControl::cueUpdated() {
    //QMutexLocker lock(&m_mutex);
    // We should get a trackCuesUpdated call anyway, so do nothing.
}

void CueControl::trackCuesUpdated() {
    QMutexLocker lock(&m_mutex);
    QSet<int> active_hotcues;

    if (!m_pLoadedTrack)
        return;

    const QList<Cue*>& cuePoints = m_pLoadedTrack->getCuePoints();
    QListIterator<Cue*> it(cuePoints);
    while (it.hasNext()) {
        Cue* pCue = it.next();

        if (pCue->getType() != Cue::CUE && pCue->getType() != Cue::LOAD)
            continue;

        int hotcue = pCue->getHotCue();
        if (hotcue != -1) {
            HotcueControl* pControl = m_hotcueControl[hotcue];
            Cue* pOldCue = pControl->getCue();

            // If the old hotcue is different than this one.
            if (pOldCue != pCue) {
                // If the old hotcue exists, detach it
                if (pOldCue != NULL)
                    detachCue(hotcue);
                attachCue(pCue, hotcue);
            } else {
                // If the old hotcue is the same, then we only need to update
                double dOldPosition = pControl->getPosition()->get();
                double dOldEnabled = pControl->getEnabled()->get();
                double dPosition = pCue->getPosition();
                double dEnabled = dPosition == -1 ? 0.0 : 1.0;
                if (dEnabled != dOldEnabled) {
                    pControl->getEnabled()->set(dEnabled);
                }
                if (dPosition != dOldPosition) {
                    pControl->getPosition()->set(dPosition);
                }
            }
            // Add the hotcue to the list of active hotcues
            active_hotcues.insert(hotcue);
        }
    }

    // Detach all hotcues that are no longer present
    for (int i = 0; i < m_iNumHotCues; ++i) {
        if (!active_hotcues.contains(i))
            detachCue(i);
    }
}

void CueControl::hotcueSet(HotcueControl* pControl, double v) {
    //qDebug() << "CueControl::hotcueSet" << v;

    if (!v)
        return;

    QMutexLocker lock(&m_mutex);
    if (!m_pLoadedTrack)
        return;

    int hotcue = pControl->getHotcueNumber();
    detachCue(hotcue);
    Cue* pCue = m_pLoadedTrack->addCue();
    double cuePosition =
            (m_pQuantizeEnabled->get() > 0.0 && m_pClosestBeat->get() != -1) ?
            floorf(m_pClosestBeat->get()) : floorf(getCurrentSample());
    if (!even(cuePosition))
        cuePosition--;
    pCue->setPosition(cuePosition);
    pCue->setHotCue(hotcue);
    pCue->setLabel("");
    pCue->setType(Cue::CUE);
    // TODO(XXX) deal with spurious signals
    attachCue(pCue, hotcue);

    // If quantize is enabled and we are not playing, jump to the cue point
    // since it's not necessarily where we currently are. TODO(XXX) is this
    // potentially invalid for vinyl control?
    bool playing = m_pPlayButton->get() > 0;
    if (!playing && m_pQuantizeEnabled->get() > 0.0) {
        lock.unlock();  // prevent deadlock.
        // Enginebuffer will quantize more exactly than we can.
        seekAbs(cuePosition);
    }
}

void CueControl::hotcueGoto(HotcueControl* pControl, double v) {
    if (!v)
        return;

    QMutexLocker lock(&m_mutex);
    if (!m_pLoadedTrack) {
        return;
    }

    Cue* pCue = pControl->getCue();

    // Need to unlock before emitting any signals to prevent deadlock.
    lock.unlock();

    if (pCue) {
        int position = pCue->getPosition();
        if (position != -1) {
            seekAbs(position);
        }
    }
}

void CueControl::hotcueGotoAndStop(HotcueControl* pControl, double v) {
    if (!v)
        return;

    QMutexLocker lock(&m_mutex);
    if (!m_pLoadedTrack)
        return;

    Cue* pCue = pControl->getCue();

    // Need to unlock before emitting any signals to prevent deadlock.
    lock.unlock();

    if (pCue) {
        int position = pCue->getPosition();
        if (position != -1) {
            m_pPlayButton->set(0.0);
            seekExact(position);
        }
    }
}

void CueControl::hotcueGotoAndPlay(HotcueControl* pControl, double v) {
    if (!v)
        return;

    QMutexLocker lock(&m_mutex);
    if (!m_pLoadedTrack) {
        return;
    }

    Cue* pCue = pControl->getCue();

    // Need to unlock before emitting any signals to prevent deadlock.
    lock.unlock();

    if (pCue) {
        int position = pCue->getPosition();
        if (position != -1) {
            seekAbs(position);
            m_pPlayButton->set(1.0);
        }
    }
}

void CueControl::hotcueActivate(HotcueControl* pControl, double v) {
    //qDebug() << "CueControl::hotcueActivate" << v;

    QMutexLocker lock(&m_mutex);

    if (!m_pLoadedTrack) {
        return;
    }

    Cue* pCue = pControl->getCue();

    lock.unlock();

    if (pCue) {
        if (v) {
            m_bHotcueCancel = false;
            if (pCue->getPosition() == -1) {
                hotcueSet(pControl, v);
            } else {
                if (!m_bPreviewingHotcue && m_pPlayButton->get() == 1.0f) {
                    hotcueGoto(pControl, v);
                } else {
                    hotcueActivatePreview(pControl, v);
                }
            }
        } else {
            if (pCue->getPosition() != -1) {
                hotcueActivatePreview(pControl, v);
            }
        }
    } else {
        if (v) {
            // just in case
            m_bHotcueCancel = false;
            hotcueSet(pControl, v);
        } else if (m_bPreviewingHotcue) {
            // The cue is non-existent, yet we got a release for it and are
            // currently previewing a hotcue. This is indicative of a corner
            // case where the cue was detached while we were pressing it. Let
            // hotcueActivatePreview handle it.
            hotcueActivatePreview(pControl, v);
        }
    }
}

void CueControl::hotcueActivatePreview(HotcueControl* pControl, double v) {
    QMutexLocker lock(&m_mutex);
    if (!m_pLoadedTrack) {
        return;
    }
    Cue* pCue = pControl->getCue();

    if (v) {
        if (pCue && pCue->getPosition() != -1) {
            m_iCurrentlyPreviewingHotcues++;
            int iPosition = pCue->getPosition();
            m_bPreviewingHotcue = true;
            m_pPlayButton->set(1.0);
            pControl->setPreviewing(true);
            pControl->setPreviewingPosition(iPosition);

            // Need to unlock before emitting any signals to prevent deadlock.
            lock.unlock();

            seekAbs(iPosition);
        }
    } else if (m_bPreviewingHotcue) {
        // This is a activate release and we are previewing at least one
        // hotcue. If this hotcue is previewing:
        if (pControl->isPreviewing()) {
            // Mark this hotcue as not previewing.
            int iPosition = pControl->getPreviewingPosition();
            pControl->setPreviewing(false);
            pControl->setPreviewingPosition(-1);

            // If this is the last hotcue to leave preview.
            if (--m_iCurrentlyPreviewingHotcues == 0) {
                bool bHotcueCancel = m_bHotcueCancel;
                m_bPreviewingHotcue = false;
                m_bHotcueCancel = false;
                // If hotcue cancel is marked then do not snap back to the
                // hotcue and stop. Otherwise, seek back to the start point and
                // stop.
                if (bHotcueCancel) {
                    // Re-trigger the play button value so controllers get the correct one
                    // after.
                    //m_pPlayButton->set(m_pPlayButton->get());
                } else {
                    m_pPlayButton->set(0.0);
                    // Need to unlock before emitting any signals to prevent deadlock.
                    lock.unlock();
                    seekExact(iPosition);
                }
            }
        }
    }
}

void CueControl::hotcueClear(HotcueControl* pControl, double v) {
    if (!v)
        return;

    QMutexLocker lock(&m_mutex);
    if (!m_pLoadedTrack) {
        return;
    }

    Cue* pCue = pControl->getCue();
    if (pCue) {
        pCue->setHotCue(-1);
    }

    detachCue(pControl->getHotcueNumber());
}

void CueControl::hotcuePositionChanged(HotcueControl* pControl, double newPosition) {
    QMutexLocker lock(&m_mutex);
    if (!m_pLoadedTrack)
        return;

    Cue* pCue = pControl->getCue();
    if (pCue) {
        // Setting the position to -1 is the same as calling hotcue_x_clear
        if (newPosition == -1) {
            pCue->setHotCue(-1);
            detachCue(pControl->getHotcueNumber());
        } else if (newPosition > 0 && newPosition < m_pTrackSamples->get()) {
            int position = newPosition;
            // People writing from MIDI land, elsewhere might be careless.
            if (position % 2 != 0) {
                position--;
            }
            pCue->setPosition(position);
        }
    }
}

void CueControl::hintReader(QVector<Hint>* pHintList) {
    QMutexLocker lock(&m_mutex);

    Hint cue_hint;
    double cuePoint = m_pCuePoint->get();
    if (cuePoint >= 0) {
        cue_hint.sample = m_pCuePoint->get();
        cue_hint.length = 0;
        cue_hint.priority = 10;
        pHintList->append(cue_hint);
    }

    for (int i = 0; i < m_iNumHotCues; ++i) {
        HotcueControl* pControl = m_hotcueControl[i];
        Cue *pCue = pControl->getCue();
        if (pCue != NULL) {
            double position = pControl->getPosition()->get();
            if (position != -1) {
                cue_hint.sample = position;
                if (cue_hint.sample % 2 != 0)
                    cue_hint.sample--;
                cue_hint.length = 0;
                cue_hint.priority = 10;
                pHintList->push_back(cue_hint);
            }
        }
    }
}

void CueControl::saveCuePoint(double cuePoint) {
    if (m_pLoadedTrack) {
        m_pLoadedTrack->setCuePoint(cuePoint);
    }
}

void CueControl::cueSet(double v) {
    if (!v)
        return;

    QMutexLocker lock(&m_mutex);
    double cue = (m_pQuantizeEnabled->get() > 0.0 && m_pClosestBeat->get() != -1) ?
            floorf(m_pClosestBeat->get()) : floorf(getCurrentSample());
    if (!even(cue))
        cue--;
    m_pCuePoint->set(cue);
    saveCuePoint(cue);
}

void CueControl::cueGoto(double v)
{
    if (!v)
        return;

    QMutexLocker lock(&m_mutex);
    // Seek to cue point
    double cuePoint = m_pCuePoint->get();

    // Need to unlock before emitting any signals to prevent deadlock.
    lock.unlock();

    seekAbs(cuePoint);
}

void CueControl::cueGotoAndPlay(double v)
{
    if (!v)
        return;
    cueGoto(v);
    QMutexLocker lock(&m_mutex);
    // Start playing if not already
    if (m_pPlayButton->get()==0.) {
        m_pPlayButton->set(1.0);
    }
}

void CueControl::cueGotoAndStop(double v)
{
    if (!v)
        return;

    QMutexLocker lock(&m_mutex);
    m_pPlayButton->set(0.0);
    double cuePoint = m_pCuePoint->get();

    // Need to unlock before emitting any signals to prevent deadlock.
    lock.unlock();

    seekExact(cuePoint);
}

void CueControl::cuePreview(double v)
{
    QMutexLocker lock(&m_mutex);

    if (v) {
        m_bPreviewing = true;
        m_pPlayButton->set(1.0);
    } else if (!v && m_bPreviewing) {
        m_bPreviewing = false;
        m_pPlayButton->set(0.0);
    }

    double cuePoint = m_pCuePoint->get();

    // Need to unlock before emitting any signals to prevent deadlock.
    lock.unlock();

    seekAbs(cuePoint);
}

void CueControl::cueSimple(double v) {
    if (!v)
        return;

    QMutexLocker lock(&m_mutex);
    // Simple cueing is if the player is not playing, set the cue point --
    // otherwise seek to the cue point.
    if (m_pPlayButton->get() == 0.0f && getCurrentSample() < getTotalSamples()) {
        return cueSet(v);
    }

    double cuePoint = m_pCuePoint->get();

    // Need to unlock before emitting any signals to prevent deadlock.
    lock.unlock();

    seekAbs(cuePoint);
}

void CueControl::cueCDJ(double v) {
    // This is how CDJ cue buttons work:
    // If pressed while playing, stop playback and go to cue.
    // If pressed while stopped and at cue, play while pressed.
    // If pressed while stopped and not at cue, set new cue point.
    // If play is pressed while holding cue, the deck is now playing. (Handled in playFromCuePreview().)

    QMutexLocker lock(&m_mutex);
    bool playing = (m_pPlayButton->get() == 1.0);

    if (v) {
        if (playing || getCurrentSample() >= getTotalSamples()) {
            // Jump to cue when playing or when at end position

            // Just in case.
            m_bPreviewing = false;
            m_pPlayButton->set(0.0);

            // Need to unlock before emitting any signals to prevent deadlock.
            lock.unlock();

            seekAbs(m_pCuePoint->get());
        } else if (isTrackAtCue()) {
            // pause at cue point
            m_bPreviewing = true;
            m_pPlayButton->set(1.0);
        } else {
<<<<<<< HEAD
            // Pause not at cue point and not at end position
            cueSet(v);
            // Just in case.
            m_bPreviewing = false;

            // If quantize is enabled, jump to the cue point since it's not
            // necessarily where we currently are
            if (m_pQuantizeEnabled->get() > 0.0) {
                lock.unlock();  // prevent deadlock.
                seekAbs(m_pCuePoint->get());
=======
            if (fabs(getCurrentSample() - m_pCuePoint->get()) < 1.0f) {
                m_pPlayButton->set(1.0);
                m_bPreviewing = true;
            } else {
                cueSet(v);
                // Just in case.
                m_bPreviewing = false;

                // If quantize is enabled, jump to the cue point since it's not
                // necessarily where we currently are
                if (m_pQuantizeEnabled->get() > 0.0) {
                    lock.unlock();  // prevent deadlock.
                    // Enginebuffer will quantize more exactly than we can.
                    seekAbs(m_pCuePoint->get());
                }
>>>>>>> 574ed3b0
            }
        }
    } else if (m_bPreviewing) {
        m_bPreviewing = false;
        m_pPlayButton->set(0.0);

        // Need to unlock before emitting any signals to prevent deadlock.
        lock.unlock();

        seekAbs(m_pCuePoint->get());
    }
    // indicator may flash because the delayed adoption of seekAbs
    // Correct the Indicator set via play
    if (m_pLoadedTrack) {
        m_pCueIndicator->setBlinkValue(ControlIndicator::ON);
    } else {
        m_pCueIndicator->setBlinkValue(ControlIndicator::OFF);
    }
}

void CueControl::cueDenon(double v) {
    // This is how Denon DN-S 3700 cue buttons work:
    // If pressed go to cue and stop.
    // If pressed while stopped and at cue, play while pressed.
    // Cue Point is moved by play from pause

    QMutexLocker lock(&m_mutex);
    bool playing = (m_pPlayButton->get() == 1.0);

    if (v) {
        if (!playing && isTrackAtCue()) {
            // pause at cue point
            m_bPreviewing = true;
            m_pPlayButton->set(1.0);
        } else {
            // Just in case.
            m_bPreviewing = false;
            m_pPlayButton->set(0.0);

            // Need to unlock before emitting any signals to prevent deadlock.
            lock.unlock();

            seekAbs(m_pCuePoint->get());
        }
    } else if (m_bPreviewing) {
        m_bPreviewing = false;
        m_pPlayButton->set(0.0);

        // Need to unlock before emitting any signals to prevent deadlock.
        lock.unlock();

        seekAbs(m_pCuePoint->get());
    }
}

void CueControl::cueDefault(double v) {
    // Decide which cue implementation to call based on the user preference
    if (m_pCueMode->get() == CUE_MODE_SIMPLE) {
        cueSimple(v);
    } else if (m_pCueMode->get() == CUE_MODE_DENON) {
        cueDenon(v);
    } else {
        // if (m_pCueMode->get() == CUE_MODE_CDJ) {
        cueCDJ(v);
    }
}

void CueControl::pause(double v) {
    QMutexLocker lock(&m_mutex);
    qDebug() << "CueControl::pause()" << v;
    if (v != 0.0) {
        m_pPlayButton->set(0.0);
    }
}

void CueControl::playStutter(double v) {
    QMutexLocker lock(&m_mutex);
    qDebug() << "playStutter" << v;
    if (v != 0.0) {
        if (m_pPlayButton->get() != 0.0) {
            cueGoto(1.0);
        } else {
            m_pPlayButton->set(1.0);
        }
    }
}

double CueControl::updateIndicatorsAndModifyPlay(double play, bool playPossible) {
    QMutexLocker lock(&m_mutex);

    if (m_pCueMode->get() == CUE_MODE_DENON &&
            play > 0.0 &&
            playPossible &&
            m_pPlayButton->get() == 0.0) {
        // in DENON mode each play from pause moves the cue point
        // if not previewing
        cueSet(1.0);
    }

    // when previewing, "play" was set by cue button, a following toggle request
    // (play = 0.0) is used for latching play.
    bool previewing = false;
    if (m_bPreviewing || m_bPreviewingHotcue) {
        if (play == 0.0) {
            // play latch request: stop previewing and go into normal play mode.
            m_bPreviewing = false;
            m_bHotcueCancel = true;
            play = 1.0;
        } else {
            previewing = true;
        }
    }

    if (!playPossible) {
        // play not possible
        play = 0.0;
        m_pPlayIndicator->setBlinkValue(ControlIndicator::OFF);
        m_pPause->set(0.0);
    } else if (play && !previewing) {
        // Play: Indicates a latched Play
        m_pPlayIndicator->setBlinkValue(ControlIndicator::ON);
        m_pPause->set(0.0);
    } else {
        // Pause:
        m_pPause->set(1.0);
        if (m_pCueMode->get() == CUE_MODE_DENON) {
            if (isTrackAtCue()) {
                m_pPlayIndicator->setBlinkValue(ControlIndicator::OFF);
            } else {
                // Flashing indicates that a following play would move cue point
                m_pPlayIndicator->setBlinkValue(ControlIndicator::RATIO1TO1_500MS);
            }
        } else if (m_pCueMode->get() == CUE_MODE_CDJ) {
            // Flashing indicates that play is possible
            m_pPlayIndicator->setBlinkValue(ControlIndicator::RATIO1TO1_500MS);
        } else {
            m_pPlayIndicator->setBlinkValue(ControlIndicator::OFF);
        }
    }

    if (m_pCueMode->get() != CUE_MODE_DENON) {
        if (m_pCuePoint->get() != -1) {
            if (play == 0.0 && !isTrackAtCue() &&
                    getCurrentSample() < getTotalSamples()) {
                // in CDJ mode Cue Button is flashing fast if CUE sets a new Cue point
                m_pCueIndicator->setBlinkValue(ControlIndicator::RATIO1TO1_250MS);
            } else {
                if (m_pCueMode->get() != CUE_MODE_CDJ) {
                    m_pCueIndicator->setBlinkValue(ControlIndicator::ON);
                } else {
                    m_pCueIndicator->setBlinkValue(ControlIndicator::OFF);
                }
            }
        } else {
            m_pCueIndicator->setBlinkValue(ControlIndicator::OFF);
        }
    }
    m_pPlayStutter->set(play);

    return play;
}

void CueControl::updateIndicators() {
    if (m_pCueMode->get() == CUE_MODE_CDJ) {
        if (!m_bPreviewing) {
            bool playing = m_pPlayButton->get() > 0;
            if (!playing) {
                if (!isTrackAtCue()) {
                    if (getCurrentSample() < getTotalSamples()) {
                        // Flash cue button if a next press would move the cue point
                        m_pCueIndicator->setBlinkValue(ControlIndicator::RATIO1TO1_250MS);
                    } else {
                        m_pCueIndicator->setBlinkValue(ControlIndicator::OFF);
                    }
                } else if (m_pCuePoint->get() != -1) {
                    // Next Press is preview
                    m_pCueIndicator->setBlinkValue(ControlIndicator::ON);
                }
            }
        }
    } else if (m_pCueMode->get() == CUE_MODE_DENON) {
        // Cue button is only lit at cue point
        bool playing = m_pPlayButton->get() > 0;
        if (isTrackAtCue()) {
            // at cue point
            if (!playing) {
                m_pCueIndicator->setBlinkValue(ControlIndicator::ON);
                m_pPlayIndicator->setBlinkValue(ControlIndicator::OFF);
            }
        } else {
            m_pCueIndicator->setBlinkValue(ControlIndicator::OFF);
            if (!playing) {
                if (getCurrentSample() < getTotalSamples()) {
                    m_pPlayIndicator->setBlinkValue(ControlIndicator::RATIO1TO1_500MS);
                } else {
                    m_pPlayIndicator->setBlinkValue(ControlIndicator::OFF);
                }
            }
        }
    } else { // Simple mode
        bool playing = m_pPlayButton->get() > 0;
        if (!playing) {
            if (!isTrackAtCue() && getCurrentSample() < getTotalSamples()) {
                // Flash cue button if a next press would move the cue point
                m_pCueIndicator->setBlinkValue(ControlIndicator::RATIO1TO1_250MS);
            } else {
                m_pCueIndicator->setBlinkValue(ControlIndicator::OFF);
            }
        }
    }
}

bool CueControl::isTrackAtCue() {
    return (fabs(getCurrentSample() - m_pCuePoint->get()) < 1.0f);
}

ConfigKey HotcueControl::keyForControl(int hotcue, QString name) {
    ConfigKey key;
    key.group = m_pGroup;
    // Add one to hotcue so that we dont have a hotcue_0
    key.item = QString("hotcue_%1_%2").arg(QString::number(hotcue+1), name);
    return key;
}

HotcueControl::HotcueControl(const char* pGroup, int i)
        : m_pGroup(pGroup),
          m_iHotcueNumber(i),
          m_pCue(NULL),
          m_bPreviewing(false),
          m_iPreviewingPosition(-1) {
    m_hotcuePosition = new ControlObject(keyForControl(i, "position"));
    connect(m_hotcuePosition, SIGNAL(valueChanged(double)),
            this, SLOT(slotHotcuePositionChanged(double)),
            Qt::DirectConnection);
    m_hotcuePosition->set(-1);

    m_hotcueEnabled = new ControlObject(keyForControl(i, "enabled"));
    m_hotcueEnabled->set(0);

    m_hotcueSet = new ControlPushButton(keyForControl(i, "set"));
    connect(m_hotcueSet, SIGNAL(valueChanged(double)),
            this, SLOT(slotHotcueSet(double)),
            Qt::DirectConnection);

    m_hotcueGoto = new ControlPushButton(keyForControl(i, "goto"));
    connect(m_hotcueGoto, SIGNAL(valueChanged(double)),
            this, SLOT(slotHotcueGoto(double)),
            Qt::DirectConnection);

    m_hotcueGotoAndPlay = new ControlPushButton(keyForControl(i, "gotoandplay"));
    connect(m_hotcueGotoAndPlay, SIGNAL(valueChanged(double)),
            this, SLOT(slotHotcueGotoAndPlay(double)),
            Qt::DirectConnection);

    m_hotcueGotoAndStop = new ControlPushButton(keyForControl(i, "gotoandstop"));
    connect(m_hotcueGotoAndStop, SIGNAL(valueChanged(double)),
            this, SLOT(slotHotcueGotoAndStop(double)),
            Qt::DirectConnection);

    m_hotcueActivate = new ControlPushButton(keyForControl(i, "activate"));
    connect(m_hotcueActivate, SIGNAL(valueChanged(double)),
            this, SLOT(slotHotcueActivate(double)),
            Qt::DirectConnection);

    m_hotcueActivatePreview = new ControlPushButton(keyForControl(i, "activate_preview"));
    connect(m_hotcueActivatePreview, SIGNAL(valueChanged(double)),
            this, SLOT(slotHotcueActivatePreview(double)),
            Qt::DirectConnection);

    m_hotcueClear = new ControlPushButton(keyForControl(i, "clear"));
    connect(m_hotcueClear, SIGNAL(valueChanged(double)),
            this, SLOT(slotHotcueClear(double)),
            Qt::DirectConnection);
}

HotcueControl::~HotcueControl() {
    delete m_hotcuePosition;
    delete m_hotcueEnabled;
    delete m_hotcueSet;
    delete m_hotcueGoto;
    delete m_hotcueGotoAndPlay;
    delete m_hotcueGotoAndStop;
    delete m_hotcueActivate;
    delete m_hotcueActivatePreview;
    delete m_hotcueClear;
}

void HotcueControl::slotHotcueSet(double v) {
    emit(hotcueSet(this, v));
}

void HotcueControl::slotHotcueGoto(double v) {
    emit(hotcueGoto(this, v));
}

void HotcueControl::slotHotcueGotoAndPlay(double v) {
    emit(hotcueGotoAndPlay(this, v));
}

void HotcueControl::slotHotcueGotoAndStop(double v) {
    emit(hotcueGotoAndStop(this, v));
}

void HotcueControl::slotHotcueActivate(double v) {
    emit(hotcueActivate(this, v));
}

void HotcueControl::slotHotcueActivatePreview(double v) {
    emit(hotcueActivatePreview(this, v));
}

void HotcueControl::slotHotcueClear(double v) {
    emit(hotcueClear(this, v));
}

void HotcueControl::slotHotcuePositionChanged(double newPosition) {
    emit(hotcuePositionChanged(this, newPosition));
}<|MERGE_RESOLUTION|>--- conflicted
+++ resolved
@@ -13,17 +13,12 @@
 #include "cachingreader.h"
 #include "mathstuff.h"
 
-<<<<<<< HEAD
 static const double CUE_MODE_CDJ = 0.0;
 static const double CUE_MODE_SIMPLE = 1.0;
 static const double CUE_MODE_DENON = 2.0;
 
-CueControl::CueControl(const char * _group,
-                       ConfigObject<ConfigValue> * _config) :
-=======
 CueControl::CueControl(const char* _group,
                        ConfigObject<ConfigValue>* _config) :
->>>>>>> 574ed3b0
         EngineControl(_group, _config),
         m_bHotcueCancel(false),
         m_bPreviewing(false),
@@ -730,7 +725,6 @@
             m_bPreviewing = true;
             m_pPlayButton->set(1.0);
         } else {
-<<<<<<< HEAD
             // Pause not at cue point and not at end position
             cueSet(v);
             // Just in case.
@@ -740,24 +734,8 @@
             // necessarily where we currently are
             if (m_pQuantizeEnabled->get() > 0.0) {
                 lock.unlock();  // prevent deadlock.
+                // Enginebuffer will quantize more exactly than we can.
                 seekAbs(m_pCuePoint->get());
-=======
-            if (fabs(getCurrentSample() - m_pCuePoint->get()) < 1.0f) {
-                m_pPlayButton->set(1.0);
-                m_bPreviewing = true;
-            } else {
-                cueSet(v);
-                // Just in case.
-                m_bPreviewing = false;
-
-                // If quantize is enabled, jump to the cue point since it's not
-                // necessarily where we currently are
-                if (m_pQuantizeEnabled->get() > 0.0) {
-                    lock.unlock();  // prevent deadlock.
-                    // Enginebuffer will quantize more exactly than we can.
-                    seekAbs(m_pCuePoint->get());
-                }
->>>>>>> 574ed3b0
             }
         }
     } else if (m_bPreviewing) {
