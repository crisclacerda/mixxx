--- conflicted
+++ resolved
@@ -194,17 +194,8 @@
     }
 
     double localBpm = m_pLocalBpm->get();
-<<<<<<< HEAD
-    double rateRange = m_pRateRange->get();
-    if (localBpm > 0.0 && rateRange > 0.0) {
-        double newRate = m_pRateDirection->get() *
-                ((bpm / localBpm) - 1.0) /
-                rateRange;
-        m_pRateSlider->set(newRate);
-=======
     if (localBpm > 0.0) {
-        m_pRateRatio->set(bpm * m_masterBpmAdjustFactor / localBpm);
->>>>>>> b5220693
+        m_pRateRatio->set(bpm / localBpm);
     }
 }
 
