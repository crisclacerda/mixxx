--- conflicted
+++ resolved
@@ -31,11 +31,8 @@
           m_trackType(Stat::UNSPECIFIED),
           m_trackFlags(Stat::COUNT | Stat::SUM | Stat::AVERAGE |
                        Stat::SAMPLE_VARIANCE | Stat::MIN | Stat::MAX),
-<<<<<<< HEAD
-          m_pCreatorCO(pCreatorCO) {
-=======
+          m_pCreatorCO(pCreatorCO),
           m_confirmRequired(false) {
->>>>>>> e3026cd9
     initialize();
 }
 
