#ifndef CONTROLLERMAPPINGTABLEMODEL_H
#define CONTROLLERMAPPINGTABLEMODEL_H

#include <QAbstractTableModel>
#include <QVariant>
#include <QVector>
#include <QHash>
#include <QModelIndex>
#include <QAbstractItemDelegate>

#include "controllers/controllerpreset.h"
#include "controllers/controllerpresetvisitor.h"
#include "controllers/keyboard/keyboardcontrollerpreset.h"
#include "controllers/midi/midicontrollerpreset.h"
#include "controllers/hid/hidcontrollerpreset.h"

class ControllerMappingTableModel : public QAbstractTableModel,
                                    public ControllerPresetVisitor {
    Q_OBJECT
  public:
    ControllerMappingTableModel(QObject* pParent);
    ~ControllerMappingTableModel() override;

    void setPreset(ControllerPresetPointer pPreset);
<<<<<<< HEAD
    void visitKeyboard(KeyboardControllerPreset* pKbdPreset);
    void visitHid(HidControllerPreset* pHidPreset);
    void visitMidi(MidiControllerPreset* pMidiPreset);

    // Apply the changes to the loaded preset.
    virtual void apply() = 0;
=======
    void visit(HidControllerPreset* pHidPreset) override;
    void visit(MidiControllerPreset* pMidiPreset) override;
>>>>>>> 7e39c207

    // Revert changes made since the last apply.
    virtual void cancel();

    ////////////////////////////////////////////////////////////////////////////
    // QAbstractItemModel methods
    ////////////////////////////////////////////////////////////////////////////
    bool setHeaderData(int section, Qt::Orientation orientation,
                       const QVariant& value, int role = Qt::EditRole) override;
    QVariant headerData(int section, Qt::Orientation orientation,
                        int role = Qt::DisplayRole) const override;
    Qt::ItemFlags flags(const QModelIndex& index) const override;

  protected:
    // Called after a preset is loaded. If the preset is a MIDI preset,
    // m_pMidiPreset points to the MIDI preset. If the preset is an HID preset,
    // m_pHidPreset points to the HID preset.
    virtual void onPresetLoaded() = 0;

    QVector<QHash<int, QVariant> > m_headerInfo;
    ControllerPresetPointer m_pPreset;
    KeyboardControllerPreset* m_pKbdPreset;
    MidiControllerPreset* m_pMidiPreset;
    HidControllerPreset* m_pHidPreset;
};

#endif /* CONTROLLERMAPPINGTABLEMODEL_H */<|MERGE_RESOLUTION|>--- conflicted
+++ resolved
@@ -22,17 +22,9 @@
     ~ControllerMappingTableModel() override;
 
     void setPreset(ControllerPresetPointer pPreset);
-<<<<<<< HEAD
     void visitKeyboard(KeyboardControllerPreset* pKbdPreset);
     void visitHid(HidControllerPreset* pHidPreset);
     void visitMidi(MidiControllerPreset* pMidiPreset);
-
-    // Apply the changes to the loaded preset.
-    virtual void apply() = 0;
-=======
-    void visit(HidControllerPreset* pHidPreset) override;
-    void visit(MidiControllerPreset* pMidiPreset) override;
->>>>>>> 7e39c207
 
     // Revert changes made since the last apply.
     virtual void cancel();
