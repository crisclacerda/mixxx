#pragma once
/// @file hidcontrollerpreset.h
/// @brief HID/Bulk Controller Preset

#include "controllers/controllerpreset.h"
#include "controllers/controllerpresetvisitor.h"
#include "controllers/hid/hidcontrollerpresetfilehandler.h"

/// This class represents a HID or Bulk controller preset, containing the data
/// elements that make it up.
class HidControllerPreset : public ControllerPreset {
  public:
    HidControllerPreset() {}
    virtual ~HidControllerPreset() {}

    bool savePreset(const QString& fileName) const override;

<<<<<<< HEAD
    virtual void accept(ControllerPresetVisitor* visitor) override;
    virtual void accept(ConstControllerPresetVisitor* visitor) const override;
    virtual bool isMappable() const override;
=======
    void accept(ControllerPresetVisitor* visitor) override;
    void accept(ConstControllerPresetVisitor* visitor) const override;
    bool isMappable() const override;
>>>>>>> 30048087
};<|MERGE_RESOLUTION|>--- conflicted
+++ resolved
@@ -15,13 +15,7 @@
 
     bool savePreset(const QString& fileName) const override;
 
-<<<<<<< HEAD
-    virtual void accept(ControllerPresetVisitor* visitor) override;
-    virtual void accept(ConstControllerPresetVisitor* visitor) const override;
-    virtual bool isMappable() const override;
-=======
     void accept(ControllerPresetVisitor* visitor) override;
     void accept(ConstControllerPresetVisitor* visitor) const override;
     bool isMappable() const override;
->>>>>>> 30048087
 };