--- conflicted
+++ resolved
@@ -16,45 +16,9 @@
 #include "controllers/controllerdebug.h"
 #include "util/time.h"
 
-<<<<<<< HEAD
-HidReader::HidReader(hid_device* device)
-        : QThread(),
-          m_pHidDevice(device) {
-}
-
-HidReader::~HidReader() {
-}
-
-void HidReader::run() {
-    m_stop = 0;
-    unsigned char *data = new unsigned char[255];
-    while (m_stop.load() == 0) {
-        // Blocked polling: The only problem with this is that we can't close
-        // the device until the block is released, which means the controller
-        // has to send more data
-        //result = hid_read_timeout(m_pHidDevice, data, 255, -1);
-
-        // This relieves that at the cost of higher CPU usage since we only
-        // block for a short while (500ms)
-        int result = hid_read_timeout(m_pHidDevice, data, 255, 500);
-        Trace timeout("HidReader timeout");
-        if (result > 0) {
-            Trace process("HidReader process packet");
-            //qDebug() << "Read" << result << "bytes, pointer:" << data;
-            QByteArray outData(reinterpret_cast<char*>(data), result);
-            emit(incomingData(outData, mixxx::Time::elapsed()));
-        }
-    }
-    delete [] data;
-}
-
 HidController::HidController(
         const hid_device_info deviceInfo, UserSettingsPointer pConfig)
         : Controller(pConfig), m_pHidDevice(NULL) {
-=======
-HidController::HidController(const hid_device_info deviceInfo)
-        : m_pHidDevice(NULL) {
->>>>>>> f51d575a
     // Copy required variables from deviceInfo, which will be freed after
     // this class is initialized by caller.
     hid_vendor_id = deviceInfo.vendor_id;
