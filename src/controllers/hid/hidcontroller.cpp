/**
  * @file hidcontroller.cpp
  * @author Sean M. Pappalardo  spappalardo@mixxx.org
  * @date Sun May 1 2011
  * @brief HID controller backend
  *
  */

#include <wchar.h>
#include <string.h>

#include "util/path.h" // for PATH_MAX on Windows
#include "controllers/hid/hidcontroller.h"
#include "controllers/defs_controllers.h"
#include "util/trace.h"
#include "controllers/controllerdebug.h"
#include "util/time.h"

<<<<<<< HEAD
ControllerJSProxy* HidController::jsProxy() {
    return new HidControllerJSProxy(this);
}

HidController::HidController(const hid_device_info deviceInfo)
        : m_pHidDevice(NULL) {
=======
HidController::HidController(const hid_device_info& deviceInfo, UserSettingsPointer pConfig)
        : Controller(pConfig),
          m_pHidDevice(NULL) {
>>>>>>> 78a86408
    // Copy required variables from deviceInfo, which will be freed after
    // this class is initialized by caller.
    hid_vendor_id = deviceInfo.vendor_id;
    hid_product_id = deviceInfo.product_id;
    hid_interface_number = deviceInfo.interface_number;
    if (hid_interface_number == -1) {
        // OS/X and windows don't use interface numbers, but usage_page/usage
        hid_usage_page = deviceInfo.usage_page;
        hid_usage = deviceInfo.usage;
    } else {
        // Linux hidapi does not set value for usage_page or usage and uses
        // interface number to identify subdevices
        hid_usage_page = 0;
        hid_usage = 0;
    }

    // Don't trust path to be null terminated.
    hid_path = new char[PATH_MAX + 1];
    strncpy(hid_path, deviceInfo.path, PATH_MAX);
    hid_path[PATH_MAX] = 0;

    hid_serial_raw = NULL;
    if (deviceInfo.serial_number != NULL) {
        size_t serial_max_length = 512;
        hid_serial_raw = new wchar_t[serial_max_length+1];
        wcsncpy(hid_serial_raw, deviceInfo.serial_number, serial_max_length);
        hid_serial_raw[serial_max_length] = 0;
    }

    hid_serial = safeDecodeWideString(deviceInfo.serial_number, 512);
    hid_manufacturer = safeDecodeWideString(deviceInfo.manufacturer_string, 512);
    hid_product = safeDecodeWideString(deviceInfo.product_string, 512);

    guessDeviceCategory();

    // Set the Unique Identifier to the serial_number
    m_sUID = hid_serial;

    //Note: We include the last 4 digits of the serial number and the
    // interface number to allow the user (and Mixxx!) to keep track of
    // which is which
    if (hid_interface_number < 0) {
        setDeviceName(
            QString("%1 %2").arg(hid_product)
            .arg(hid_serial.right(4)));
    } else {
        setDeviceName(
            QString("%1 %2_%3").arg(hid_product)
            .arg(hid_serial.right(4))
            .arg(QString::number(hid_interface_number)));
        m_sUID.append(QString::number(hid_interface_number));
    }

    // All HID devices are full-duplex
    setInputDevice(true);
    setOutputDevice(true);
}

HidController::~HidController() {
    if (isOpen()) {
        close();
    }
    delete [] hid_path;
    delete [] hid_serial_raw;
}

QString HidController::presetExtension() {
    return HID_PRESET_EXTENSION;
}

void HidController::visit(const MidiControllerPreset* preset) {
    Q_UNUSED(preset);
    // TODO(XXX): throw a hissy fit.
    qWarning() << "ERROR: Attempting to load a MidiControllerPreset to an HidController!";
}

void HidController::visit(const HidControllerPreset* preset) {
    m_preset = *preset;
    // Emit presetLoaded with a clone of the preset.
    emit presetLoaded(getPreset());
}

bool HidController::savePreset(const QString fileName) const {
    HidControllerPresetFileHandler handler;
    return handler.save(m_preset, getName(), fileName);
}

bool HidController::matchPreset(const PresetInfo& preset) {
    const QList<ProductInfo>& products = preset.getProducts();
    for (const auto& product : products) {
        if (matchProductInfo(product))
            return true;
    }
    return false;
}

bool HidController::matchProductInfo(const ProductInfo& product) {
    int value;
    bool ok;
    // Product and vendor match is always required
    value = product.vendor_id.toInt(&ok,16);
    if (!ok || hid_vendor_id!=value) return false;
    value = product.product_id.toInt(&ok,16);
    if (!ok || hid_product_id!=value) return false;

    // Optionally check against interface_number / usage_page && usage
    if (hid_interface_number!=-1) {
        value = product.interface_number.toInt(&ok,16);
        if (!ok || hid_interface_number!=value) return false;
    } else {
        value = product.usage_page.toInt(&ok,16);
        if (!ok || hid_usage_page!=value) return false;

        value = product.usage.toInt(&ok,16);
        if (!ok || hid_usage!=value) return false;
    }
    // Match found
    return true;
}

void HidController::guessDeviceCategory() {
    // This should be done somehow else, I know. But at least we get started with
    // the idea of mapping this information
    QString info;
    if (hid_interface_number==-1) {
        if (hid_usage_page==0x1) {
            switch (hid_usage) {
                case 0x2: info = tr("Generic HID Mouse"); break;
                case 0x4: info = tr("Generic HID Joystick"); break;
                case 0x5: info = tr("Generic HID Gamepad"); break;
                case 0x6: info = tr("Generic HID Keyboard"); break;
                case 0x8: info = tr("Generic HID Multiaxis Controller"); break;
                default: info = tr("Unknown HID Desktop Device") +
                    QStringLiteral(" 0x") + QString::number(hid_usage_page, 16) +
                    QStringLiteral("/0x") + QString::number(hid_usage, 16);
                    break;
            }
        } else if (hid_vendor_id==0x5ac) {
            // Apple laptop special HID devices
            if (hid_product_id==0x8242) {
                info = tr("HID Infrared Control");
            } else {
                info = tr("Unknown Apple HID Device") +
                    QStringLiteral(" 0x") + QString::number(hid_usage_page, 16) +
                    QStringLiteral("/0x") + QString::number(hid_usage, 16);
            }
        } else {
            // Fill in the usage page and usage fields for debugging info
            info = tr("HID Unknown Device") +
                QStringLiteral(" 0x") + QString::number(hid_usage_page, 16) +
                QStringLiteral("/0x") + QString::number(hid_usage, 16);
        }
    } else {
        // Guess linux device types somehow as well. Or maybe just fill in the
        // interface number?
        info = tr("HID Interface Number") +
            QStringLiteral(" 0x") + QString::number(hid_usage_page, 16) +
            QStringLiteral("/0x") + QString::number(hid_usage, 16);
    }
    setDeviceCategory(info);
}

int HidController::open() {
    if (isOpen()) {
        qDebug() << "HID device" << getName() << "already open";
        return -1;
    }

    // Open device by path
    controllerDebug("Opening HID device" << getName() << "by HID path" << hid_path);

    m_pHidDevice = hid_open_path(hid_path);

    // If that fails, try to open device with vendor/product/serial #
    if (m_pHidDevice == NULL) {
        controllerDebug("Failed. Trying to open with make, model & serial no:"
                << hid_vendor_id << hid_product_id << hid_serial);
        m_pHidDevice = hid_open(hid_vendor_id, hid_product_id, hid_serial_raw);
    }

    // If it does fail, try without serial number WARNING: This will only open
    // one of multiple identical devices
    if (m_pHidDevice == NULL) {
        qWarning() << "Unable to open specific HID device" << getName()
                   << "Trying now with just make and model."
                   << "(This may only open the first of multiple identical devices.)";
        m_pHidDevice = hid_open(hid_vendor_id, hid_product_id, NULL);
    }

    // If that fails, we give up!
    if (m_pHidDevice == NULL) {
        qWarning()  << "Unable to open HID device" << getName();
        return -1;
    }

    // Set hid controller to non-blocking
    if (hid_set_nonblocking(m_pHidDevice, 1) != 0) {
        qWarning() << "Unable to set HID device " << getName() << " to non-blocking";
        return -1;
    }

    setOpen(true);
    startEngine();

    return 0;
}

int HidController::close() {
    if (!isOpen()) {
        qDebug() << "HID device" << getName() << "already closed";
        return -1;
    }

    qDebug() << "Shutting down HID device" << getName();

    // Stop controller engine here to ensure it's done before the device is closed
    //  in case it has any final parting messages
    stopEngine();

    // Close device
    controllerDebug("  Closing device");
    hid_close(m_pHidDevice);
    setOpen(false);
    return 0;
}

bool HidController::poll() {
    Trace hidRead("HidController poll");

    int result = hid_read(m_pHidDevice, m_pPollData, sizeof(m_pPollData) / sizeof(m_pPollData[0]));
    if (result == -1) {
        return false;
    } else if (result > 0) {
        Trace process("HidController process packet");
        QByteArray outData(reinterpret_cast<char*>(m_pPollData), result);
        receive(outData, mixxx::Time::elapsed());
    }

    return true;
}

bool HidController::isPolling() const {
    return isOpen();
}

void HidController::send(QList<int> data, unsigned int length, unsigned int reportID) {
    Q_UNUSED(length);
    QByteArray temp;
    foreach (int datum, data) {
        temp.append(datum);
    }
    send(temp, reportID);
}

void HidController::send(QByteArray data) {
    send(data, 0);
}

void HidController::send(QByteArray data, unsigned int reportID) {
    // Append the Report ID to the beginning of data[] per the API..
    data.prepend(reportID);

    int result = hid_write(m_pHidDevice, (unsigned char*)data.constData(), data.size());
    if (result == -1) {
        if (ControllerDebug::enabled()) {
            qWarning() << "Unable to send data to" << getName()
                       << "serial #" << hid_serial << ":"
                       << safeDecodeWideString(hid_error(m_pHidDevice), 512);
        } else {
            qWarning() << "Unable to send data to" << getName() << ":"
                       << safeDecodeWideString(hid_error(m_pHidDevice), 512);
        }
    } else {
        controllerDebug(result << "bytes sent to" << getName()
                 << "serial #" << hid_serial
                 << "(including report ID of" << reportID << ")");
    }
}

//static
QString HidController::safeDecodeWideString(const wchar_t* pStr, size_t max_length) {
    if (pStr == NULL) {
        return QString();
    }
    // find a terminating 0 or take all chars
    int size = 0;
    while ((size < (int)max_length) && (pStr[size] != 0)) {
        ++size;
    }
    // inlining QString::fromWCharArray()
    // We cannot use Qts wchar_t functions, since they may work or not
    // depending on the '/Zc:wchar_t-' build flag in the Qt configs
    // on Windows build
    if (sizeof(wchar_t) == sizeof(QChar)) {
        return QString::fromUtf16((const ushort *)pStr, size);
    } else {
        return QString::fromUcs4((uint *)pStr, size);
    }
}<|MERGE_RESOLUTION|>--- conflicted
+++ resolved
@@ -16,18 +16,14 @@
 #include "controllers/controllerdebug.h"
 #include "util/time.h"
 
-<<<<<<< HEAD
 ControllerJSProxy* HidController::jsProxy() {
     return new HidControllerJSProxy(this);
 }
 
-HidController::HidController(const hid_device_info deviceInfo)
-        : m_pHidDevice(NULL) {
-=======
-HidController::HidController(const hid_device_info& deviceInfo, UserSettingsPointer pConfig)
-        : Controller(pConfig),
+HidController::HidController(const hid_device_info& deviceInfo)
+        : Controller(),
           m_pHidDevice(NULL) {
->>>>>>> 78a86408
+
     // Copy required variables from deviceInfo, which will be freed after
     // this class is initialized by caller.
     hid_vendor_id = deviceInfo.vendor_id;
