--- conflicted
+++ resolved
@@ -244,14 +244,7 @@
     unsigned char channel = MidiUtils::channelFromStatus(status);
     unsigned char opCode = MidiUtils::opCodeFromStatus(status);
 
-<<<<<<< HEAD
-    if (debugging()) {
-        qDebug() << formatMidiMessage(
-                status, control, value, channel, opCode, timestamp);
-    }
-=======
-    controllerDebug(formatMidiMessage(status, control, value, channel, opCode));
->>>>>>> 469a37f1
+    controllerDebug(formatMidiMessage(status, control, value, channel, opCode, timestamp));
 
     MidiKey mappingKey(status, control);
 
