--- conflicted
+++ resolved
@@ -56,13 +56,6 @@
     // The sysex data must already contain the start byte 0xf0 and the end byte
     // 0xf7.
     void send(QByteArray data) override;
-<<<<<<< HEAD
-
-    bool isPolling() const override {
-        return false;
-    }
-=======
->>>>>>> 7e39c207
 
     hss1394::TNodeInfo m_deviceInfo;
     int m_iDeviceIndex;
