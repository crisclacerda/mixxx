--- conflicted
+++ resolved
@@ -167,23 +167,14 @@
         if (pChunk->state == Chunk::READ_IN_PROGRESS) {
             continue;
         }
-<<<<<<< HEAD
-        if (!m_freeChunks.contains(c)) {
-            c->chunk_number = -1;
-            c->frameCount = 0;
-            c->next_lru = NULL;
-            c->prev_lru = NULL;
-            m_freeChunks.push_back(c);
-=======
 
         if (pChunk->state != Chunk::FREE) {
             pChunk->state = Chunk::FREE;
             pChunk->chunk_number = -1;
-            pChunk->length = 0;
+            pChunk->frameCount = 0;
             pChunk->next_lru = NULL;
             pChunk->prev_lru = NULL;
             m_freeChunks.append(pChunk);
->>>>>>> 89d592b5
         }
     }
 }
