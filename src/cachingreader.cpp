--- conflicted
+++ resolved
@@ -5,11 +5,7 @@
 #include "controlobject.h"
 #include "controlobjectthread.h"
 #include "trackinfoobject.h"
-<<<<<<< HEAD
-#include "sampleutil.h"
-=======
 #include "util/assert.h"
->>>>>>> 65922f0b
 #include "util/counter.h"
 #include "util/math.h"
 #include "util/sample.h"
@@ -42,14 +38,6 @@
           m_chunkReadRequestFIFO(1024),
           m_readerStatusFIFO(1024),
           m_readerStatus(INVALID),
-<<<<<<< HEAD
-          m_mruChunk(NULL),
-          m_lruChunk(NULL),
-          m_sampleBuffer(CachingReaderWorker::kSamplesPerChunk * maximumChunksInMemory),
-          m_iTrackNumFramesCallbackSafe(0) {
-
-    m_allocatedChunks.reserve(m_sampleBuffer.size());
-=======
           m_mruCachingReaderChunk(nullptr),
           m_lruCachingReaderChunk(nullptr),
           m_sampleBuffer(CachingReaderChunk::kSamples * maximumCachingReaderChunksInMemory),
@@ -57,26 +45,14 @@
           m_worker(group, &m_chunkReadRequestFIFO, &m_readerStatusFIFO) {
 
     m_allocatedCachingReaderChunks.reserve(m_sampleBuffer.size());
->>>>>>> 65922f0b
 
     CSAMPLE* bufferStart = m_sampleBuffer.data();
 
     // Divide up the allocated raw memory buffer into total_chunks
     // chunks. Initialize each chunk to hold nothing and add it to the free
     // list.
-<<<<<<< HEAD
-    for (int i = 0; i < maximumChunksInMemory; ++i) {
-        Chunk* c = new Chunk;
-        c->chunk_number = -1;
-        c->frameCount = 0;
-        c->stereoSamples = bufferStart;
-        c->next_lru = NULL;
-        c->prev_lru = NULL;
-        c->state = Chunk::FREE;
-=======
     for (int i = 0; i < maximumCachingReaderChunksInMemory; ++i) {
         CachingReaderChunkForOwner* c = new CachingReaderChunkForOwner(bufferStart);
->>>>>>> 65922f0b
 
         m_chunks.push_back(c);
         m_freeChunks.push_back(c);
@@ -101,37 +77,6 @@
 CachingReader::~CachingReader() {
     m_worker.quitWait();
     qDeleteAll(m_chunks);
-<<<<<<< HEAD
-}
-
-// static
-Chunk* CachingReader::removeFromLRUList(Chunk* chunk, Chunk* head) {
-    if (chunk == NULL) {
-        qDebug() << "ERROR: NULL chunk argument to removeFromLRUList";
-        return NULL;
-    }
-
-    // Remove chunk from the doubly-linked list.
-    Chunk* next = chunk->next_lru;
-    Chunk* prev = chunk->prev_lru;
-
-    if (next) {
-        next->prev_lru = prev;
-    }
-
-    if (prev) {
-        prev->next_lru = next;
-    }
-
-    chunk->next_lru = NULL;
-    chunk->prev_lru = NULL;
-
-    if (chunk == head)
-        return next;
-
-    return head;
-=======
->>>>>>> 65922f0b
 }
 
 
@@ -143,35 +88,9 @@
     // because sometime you free a chunk right after you allocated it.
     DEBUG_ASSERT(removed <= 1);
 
-<<<<<<< HEAD
-    // Chunk is the new head
-    return chunk;
-}
-
-
-void CachingReader::freeChunk(Chunk* pChunk) {
-    int removed = m_allocatedChunks.remove(pChunk->chunk_number);
-
-    // We'll tolerate not being in allocatedChunks because sometime you free a
-    // chunk right after you allocated it.
-    if (removed > 1) {
-        qDebug() << "ERROR: freeChunk free'd a chunk that was multiply-allocated.";
-    }
-
-    // If this is the LRU chunk then set its previous LRU chunk to the LRU
-    if (m_lruChunk == pChunk) {
-        m_lruChunk = pChunk->prev_lru;
-    }
-
-    m_mruChunk = removeFromLRUList(pChunk, m_mruChunk);
-    pChunk->state = Chunk::FREE;
-    pChunk->chunk_number = -1;
-    pChunk->frameCount = 0;
-=======
     pChunk->removeFromList(
             &m_mruCachingReaderChunk, &m_lruCachingReaderChunk);
     pChunk->free();
->>>>>>> 65922f0b
     m_freeChunks.push_back(pChunk);
 }
 
@@ -183,21 +102,11 @@
             continue;
         }
 
-<<<<<<< HEAD
-        if (pChunk->state != Chunk::FREE) {
-            pChunk->state = Chunk::FREE;
-            pChunk->chunk_number = -1;
-            pChunk->frameCount = 0;
-            pChunk->next_lru = NULL;
-            pChunk->prev_lru = NULL;
-            m_freeChunks.append(pChunk);
-=======
         if (pChunk->getState() != CachingReaderChunkForOwner::FREE) {
             pChunk->removeFromList(
                     &m_mruCachingReaderChunk, &m_lruCachingReaderChunk);
             pChunk->free();
             m_freeChunks.push_back(pChunk);
->>>>>>> 65922f0b
         }
     }
 
@@ -291,43 +200,6 @@
             m_readerStatus = status.status;
         } else if (status.status == TRACK_LOADED) {
             m_readerStatus = status.status;
-<<<<<<< HEAD
-            m_iTrackNumFramesCallbackSafe = status.trackFrameCount;
-        } else if ((status.status == CHUNK_READ_SUCCESS) ||
-                (status.status == CHUNK_READ_PARTIAL)) {
-            Chunk* pChunk = status.chunk;
-
-            // This should not be possible unless there is a bug in
-            // CachingReaderWorker. If it is NULL then the only thing we can do
-            // is to skip this ReaderStatusUpdate.
-            DEBUG_ASSERT_AND_HANDLE(pChunk != NULL) {
-                continue;
-            }
-
-            // After a read success the state ought to be READ_IN_PROGRESS.
-            DEBUG_ASSERT(pChunk->state == Chunk::READ_IN_PROGRESS);
-
-            // Switch state to READ.
-            pChunk->state = Chunk::READ;
-        } else if (status.status == CHUNK_READ_EOF) {
-            Chunk* pChunk = status.chunk;
-            if (pChunk == NULL) {
-                qDebug() << "ERROR: status.chunk is NULL in CHUNK_READ_EOF ReaderStatusUpdate. Ignoring update.";
-                continue;
-            }
-
-            DEBUG_ASSERT(pChunk->state == Chunk::READ_IN_PROGRESS);
-            freeChunk(pChunk);
-        } else if (status.status == CHUNK_READ_INVALID) {
-            qDebug() << "WARNING: READER THREAD RECEIVED INVALID CHUNK READ";
-            Chunk* pChunk = status.chunk;
-            if (pChunk == NULL) {
-                qDebug() << "ERROR: status.chunk is NULL in CHUNK_READ_INVALID ReaderStatusUpdate. Ignoring update.";
-                continue;
-            }
-            DEBUG_ASSERT(pChunk->state == Chunk::READ_IN_PROGRESS);
-            freeChunk(pChunk);
-=======
             // Reset the max. readable frame index
             m_maxReadableFrameIndex = status.maxReadableFrameIndex;
             // Free all chunks with sample data from a previous track
@@ -338,7 +210,6 @@
             m_maxReadableFrameIndex = math_min(status.maxReadableFrameIndex, m_maxReadableFrameIndex);
         } else {
             m_maxReadableFrameIndex = Mixxx::AudioSource::getMinFrameIndex();
->>>>>>> 65922f0b
         }
     }
 }
@@ -370,132 +241,6 @@
     // Process messages from the reader thread.
     process();
 
-<<<<<<< HEAD
-    int samples_remaining = num_samples;
-
-
-    // TODO: is it possible to move this code out of caching reader
-    // and into enginebuffer?  It doesn't quite make sense here, although
-    // it makes preroll completely transparent to the rest of the code
-    // if we're in preroll...
-    if (sample < 0) {
-        int zero_samples = math_min(-sample, samples_remaining);
-        DEBUG_ASSERT(0 <= zero_samples);
-        DEBUG_ASSERT(zero_samples <= samples_remaining);
-        SampleUtil::clear(buffer, zero_samples);
-        samples_remaining -= zero_samples;
-        if (samples_remaining == 0) {
-            //everything is zeros, easy
-            return zero_samples;
-        }
-        buffer += zero_samples;
-        sample += zero_samples;
-        DEBUG_ASSERT(0 <= sample);
-    }
-
-    DEBUG_ASSERT(0 == (sample % CachingReaderWorker::kChunkChannels));
-    const int frame = sample / CachingReaderWorker::kChunkChannels;
-    DEBUG_ASSERT(0 == (samples_remaining % CachingReaderWorker::kChunkChannels));
-    int frames_remaining = samples_remaining / CachingReaderWorker::kChunkChannels;
-    const int start_frame = math_min(m_iTrackNumFramesCallbackSafe, frame);
-    const int start_chunk = chunkForFrame(start_frame);
-    const int end_frame = math_min(m_iTrackNumFramesCallbackSafe, frame + (frames_remaining - 1));
-    const int end_chunk = chunkForFrame(end_frame);
-
-    int current_frame = frame;
-
-    // Sanity checks
-    if (start_chunk > end_chunk) {
-        qDebug() << "CachingReader::read() bad chunk range to read ["
-                 << start_chunk << end_chunk << "]";
-        return 0;
-    }
-
-    for (int chunk_num = start_chunk; chunk_num <= end_chunk; chunk_num++) {
-        Chunk* current = lookupChunkAndFreshen(chunk_num);
-
-        // If the chunk is not in cache, then we must return an error.
-        if (current == NULL || current->state != Chunk::READ) {
-            // qDebug() << "Couldn't get chunk " << chunk_num
-            //          << " in read() of [" << sample << "," << (sample + samples_remaining)
-            //          << "] chunks " << start_chunk << "-" << end_chunk;
-
-            // Something is wrong. Break out of the loop, that should fill the
-            // samples requested with zeroes.
-            Counter("CachingReader::read cache miss")++;
-            break;
-        }
-
-        int chunk_start_frame = CachingReaderWorker::frameForChunk(chunk_num);
-        const int chunk_frame_offset = current_frame - chunk_start_frame;
-        int chunk_remaining_frames = current->frameCount - chunk_frame_offset;
-
-        // More sanity checks
-        if (current_frame < chunk_start_frame) {
-            qDebug() << "CachingReader::read() bad chunk parameters"
-                     << "chunk_start_frame" << chunk_start_frame
-                     << "current_frame" << current_frame;
-            break;
-        }
-
-        // If we're past the start_chunk then current_sample should be
-        // chunk_start_sample.
-        if (start_chunk != chunk_num && chunk_start_frame != current_frame) {
-            qDebug() << "CachingReader::read() bad chunk parameters"
-                     << "chunk_num" << chunk_num
-                     << "start_chunk" << start_chunk
-                     << "chunk_start_sample" << chunk_start_frame
-                     << "current_sample" << current_frame;
-            break;
-        }
-
-        if (frames_remaining < 0) {
-            qDebug() << "CachingReader::read() bad samples remaining"
-                     << frames_remaining;
-            break;
-        }
-
-        // It is completely possible that chunk_remaining_samples is less than
-        // zero. If the caller is trying to read from beyond the end of the
-        // file, then this can happen. We should tolerate it.
-        if (chunk_remaining_frames < 0) {
-            chunk_remaining_frames = 0;
-        }
-        const int frames_to_read = math_clamp(frames_remaining, 0, chunk_remaining_frames);
-
-        // If we did not decide to read any samples from this chunk then that
-        // means we have exhausted all the samples in the song.
-        if (frames_to_read == 0) {
-            break;
-        }
-
-        // samples_to_read should be non-negative and even
-        if (frames_to_read < 0) {
-            qDebug() << "CachingReader::read() frames_to_read invalid"
-                     << frames_to_read;
-            break;
-        }
-
-        const int chunk_sample_offset = chunk_frame_offset * CachingReaderWorker::kChunkChannels;
-        const int samples_to_read = frames_to_read * CachingReaderWorker::kChunkChannels;
-        SampleUtil::copy(buffer, current->stereoSamples + chunk_sample_offset, samples_to_read);
-        buffer += samples_to_read;
-        samples_remaining -= samples_to_read;
-        current_frame += frames_to_read;
-        frames_remaining -= frames_to_read;
-    }
-
-    // If we didn't supply all the samples requested, that probably means we're
-    // at the end of the file, or something is wrong. Provide zeroes and pretend
-    // all is well. The caller can't be bothered to check how long the file is.
-    SampleUtil::clear(buffer, samples_remaining);
-    buffer += samples_remaining;
-    samples_remaining -= samples_remaining;
-    current_frame += frames_remaining;
-    frames_remaining -= frames_remaining;
-
-    return num_samples - samples_remaining;
-=======
     SINT samplesRead = 0;
 
     SINT frameIndex = CachingReaderChunk::samples2frames(sample);
@@ -588,7 +333,6 @@
     DEBUG_ASSERT(numSamples >= samplesRead);
     SampleUtil::clear(buffer, numSamples - samplesRead);
     return numSamples;
->>>>>>> 65922f0b
 }
 
 void CachingReader::hintAndMaybeWake(const HintVector& hintList) {
@@ -597,19 +341,6 @@
         return;
     }
 
-<<<<<<< HEAD
-    // To prevent every bit of code having to guess how many samples
-    // forward it makes sense to keep in memory, the hinter can provide
-    // either 0 for a forward hint or -1 for a backward hint. We should
-    // be calculating an appropriate number of samples to go backward as
-    // some function of the latency, but for now just leave this as a
-    // constant. 2048 is a pretty good number of samples because 25ms
-    // latency corresponds to 1102.5 mono samples and we need double
-    // that for stereo samples.
-    const int default_samples = 1024 * CachingReaderWorker::kChunkChannels;
-
-=======
->>>>>>> 65922f0b
     // For every chunk that the hints indicated, check if it is in the cache. If
     // any are not, then wake.
     bool shouldWake = false;
@@ -634,22 +365,6 @@
             qDebug() << "ERROR: Negative hint length. Ignoring.";
             continue;
         }
-<<<<<<< HEAD
-        DEBUG_ASSERT(0 == (hint.sample % CachingReaderWorker::kChunkChannels));
-        const int frame = hint.sample / CachingReaderWorker::kChunkChannels;
-        DEBUG_ASSERT(0 == (hint.length % CachingReaderWorker::kChunkChannels));
-        const int frame_count = hint.length / CachingReaderWorker::kChunkChannels;
-        const int start_frame = math_clamp(frame, 0,
-                                      m_iTrackNumFramesCallbackSafe);
-        const int start_chunk = chunkForFrame(start_frame);
-        int end_frame = math_clamp(frame + (frame_count - 1), 0,
-                m_iTrackNumFramesCallbackSafe);
-        const int end_chunk = chunkForFrame(end_frame);
-
-        for (int current = start_chunk; current <= end_chunk; ++current) {
-            Chunk* pChunk = lookupChunk(current);
-            if (pChunk == NULL) {
-=======
 
         const SINT hintFrame = CachingReaderChunk::samples2frames(hint.sample);
         const SINT hintFrameCount = CachingReaderChunk::samples2frames(hint.length);
@@ -667,7 +382,6 @@
         for (int chunkIndex = firstCachingReaderChunkIndex; chunkIndex <= lastCachingReaderChunkIndex; ++chunkIndex) {
             CachingReaderChunkForOwner* pChunk = lookupChunk(chunkIndex);
             if (pChunk == nullptr) {
->>>>>>> 65922f0b
                 shouldWake = true;
                 pChunk = allocateChunkExpireLRU(chunkIndex);
                 if (pChunk == nullptr) {
