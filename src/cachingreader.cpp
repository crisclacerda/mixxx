--- conflicted
+++ resolved
@@ -215,11 +215,7 @@
     }
 }
 
-<<<<<<< HEAD
-int CachingReader::read(int sample, bool reverse, int num_samples, CSAMPLE* buffer) {
-=======
-int CachingReader::read(int sample, int numSamples, CSAMPLE* buffer) {
->>>>>>> 8bc54d94
+int CachingReader::read(int sample, bool reverse, int numSamples, CSAMPLE* buffer) {
     // Check for bad inputs
     DEBUG_ASSERT_AND_HANDLE(sample % CachingReaderChunk::kChannels == 0) {
         // This problem is easy to fix, but this type of call should be
@@ -246,32 +242,6 @@
     // Process messages from the reader thread.
     process();
 
-<<<<<<< HEAD
-    // TODO: is it possible to move this code out of caching reader
-    // and into enginebuffer?  It doesn't quite make sense here, although
-    // it makes preroll completely transparent to the rest of the code
-
-    // if we're in preroll...
-    int zerosWritten = 0;
-    if (sample < 0) {
-        if (sample + num_samples <= 0) {
-            //everything is zeros, easy
-            SampleUtil::clear(buffer, num_samples);
-            return num_samples;
-        } else {
-            //some of the buffer is zeros, some is from the file
-            if (reverse) {
-                SampleUtil::clear(&buffer[sample + num_samples], 0 - sample);
-            } else {
-                SampleUtil::clear(buffer, 0 - sample);
-                buffer += (0 - sample);
-            }
-            num_samples = sample + num_samples;
-            zerosWritten = (0 - sample);
-            sample = 0;
-            //continue processing the rest of the chunks normally
-        }
-=======
     SINT samplesRead = 0;
 
     SINT frameIndex = CachingReaderChunk::samples2frames(sample);
@@ -285,12 +255,16 @@
         const SINT prerollFrames = math_min(numFrames,
                 Mixxx::AudioSource::getMinFrameIndex() - frameIndex);
         const SINT prerollSamples = CachingReaderChunk::frames2samples(prerollFrames);
-        SampleUtil::clear(buffer, prerollSamples);
-        buffer += prerollSamples;
+        if (reverse) {
+            SampleUtil::clear(&buffer[numSamples - prerollSamples], prerollSamples);
+        } else {
+            SampleUtil::clear(buffer, prerollSamples);
+            buffer += prerollSamples;
+        }
+
         samplesRead += prerollSamples;
         frameIndex += prerollFrames;
         numFrames -= prerollFrames;
->>>>>>> 8bc54d94
     }
 
     // Read the actual samples from the audio source into the
@@ -353,25 +327,18 @@
                 DEBUG_ASSERT(framesToCopy >= 0);
                 const SINT chunkSampleOffset = CachingReaderChunk::frames2samples(chunkFrameOffset);
                 const SINT samplesToCopy = CachingReaderChunk::frames2samples(framesToCopy);
-                pChunk->copySamples(buffer, chunkSampleOffset, samplesToCopy);
-                buffer += samplesToCopy;
+                
+                if (reverse) {
+//                    pChunk->copySamplesReverse(&buffer[samples_remaining - samples_to_read], chunkSampleOffset, samplesToCopy);
+                    buffer += samplesToCopy;
+                } else {
+                    pChunk->copySamples(buffer, chunkSampleOffset, samplesToCopy);
+                    buffer += samplesToCopy;
+                }
                 samplesRead += samplesToCopy;
                 frameIndex += framesToCopy;
             }
         }
-<<<<<<< HEAD
-
-        CSAMPLE *data = current->data + chunk_offset;
-        if (reverse) {
-                SampleUtil::copyReverse(&buffer[samples_remaining - samples_to_read], data, samples_to_read);
-        } else {
-                SampleUtil::copy(buffer, data, samples_to_read);
-                buffer += samples_to_read;
-        }
-        current_sample += samples_to_read;
-        samples_remaining -= samples_to_read;
-=======
->>>>>>> 8bc54d94
     }
 
     // Finally fill the remaining buffer with silence.
