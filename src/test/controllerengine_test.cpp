--- conflicted
+++ resolved
@@ -51,7 +51,7 @@
         application()->processEvents();
     }
 
-    ControllerEngine *cEngine;
+    ControllerEngine* cEngine;
 };
 
 TEST_F(ControllerEngineTest, commonScriptHasNoErrors) {
@@ -80,7 +80,6 @@
     EXPECT_DOUBLE_EQ(10.0, co->get());
 }
 
-
 TEST_F(ControllerEngineTest, getSetValue) {
     auto co = std::make_unique<ControlObject>(ConfigKey("[Test]", "co"));
     EXPECT_TRUE(evaluateAndAssert("engine.setValue('[Test]', 'co', engine.getValue('[Test]', 'co') + 1);"));
@@ -89,7 +88,8 @@
 
 TEST_F(ControllerEngineTest, setParameter) {
     auto co = std::make_unique<ControlPotmeter>(ConfigKey("[Test]", "co"),
-                                                -10.0, 10.0);
+            -10.0,
+            10.0);
     EXPECT_TRUE(evaluateAndAssert("engine.setParameter('[Test]', 'co', 1.0);"));
     EXPECT_DOUBLE_EQ(10.0, co->get());
     EXPECT_TRUE(evaluateAndAssert("engine.setParameter('[Test]', 'co', 0.0);"));
@@ -100,7 +100,8 @@
 
 TEST_F(ControllerEngineTest, setParameter_OutOfRange) {
     auto co = std::make_unique<ControlPotmeter>(ConfigKey("[Test]", "co"),
-                                                -10.0, 10.0);
+            -10.0,
+            10.0);
     EXPECT_TRUE(evaluateAndAssert("engine.setParameter('[Test]', 'co', 1000);"));
     EXPECT_DOUBLE_EQ(10.0, co->get());
     EXPECT_TRUE(evaluateAndAssert("engine.setParameter('[Test]', 'co', -1000);"));
@@ -110,14 +111,16 @@
 TEST_F(ControllerEngineTest, setParameter_NaN) {
     // Test that NaNs are ignored.
     auto co = std::make_unique<ControlPotmeter>(ConfigKey("[Test]", "co"),
-                                                -10.0, 10.0);
+            -10.0,
+            10.0);
     EXPECT_TRUE(evaluateAndAssert("engine.setParameter('[Test]', 'co', NaN);"));
     EXPECT_DOUBLE_EQ(0.0, co->get());
 }
 
 TEST_F(ControllerEngineTest, getSetParameter) {
     auto co = std::make_unique<ControlPotmeter>(ConfigKey("[Test]", "co"),
-                                                -10.0, 10.0);
+            -10.0,
+            10.0);
     EXPECT_TRUE(evaluateAndAssert(
             "engine.setParameter('[Test]', 'co', "
             "  engine.getParameter('[Test]', 'co') + 0.1);"));
@@ -126,7 +129,8 @@
 
 TEST_F(ControllerEngineTest, softTakeover_setValue) {
     auto co = std::make_unique<ControlPotmeter>(ConfigKey("[Test]", "co"),
-                                                -10.0, 10.0);
+            -10.0,
+            10.0);
     co->setParameter(0.0);
     EXPECT_TRUE(evaluateAndAssert(
             "engine.softTakeover('[Test]', 'co', true);"
@@ -157,7 +161,8 @@
 
 TEST_F(ControllerEngineTest, softTakeover_setParameter) {
     auto co = std::make_unique<ControlPotmeter>(ConfigKey("[Test]", "co"),
-                                                -10.0, 10.0);
+            -10.0,
+            10.0);
     co->setParameter(0.0);
     EXPECT_TRUE(evaluateAndAssert(
             "engine.softTakeover('[Test]', 'co', true);"
@@ -188,7 +193,8 @@
 
 TEST_F(ControllerEngineTest, softTakeover_ignoreNextValue) {
     auto co = std::make_unique<ControlPotmeter>(ConfigKey("[Test]", "co"),
-                                                -10.0, 10.0);
+            -10.0,
+            10.0);
     co->setParameter(0.0);
     EXPECT_TRUE(evaluateAndAssert(
             "engine.softTakeover('[Test]', 'co', true);"
@@ -211,7 +217,8 @@
 TEST_F(ControllerEngineTest, reset) {
     // Test that NaNs are ignored.
     auto co = std::make_unique<ControlPotmeter>(ConfigKey("[Test]", "co"),
-                                                -10.0, 10.0);
+            -10.0,
+            10.0);
     co->setParameter(1.0);
     EXPECT_TRUE(evaluateAndAssert("engine.reset('[Test]', 'co');"));
     EXPECT_DOUBLE_EQ(0.0, co->get());
@@ -258,15 +265,9 @@
             "  engine.trigger('[Test]', 'co'); }"));
     // ControlObjectScript connections are processed via QueuedConnection. Use
     // processEvents() to cause Qt to deliver them.
-<<<<<<< HEAD
-    application()->processEvents();
+    processEvents();
     EXPECT_TRUE(evaluateAndAssert("disconnect();"));
-    application()->processEvents();
-=======
-    processEvents();
-    EXPECT_TRUE(execute("disconnect"));
-    processEvents();
->>>>>>> 7c442296
+    processEvents();
     // The counter should have been incremented exactly once.
     EXPECT_DOUBLE_EQ(1.0, pass->get());
 }
@@ -295,7 +296,7 @@
 }
 
 TEST_F(ControllerEngineTest,
-       connectControl_ByStringRedundantConnectionObjectsAreNotIndependent) {
+        connectControl_ByStringRedundantConnectionObjectsAreNotIndependent) {
     // Test that multiple connections are not allowed when passing
     // the callback to engine.connectControl as a function name string.
     // This is weird and inconsistent, but it is how it has been done,
@@ -331,13 +332,8 @@
     evaluateAndAssert("disconnectConnection2()");
     // The connection objects should refer to the same connection,
     // so disconnecting one should disconnect both.
-<<<<<<< HEAD
     evaluateAndAssert("changeTestCoValue()");
-    application()->processEvents();
-=======
-    execute("changeTestCoValue");
-    processEvents();
->>>>>>> 7c442296
+    processEvents();
     EXPECT_EQ(1.0, counter->get());
 }
 
@@ -400,15 +396,9 @@
             "  engine.trigger('[Test]', 'co'); }"));
     // ControlObjectScript connections are processed via QueuedConnection. Use
     // processEvents() to cause Qt to deliver them.
-<<<<<<< HEAD
-    application()->processEvents();
+    processEvents();
     EXPECT_TRUE(evaluateAndAssert("disconnect()"));
-    application()->processEvents();
-=======
-    processEvents();
-    EXPECT_TRUE(execute("disconnect"));
-    processEvents();
->>>>>>> 7c442296
+    processEvents();
     // The counter should have been incremented exactly twice.
     EXPECT_DOUBLE_EQ(2.0, pass->get());
 }
@@ -428,15 +418,9 @@
             "  engine.trigger('[Test]', 'co'); }"));
     // ControlObjectScript connections are processed via QueuedConnection. Use
     // processEvents() to cause Qt to deliver them.
-<<<<<<< HEAD
-    application()->processEvents();
+    processEvents();
     EXPECT_TRUE(evaluateAndAssert("disconnect()"));
-    application()->processEvents();
-=======
-    processEvents();
-    EXPECT_TRUE(execute("disconnect"));
-    processEvents();
->>>>>>> 7c442296
+    processEvents();
     // The counter should have been incremented exactly once.
     EXPECT_DOUBLE_EQ(1.0, pass->get());
 }
@@ -458,15 +442,9 @@
             "  engine.trigger('[Test]', 'co'); }"));
     // ControlObjectScript connections are processed via QueuedConnection. Use
     // processEvents() to cause Qt to deliver them.
-<<<<<<< HEAD
-    application()->processEvents();
+    processEvents();
     EXPECT_TRUE(evaluateAndAssert("disconnect()"));
-    application()->processEvents();
-=======
-    processEvents();
-    EXPECT_TRUE(execute("disconnect"));
-    processEvents();
->>>>>>> 7c442296
+    processEvents();
     // The counter should have been incremented exactly once.
     EXPECT_DOUBLE_EQ(1.0, pass->get());
 }
@@ -476,7 +454,6 @@
     auto co = std::make_unique<ControlObject>(ConfigKey("[Test]", "co"));
     auto pass = std::make_unique<ControlObject>(ConfigKey("[Test]", "passed"));
 
-<<<<<<< HEAD
     EXPECT_TRUE(evaluateAndAssert(
             "var reaction = function(success) { "
             "  if (success) {"
@@ -491,30 +468,9 @@
             "var successful_disconnect = connection.disconnect();"
             "reaction(successful_disconnect);"
             "reaction(!connection.isConnected);"));
-    application()->processEvents();
-=======
-    ScopedTemporaryFile script(makeTemporaryFile(
-        "var reaction = function(success) { "
-        "  if (success) {"
-        "    var pass = engine.getValue('[Test]', 'passed');"
-        "    engine.setValue('[Test]', 'passed', pass + 1.0); "
-        "  }"
-        "};"
-        "var dummy_callback = function(value) {};"
-        "var connection = engine.makeConnection('[Test]', 'co', dummy_callback);"
-        "reaction(connection);"
-        "reaction(connection.isConnected);"
-        "var successful_disconnect = connection.disconnect();"
-        "reaction(successful_disconnect);"
-        "reaction(!connection.isConnected);"
-    ));
-    cEngine->evaluate(script->fileName());
-    EXPECT_FALSE(cEngine->hasErrors(script->fileName()));
-    processEvents();
->>>>>>> 7c442296
+    processEvents();
     EXPECT_DOUBLE_EQ(4.0, pass->get());
 }
-
 
 TEST_F(ControllerEngineTest, connectionObject_DisconnectByPassingToConnectControl) {
     // Test that passing a connection object back to engine.connectControl
@@ -546,23 +502,13 @@
             "  engine.trigger('[Test]', 'co'); }"));
     // ControlObjectScript connections are processed via QueuedConnection. Use
     // processEvents() to cause Qt to deliver them.
-<<<<<<< HEAD
-    application()->processEvents();
+    processEvents();
     EXPECT_TRUE(evaluateAndAssert("disconnectConnection1()"));
-    application()->processEvents();
+    processEvents();
     // The counter should have been incremented once by connection2.
     EXPECT_DOUBLE_EQ(1.0, pass->get());
     EXPECT_TRUE(evaluateAndAssert("disconnectConnection2()"));
-    application()->processEvents();
-=======
-    processEvents();
-    EXPECT_TRUE(execute("disconnectConnection1"));
-    processEvents();
-    // The counter should have been incremented once by connection2.
-    EXPECT_DOUBLE_EQ(1.0, pass->get());
-    EXPECT_TRUE(execute("disconnectConnection2"));
-    processEvents();
->>>>>>> 7c442296
+    processEvents();
     // The counter should not have changed.
     EXPECT_DOUBLE_EQ(1.0, pass->get());
 }
@@ -601,13 +547,8 @@
     // the callback for connection2 should still be connected, so
     // changing the CO they were both connected to should
     // increment the counter once.
-<<<<<<< HEAD
     EXPECT_TRUE(evaluateAndAssert("changeTestCoValue()"));
-    application()->processEvents();
-=======
-    execute("changeTestCoValue");
-    processEvents();
->>>>>>> 7c442296
+    processEvents();
     EXPECT_EQ(3.0, counter->get());
 }
 
@@ -632,7 +573,6 @@
     EXPECT_DOUBLE_EQ(1.0, counter->get());
 }
 
-
 TEST_F(ControllerEngineTest, connectionExecutesWithCorrectThisObject) {
     // Test that callback functions are executed with JavaScript's
     // 'this' keyword referring to the object in which the connection
