--- conflicted
+++ resolved
@@ -4,19 +4,11 @@
 #include "control/controlobject.h"
 #include "control/controlpotmeter.h"
 #include "controllers/controllerdebug.h"
-<<<<<<< HEAD
 #include "controllers/engine/controllerengine.h"
 #include "controllers/softtakeover.h"
 #include "preferences/usersettings.h"
 #include "test/mixxxtest.h"
-#include "util/color/color.h"
-=======
-#include "controllers/controllerengine.h"
-#include "controllers/softtakeover.h"
-#include "preferences/usersettings.h"
-#include "test/mixxxtest.h"
 #include "util/color/colorpalette.h"
->>>>>>> 78a86408
 #include "util/memory.h"
 #include "util/time.h"
 
@@ -26,12 +18,7 @@
         mixxx::Time::setTestMode(true);
         mixxx::Time::setTestElapsedTime(mixxx::Duration::fromMillis(10));
         QThread::currentThread()->setObjectName("Main");
-<<<<<<< HEAD
         cEngine = new ControllerEngine(nullptr);
-=======
-        cEngine = new ControllerEngine(nullptr, config());
-        pScriptEngine = cEngine->m_pEngine;
->>>>>>> 78a86408
         ControllerDebug::enable();
     }
 
@@ -593,28 +580,4 @@
     application()->processEvents();
     // The counter should have been incremented exactly once.
     EXPECT_DOUBLE_EQ(1.0, pass->get());
-<<<<<<< HEAD
-}
-
-TEST_F(ControllerEngineTest, colorProxy) {
-    QList<PredefinedColorPointer> allColors = Color::kPredefinedColorsSet.allColors;
-    for (int i = 0; i < allColors.length(); ++i) {
-        PredefinedColorPointer color = allColors[i];
-        qDebug() << "Testing color " << color->m_sName;
-        QJSValue jsColor = evaluate("color.predefinedColorFromId(" + QString::number(color->m_iId) + ")");
-        EXPECT_EQ(jsColor.property("red").toInt(), color->m_defaultRgba.red());
-        EXPECT_EQ(jsColor.property("green").toInt(), color->m_defaultRgba.green());
-        EXPECT_EQ(jsColor.property("blue").toInt(), color->m_defaultRgba.blue());
-        EXPECT_EQ(jsColor.property("alpha").toInt(), color->m_defaultRgba.alpha());
-        EXPECT_EQ(jsColor.property("id").toInt(), color->m_iId);
-
-        QJSValue jsColor2 = evaluate("color.predefinedColorsList()[" + QString::number(i) + "]");
-        EXPECT_EQ(jsColor2.property("red").toInt(), color->m_defaultRgba.red());
-        EXPECT_EQ(jsColor2.property("green").toInt(), color->m_defaultRgba.green());
-        EXPECT_EQ(jsColor2.property("blue").toInt(), color->m_defaultRgba.blue());
-        EXPECT_EQ(jsColor2.property("alpha").toInt(), color->m_defaultRgba.alpha());
-        EXPECT_EQ(jsColor2.property("id").toInt(), color->m_iId);
-    }
-=======
->>>>>>> 78a86408
 }