--- conflicted
+++ resolved
@@ -37,22 +37,13 @@
     TestEngineMaster(UserSettingsPointer _config,
                      const char* group,
                      EffectsManager* pEffectsManager,
-<<<<<<< HEAD
                      ChannelHandleFactory* pChannelHandleFactory,
                      bool bEnableSidechain)
         : EngineMaster(_config, group, pEffectsManager, pChannelHandleFactory,
                        bEnableSidechain) {
         m_pMasterEnabled->forceSet(1);
         m_pHeadphoneEnabled->forceSet(1);
-=======
-                     bool bEnableSidechain,
-                     bool bRampingGain)
-        : EngineMaster(_config, group, pEffectsManager,
-                       bEnableSidechain, bRampingGain) {
-         m_pMasterEnabled->forceSet(1);
-         m_pHeadphoneEnabled->forceSet(1);
-         m_pBoothEnabled->forceSet(1);
->>>>>>> b7f3f726
+        m_pBoothEnabled->forceSet(1);
     }
 
     CSAMPLE* masterBuffer() {
