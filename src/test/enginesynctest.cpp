--- conflicted
+++ resolved
@@ -1323,15 +1323,9 @@
 
     auto pButtonSyncEnabled2 = std::make_unique<ControlProxy>(m_sGroup2, "sync_enabled");
     auto pFileBpm2 = std::make_unique<ControlProxy>(m_sGroup2, "file_bpm");
-<<<<<<< HEAD
-    ControlObject::getControl(ConfigKey(m_sGroup2, "beat_distance"))->set(0.8);
-    ControlObject::getControl(ConfigKey(m_sGroup2, "rate"))->set(getRateSliderValue(1.0));
+    ControlObject::set(ConfigKey(m_sGroup2, "rate_ratio"), 1.0);
     auto pBeats2 = BeatsPointer(new Beats(m_pTrack2.get()));
     pBeats2->setGrid(100);
-=======
-    ControlObject::set(ConfigKey(m_sGroup2, "rate_ratio"), 1.0);
-    BeatsPointer pBeats2 = BeatFactory::makeBeatGrid(*m_pTrack2, 100, 0.0);
->>>>>>> f1e13f93
     m_pTrack2->setBeats(pBeats2);
     pFileBpm2->set(100.0);
 
@@ -1680,15 +1674,9 @@
     m_pTrack1->setBeats(pBeats1);
 
     auto pFileBpm2 = std::make_unique<ControlProxy>(m_sGroup2, "file_bpm");
-<<<<<<< HEAD
-    auto pHotCueActivate = std::make_unique<ControlProxy>(m_sGroup2, "hotcue_1_activate");
-    ControlObject::set(ConfigKey(m_sGroup2, "beat_distance"), 0.8);
+    auto pHotCue2Activate = std::make_unique<ControlProxy>(m_sGroup2, "hotcue_1_activate");
     auto pBeats2 = BeatsPointer(new Beats(m_pTrack2.get()));
     pBeats2->setGrid(100);
-=======
-    auto pHotCue2Activate = std::make_unique<ControlProxy>(m_sGroup2, "hotcue_1_activate");
-    BeatsPointer pBeats2 = BeatFactory::makeBeatGrid(*m_pTrack2, 100, 0.0);
->>>>>>> f1e13f93
     m_pTrack2->setBeats(pBeats2);
     pFileBpm2->set(100.0);
 
@@ -1722,15 +1710,10 @@
     pHotCue2Activate->set(1.0);
     ProcessBuffer();
 
-<<<<<<< HEAD
-    // the value was determined experimentally
-    ASSERT_DOUBLE_EQ(0.1199697656840514, ControlObject::get(ConfigKey(m_sGroup2, "beat_distance")));
-=======
     EXPECT_NEAR(
             ControlObject::get(ConfigKey(m_sGroup1, "beat_distance")) / 130 * 100,
             ControlObject::get(ConfigKey(m_sGroup2, "beat_distance")),
             1e-15);
->>>>>>> f1e13f93
 
     pHotCue2Activate->set(0.0);
     ProcessBuffer();
