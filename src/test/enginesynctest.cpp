--- conflicted
+++ resolved
@@ -367,14 +367,9 @@
     // Set the file bpm of channel 1 to 160bpm.
     auto pFileBpm1 = std::make_unique<ControlProxy>(m_sGroup1, "file_bpm");
     pFileBpm1->set(160.0);
-<<<<<<< HEAD
     EXPECT_FLOAT_EQ(160.0, ControlObject::get(ConfigKey(m_sGroup1, "file_bpm")));
+    ProcessBuffer();
     EXPECT_FLOAT_EQ(160.0, ControlObject::get(ConfigKey(m_sInternalClockGroup, "bpm")));
-=======
-    EXPECT_FLOAT_EQ(160.0, ControlObject::getControl(ConfigKey(m_sGroup1, "file_bpm"))->get());
-    ProcessBuffer();
-    EXPECT_FLOAT_EQ(160.0, ControlObject::getControl(ConfigKey(m_sInternalClockGroup, "bpm"))->get());
->>>>>>> 4a84f037
 
     // Set the rate of channel 1 to 1.2.
     ControlObject::set(ConfigKey(m_sGroup1, "rate"), getRateSliderValue(1.2));
