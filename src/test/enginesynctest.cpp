// Tests for Master Sync.
// The following manual tests should probably be performed:
// * Quantize mode nudges tracks in sync, whether internal or deck master.
// * Flinging tracks with the waveform should work.
// * vinyl??

#include <gmock/gmock.h>
#include <gtest/gtest.h>

#include <QtDebug>
#include <string>

#include "control/controlobject.h"
#include "engine/controls/bpmcontrol.h"
#include "engine/sync/synccontrol.h"
#include "mixer/basetrackplayer.h"
#include "preferences/usersettings.h"
#include "test/mixxxtest.h"
#include "test/mockedenginebackendtest.h"
#include "track/beatfactory.h"
#include "track/beatmap.h"
#include "util/memory.h"

class EngineSyncTest : public MockedEngineBackendTest {
  public:
    std::string getMasterGroup() {
        Syncable* pMasterSyncable = m_pEngineSync->getMasterSyncable();
        if (pMasterSyncable) {
            return pMasterSyncable->getGroup().toStdString();
        }
        return "";
    }
    bool isExplicitMaster(QString group) {
        return isMaster(group, true);
    }
    bool isSoftMaster(QString group) {
        return isMaster(group, false);
    }

    bool isFollower(QString group) {
        if (group == m_sInternalClockGroup) {
            return !ControlObject::getControl(ConfigKey(m_sInternalClockGroup,
                                                      "sync_master"))
<<<<<<< HEAD
                            ->get());
        } else {
            ASSERT_EQ(SYNC_FOLLOWER,
                    ControlObject::getControl(ConfigKey(group, "sync_mode"))
                            ->get());
            ASSERT_EQ(1,
                    ControlObject::getControl(ConfigKey(group, "sync_enabled"))
                            ->get());
            ASSERT_EQ(0,
                    ControlObject::getControl(ConfigKey(group, "sync_master"))
                            ->get());
=======
                            ->get();
        }
        if (ControlObject::getControl(ConfigKey(group, "sync_mode"))->get() != SYNC_FOLLOWER) {
            return false;
        }
        if (!ControlObject::getControl(ConfigKey(group, "sync_enabled"))->get()) {
            return false;
>>>>>>> c8154cf8
        }
        if (ControlObject::getControl(ConfigKey(group, "sync_master"))->get()) {
            return false;
        }
        return true;
    }

    void assertSyncOff(QString group) {
        if (group == m_sInternalClockGroup) {
            ASSERT_EQ(0,
                    ControlObject::getControl(
                            ConfigKey(m_sInternalClockGroup, "sync_master"))
                            ->get());
        } else {
            ASSERT_EQ(SYNC_NONE,
                    ControlObject::getControl(ConfigKey(group, "sync_mode"))
                            ->get());
            ASSERT_EQ(0,
                    ControlObject::getControl(ConfigKey(group, "sync_enabled"))
                            ->get());
            ASSERT_EQ(0,
                    ControlObject::getControl(ConfigKey(group, "sync_master"))
                            ->get());
        }
    }

    void assertNoMaster() {
        ASSERT_EQ(NULL, m_pEngineSync->getMaster());
        ASSERT_EQ(NULL, m_pEngineSync->getMasterSyncable());
    }

  private:
    bool isMaster(QString group, bool explicitMaster) {
        if (group == m_sInternalClockGroup) {
<<<<<<< HEAD
            ASSERT_EQ(1,
                    ControlObject::getControl(
                            ConfigKey(m_sInternalClockGroup, "sync_master"))
                            ->get());
            ASSERT_EQ(NULL, m_pEngineSync->getMaster());
            ASSERT_EQ(m_sInternalClockGroup, getMasterGroup());
        } else {
            if (group == m_sGroup1) {
                ASSERT_EQ(m_pChannel1, m_pEngineSync->getMaster());
            } else if (group == m_sGroup2) {
                ASSERT_EQ(m_pChannel2, m_pEngineSync->getMaster());
=======
            if (!ControlObject::getControl(ConfigKey(m_sInternalClockGroup,
                                                   "sync_master"))
                            ->get()) {
                return false;
            }
            if (m_pEngineSync->getMaster()) {
                return false;
            }
            if (m_sInternalClockGroup != getMasterGroup()) {
                return false;
>>>>>>> c8154cf8
            }
            // Internal Clock doesn't have explicit mode
            if (explicitMaster) {
<<<<<<< HEAD
                ASSERT_EQ(SYNC_MASTER_EXPLICIT,
                        ControlObject::getControl(ConfigKey(group, "sync_mode"))
                                ->get());
            } else {
                ASSERT_EQ(SYNC_MASTER_SOFT,
                        ControlObject::getControl(ConfigKey(group, "sync_mode"))
                                ->get());
            }
            ASSERT_EQ(1,
                    ControlObject::getControl(ConfigKey(group, "sync_enabled"))
                            ->get());
            ASSERT_EQ(1,
                    ControlObject::getControl(ConfigKey(group, "sync_master"))
                            ->get());
=======
                qWarning() << "test error, internal clock can never be explicit master";
                return false;
            }
            return true;
        }
        if (group == m_sGroup1) {
            if (m_pEngineSync->getMaster() != m_pChannel1) {
                return false;
            }
        } else if (group == m_sGroup2) {
            if (m_pEngineSync->getMaster() != m_pChannel2) {
                return false;
            }
        }
        if (getMasterGroup() != group.toStdString()) {
            return false;
        }

        if (explicitMaster) {
            if (ControlObject::getControl(ConfigKey(group, "sync_mode"))
                            ->get() != SYNC_MASTER_EXPLICIT) {
                return false;
            }
        } else {
            if (ControlObject::getControl(ConfigKey(group, "sync_mode"))
                            ->get() != SYNC_MASTER_SOFT) {
                return false;
            }
        }
        if (!ControlObject::getControl(ConfigKey(group, "sync_enabled"))->get()) {
            return false;
        }
        if (!ControlObject::getControl(ConfigKey(group, "sync_master"))->get()) {
            return false;
>>>>>>> c8154cf8
        }
        return true;
    }
};

TEST_F(EngineSyncTest, ControlObjectsExist) {
    // This isn't exhaustive, but certain COs have a habit of not being set up properly.
    ASSERT_TRUE(ControlObject::getControl(ConfigKey(m_sGroup1, "file_bpm")) !=
            NULL);
}

TEST_F(EngineSyncTest, SetMasterSuccess) {
    // If we set the first channel to master, EngineSync should get that message.

    auto pButtonMasterSync1 =
            std::make_unique<ControlProxy>(m_sGroup1, "sync_mode");
    pButtonMasterSync1->slotSet(SYNC_MASTER_EXPLICIT);
    ProcessBuffer();

    // No tracks are playing and we have no beats, SYNC_MASTER_EXPLICIT state is in stand-by
    EXPECT_FLOAT_EQ(
            0.0, ControlObject::getControl(ConfigKey(m_sGroup1, "bpm"))->get());
    // The master sync should now be channel 1.
    ASSERT_TRUE(isExplicitMaster(m_sGroup1));

    auto pButtonMasterSync2 =
            std::make_unique<ControlProxy>(m_sGroup2, "sync_mode");
    pButtonMasterSync2->set(SYNC_FOLLOWER);
    ProcessBuffer();

    ASSERT_TRUE(isFollower(m_sGroup2));

    // Now set channel 2 to be master.
    pButtonMasterSync2->set(SYNC_MASTER_EXPLICIT);
    ProcessBuffer();

    // Now channel 2 should be master, and channel 1 should be a follower.
    ASSERT_TRUE(isExplicitMaster(m_sGroup2));
    ASSERT_TRUE(isFollower(m_sGroup1));

    // Now back again.
    pButtonMasterSync1->set(SYNC_MASTER_EXPLICIT);
    ProcessBuffer();

    // Now channel 1 should be master, and channel 2 should be a follower.
    ASSERT_TRUE(isExplicitMaster(m_sGroup1));
    ASSERT_TRUE(isFollower(m_sGroup2));

    // Now set channel 1 to follower, no all are followers, waiting for a tempo to adopt.
    pButtonMasterSync1->slotSet(SYNC_FOLLOWER);
    ProcessBuffer();

    ASSERT_TRUE(isFollower(m_sInternalClockGroup));
    ASSERT_TRUE(isFollower(m_sGroup1));
    ASSERT_TRUE(isFollower(m_sGroup2));
}

TEST_F(EngineSyncTest, ExplicitMasterPersists) {
    // If we set an explicit master, enabling sync or pressing play on other decks
    // doesn't cause the master to move around.
    mixxx::BeatsPointer pBeats1 = BeatFactory::makeBeatGrid(*m_pTrack1, 120, 0.0);
    m_pTrack1->setBeats(pBeats1);
    mixxx::BeatsPointer pBeats2 = BeatFactory::makeBeatGrid(*m_pTrack2, 124, 0.0);
    m_pTrack2->setBeats(pBeats2);

    auto pButtonMasterSync1 =
            std::make_unique<ControlProxy>(m_sGroup1, "sync_mode");
    ControlObject::getControl(ConfigKey(m_sGroup1, "play"))->set(1.0);
    pButtonMasterSync1->slotSet(SYNC_MASTER_EXPLICIT);
    ProcessBuffer();
    // The master sync should now be channel 1.
    ASSERT_TRUE(isExplicitMaster(m_sGroup1));

    auto pButtonMasterSync2 =
            std::make_unique<ControlProxy>(m_sGroup2, "sync_enabled");
    ControlObject::getControl(ConfigKey(m_sGroup2, "play"))->set(1.0);
    pButtonMasterSync2->set(1.0);
    ProcessBuffer();
    ASSERT_TRUE(isExplicitMaster(m_sGroup1));
    ASSERT_TRUE(isFollower(m_sGroup2));

    // Stop deck 2, and restart it, no change.
    ControlObject::getControl(ConfigKey(m_sGroup2, "play"))->set(0.0);
    ProcessBuffer();
    ControlObject::getControl(ConfigKey(m_sGroup2, "play"))->set(1.0);
    ProcessBuffer();
    ASSERT_TRUE(isExplicitMaster(m_sGroup1));
    ASSERT_TRUE(isFollower(m_sGroup2));
}

TEST_F(EngineSyncTest, SetMasterWhilePlaying) {
    // Make sure we don't get two master lights if we change masters while playing.
    mixxx::BeatsPointer pBeats1 = BeatFactory::makeBeatGrid(*m_pTrack1, 120, 0.0);
    m_pTrack1->setBeats(pBeats1);
    mixxx::BeatsPointer pBeats2 = BeatFactory::makeBeatGrid(*m_pTrack2, 124, 0.0);
    m_pTrack2->setBeats(pBeats2);
    mixxx::BeatsPointer pBeats3 = BeatFactory::makeBeatGrid(*m_pTrack3, 128, 0.0);
    m_pTrack3->setBeats(pBeats3);

    auto pButtonMasterSync1 =
            std::make_unique<ControlProxy>(m_sGroup1, "sync_mode");
    pButtonMasterSync1->set(SYNC_MASTER_EXPLICIT);
    auto pButtonMasterSync2 =
            std::make_unique<ControlProxy>(m_sGroup2, "sync_mode");
    pButtonMasterSync2->slotSet(SYNC_FOLLOWER);
    auto pButtonMasterSync3 =
            std::make_unique<ControlProxy>(m_sGroup3, "sync_mode");
    pButtonMasterSync3->slotSet(SYNC_FOLLOWER);

    ControlObject::getControl(ConfigKey(m_sGroup1, "play"))->set(1.0);
    ControlObject::getControl(ConfigKey(m_sGroup2, "play"))->set(1.0);
    ControlObject::getControl(ConfigKey(m_sGroup3, "play"))->set(1.0);

    ProcessBuffer();

    pButtonMasterSync3->slotSet(SYNC_MASTER_EXPLICIT);

    ProcessBuffer();

    ASSERT_TRUE(isFollower(m_sGroup1));
    ASSERT_TRUE(isFollower(m_sGroup2));
    ASSERT_TRUE(isExplicitMaster(m_sGroup3));
}

TEST_F(EngineSyncTest, SetEnabledBecomesMaster) {
    // If we set the first channel with a valid tempo to follower, it should be master.
    mixxx::BeatsPointer pBeats1 = BeatFactory::makeBeatGrid(*m_pTrack1, 80, 0.0);
    m_pTrack1->setBeats(pBeats1);
    auto pButtonMasterSync1 =
            std::make_unique<ControlProxy>(m_sGroup1, "sync_mode");
    pButtonMasterSync1->slotSet(SYNC_FOLLOWER);
    ProcessBuffer();

    ASSERT_TRUE(isSoftMaster(m_sGroup1));
    ASSERT_TRUE(isFollower(m_sInternalClockGroup));
}

TEST_F(EngineSyncTest, DisableInternalMasterWhilePlaying) {
    auto pButtonMasterSync = std::make_unique<ControlProxy>(
            m_sInternalClockGroup, "sync_master");
    pButtonMasterSync->slotSet(1.0);
    auto pButtonSyncMode1 =
            std::make_unique<ControlProxy>(m_sGroup1, "sync_mode");
    pButtonSyncMode1->slotSet(SYNC_FOLLOWER);
    auto pButtonSyncMode2 =
            std::make_unique<ControlProxy>(m_sGroup2, "sync_mode");
    pButtonSyncMode2->slotSet(SYNC_FOLLOWER);
    ProcessBuffer();

    // The master sync should now be Internal.
    ASSERT_TRUE(isSoftMaster(m_sInternalClockGroup));

    // Make sure both decks are playing.
    mixxx::BeatsPointer pBeats1 = BeatFactory::makeBeatGrid(*m_pTrack1, 80, 0.0);
    m_pTrack1->setBeats(pBeats1);
    ControlObject::getControl(ConfigKey(m_sGroup1, "play"))->set(1.0);
    mixxx::BeatsPointer pBeats2 = BeatFactory::makeBeatGrid(*m_pTrack2, 80, 0.0);
    m_pTrack2->setBeats(pBeats2);
    ControlObject::getControl(ConfigKey(m_sGroup2, "play"))->set(1.0);
    ProcessBuffer();

    // Now unset Internal master.
    pButtonMasterSync->slotSet(0.0);
    ProcessBuffer();

    // This is not allowed, Internal should still be master.
    ASSERT_TRUE(isSoftMaster(m_sInternalClockGroup));
    ASSERT_EQ(1, pButtonMasterSync->get());
}

TEST_F(EngineSyncTest, DisableSyncOnMaster) {
    // Channel 1 follower, channel 2 master.
    mixxx::BeatsPointer pBeats1 = BeatFactory::makeBeatGrid(*m_pTrack1, 130, 0.0);
    m_pTrack1->setBeats(pBeats1);
    auto pButtonSyncMode1 =
            std::make_unique<ControlProxy>(m_sGroup1, "sync_mode");
    pButtonSyncMode1->slotSet(SYNC_FOLLOWER);

    mixxx::BeatsPointer pBeats2 = BeatFactory::makeBeatGrid(*m_pTrack2, 130, 0.0);
    m_pTrack2->setBeats(pBeats2);
    auto pButtonSyncMaster2 =
            std::make_unique<ControlProxy>(m_sGroup2, "sync_master");
    pButtonSyncMaster2->slotSet(1.0);

    ASSERT_TRUE(isFollower(m_sGroup1));
    ASSERT_TRUE(isExplicitMaster(m_sGroup2));

    // Unset enabled on channel2, it should work.
    auto pButtonSyncEnabled2 =
            std::make_unique<ControlProxy>(m_sGroup2, "sync_enabled");
    pButtonSyncEnabled2->slotSet(0.0);

<<<<<<< HEAD
    assertIsSoftMaster(m_sGroup1);
    ASSERT_EQ(0,
            ControlObject::getControl(ConfigKey(m_sGroup2, "sync_enabled"))
                    ->get());
    ASSERT_EQ(0,
            ControlObject::getControl(ConfigKey(m_sGroup2, "sync_master"))
                    ->get());
=======
    ASSERT_TRUE(isSoftMaster(m_sGroup1));
    ASSERT_EQ(0, ControlObject::getControl(ConfigKey(m_sGroup2, "sync_enabled"))->get());
    ASSERT_EQ(0, ControlObject::getControl(ConfigKey(m_sGroup2, "sync_master"))->get());
>>>>>>> c8154cf8
}

TEST_F(EngineSyncTest, InternalMasterSetFollowerSliderMoves) {
    // If internal is master, and we turn on a follower, the slider should move.
    auto pButtonMasterSyncInternal = std::make_unique<ControlProxy>(
            m_sInternalClockGroup, "sync_master");
    pButtonMasterSyncInternal->slotSet(1);
    auto pMasterSyncSlider =
            std::make_unique<ControlProxy>(m_sInternalClockGroup, "bpm");
    pMasterSyncSlider->set(100.0);

    // Set the file bpm of channel 1 to 80 bpm.
    mixxx::BeatsPointer pBeats1 = BeatFactory::makeBeatGrid(*m_pTrack1, 80, 0.0);
    m_pTrack1->setBeats(pBeats1);

    auto pButtonMasterSync1 =
            std::make_unique<ControlProxy>(m_sGroup1, "sync_mode");
    pButtonMasterSync1->slotSet(SYNC_FOLLOWER);
    ProcessBuffer();

    EXPECT_FLOAT_EQ(getRateSliderValue(1.25),
            ControlObject::getControl(ConfigKey(m_sGroup1, "rate"))->get());
    EXPECT_FLOAT_EQ(100.0,
            ControlObject::getControl(ConfigKey(m_sGroup1, "bpm"))->get());
}

TEST_F(EngineSyncTest, AnySyncDeckSliderStays) {
    // If there exists a sync deck, even if it's not playing, don't change the
    // master BPM if a new deck enables sync.

    mixxx::BeatsPointer pBeats1 = BeatFactory::makeBeatGrid(*m_pTrack1, 80, 0.0);
    m_pTrack1->setBeats(pBeats1);
    auto pButtonSyncEnabled1 =
            std::make_unique<ControlProxy>(m_sGroup1, "sync_enabled");
    pButtonSyncEnabled1->set(1.0);

    // After setting up the first deck, the internal BPM should be 80.
    EXPECT_FLOAT_EQ(80.0,
            ControlObject::getControl(ConfigKey(m_sInternalClockGroup, "bpm"))
                    ->get());

    mixxx::BeatsPointer pBeats2 = BeatFactory::makeBeatGrid(*m_pTrack2, 100, 0.0);
    m_pTrack2->setBeats(pBeats2);
    auto pButtonSyncEnabled2 =
            std::make_unique<ControlProxy>(m_sGroup2, "sync_enabled");
    pButtonSyncEnabled2->set(1.0);

    // After the second one, though, the internal BPM should still be 80.
    EXPECT_FLOAT_EQ(80.0,
            ControlObject::getControl(ConfigKey(m_sInternalClockGroup, "bpm"))
                    ->get());
}

TEST_F(EngineSyncTest, InternalClockFollowsFirstPlayingDeck) {
    // Same as above, except we use the midi lights to change state.
    auto pButtonMasterSync1 =
            std::make_unique<ControlProxy>(m_sGroup1, "sync_mode");
    auto pButtonMasterSync2 =
            std::make_unique<ControlProxy>(m_sGroup2, "sync_mode");
    auto pButtonSyncEnabled1 =
            std::make_unique<ControlProxy>(m_sGroup1, "sync_enabled");
    auto pButtonSyncEnabled2 =
            std::make_unique<ControlProxy>(m_sGroup2, "sync_enabled");

    // Set up decks so they can be playing, and start deck 1.
    mixxx::BeatsPointer pBeats1 = BeatFactory::makeBeatGrid(*m_pTrack1, 100, 0.0);
    m_pTrack1->setBeats(pBeats1);
    ControlObject::set(ConfigKey(m_sGroup1, "rate"), getRateSliderValue(1.0));
    ControlObject::set(ConfigKey(m_sGroup1, "play"), 1.0);
    mixxx::BeatsPointer pBeats2 = BeatFactory::makeBeatGrid(*m_pTrack2, 130, 0.0);
    m_pTrack2->setBeats(pBeats2);
    ControlObject::set(ConfigKey(m_sGroup2, "rate"), getRateSliderValue(1.0));
    ControlObject::set(ConfigKey(m_sGroup2, "play"), 0.0);
    ProcessBuffer();

    // Set channel 1 to be enabled
    pButtonSyncEnabled1->set(1.0);
    ProcessBuffer();

    // The master sync should now be deck 1.
<<<<<<< HEAD
    assertIsSoftMaster(m_sGroup1);
    EXPECT_FLOAT_EQ(
            100.0, ControlObject::get(ConfigKey(m_sInternalClockGroup, "bpm")));
=======
    ASSERT_TRUE(isSoftMaster(m_sGroup1));
    EXPECT_FLOAT_EQ(100.0,
                    ControlObject::get(ConfigKey(m_sInternalClockGroup, "bpm")));
>>>>>>> c8154cf8

    // Set channel 2 to be enabled.
    pButtonSyncEnabled2->set(1);
    ProcessBuffer();

    // channel 1 still master while 2 is not playing
    ASSERT_TRUE(isSoftMaster(m_sGroup1));
    ASSERT_TRUE(isFollower(m_sInternalClockGroup));
    ASSERT_TRUE(isFollower(m_sGroup2));

    // The rate should not have changed -- deck 1 still matches deck 2.
    EXPECT_FLOAT_EQ(getRateSliderValue(1.0),
            ControlObject::getControl(ConfigKey(m_sGroup1, "rate"))->get());

    // Reset channel 2 rate, set channel 2 to play, and process a buffer.
    ControlObject::set(ConfigKey(m_sGroup2, "rate"), getRateSliderValue(1.0));
    ControlObject::set(ConfigKey(m_sGroup2, "play"), 1.0);
    ProcessBuffer();
    // Now internal clock is master
    ASSERT_TRUE(isSoftMaster(m_sInternalClockGroup));
    ASSERT_TRUE(isFollower(m_sGroup1));
    ASSERT_TRUE(isFollower(m_sGroup2));

    // Now disable sync on channel 1.
    pButtonSyncEnabled1->set(0);
    ProcessBuffer();

    // Master flips to deck 2
    ASSERT_TRUE(isSoftMaster(m_sGroup2));
    ASSERT_TRUE(isFollower(m_sInternalClockGroup));

    // Rate should now match channel 2.
    EXPECT_FLOAT_EQ(
            130.0, ControlObject::get(ConfigKey(m_sInternalClockGroup, "bpm")));
}

TEST_F(EngineSyncTest, SetExplicitMasterByLights) {
    // Same as above, except we use the midi lights to change state.
    auto pButtonMasterSync1 =
            std::make_unique<ControlProxy>(m_sGroup1, "sync_mode");
    auto pButtonMasterSync2 =
            std::make_unique<ControlProxy>(m_sGroup2, "sync_mode");
    auto pButtonSyncEnabled1 =
            std::make_unique<ControlProxy>(m_sGroup1, "sync_enabled");
    auto pButtonSyncEnabled2 =
            std::make_unique<ControlProxy>(m_sGroup2, "sync_enabled");
    auto pButtonSyncMaster1 =
            std::make_unique<ControlProxy>(m_sGroup1, "sync_master");
    auto pButtonSyncMaster2 =
            std::make_unique<ControlProxy>(m_sGroup2, "sync_master");

    // Set the file bpm of channel 1 to 160bpm.
    mixxx::BeatsPointer pBeats1 = BeatFactory::makeBeatGrid(*m_pTrack1, 160, 0.0);
    m_pTrack1->setBeats(pBeats1);
    // Set the file bpm of channel 2 to 150bpm.
    mixxx::BeatsPointer pBeats2 = BeatFactory::makeBeatGrid(*m_pTrack1, 150, 0.0);
    m_pTrack2->setBeats(pBeats2);

    // Set channel 1 to be explicit master.
    pButtonSyncMaster1->slotSet(1.0);
    ProcessBuffer();

    // The master sync should now be channel 1.
    ASSERT_TRUE(isExplicitMaster(m_sGroup1));

    // Set channel 2 to be follower.
    pButtonSyncEnabled2->slotSet(1);

    ASSERT_TRUE(isFollower(m_sGroup2));

    // Now set channel 2 to be master.
    pButtonSyncMaster2->slotSet(1);

    // Now channel 2 should be master, and channel 1 should be a follower.
    ASSERT_TRUE(isFollower(m_sGroup1));
    ASSERT_TRUE(isExplicitMaster(m_sGroup2));

    // Now back again.
    pButtonSyncMaster1->slotSet(1);

    // Now channel 1 should be master, and channel 2 should be a follower.
    ASSERT_TRUE(isExplicitMaster(m_sGroup1));
    ASSERT_TRUE(isFollower(m_sGroup2));

    // Now set channel 1 to not-master, all will become follower.
    // handing over master to the internal clock
    pButtonSyncMaster1->slotSet(0);

    ASSERT_TRUE(isSoftMaster(m_sInternalClockGroup));
    ASSERT_TRUE(isFollower(m_sGroup1));
    ASSERT_TRUE(isFollower(m_sGroup2));
}

TEST_F(EngineSyncTest, SetExplicitMasterByLightsNoTracks) {
    // Same as above, except we use the midi lights to change state.
    auto pButtonSyncEnabled2 =
            std::make_unique<ControlProxy>(m_sGroup2, "sync_enabled");
    auto pButtonSyncMaster1 =
            std::make_unique<ControlProxy>(m_sGroup1, "sync_master");

    // Now back again.
    pButtonSyncMaster1->slotSet(1);

    // Set channel 2 to be follower.
    pButtonSyncEnabled2->slotSet(1);

    // Now channel 1 should be master, and channel 2 should be a follower.
    ASSERT_TRUE(isExplicitMaster(m_sGroup1));
    ASSERT_TRUE(isFollower(m_sGroup2));

    // Now set channel 1 to not-master, all will be follower waiting for a valid bpm.
    pButtonSyncMaster1->slotSet(0);

    ASSERT_TRUE(isFollower(m_sInternalClockGroup));
    ASSERT_TRUE(isFollower(m_sGroup1));
    ASSERT_TRUE(isFollower(m_sGroup2));
}

TEST_F(EngineSyncTest, RateChangeTest) {
    auto pButtonMasterSync1 =
            std::make_unique<ControlProxy>(m_sGroup1, "sync_mode");
    pButtonMasterSync1->set(SYNC_MASTER_EXPLICIT);
    auto pButtonMasterSync2 =
            std::make_unique<ControlProxy>(m_sGroup2, "sync_mode");
    pButtonMasterSync2->set(SYNC_FOLLOWER);
    ProcessBuffer();

    // Set the file bpm of channel 1 to 160bpm.
    mixxx::BeatsPointer pBeats1 = BeatFactory::makeBeatGrid(*m_pTrack1, 160, 0.0);
    m_pTrack1->setBeats(pBeats1);
    EXPECT_FLOAT_EQ(
            160.0, ControlObject::get(ConfigKey(m_sGroup1, "file_bpm")));
    ProcessBuffer();
    EXPECT_FLOAT_EQ(
            160.0, ControlObject::get(ConfigKey(m_sInternalClockGroup, "bpm")));

    // Set the rate of channel 1 to 1.2.
    ControlObject::set(ConfigKey(m_sGroup1, "rate"), getRateSliderValue(1.2));
    EXPECT_FLOAT_EQ(getRateSliderValue(1.2),
            ControlObject::get(ConfigKey(m_sGroup1, "rate")));
    EXPECT_FLOAT_EQ(192.0, ControlObject::get(ConfigKey(m_sGroup1, "bpm")));

    // Internal master should also be 192.
    EXPECT_FLOAT_EQ(
            192.0, ControlObject::get(ConfigKey(m_sInternalClockGroup, "bpm")));

    // Set the file bpm of channel 2 to 120bpm.
    mixxx::BeatsPointer pBeats2 = BeatFactory::makeBeatGrid(*m_pTrack2, 120, 0.0);
    m_pTrack2->setBeats(pBeats2);
    EXPECT_FLOAT_EQ(
            120.0, ControlObject::get(ConfigKey(m_sGroup2, "file_bpm")));

    // rate slider for channel 2 should now be 1.6 = 160 * 1.2 / 120.
    EXPECT_FLOAT_EQ(getRateSliderValue(1.6),
            ControlObject::get(ConfigKey(m_sGroup2, "rate")));
    EXPECT_FLOAT_EQ(192.0, ControlObject::get(ConfigKey(m_sGroup2, "bpm")));
}

TEST_F(EngineSyncTest, RateChangeTestWeirdOrder) {
    // This is like the test above, but the user loads the track after the slider has been tweaked.
    auto pButtonMasterSync1 =
            std::make_unique<ControlProxy>(m_sGroup1, "sync_mode");
    pButtonMasterSync1->slotSet(SYNC_MASTER_EXPLICIT);
    auto pButtonMasterSync2 =
            std::make_unique<ControlProxy>(m_sGroup2, "sync_mode");
    pButtonMasterSync2->slotSet(SYNC_FOLLOWER);
    ProcessBuffer();

    // Set the file bpm of channel 1 to 160bpm.
    mixxx::BeatsPointer pBeats1 = BeatFactory::makeBeatGrid(*m_pTrack1, 160, 0.0);
    m_pTrack1->setBeats(pBeats1);
    EXPECT_FLOAT_EQ(
            160.0, ControlObject::get(ConfigKey(m_sInternalClockGroup, "bpm")));

    // Set the file bpm of channel 2 to 120bpm.
    mixxx::BeatsPointer pBeats2 = BeatFactory::makeBeatGrid(*m_pTrack2, 120, 0.0);
    m_pTrack2->setBeats(pBeats2);

    // Set the rate slider of channel 1 to 1.2.
    ControlObject::set(ConfigKey(m_sGroup1, "rate"), getRateSliderValue(1.2));

    // Rate slider for channel 2 should now be 1.6 = (160 * 1.2 / 120) - 1.0.
    EXPECT_FLOAT_EQ(getRateSliderValue(1.6),
            ControlObject::get(ConfigKey(m_sGroup2, "rate")));
    EXPECT_FLOAT_EQ(192.0, ControlObject::get(ConfigKey(m_sGroup2, "bpm")));

    // Internal Master BPM should read the same.
    EXPECT_FLOAT_EQ(
            192.0, ControlObject::get(ConfigKey(m_sInternalClockGroup, "bpm")));
}

TEST_F(EngineSyncTest, RateChangeTestOrder3) {
    // Set the file bpm of channel 1 to 160bpm.
    mixxx::BeatsPointer pBeats1 = BeatFactory::makeBeatGrid(*m_pTrack1, 160, 0.0);
    m_pTrack1->setBeats(pBeats1);
    EXPECT_FLOAT_EQ(
            160.0, ControlObject::get(ConfigKey(m_sGroup1, "file_bpm")));

    // Set the file bpm of channel 2 to 120bpm.
    mixxx::BeatsPointer pBeats2 = BeatFactory::makeBeatGrid(*m_pTrack2, 120, 0.0);
    m_pTrack2->setBeats(pBeats2);
    EXPECT_FLOAT_EQ(
            120.0, ControlObject::get(ConfigKey(m_sGroup2, "file_bpm")));

    // Turn on Master and Follower.
    auto pButtonMasterSync1 =
            std::make_unique<ControlProxy>(m_sGroup1, "sync_mode");
    pButtonMasterSync1->set(SYNC_MASTER_EXPLICIT);
    ProcessBuffer();

    ASSERT_TRUE(isExplicitMaster(m_sGroup1));

    auto pButtonMasterSync2 =
            std::make_unique<ControlProxy>(m_sGroup2, "sync_mode");
    pButtonMasterSync2->set(SYNC_FOLLOWER);
    ProcessBuffer();

    // Follower should immediately set its slider.
    EXPECT_FLOAT_EQ(getRateSliderValue(1.3333333333),
            ControlObject::get(ConfigKey(m_sGroup2, "rate")));
    EXPECT_FLOAT_EQ(160.0, ControlObject::get(ConfigKey(m_sGroup2, "bpm")));
    EXPECT_FLOAT_EQ(
            160.0, ControlObject::get(ConfigKey(m_sInternalClockGroup, "bpm")));
}

TEST_F(EngineSyncTest, FollowerRateChange) {
    // Confirm that followers can change master sync rate as well.
    auto pButtonMasterSync1 =
            std::make_unique<ControlProxy>(m_sGroup1, "sync_mode");
    pButtonMasterSync1->set(SYNC_MASTER_EXPLICIT);
    auto pButtonMasterSync2 =
            std::make_unique<ControlProxy>(m_sGroup2, "sync_mode");
    pButtonMasterSync2->set(SYNC_FOLLOWER);
    ProcessBuffer();

    // Set the file bpm of channel 1 to 160bpm.
    mixxx::BeatsPointer pBeats1 = BeatFactory::makeBeatGrid(*m_pTrack1, 160, 0.0);
    m_pTrack1->setBeats(pBeats1);

    // Set the file bpm of channel 2 to 120bpm.
    mixxx::BeatsPointer pBeats2 = BeatFactory::makeBeatGrid(*m_pTrack2, 120, 0.0);
    m_pTrack2->setBeats(pBeats2);

    // Set the rate slider of channel 1 to 1.2.
    ControlObject::set(ConfigKey(m_sGroup1, "rate"), getRateSliderValue(1.2));

    // Rate slider for channel 2 should now be 1.6 = (160 * 1.2 / 120).
    EXPECT_FLOAT_EQ(getRateSliderValue(1.6),
            ControlObject::get(ConfigKey(m_sGroup2, "rate")));
    EXPECT_FLOAT_EQ(192.0, ControlObject::get(ConfigKey(m_sGroup2, "bpm")));

    // Try to twiddle the rate slider on channel 2.
    auto pSlider2 = std::make_unique<ControlProxy>(m_sGroup2, "rate");
    pSlider2->set(getRateSliderValue(0.8));
    ProcessBuffer();

    // Rates should still be changed even though it's a follower.
    EXPECT_FLOAT_EQ(getRateSliderValue(0.8),
            ControlObject::get(ConfigKey(m_sGroup2, "rate")));
    EXPECT_FLOAT_EQ(96.0, ControlObject::get(ConfigKey(m_sGroup2, "bpm")));
    EXPECT_FLOAT_EQ(getRateSliderValue(0.6),
            ControlObject::get(ConfigKey(m_sGroup1, "rate")));
    EXPECT_FLOAT_EQ(96.0, ControlObject::get(ConfigKey(m_sGroup1, "bpm")));
}

TEST_F(EngineSyncTest, InternalRateChangeTest) {
    auto pButtonMasterSyncInternal = std::make_unique<ControlProxy>(
            m_sInternalClockGroup, "sync_master");
    pButtonMasterSyncInternal->set(SYNC_MASTER_SOFT);
    auto pButtonMasterSync1 =
            std::make_unique<ControlProxy>(m_sGroup1, "sync_mode");
    pButtonMasterSync1->set(SYNC_FOLLOWER);
    auto pButtonMasterSync2 =
            std::make_unique<ControlProxy>(m_sGroup2, "sync_mode");
    pButtonMasterSync2->set(SYNC_FOLLOWER);
    ProcessBuffer();

    ASSERT_TRUE(isSoftMaster(m_sInternalClockGroup));
    ASSERT_TRUE(isFollower(m_sGroup1));
    ASSERT_TRUE(isFollower(m_sGroup2));

    // Set the file bpm of channel 1 to 160bpm.
    mixxx::BeatsPointer pBeats1 = BeatFactory::makeBeatGrid(*m_pTrack1, 160, 0.0);
    m_pTrack1->setBeats(pBeats1);
    EXPECT_FLOAT_EQ(160.0,
            ControlObject::getControl(ConfigKey(m_sGroup1, "file_bpm"))->get());

    // Set the file bpm of channel 2 to 120bpm.
    mixxx::BeatsPointer pBeats2 = BeatFactory::makeBeatGrid(*m_pTrack2, 120, 0.0);
    m_pTrack2->setBeats(pBeats2);
    EXPECT_FLOAT_EQ(120.0,
            ControlObject::getControl(ConfigKey(m_sGroup2, "file_bpm"))->get());

    // Set the internal rate to 150.
    auto pMasterSyncSlider =
            std::make_unique<ControlProxy>(m_sInternalClockGroup, "bpm");
    pMasterSyncSlider->set(150.0);
    EXPECT_FLOAT_EQ(150.0,
            ControlObject::getControl(ConfigKey(m_sInternalClockGroup, "bpm"))
                    ->get());
    // Set decks playing, and process a buffer to update all the COs.
    ControlObject::getControl(ConfigKey(m_sGroup1, "play"))->set(1.0);
    ControlObject::getControl(ConfigKey(m_sGroup2, "play"))->set(1.0);

    ProcessBuffer();

    // Rate sliders for channels 1 and 2 should change appropriately.
    EXPECT_FLOAT_EQ(getRateSliderValue(0.9375),
            ControlObject::getControl(ConfigKey(m_sGroup1, "rate"))->get());
    EXPECT_FLOAT_EQ(150.0,
            ControlObject::getControl(ConfigKey(m_sGroup1, "bpm"))->get());
    EXPECT_FLOAT_EQ(getRateSliderValue(1.25),
            ControlObject::getControl(ConfigKey(m_sGroup2, "rate"))->get());
    EXPECT_FLOAT_EQ(150.0,
            ControlObject::getControl(ConfigKey(m_sGroup2, "bpm"))->get());

    // Set the internal rate to 140.
    pMasterSyncSlider->set(140.0);

    // Update COs again.
    ProcessBuffer();

    // Rate sliders for channels 1 and 2 should change appropriately.
    EXPECT_FLOAT_EQ(getRateSliderValue(.875),
            ControlObject::getControl(ConfigKey(m_sGroup1, "rate"))->get());
    EXPECT_FLOAT_EQ(140.0,
            ControlObject::getControl(ConfigKey(m_sGroup1, "bpm"))->get());
    EXPECT_FLOAT_EQ(getRateSliderValue(1.16666667),
            ControlObject::getControl(ConfigKey(m_sGroup2, "rate"))->get());
    EXPECT_FLOAT_EQ(140.0,
            ControlObject::getControl(ConfigKey(m_sGroup2, "bpm"))->get());
}

TEST_F(EngineSyncTest, MasterStopSliderCheck) {
    // If the master is playing, and stop is pushed, the sliders should stay the same.
    mixxx::BeatsPointer pBeats1 = BeatFactory::makeBeatGrid(*m_pTrack1, 120, 0.0);
    m_pTrack1->setBeats(pBeats1);
    mixxx::BeatsPointer pBeats2 = BeatFactory::makeBeatGrid(*m_pTrack2, 128, 0.0);
    m_pTrack2->setBeats(pBeats2);

    auto pButtonMasterSync1 =
            std::make_unique<ControlProxy>(m_sGroup1, "sync_mode");
    pButtonMasterSync1->slotSet(SYNC_MASTER_EXPLICIT);
    auto pButtonMasterSync2 =
            std::make_unique<ControlProxy>(m_sGroup2, "sync_mode");
    pButtonMasterSync2->slotSet(SYNC_FOLLOWER);
    ProcessBuffer();

    //ASSERT_TRUE(isExplicitMaster(m_sGroup1));
    ASSERT_TRUE(isFollower(m_sGroup2));

    auto pChannel1Play = std::make_unique<ControlProxy>(m_sGroup1, "play");
    pChannel1Play->set(1.0);
    auto pChannel2Play = std::make_unique<ControlProxy>(m_sGroup2, "play");
    pChannel2Play->set(1.0);

    ProcessBuffer();

    EXPECT_FLOAT_EQ(120.0, ControlObject::get(ConfigKey(m_sGroup2, "bpm")));
    EXPECT_FLOAT_EQ(getRateSliderValue(0.9375),
            ControlObject::get(ConfigKey(m_sGroup2, "rate")));

    pChannel1Play->set(0.0);

    ProcessBuffer();

    EXPECT_FLOAT_EQ(120.0, ControlObject::get(ConfigKey(m_sGroup2, "bpm")));
    EXPECT_FLOAT_EQ(getRateSliderValue(0.9375),
            ControlObject::get(ConfigKey(m_sGroup2, "rate")));
}

TEST_F(EngineSyncTest, EnableOneDeckInitsMaster) {
    // If Internal is master, and we turn sync on a playing deck, the playing deck sets the
    // internal master and the beat distances are now aligned.
    ControlObject::set(ConfigKey(m_sInternalClockGroup, "bpm"), 124.0);
    ControlObject::set(ConfigKey(m_sInternalClockGroup, "beat_distance"), 0.5);
    ProcessBuffer();

    // Set up the deck to play.
    mixxx::BeatsPointer pBeats1 = BeatFactory::makeBeatGrid(*m_pTrack1, 130, 0.0);
    m_pTrack1->setBeats(pBeats1);
    ControlObject::getControl(ConfigKey(m_sGroup1, "rate"))
            ->set(getRateSliderValue(1.0));
    ControlObject::getControl(ConfigKey(m_sGroup1, "beat_distance"))->set(0.2);
    ControlObject::getControl(ConfigKey(m_sGroup1, "play"))->set(1.0);

    // Enable Sync.  We have to call requestEnableSync directly
    // because calling ProcessBuffer() tries to advance the beat_distance values.
    m_pEngineSync->requestEnableSync(
            m_pEngineSync->getSyncableForGroup(m_sGroup1), true);

    // Internal is no longer master because there is exactly one playing deck.
    ASSERT_TRUE(isSoftMaster(m_sGroup1));
    ASSERT_TRUE(isFollower(m_sInternalClockGroup));

    // Internal clock rate and beat distance should match that deck.
    EXPECT_FLOAT_EQ(
            130.0, ControlObject::get(ConfigKey(m_sInternalClockGroup, "bpm")));
    EXPECT_FLOAT_EQ(130.0, ControlObject::get(ConfigKey(m_sGroup1, "bpm")));
    EXPECT_FLOAT_EQ(
            0.2, ControlObject::get(ConfigKey(m_sGroup1, "beat_distance")));
    EXPECT_FLOAT_EQ(0.2,
            ControlObject::get(
                    ConfigKey(m_sInternalClockGroup, "beat_distance")));

    // Enable second deck, bpm and beat distance should still match original setting.
    mixxx::BeatsPointer pBeats2 = BeatFactory::makeBeatGrid(*m_pTrack2, 140, 0.0);
    m_pTrack2->setBeats(pBeats2);
    ControlObject::getControl(ConfigKey(m_sGroup2, "rate"))
            ->set(getRateSliderValue(1.0));
    ControlObject::getControl(ConfigKey(m_sGroup2, "beat_distance"))->set(0.2);
    ControlObject::getControl(ConfigKey(m_sGroup2, "play"))->set(1.0);

    m_pEngineSync->requestEnableSync(
            m_pEngineSync->getSyncableForGroup(m_sGroup2), true);
    // Now master should be Internal Clock because we have two playing decks.
    ASSERT_TRUE(isSoftMaster(m_sInternalClockGroup));
    ASSERT_TRUE(isFollower(m_sGroup1));
    ASSERT_TRUE(isFollower(m_sGroup2));

    EXPECT_FLOAT_EQ(
            130.0, ControlObject::get(ConfigKey(m_sInternalClockGroup, "bpm")));
    EXPECT_FLOAT_EQ(130.0, ControlObject::get(ConfigKey(m_sGroup2, "bpm")));
    EXPECT_FLOAT_EQ(
            0.2, ControlObject::get(ConfigKey(m_sGroup2, "beat_distance")));
    EXPECT_FLOAT_EQ(0.2,
            ControlObject::get(
                    ConfigKey(m_sInternalClockGroup, "beat_distance")));
}

TEST_F(EngineSyncTest, EnableOneDeckInitializesMaster) {
    // Enabling sync on a deck causes it to be master, and sets bpm and clock.
    // Set the deck to play.
    mixxx::BeatsPointer pBeats1 = BeatFactory::makeBeatGrid(*m_pTrack1, 130, 0.0);
    m_pTrack1->setBeats(pBeats1);
    ControlObject::getControl(ConfigKey(m_sGroup1, "rate"))
            ->set(getRateSliderValue(1.0));
    ControlObject::getControl(ConfigKey(m_sGroup1, "beat_distance"))->set(0.2);
    ControlObject::getControl(ConfigKey(m_sGroup1, "play"))->set(1.0);

    // Set the deck to follower.
    // As above, use direct call to avoid advancing beat distance.
    m_pEngineSync->requestEnableSync(
            m_pEngineSync->getSyncableForGroup(m_sGroup1), true);

    // That first deck is now master
    ASSERT_TRUE(isSoftMaster(m_sGroup1));

    // Internal clock rate should be set and beat distances reset.
    EXPECT_FLOAT_EQ(130.0,
            ControlObject::getControl(ConfigKey(m_sInternalClockGroup, "bpm"))
                    ->get());
    EXPECT_FLOAT_EQ(130.0,
            ControlObject::getControl(ConfigKey(m_sGroup1, "bpm"))->get());
    EXPECT_FLOAT_EQ(0.2,
            ControlObject::getControl(ConfigKey(m_sGroup1, "beat_distance"))
                    ->get());
    EXPECT_FLOAT_EQ(0.2,
            ControlObject::getControl(
                    ConfigKey(m_sInternalClockGroup, "beat_distance"))
                    ->get());
}

TEST_F(EngineSyncTest, LoadTrackInitializesMaster) {
    // First eject the fake tracks that come with the testing framework.
    m_pChannel1->getEngineBuffer()->slotEjectTrack(1.0);
    m_pChannel2->getEngineBuffer()->slotEjectTrack(1.0);
    m_pChannel3->getEngineBuffer()->slotEjectTrack(1.0);

    auto pButtonSyncEnabled1 =
            std::make_unique<ControlProxy>(m_sGroup1, "sync_enabled");
    pButtonSyncEnabled1->slotSet(1.0);

    // No master because this deck has no track.
    EXPECT_EQ(NULL, m_pEngineSync->getMaster());
    EXPECT_FLOAT_EQ(
            0.0, ControlObject::getControl(ConfigKey(m_sGroup1, "bpm"))->get());

    // The track load trigger a master change.
    m_pMixerDeck1->loadFakeTrack(false, 140.0);
    ASSERT_TRUE(isSoftMaster(m_sGroup1));
    EXPECT_FLOAT_EQ(140.0,
            ControlObject::getControl(ConfigKey(m_sGroup1, "bpm"))->get());

    // But as soon as we play, deck 1 is master
    ControlObject::getControl(ConfigKey(m_sGroup1, "play"))->set(1.0);
    ASSERT_TRUE(isSoftMaster(m_sGroup1));
    ControlObject::getControl(ConfigKey(m_sGroup1, "play"))->set(0.0);

    // If sync is on two decks and we load a track in only one of them, it will be
    // master.
    m_pChannel1->getEngineBuffer()->slotEjectTrack(1.0);
    ASSERT_TRUE(isFollower(m_sGroup1));
    // no relevant tempo available so internal clock is following
    ASSERT_TRUE(isFollower(m_sInternalClockGroup));

    auto pButtonSyncEnabled2 =
            std::make_unique<ControlProxy>(m_sGroup2, "sync_enabled");
    pButtonSyncEnabled2->slotSet(1.0);

    m_pMixerDeck1->loadFakeTrack(false, 128.0);

    // Deck 2 is still empty so Deck 1 becomes master again
    ASSERT_TRUE(isSoftMaster(m_sGroup1));
    EXPECT_FLOAT_EQ(128.0,
            ControlObject::getControl(ConfigKey(m_sGroup1, "bpm"))->get());

    // If sync is on two decks and one deck is loaded but not playing, we should
    // initialize to that deck with internal clock master.
    m_pMixerDeck2->loadFakeTrack(false, 110.0);

    ASSERT_TRUE(isSoftMaster(m_sInternalClockGroup));
    EXPECT_FLOAT_EQ(128.0,
            ControlObject::getControl(ConfigKey(m_sInternalClockGroup, "bpm"))
                    ->get());
    EXPECT_FLOAT_EQ(128.0,
            ControlObject::getControl(ConfigKey(m_sGroup1, "bpm"))->get());
    EXPECT_FLOAT_EQ(128.0,
            ControlObject::getControl(ConfigKey(m_sGroup2, "bpm"))->get());
}

TEST_F(EngineSyncTest, LoadTrackResetTempoOption) {
    // Make sure playing decks with master sync enabled do not change tempo when
    // the "Reset Speed/Tempo" preference is set and a track is loaded to another
    // deck with master sync enabled.
    m_pConfig->set(ConfigKey("[Controls]", "SpeedAutoReset"),
            ConfigValue(BaseTrackPlayer::RESET_SPEED));

    // Enable sync on two stopped decks
    auto pButtonSyncEnabled1 =
            std::make_unique<ControlProxy>(m_sGroup1, "sync_enabled");
    pButtonSyncEnabled1->set(1.0);

    auto pButtonSyncEnabled2 =
            std::make_unique<ControlProxy>(m_sGroup2, "sync_enabled");
    pButtonSyncEnabled2->set(1.0);

    // If sync is on and we load a track, that should initialize master.
    TrackPointer track1 = m_pMixerDeck1->loadFakeTrack(false, 140.0);

    EXPECT_FLOAT_EQ(
            140.0, ControlObject::get(ConfigKey(m_sInternalClockGroup, "bpm")));
    EXPECT_FLOAT_EQ(140.0, ControlObject::get(ConfigKey(m_sGroup1, "bpm")));

    // If sync is on two decks and we load a track while one is playing,
    // that should not change the playing deck.
    ControlObject::set(ConfigKey(m_sGroup1, "play"), 1.0);

    TrackPointer track2 = m_pMixerDeck2->loadFakeTrack(false, 128.0);

    EXPECT_FLOAT_EQ(
            140.0, ControlObject::get(ConfigKey(m_sInternalClockGroup, "bpm")));
    EXPECT_FLOAT_EQ(140.0, ControlObject::get(ConfigKey(m_sGroup1, "bpm")));
    EXPECT_FLOAT_EQ(140.0, ControlObject::get(ConfigKey(m_sGroup2, "bpm")));

    // Repeat with RESET_PITCH_AND_SPEED
    m_pConfig->set(ConfigKey("[Controls]", "SpeedAutoReset"),
            ConfigValue(BaseTrackPlayer::RESET_PITCH_AND_SPEED));
    ControlObject::set(ConfigKey(m_sGroup1, "play"), 0.0);
    ControlObject::set(ConfigKey(m_sGroup1, "rate"), getRateSliderValue(1.0));
    m_pMixerDeck1->slotLoadTrack(track1, true);
    m_pMixerDeck1->slotTrackLoaded(track1, m_pTrack1);
    ControlObject::getControl(ConfigKey(m_sGroup1, "play"))->set(1.0);
    m_pMixerDeck2->slotLoadTrack(track2, false);
    m_pMixerDeck2->slotTrackLoaded(track2, m_pTrack2);
    EXPECT_FLOAT_EQ(
            140.0, ControlObject::get(ConfigKey(m_sInternalClockGroup, "bpm")));
    EXPECT_FLOAT_EQ(140.0, ControlObject::get(ConfigKey(m_sGroup1, "bpm")));
    EXPECT_FLOAT_EQ(140.0, ControlObject::get(ConfigKey(m_sGroup2, "bpm")));

    // Repeat with RESET_NONE
    m_pConfig->set(ConfigKey("[Controls]", "SpeedAutoReset"),
            ConfigValue(BaseTrackPlayer::RESET_NONE));
    ControlObject::set(ConfigKey(m_sGroup1, "play"), 0.0);
    ControlObject::set(ConfigKey(m_sGroup1, "rate"), getRateSliderValue(1.0));
    ControlObject::set(ConfigKey(m_sGroup2, "rate"), getRateSliderValue(1.0));
    m_pMixerDeck1->slotLoadTrack(track1, true);
    m_pMixerDeck1->slotTrackLoaded(track1, m_pTrack1);
    ControlObject::set(ConfigKey(m_sGroup1, "play"), 1.0);
    m_pMixerDeck2->slotLoadTrack(track2, false);
    m_pMixerDeck2->slotTrackLoaded(track2, m_pTrack2);
    EXPECT_FLOAT_EQ(
            128.0, ControlObject::get(ConfigKey(m_sInternalClockGroup, "bpm")));
    EXPECT_FLOAT_EQ(128.0, ControlObject::get(ConfigKey(m_sGroup1, "bpm")));
    EXPECT_FLOAT_EQ(128.0, ControlObject::get(ConfigKey(m_sGroup2, "bpm")));

    // Load two tracks with sync off and RESET_SPEED
    m_pConfig->set(ConfigKey("[Controls]", "SpeedAutoReset"),
            ConfigValue(BaseTrackPlayer::RESET_SPEED));
    ControlObject::getControl(ConfigKey(m_sGroup1, "play"))->set(0.0);
    ControlObject::getControl(ConfigKey(m_sGroup1, "rate"))
            ->set(getRateSliderValue(1.5));
    ControlObject::getControl(ConfigKey(m_sGroup2, "rate"))
            ->set(getRateSliderValue(1.5));
    pButtonSyncEnabled1->set(0.0);
    pButtonSyncEnabled2->set(0.0);
    m_pMixerDeck1->slotLoadTrack(track1, true);
    m_pMixerDeck1->slotTrackLoaded(track1, m_pTrack1);
    ControlObject::set(ConfigKey(m_sGroup1, "play"), 1.0);
    m_pMixerDeck2->slotLoadTrack(track2, false);
    m_pMixerDeck2->slotTrackLoaded(track2, m_pTrack2);
    EXPECT_FLOAT_EQ(140.0, ControlObject::get(ConfigKey(m_sGroup1, "bpm")));
    EXPECT_FLOAT_EQ(128.0, ControlObject::get(ConfigKey(m_sGroup2, "bpm")));

    // Load two tracks with sync off and RESET_PITCH_AND_SPEED
    m_pConfig->set(ConfigKey("[Controls]", "SpeedAutoReset"),
            ConfigValue(BaseTrackPlayer::RESET_PITCH_AND_SPEED));
    ControlObject::getControl(ConfigKey(m_sGroup1, "play"))->set(0.0);
    ControlObject::getControl(ConfigKey(m_sGroup1, "rate"))
            ->set(getRateSliderValue(1.5));
    ControlObject::getControl(ConfigKey(m_sGroup2, "rate"))
            ->set(getRateSliderValue(1.5));
    pButtonSyncEnabled1->slotSet(0.0);
    pButtonSyncEnabled2->slotSet(0.0);
    m_pMixerDeck1->slotLoadTrack(track1, true);
    m_pMixerDeck1->slotTrackLoaded(track1, m_pTrack1);
    ControlObject::getControl(ConfigKey(m_sGroup1, "play"))->set(1.0);
    m_pMixerDeck2->slotLoadTrack(track2, false);
    m_pMixerDeck2->slotTrackLoaded(track2, m_pTrack2);
    EXPECT_FLOAT_EQ(140.0,
            ControlObject::getControl(ConfigKey(m_sGroup1, "bpm"))->get());
    EXPECT_FLOAT_EQ(128.0,
            ControlObject::getControl(ConfigKey(m_sGroup2, "bpm"))->get());
}

TEST_F(EngineSyncTest, EnableOneDeckSliderUpdates) {
    // If we enable a deck to be master, the internal slider should immediately update.
    auto pButtonSyncEnabled1 =
            std::make_unique<ControlProxy>(m_sGroup1, "sync_enabled");

    mixxx::BeatsPointer pBeats1 = BeatFactory::makeBeatGrid(*m_pTrack1, 130, 0.0);
    m_pTrack1->setBeats(pBeats1);
    ControlObject::getControl(ConfigKey(m_sGroup1, "rate"))
            ->set(getRateSliderValue(1.0));

    // Set the deck to sync enabled.
    pButtonSyncEnabled1->slotSet(1.0);
    ProcessBuffer();

    // Group 1 should now be master (only one sync deck).
    ASSERT_TRUE(isSoftMaster(m_sGroup1));

    // Internal clock rate should be set.
    EXPECT_FLOAT_EQ(130.0,
            ControlObject::getControl(ConfigKey(m_sInternalClockGroup, "bpm"))
                    ->get());
}

TEST_F(EngineSyncTest, SyncToNonSyncDeck) {
    // If deck 1 is playing, and deck 2 presses sync, deck 2 should sync to deck 1 even if
    // deck 1 is not a sync deck.

    auto pButtonSyncEnabled1 =
            std::make_unique<ControlProxy>(m_sGroup1, "sync_enabled");
    auto pButtonSyncEnabled2 =
            std::make_unique<ControlProxy>(m_sGroup2, "sync_enabled");

    mixxx::BeatsPointer pBeats1 = BeatFactory::makeBeatGrid(*m_pTrack1, 130, 0.0);
    m_pTrack1->setBeats(pBeats1);
    ProcessBuffer();
    ControlObject::set(ConfigKey(m_sGroup1, "rate"), getRateSliderValue(1.0));
    mixxx::BeatsPointer pBeats2 = BeatFactory::makeBeatGrid(*m_pTrack2, 100, 0.0);
    m_pTrack2->setBeats(pBeats2);
    ControlObject::getControl(ConfigKey(m_sGroup2, "rate"))
            ->set(getRateSliderValue(1.0));

    ControlObject::set(ConfigKey(m_sGroup1, "play"), 1.0);
    ControlObject::set(ConfigKey(m_sGroup2, "play"), 1.0);

    pButtonSyncEnabled2->set(1.0);
    pButtonSyncEnabled2->set(0.0);
    ProcessBuffer();

    // There should be no master, and deck2 should match rate of deck1.  Sync slider should be
    // updated with the value, however.
    assertNoMaster();
    EXPECT_FLOAT_EQ(
            130.0, ControlObject::get(ConfigKey(m_sInternalClockGroup, "bpm")));
    assertSyncOff(m_sGroup2);
    EXPECT_FLOAT_EQ(getRateSliderValue(1.3),
            ControlObject::get(ConfigKey(m_sGroup2, "rate")));

    // Reset the pitch of deck 2.
    ControlObject::set(ConfigKey(m_sGroup2, "rate"), getRateSliderValue(1.0));

    // The same should work in reverse.
    pButtonSyncEnabled1->set(1.0);
    pButtonSyncEnabled1->set(0.0);
    ProcessBuffer();

    // There should be no master, and deck2 should match rate of deck1.
    EXPECT_EQ(0,
            ControlObject::get(
                    ConfigKey(m_sInternalClockGroup, "sync_master")));
    EXPECT_FLOAT_EQ(
            100.0, ControlObject::get(ConfigKey(m_sInternalClockGroup, "bpm")));
    EXPECT_EQ(NULL, m_pEngineSync->getMaster());
    EXPECT_EQ(NULL, m_pEngineSync->getMasterSyncable());
    EXPECT_EQ(SYNC_NONE, ControlObject::get(ConfigKey(m_sGroup1, "sync_mode")));
    EXPECT_EQ(0, ControlObject::get(ConfigKey(m_sGroup1, "sync_enabled")));
    EXPECT_EQ(0, ControlObject::get(ConfigKey(m_sGroup1, "sync_master")));
    EXPECT_FLOAT_EQ(getRateSliderValue(100.0 / 130.0),
            ControlObject::get(ConfigKey(m_sGroup1, "rate")));

    // Reset again.
    ControlObject::set(ConfigKey(m_sGroup1, "rate"), getRateSliderValue(1.0));

    // If deck 1 is not playing, however, deck 2 should stay at the same rate.
    ControlObject::set(ConfigKey(m_sGroup1, "play"), 0.0);

    // The same should work in reverse.
    pButtonSyncEnabled1->set(1.0);
    pButtonSyncEnabled1->set(0.0);
    ProcessBuffer();

    // There should be no master, and deck2 should match rate of deck1.
    EXPECT_EQ(0,
            ControlObject::get(
                    ConfigKey(m_sInternalClockGroup, "sync_master")));
    EXPECT_FLOAT_EQ(
            100.0, ControlObject::get(ConfigKey(m_sInternalClockGroup, "bpm")));
    EXPECT_EQ(NULL, m_pEngineSync->getMaster());
    EXPECT_EQ(NULL, m_pEngineSync->getMasterSyncable());
    EXPECT_EQ(SYNC_NONE, ControlObject::get(ConfigKey(m_sGroup2, "sync_mode")));
    EXPECT_EQ(0, ControlObject::get(ConfigKey(m_sGroup2, "sync_enabled")));
    EXPECT_EQ(0, ControlObject::get(ConfigKey(m_sGroup2, "sync_master")));
    EXPECT_FLOAT_EQ(getRateSliderValue(1.0),
            ControlObject::get(ConfigKey(m_sGroup2, "rate")));
}

TEST_F(EngineSyncTest, MomentarySyncDependsOnPlayingStates) {
    // Like it says -- if the current deck is playing, and the target deck is
    // playing, they should sync even if there's no sync mode enabled.

    auto pButtonSyncEnabled1 =
            std::make_unique<ControlProxy>(m_sGroup1, "sync_enabled");
    auto pButtonSyncEnabled2 =
            std::make_unique<ControlProxy>(m_sGroup2, "sync_enabled");

    // Set up decks so they can be playing, and start deck 1.
    mixxx::BeatsPointer pBeats1 = BeatFactory::makeBeatGrid(*m_pTrack1, 100, 0.0);
    m_pTrack1->setBeats(pBeats1);
    ControlObject::set(ConfigKey(m_sGroup1, "rate"), getRateSliderValue(1.0));
    ControlObject::set(ConfigKey(m_sGroup1, "play"), 1.0);
    mixxx::BeatsPointer pBeats2 = BeatFactory::makeBeatGrid(*m_pTrack2, 130, 0.0);
    m_pTrack2->setBeats(pBeats2);
    ControlObject::set(ConfigKey(m_sGroup2, "rate"), getRateSliderValue(1.0));
    ControlObject::set(ConfigKey(m_sGroup2, "play"), 1.0);
    ProcessBuffer();

    // Set channel 1 to be enabled momentarily.
    pButtonSyncEnabled1->set(1.0);
    pButtonSyncEnabled1->set(0.0);
    ProcessBuffer();

    // The master sync should still be off and the speed should match deck 2.
    assertNoMaster();
    assertSyncOff(m_sGroup1);
    assertSyncOff(m_sGroup2);
    EXPECT_FLOAT_EQ(
            130.0, ControlObject::get(ConfigKey(m_sInternalClockGroup, "bpm")));

    // Also works if deck 1 is not playing.
    ControlObject::set(ConfigKey(m_sGroup1, "rate"), getRateSliderValue(1.0));
    ControlObject::set(ConfigKey(m_sGroup1, "play"), 0.0);
    ControlObject::set(ConfigKey(m_sGroup2, "play"), 1.0);
    ProcessBuffer();
    pButtonSyncEnabled1->set(1.0);
    pButtonSyncEnabled1->set(0.0);
    ProcessBuffer();
    assertNoMaster();
    assertSyncOff(m_sGroup1);
    assertSyncOff(m_sGroup2);
    EXPECT_FLOAT_EQ(
            130.0, ControlObject::get(ConfigKey(m_sInternalClockGroup, "bpm")));

    // Also works if neither deck is playing.
    ControlObject::set(ConfigKey(m_sGroup1, "rate"), getRateSliderValue(1.0));
    ControlObject::set(ConfigKey(m_sGroup1, "play"), 0.0);
    ControlObject::set(ConfigKey(m_sGroup2, "play"), 0.0);
    ProcessBuffer();
    pButtonSyncEnabled1->set(1.0);
    pButtonSyncEnabled1->set(0.0);
    ProcessBuffer();
    assertNoMaster();
    assertSyncOff(m_sGroup1);
    assertSyncOff(m_sGroup2);
    EXPECT_FLOAT_EQ(
            130.0, ControlObject::get(ConfigKey(m_sInternalClockGroup, "bpm")));

    // But it doesn't work if deck 2 isn't playing and deck 1 is. (This would
    // cause deck1 to suddenly change bpm while playing back).
    ControlObject::set(ConfigKey(m_sGroup1, "rate"), getRateSliderValue(1.0));
    ControlObject::set(ConfigKey(m_sGroup1, "play"), 1.0);
    ControlObject::set(ConfigKey(m_sGroup2, "play"), 0.0);
    ProcessBuffer();
    pButtonSyncEnabled1->set(1.0);
    pButtonSyncEnabled1->set(0.0);
    ProcessBuffer();
    assertNoMaster();
    assertSyncOff(m_sGroup1);
    assertSyncOff(m_sGroup2);
    EXPECT_FLOAT_EQ(
            100.0, ControlObject::get(ConfigKey(m_sInternalClockGroup, "bpm")));
}

TEST_F(EngineSyncTest, EjectTrackSyncRemains) {
    auto pButtonSyncEnabled1 =
            std::make_unique<ControlProxy>(m_sGroup1, "sync_enabled");
    auto pButtonSyncEnabled2 =
            std::make_unique<ControlProxy>(m_sGroup2, "sync_enabled");
    auto pButtonEject1 = std::make_unique<ControlProxy>(m_sGroup1, "eject");

    mixxx::BeatsPointer pBeats1 = BeatFactory::makeBeatGrid(*m_pTrack1, 120, 0.0);
    m_pTrack1->setBeats(pBeats1);
    pButtonSyncEnabled1->set(1.0);
    ProcessBuffer();

    // m_sGroup1 takes over
    ASSERT_TRUE(isFollower(m_sInternalClockGroup));
    ASSERT_TRUE(isSoftMaster(m_sGroup1));
    assertSyncOff(m_sGroup2);

    pButtonEject1->set(1.0);
    // When an eject happens, the bpm gets set to zero.
    ProcessBuffer();

    EXPECT_FLOAT_EQ(
            0.0, ControlObject::getControl(ConfigKey(m_sGroup1, "bpm"))->get());

    // No valid tempo available all are waiting as follower
    ASSERT_TRUE(isFollower(m_sInternalClockGroup));
    ASSERT_TRUE(isFollower(m_sGroup1));
    assertSyncOff(m_sGroup2);

    m_pMixerDeck1->loadFakeTrack(false, 128.0);
    EXPECT_FLOAT_EQ(128.0,
            ControlObject::getControl(ConfigKey(m_sGroup1, "bpm"))->get());
    mixxx::BeatsPointer pBeats2 = BeatFactory::makeBeatGrid(*m_pTrack2, 135, 0.0);
    m_pTrack2->setBeats(pBeats2);
    pButtonSyncEnabled2->set(1.0);
    ProcessBuffer();

    ASSERT_TRUE(isSoftMaster(m_sInternalClockGroup));
    ASSERT_TRUE(isFollower(m_sGroup1));
    ASSERT_TRUE(isFollower(m_sGroup2));

    pButtonEject1->set(1.0);
    m_pTrack1->setBeats(mixxx::BeatsPointer());
    ProcessBuffer();

    ASSERT_TRUE(isFollower(m_sInternalClockGroup));
    ASSERT_TRUE(isFollower(m_sGroup1));
    ASSERT_TRUE(isSoftMaster(m_sGroup2));
}

TEST_F(EngineSyncTest, FileBpmChangesDontAffectMaster) {
    // If filebpm changes, don't treat it like a rate change.
    mixxx::BeatsPointer pBeats1 = BeatFactory::makeBeatGrid(*m_pTrack1, 100, 0.0);
    m_pTrack1->setBeats(pBeats1);
    auto pButtonSyncEnabled1 =
            std::make_unique<ControlProxy>(m_sGroup1, "sync_enabled");
    pButtonSyncEnabled1->set(1.0);
    ProcessBuffer();

    mixxx::BeatsPointer pBeats2 = BeatFactory::makeBeatGrid(*m_pTrack2, 120, 0.0);
    m_pTrack2->setBeats(pBeats2);
    auto pButtonSyncEnabled2 =
            std::make_unique<ControlProxy>(m_sGroup2, "sync_enabled");
    pButtonSyncEnabled2->set(1.0);
    ProcessBuffer();

    pBeats1 = BeatFactory::makeBeatGrid(*m_pTrack1, 160, 0.0);
    m_pTrack1->setBeats(pBeats1);
    EXPECT_FLOAT_EQ(
            100.0, ControlObject::get(ConfigKey(m_sInternalClockGroup, "bpm")));
}

TEST_F(EngineSyncTest, ExplicitMasterPostProcessed) {
    // Regression test thanks to a bug.  Make sure that an explicit master
    // channel gets post-processed.
    auto pButtonMasterSync1 =
            std::make_unique<ControlProxy>(m_sGroup1, "sync_mode");
    pButtonMasterSync1->slotSet(SYNC_MASTER_EXPLICIT);
    mixxx::BeatsPointer pBeats1 = BeatFactory::makeBeatGrid(*m_pTrack1, 160, 0.0);
    m_pTrack1->setBeats(pBeats1);
    ProcessBuffer();
    ControlObject::getControl(ConfigKey(m_sGroup1, "play"))->set(1.0);
    ProcessBuffer();

    EXPECT_FLOAT_EQ(
            0.0023219956, m_pChannel1->getEngineBuffer()->getVisualPlayPos());
}

TEST_F(EngineSyncTest, ZeroBPMRateAdjustIgnored) {
    // If a track isn't loaded (0 bpm), but the deck has sync enabled,
    // don't pay attention to rate changes.
    mixxx::BeatsPointer pBeats1 = BeatFactory::makeBeatGrid(*m_pTrack1, 0, 0.0);
    m_pTrack1->setBeats(pBeats1);
    auto pButtonSyncEnabled1 =
            std::make_unique<ControlProxy>(m_sGroup1, "sync_enabled");
    pButtonSyncEnabled1->set(1.0);
    ControlObject::getControl(ConfigKey(m_sGroup1, "rate"))
            ->set(getRateSliderValue(1.0));
    ProcessBuffer();

    mixxx::BeatsPointer pBeats2 = BeatFactory::makeBeatGrid(*m_pTrack2, 120, 0.0);
    m_pTrack2->setBeats(pBeats2);
    auto pButtonSyncEnabled2 =
            std::make_unique<ControlProxy>(m_sGroup2, "sync_enabled");
    pButtonSyncEnabled2->set(1.0);
    ProcessBuffer();

    ControlObject::getControl(ConfigKey(m_sGroup1, "rate"))
            ->set(getRateSliderValue(1.3));

    EXPECT_FLOAT_EQ(getRateSliderValue(1.0),
            ControlObject::getControl(ConfigKey(m_sGroup2, "rate"))->get());

    // Also try with explicit master/follower setting
    pButtonSyncEnabled1->set(0.0);
    ControlObject::getControl(ConfigKey(m_sGroup1, "sync_mode"))
            ->set(SYNC_MASTER_EXPLICIT);

    ControlObject::getControl(ConfigKey(m_sGroup1, "rate"))
            ->set(getRateSliderValue(1.4));
    EXPECT_FLOAT_EQ(getRateSliderValue(1.0),
            ControlObject::getControl(ConfigKey(m_sGroup2, "rate"))->get());

    pButtonSyncEnabled1->set(0.0);
    ControlObject::getControl(ConfigKey(m_sGroup1, "sync_mode"))
            ->set(SYNC_FOLLOWER);

    ControlObject::getControl(ConfigKey(m_sGroup1, "rate"))
            ->set(getRateSliderValue(0.9));
    EXPECT_FLOAT_EQ(getRateSliderValue(1.0),
            ControlObject::getControl(ConfigKey(m_sGroup2, "rate"))->get());
}

TEST_F(EngineSyncTest, ZeroLatencyRateChange) {
    // Confirm that a rate change in an explicit master is instantly communicated
    // to followers.
    mixxx::BeatsPointer pBeats1 = BeatFactory::makeBeatGrid(*m_pTrack1, 128, 0.0);
    m_pTrack1->setBeats(pBeats1);
    mixxx::BeatsPointer pBeats2 = BeatFactory::makeBeatGrid(*m_pTrack2, 128, 0.0);
    m_pTrack2->setBeats(pBeats2);

    ControlObject::getControl(ConfigKey(m_sGroup1, "quantize"))->set(1.0);
    ControlObject::getControl(ConfigKey(m_sGroup2, "quantize"))->set(1.0);
    // Make Channel2 master to weed out any channel ordering issues.
    ControlObject::getControl(ConfigKey(m_sGroup2, "sync_mode"))
            ->set(SYNC_MASTER_EXPLICIT);
    ControlObject::getControl(ConfigKey(m_sGroup1, "sync_mode"))
            ->set(SYNC_FOLLOWER);
    // Exaggerate the effect with a high rate.
    ControlObject::set(ConfigKey(m_sGroup2, "rate_ratio"), 10.0);

    ControlObject::getControl(ConfigKey(m_sGroup1, "play"))->set(1.0);
    ControlObject::getControl(ConfigKey(m_sGroup2, "play"))->set(1.0);

    EXPECT_EQ(ControlObject::getControl(ConfigKey(m_sGroup2, "beat_distance"))
                      ->get(),
            ControlObject::getControl(ConfigKey(m_sGroup1, "beat_distance"))
                    ->get());

    ProcessBuffer();
    ProcessBuffer();
    ProcessBuffer();

    // Make sure we're actually going somewhere!
    EXPECT_GT(ControlObject::getControl(ConfigKey(m_sGroup1, "beat_distance"))
                      ->get(),
            0);
    // Buffers should be in sync.
    EXPECT_EQ(ControlObject::getControl(ConfigKey(m_sGroup2, "beat_distance"))
                      ->get(),
            ControlObject::getControl(ConfigKey(m_sGroup1, "beat_distance"))
                    ->get());
}

TEST_F(EngineSyncTest, HalfDoubleBpmTest) {
    mixxx::BeatsPointer pBeats1 = BeatFactory::makeBeatGrid(*m_pTrack1, 70, 0.0);
    m_pTrack1->setBeats(pBeats1);
    mixxx::BeatsPointer pBeats2 = BeatFactory::makeBeatGrid(*m_pTrack2, 140, 0.0);
    m_pTrack2->setBeats(pBeats2);

    ControlObject::getControl(ConfigKey(m_sGroup1, "quantize"))->set(1.0);
    ControlObject::getControl(ConfigKey(m_sGroup2, "quantize"))->set(1.0);
    ControlObject::getControl(ConfigKey(m_sGroup2, "sync_mode"))
            ->set(SYNC_FOLLOWER);
    ControlObject::getControl(ConfigKey(m_sGroup1, "sync_mode"))
            ->set(SYNC_FOLLOWER);

    // Mixxx will choose the first playing deck to be master.  Let's start deck 2 first.
    ControlObject::getControl(ConfigKey(m_sGroup2, "play"))->set(1.0);
    ControlObject::getControl(ConfigKey(m_sGroup1, "play"))->set(1.0);
    ProcessBuffer();

    EXPECT_EQ(0.5,
            m_pChannel1->getEngineBuffer()
                    ->m_pSyncControl->m_masterBpmAdjustFactor);
    EXPECT_EQ(1.0,
            m_pChannel2->getEngineBuffer()
                    ->m_pSyncControl->m_masterBpmAdjustFactor);
    EXPECT_FLOAT_EQ(
            m_pChannel1->getEngineBuffer()->m_pSyncControl->getBeatDistance(),
            m_pChannel2->getEngineBuffer()->m_pSyncControl->getBeatDistance());
    EXPECT_EQ(0, ControlObject::get(ConfigKey(m_sGroup1, "rate")));
    EXPECT_EQ(70, ControlObject::get(ConfigKey(m_sGroup1, "bpm")));
    EXPECT_EQ(0, ControlObject::get(ConfigKey(m_sGroup2, "rate")));
    EXPECT_EQ(140, ControlObject::get(ConfigKey(m_sGroup2, "bpm")));

    // Do lots of processing to make sure we get over the 0.5 beat_distance barrier.
    for (int i = 0; i < 50; ++i) {
        qDebug() << "bpm test loop iter" << i;
        ProcessBuffer();
        // The beat distances are NOT as simple as x2 or /2.  Use the built-in functions
        // to do the proper conversion.
        EXPECT_FLOAT_EQ(m_pChannel1->getEngineBuffer()
                                ->m_pSyncControl->getBeatDistance(),
                m_pChannel2->getEngineBuffer()
                        ->m_pSyncControl->getBeatDistance());
    }

    ControlObject::getControl(ConfigKey(m_sGroup1, "play"))->set(0.0);
    ControlObject::getControl(ConfigKey(m_sGroup2, "play"))->set(0.0);

    ControlObject::getControl(ConfigKey(m_sGroup1, "sync_mode"))
            ->set(SYNC_NONE);
    ControlObject::getControl(ConfigKey(m_sGroup2, "sync_mode"))
            ->set(SYNC_NONE);

    EXPECT_EQ(1.0,
            m_pChannel1->getEngineBuffer()
                    ->m_pSyncControl->m_masterBpmAdjustFactor);
    EXPECT_EQ(1.0,
            m_pChannel2->getEngineBuffer()
                    ->m_pSyncControl->m_masterBpmAdjustFactor);

    ControlObject::getControl(ConfigKey(m_sGroup1, "sync_mode"))
            ->set(SYNC_FOLLOWER);
    ControlObject::getControl(ConfigKey(m_sGroup2, "sync_mode"))
            ->set(SYNC_FOLLOWER);
    ControlObject::getControl(ConfigKey(m_sGroup1, "rate"))
            ->set(getRateSliderValue(1.0));

    // Now start deck 1 first and check again.
    ControlObject::getControl(ConfigKey(m_sGroup1, "play"))->set(1.0);
    ControlObject::getControl(ConfigKey(m_sGroup2, "play"))->set(1.0);

    ProcessBuffer();

    EXPECT_EQ(1.0,
            m_pChannel1->getEngineBuffer()
                    ->m_pSyncControl->m_masterBpmAdjustFactor);
    EXPECT_EQ(2.0,
            m_pChannel2->getEngineBuffer()
                    ->m_pSyncControl->m_masterBpmAdjustFactor);

    // Exaggerate the effect with a high rate.
    ControlObject::getControl(ConfigKey(m_sGroup2, "rate"))
            ->set(getRateSliderValue(2.0));

    for (int i = 0; i < 50; ++i) {
        ProcessBuffer();
        EXPECT_FLOAT_EQ(m_pChannel1->getEngineBuffer()
                                ->m_pSyncControl->getBeatDistance(),
                m_pChannel2->getEngineBuffer()
                        ->m_pSyncControl->getBeatDistance());
    }
}

TEST_F(EngineSyncTest, HalfDoubleThenPlay) {
    // If a deck plays that had its multiplier set, we need to reset the
    // internal clock.
    mixxx::BeatsPointer pBeats1 = BeatFactory::makeBeatGrid(*m_pTrack1, 80, 0.0);
    m_pTrack1->setBeats(pBeats1);
    mixxx::BeatsPointer pBeats2 = BeatFactory::makeBeatGrid(*m_pTrack2, 175, 0.0);
    m_pTrack2->setBeats(pBeats2);
    ControlObject::getControl(ConfigKey(m_sGroup1, "rate"))
            ->set(getRateSliderValue(1.0));

    auto pButtonSyncEnabled1 =
            std::make_unique<ControlProxy>(m_sGroup1, "sync_enabled");
    pButtonSyncEnabled1->slotSet(1.0);
    auto pButtonSyncEnabled2 =
            std::make_unique<ControlProxy>(m_sGroup2, "sync_enabled");
    pButtonSyncEnabled2->slotSet(1.0);
    ControlObject::getControl(ConfigKey(m_sGroup1, "quantize"))->set(1.0);
    ControlObject::getControl(ConfigKey(m_sGroup2, "quantize"))->set(1.0);

    // We Expect that m_sGroup1 has adjusted its own bpm to the second deck and becomes a single master.
    // When the second deck is synced the master bpm is adopted by the interna clock, which becomes now
    // the master
    EXPECT_FLOAT_EQ(87.5,
            ControlObject::getControl(ConfigKey(m_sInternalClockGroup, "bpm"))
                    ->get());
    EXPECT_FLOAT_EQ(87.5,
            ControlObject::getControl(ConfigKey(m_sGroup1, "bpm"))->get());
    EXPECT_FLOAT_EQ(175.0,
            ControlObject::getControl(ConfigKey(m_sGroup2, "bpm"))->get());
    EXPECT_FLOAT_EQ(87.5 / 80,
            ControlObject::getControl(ConfigKey(m_sGroup1, "rate_ratio"))
                    ->get());
    EXPECT_FLOAT_EQ(1,
            ControlObject::getControl(ConfigKey(m_sGroup2, "rate_ratio"))
                    ->get());
    EXPECT_FLOAT_EQ(80,
            ControlObject::getControl(ConfigKey(m_sGroup1, "local_bpm"))
                    ->get());
    EXPECT_FLOAT_EQ(175.0,
            ControlObject::getControl(ConfigKey(m_sGroup2, "local_bpm"))
                    ->get());

    ControlObject::getControl(ConfigKey(m_sGroup2, "play"))->set(1.0);
    ControlObject::getControl(ConfigKey(m_sGroup1, "play"))->set(1.0);

    EXPECT_FLOAT_EQ(175.0,
            ControlObject::getControl(ConfigKey(m_sInternalClockGroup, "bpm"))
                    ->get());

    ProcessBuffer();
    ProcessBuffer();
    ProcessBuffer();

    EXPECT_FLOAT_EQ(
            m_pChannel1->getEngineBuffer()->m_pSyncControl->getBeatDistance(),
            m_pChannel2->getEngineBuffer()->m_pSyncControl->getBeatDistance());

    // Now enable the other deck first.
    // Sync only cares about which deck plays first now, enable order is irrelevant.
    ControlObject::getControl(ConfigKey(m_sGroup1, "play"))->set(0.0);
    ControlObject::getControl(ConfigKey(m_sGroup2, "play"))->set(0.0);
    pButtonSyncEnabled1->slotSet(0.0);
    pButtonSyncEnabled2->slotSet(0.0);
    ProcessBuffer();
    pButtonSyncEnabled2->slotSet(1.0);
    pButtonSyncEnabled1->slotSet(1.0);
    ControlObject::getControl(ConfigKey(m_sGroup1, "play"))->set(1.0);
    ControlObject::getControl(ConfigKey(m_sGroup2, "play"))->set(1.0);

    EXPECT_FLOAT_EQ(87.5 / 80,
            ControlObject::getControl(ConfigKey(m_sGroup1, "rate_ratio"))
                    ->get());
    EXPECT_FLOAT_EQ(1,
            ControlObject::getControl(ConfigKey(m_sGroup2, "rate_ratio"))
                    ->get());

    ProcessBuffer();

    EXPECT_FLOAT_EQ(
            (m_pChannel1->getEngineBuffer()->m_pSyncControl->getBeatDistance()),
            (m_pChannel2->getEngineBuffer()
                            ->m_pSyncControl->getBeatDistance()));

    ProcessBuffer();
    ProcessBuffer();

    EXPECT_FLOAT_EQ(87.5,
            ControlObject::getControl(ConfigKey(m_sGroup1, "bpm"))->get());

    EXPECT_FLOAT_EQ(
            (m_pChannel1->getEngineBuffer()->m_pSyncControl->getBeatDistance()),
            (m_pChannel2->getEngineBuffer()
                            ->m_pSyncControl->getBeatDistance()));

    ProcessBuffer();
    ProcessBuffer();
    ProcessBuffer();

    EXPECT_FLOAT_EQ(
            m_pChannel1->getEngineBuffer()->m_pSyncControl->getBeatDistance(),
            m_pChannel2->getEngineBuffer()->m_pSyncControl->getBeatDistance());
}

TEST_F(EngineSyncTest, HalfDoubleInternalClockTest) {
    // If we set the file_bpm CO's directly, the correct signals aren't fired.
    mixxx::BeatsPointer pBeats1 = BeatFactory::makeBeatGrid(*m_pTrack1, 70, 0.0);
    m_pTrack1->setBeats(pBeats1);
    mixxx::BeatsPointer pBeats2 = BeatFactory::makeBeatGrid(*m_pTrack2, 140, 0.0);
    m_pTrack2->setBeats(pBeats2);

    ControlObject::getControl(ConfigKey(m_sGroup1, "quantize"))->set(1.0);
    ControlObject::getControl(ConfigKey(m_sGroup2, "quantize"))->set(1.0);
    // Make Channel2 master to weed out any channel ordering issues.
    ControlObject::getControl(ConfigKey(m_sGroup1, "sync_enabled"))->set(1);
    ControlObject::getControl(ConfigKey(m_sGroup2, "sync_enabled"))->set(1);

    EXPECT_FLOAT_EQ(70.0,
            ControlObject::getControl(ConfigKey(m_sInternalClockGroup, "bpm"))
                    ->get());
    EXPECT_FLOAT_EQ(getRateSliderValue(1.0),
            ControlObject::getControl(ConfigKey(m_sGroup1, "rate"))->get());
    EXPECT_FLOAT_EQ(getRateSliderValue(1.0),
            ControlObject::getControl(ConfigKey(m_sGroup2, "rate"))->get());
}

namespace {
QVector<double> createBeatVector(
        double first_beat, unsigned int num_beats, double beat_length) {
    QVector<double> beats;
    for (unsigned int i = 0; i < num_beats; ++i) {
        beats.append(first_beat + i * beat_length);
    }
    return beats;
}
} // namespace

TEST_F(EngineSyncTest, HalfDoubleConsistency) {
    // half-double matching should be consistent
    double beatLengthFrames = 60.0 * 44100 / 90.0;
    double startOffsetFrames = 0;
    const int numBeats = 100;
    QVector<double> beats1 =
            createBeatVector(startOffsetFrames, numBeats, beatLengthFrames);
    auto pBeats1 = new mixxx::BeatMap(*m_pTrack1, 0, beats1);
    m_pTrack1->setBeats(mixxx::BeatsPointer(pBeats1));

    beatLengthFrames = 60.0 * 44100 / 145.0;
    QVector<double> beats2 =
            createBeatVector(startOffsetFrames, numBeats, beatLengthFrames);
    auto pBeats2 = new mixxx::BeatMap(*m_pTrack2, 0, beats2);
    m_pTrack2->setBeats(mixxx::BeatsPointer(pBeats2));

    ControlObject::getControl(ConfigKey(m_sGroup1, "play"))->set(1.0);
    ControlObject::getControl(ConfigKey(m_sGroup2, "sync_enabled"))->set(1);
    EXPECT_FLOAT_EQ(180.0,
            ControlObject::getControl(ConfigKey(m_sGroup2, "bpm"))->get());

    ControlObject::getControl(ConfigKey(m_sGroup1, "play"))->set(1.0);
    ControlObject::getControl(ConfigKey(m_sGroup1, "sync_enabled"))->set(1);
    EXPECT_FLOAT_EQ(90.0,
            ControlObject::getControl(ConfigKey(m_sGroup1, "bpm"))->get());
    EXPECT_FLOAT_EQ(180.0,
            ControlObject::getControl(ConfigKey(m_sGroup2, "bpm"))->get());

    ControlObject::getControl(ConfigKey(m_sGroup1, "sync_enabled"))->set(0);
    ProcessBuffer();
    ControlObject::getControl(ConfigKey(m_sGroup1, "sync_enabled"))->set(1);
    ProcessBuffer();
    EXPECT_FLOAT_EQ(90.0,
            ControlObject::getControl(ConfigKey(m_sGroup1, "bpm"))->get());
    EXPECT_FLOAT_EQ(180.0,
            ControlObject::getControl(ConfigKey(m_sGroup2, "bpm"))->get());
}

TEST_F(EngineSyncTest, SetFileBpmUpdatesLocalBpm) {
    ControlObject::getControl(ConfigKey(m_sGroup1, "beat_distance"))->set(0.2);
    mixxx::BeatsPointer pBeats1 = BeatFactory::makeBeatGrid(*m_pTrack1, 130, 0.0);
    m_pTrack1->setBeats(pBeats1);
    ASSERT_EQ(
            130.0, m_pEngineSync->getSyncableForGroup(m_sGroup1)->getBaseBpm());
}

TEST_F(EngineSyncTest, SyncPhaseToPlayingNonSyncDeck) {
    // If we press play on a sync deck, we will only sync phase to a non-sync
    // deck if there are no sync decks and the non-sync deck is playing.

    auto pButtonSyncEnabled1 =
            std::make_unique<ControlProxy>(m_sGroup1, "sync_enabled");
    mixxx::BeatsPointer pBeats1 = BeatFactory::makeBeatGrid(*m_pTrack1, 130, 0.0);
    m_pTrack1->setBeats(pBeats1);
    ControlObject::getControl(ConfigKey(m_sGroup1, "quantize"))->set(1.0);

    auto pButtonSyncEnabled2 =
            std::make_unique<ControlProxy>(m_sGroup2, "sync_enabled");
    ControlObject::set(ConfigKey(m_sGroup2, "rate_ratio"), 1.0);
    mixxx::BeatsPointer pBeats2 = BeatFactory::makeBeatGrid(*m_pTrack2, 100, 0.0);
    m_pTrack2->setBeats(pBeats2);

    // Set the sync deck playing with nothing else active.
    // Next Deck becomes master and the Master clock is set to 100 BPM
    // The 130 BPM Track should be played at 100 BPM, rate = 0,769230769
    pButtonSyncEnabled1->set(1.0);
    ControlObject::getControl(ConfigKey(m_sGroup1, "play"))->set(1.0);
    // Beat length: 40707.692307692305
    // Buffer size is 1024 at 44.1 kHz at the given rate = 787.692307692 Samples
    // Expected beat_distance = 0.019349962
    ProcessBuffer();

    // Internal clock rate should be set and beat distance already updated
    EXPECT_FLOAT_EQ(100.0,
            ControlObject::getControl(ConfigKey(m_sGroup1, "bpm"))->get());
    EXPECT_FLOAT_EQ(0.019349962,
            ControlObject::getControl(ConfigKey(m_sGroup1, "beat_distance"))
                    ->get());

    // The internal clock must also have been advanced to the same fraction of a beat.
    EXPECT_FLOAT_EQ(100.0,
            ControlObject::getControl(ConfigKey(m_sInternalClockGroup, "bpm"))
                    ->get());
    EXPECT_FLOAT_EQ(0.019349962,
            ControlObject::getControl(
                    ConfigKey(m_sInternalClockGroup, "beat_distance"))
                    ->get());

    ControlObject::getControl(ConfigKey(m_sGroup1, "play"))->set(0.0);

    ProcessBuffer();

    // we expect that Deck 1 distance has not changed and the internal clock has continued
    // with the same rate
    EXPECT_FLOAT_EQ(0.019349962,
            ControlObject::getControl(ConfigKey(m_sGroup1, "beat_distance"))
                    ->get());
    EXPECT_FLOAT_EQ(0.019349962,
            ControlObject::getControl(
                    ConfigKey(m_sInternalClockGroup, "beat_distance"))
                    ->get());

    // Now make the second deck playing and see if it works.
    ControlObject::getControl(ConfigKey(m_sGroup2, "play"))->set(1.0);
    ControlObject::getControl(ConfigKey(m_sGroup1, "play"))->set(1.0);

    // What seems to be happening is a seek is queued when a track is loaded, so all these tracks
    // seek to 0, thus resetting the beat distance.
    ProcessBuffer();

    // We expect that the second deck (master) has adjusted the "beat_distance" of the
    // internal clock and the fist deck is advanced slightly but slower to slowly get
    // rid of the additional buffer ahead
    // TODO: It does sounds odd to start the track 1 at a random position and adjust the
    // phase later. Seeking into phase is the best option even with quantize off.
    EXPECT_FLOAT_EQ(100.0,
            ControlObject::getControl(ConfigKey(m_sGroup1, "bpm"))->get());
    // The adjustment is calculated here: BpmControl::calcSyncAdjustment
    EXPECT_GT(0.038699925,
            ControlObject::getControl(ConfigKey(m_sGroup1, "beat_distance"))
                    ->get());
    EXPECT_FLOAT_EQ(100.0,
            ControlObject::getControl(ConfigKey(m_sGroup2, "bpm"))->get());
    EXPECT_FLOAT_EQ(0.019349962,
            ControlObject::getControl(ConfigKey(m_sGroup2, "beat_distance"))
                    ->get());
    EXPECT_FLOAT_EQ(100.0,
            ControlObject::getControl(ConfigKey(m_sInternalClockGroup, "bpm"))
                    ->get());
    EXPECT_FLOAT_EQ(0.038699925,
            ControlObject::getControl(
                    ConfigKey(m_sInternalClockGroup, "beat_distance"))
                    ->get());

    ControlObject::set(ConfigKey(m_sGroup1, "play"), 0.0);
    pButtonSyncEnabled1->set(0.0);
    ControlObject::set(ConfigKey(m_sGroup1, "rate_ratio"), 1.0);

    ControlObject::set(ConfigKey(m_sGroup2, "play"), 0.0);
    pButtonSyncEnabled2->set(0.0);
    ControlObject::set(ConfigKey(m_sGroup2, "rate_ratio"), 1.0);

    // But if there is a third deck that is sync-enabled, we match that.
    auto pButtonSyncEnabled3 =
            std::make_unique<ControlProxy>(m_sGroup3, "sync_enabled");
    ControlObject::set(ConfigKey(m_sGroup3, "beat_distance"), 0.6);
    ControlObject::set(ConfigKey(m_sGroup2, "rate_ratio"), 1.0);
    mixxx::BeatsPointer pBeats3 = BeatFactory::makeBeatGrid(*m_pTrack3, 140, 0.0);
    m_pTrack3->setBeats(pBeats3);
    // This will sync to the first deck here and not the second (lp1784185)
    pButtonSyncEnabled3->set(1.0);
    ProcessBuffer();
    EXPECT_FLOAT_EQ(130.0, ControlObject::get(ConfigKey(m_sGroup3, "bpm")));
    // revert that
    ControlObject::set(ConfigKey(m_sGroup3, "rate_ratio"), 1.0);
    ProcessBuffer();
    EXPECT_FLOAT_EQ(140.0, ControlObject::get(ConfigKey(m_sGroup3, "bpm")));
    // now we have Deck 3 with 140 bpm and sync enabled

    pButtonSyncEnabled1->set(1.0);
    ProcessBuffer();

    ControlObject::getControl(ConfigKey(m_sGroup3, "play"))->set(1.0);
    ControlObject::getControl(ConfigKey(m_sGroup2, "play"))->set(1.0);
    ControlObject::getControl(ConfigKey(m_sGroup1, "play"))->set(1.0);
    ProcessBuffer();

    // We expect Deck 1 is Deck 3 bpm
    EXPECT_FLOAT_EQ(140.0,
            ControlObject::getControl(ConfigKey(m_sInternalClockGroup, "bpm"))
                    ->get());
    EXPECT_FLOAT_EQ(140.0,
            ControlObject::getControl(ConfigKey(m_sGroup1, "bpm"))->get());
    // The exact beat distance will be one buffer past .6, but this is good
    // enough to confirm that it worked.
    EXPECT_GT(0.7,
            ControlObject::getControl(ConfigKey(m_sGroup1, "beat_distance"))
                    ->get());
    EXPECT_GT(0.7,
            ControlObject::getControl(
                    ConfigKey(m_sInternalClockGroup, "beat_distance"))
                    ->get());
}

TEST_F(EngineSyncTest, UserTweakBeatDistance) {
    // If a deck has a user tweak, and another deck stops such that the first
    // is used to reseed the master beat distance, make sure the user offset
    // is reset.
    mixxx::BeatsPointer pBeats1 = BeatFactory::makeBeatGrid(*m_pTrack1, 128, 0.0);
    m_pTrack1->setBeats(pBeats1);
    mixxx::BeatsPointer pBeats2 = BeatFactory::makeBeatGrid(*m_pTrack2, 128, 0.0);
    m_pTrack2->setBeats(pBeats2);

    ControlObject::getControl(ConfigKey(m_sGroup1, "quantize"))->set(1.0);
    ControlObject::getControl(ConfigKey(m_sGroup2, "quantize"))->set(1.0);
    ControlObject::getControl(ConfigKey(m_sGroup1, "sync_enabled"))->set(1);
    ControlObject::getControl(ConfigKey(m_sGroup2, "sync_enabled"))->set(1);
    ControlObject::getControl(ConfigKey(m_sGroup1, "play"))->set(1.0);
    ControlObject::getControl(ConfigKey(m_sGroup2, "play"))->set(1.0);

    // Play some buffers with the wheel at 0 to show the sync works
    ControlObject::getControl(ConfigKey(m_sGroup1, "wheel"))->set(0);
    for (int i = 0; i < 10; ++i) {
        ProcessBuffer();
    }

    // Spin the wheel, causing the useroffset for group1 to get set.
    ControlObject::getControl(ConfigKey(m_sGroup1, "wheel"))->set(0.4);
    for (int i = 0; i < 10; ++i) {
        ProcessBuffer();
    }
    // Play some more buffers with the wheel at 0.
    ControlObject::getControl(ConfigKey(m_sGroup1, "wheel"))->set(0);
    for (int i = 0; i < 10; ++i) {
        ProcessBuffer();
    }

    // Stop the second deck.  This causes the master beat distance to get
    // seeded with the beat distance from deck 1.
    ControlObject::getControl(ConfigKey(m_sGroup2, "play"))->set(0.0);

    // Play a buffer, which is enough to see if the beat distances align.
    ProcessBuffer();

    EXPECT_NEAR(ControlObject::getControl(ConfigKey(m_sGroup1, "beat_distance"))
                        ->get(),
            ControlObject::getControl(
                    ConfigKey(m_sInternalClockGroup, "beat_distance"))
                    ->get(),
            .00001);

    EXPECT_FLOAT_EQ(0.0,
            m_pChannel1->getEngineBuffer()
                    ->m_pBpmControl->m_dUserOffset.getValue());
}

TEST_F(EngineSyncTest, UserTweakPreservedInSeek) {
    mixxx::BeatsPointer pBeats1 = BeatFactory::makeBeatGrid(*m_pTrack1, 128, 0.0);
    m_pTrack1->setBeats(pBeats1);
    mixxx::BeatsPointer pBeats2 = BeatFactory::makeBeatGrid(*m_pTrack2, 130, 0.0);
    m_pTrack2->setBeats(pBeats2);

    ControlObject::getControl(ConfigKey(m_sGroup1, "quantize"))->set(1.0);
    ControlObject::getControl(ConfigKey(m_sGroup2, "quantize"))->set(1.0);
    ControlObject::getControl(ConfigKey(m_sGroup1, "sync_enabled"))->set(1);
    ControlObject::getControl(ConfigKey(m_sGroup2, "sync_enabled"))->set(1);
    ControlObject::getControl(ConfigKey(m_sGroup1, "play"))->set(1.0);
    ControlObject::getControl(ConfigKey(m_sGroup2, "play"))->set(1.0);
    ControlObject::set(ConfigKey(m_sGroup1, "quantize"), 1.0);
    ControlObject::set(ConfigKey(m_sGroup2, "quantize"), 1.0);

    ControlObject::set(ConfigKey(m_sGroup1, "play"), 1.0);
    ControlObject::set(ConfigKey(m_sGroup2, "play"), 1.0);
    ProcessBuffer();

    EXPECT_DOUBLE_EQ(0.025154950869236584,
            ControlObject::get(ConfigKey(m_sGroup1, "beat_distance")));
    EXPECT_DOUBLE_EQ(0.0023582766439909299,
            ControlObject::get(ConfigKey(m_sGroup1, "playposition")));

    ControlObject::set(ConfigKey(m_sGroup1, "playposition"), 0.2);
    ProcessBuffer();

    // We expect to be two buffers ahead in a beat near 0.2
    EXPECT_DOUBLE_EQ(0.050309901738473183,
            ControlObject::get(ConfigKey(m_sGroup1, "beat_distance")));
    EXPECT_DOUBLE_EQ(0.19221655328798187, ControlObject::get(ConfigKey(m_sGroup1, "playposition")));

    // Apply a small amount of offset
    // Spin the wheel, causing the useroffset for group1 to get set.
    ControlObject::getControl(ConfigKey(m_sGroup1, "wheel"))->set(0.4);
    for (int i = 0; i < 2; ++i) {
        ProcessBuffer();
    }
    ProcessBuffer();

    // Seek back to 0.2
    ControlObject::set(ConfigKey(m_sGroup1, "playposition"), 0.2);
    ProcessBuffer();

    // The location is now different
    EXPECT_DOUBLE_EQ(0.1707440665154954, ControlObject::get(ConfigKey(m_sGroup1, "beat_distance")));
    EXPECT_DOUBLE_EQ(0.20350725623582769, ControlObject::get(ConfigKey(m_sGroup1, "playposition")));
}

TEST_F(EngineSyncTest, MasterBpmNeverZero) {
    mixxx::BeatsPointer pBeats1 = BeatFactory::makeBeatGrid(*m_pTrack1, 128, 0.0);
    m_pTrack1->setBeats(pBeats1);

    auto pButtonSyncEnabled1 = std::make_unique<ControlProxy>(m_sGroup1, "sync_enabled");
    pButtonSyncEnabled1->set(1.0);

    m_pTrack1->setBeats(mixxx::BeatsPointer());
    EXPECT_EQ(128.0,
              ControlObject::getControl(ConfigKey(m_sInternalClockGroup, "bpm"))->get());
}

TEST_F(EngineSyncTest, ZeroBpmNaturalRate) {
    // If a track has a zero bpm and a bad beatgrid, make sure the rate
    // doesn't end up something crazy when sync is enabled..
    // Maybe the beatgrid ended up at zero also.
    mixxx::BeatsPointer pBeats1 = BeatFactory::makeBeatGrid(*m_pTrack1, 0.0, 0.0);
    m_pTrack1->setBeats(pBeats1);

    auto pButtonSyncEnabled1 = std::make_unique<ControlProxy>(m_sGroup1, "sync_enabled");
    pButtonSyncEnabled1->set(1.0);

    ProcessBuffer();

    // 0 bpm is what we want, the sync code will play the track back at rate
    // 1.0.
    EXPECT_EQ(0.0,
              ControlObject::getControl(ConfigKey(m_sGroup1, "local_bpm"))->get());
}

TEST_F(EngineSyncTest, QuantizeImpliesSyncPhase) {
    auto pButtonSyncEnabled1 = std::make_unique<ControlProxy>(m_sGroup1, "sync_enabled");
    auto pButtonBeatsync1 = std::make_unique<ControlProxy>(m_sGroup1, "beatsync");
    auto pButtonBeatsyncPhase1 = std::make_unique<ControlProxy>(m_sGroup1, "beatsync_phase");

    mixxx::BeatsPointer pBeats1 = BeatFactory::makeBeatGrid(*m_pTrack1, 130, 0.0);
    m_pTrack1->setBeats(pBeats1);

    ControlObject::set(ConfigKey(m_sGroup2, "rate"), getRateSliderValue(1.0));
    mixxx::BeatsPointer pBeats2 = BeatFactory::makeBeatGrid(*m_pTrack2, 100, 0.0);
    m_pTrack2->setBeats(pBeats2);

    ControlObject::set(ConfigKey(m_sGroup1, "play"), 1.0);
    ControlObject::set(ConfigKey(m_sGroup2, "play"), 1.0);
    ProcessBuffer();

    // Beat length: 40707.692307692; Buffer size is 1024
    // Expected beat_distance = 1024/40707 = 0.025155
    EXPECT_DOUBLE_EQ(130, ControlObject::get(ConfigKey(m_sGroup1, "bpm")));
    EXPECT_DOUBLE_EQ(0.025154950869236584, ControlObject::get(ConfigKey(m_sGroup1, "beat_distance")));

    // Beat length: 52920; Buffer size is 1024
    // Expected beat_distance = 0.01935
    EXPECT_DOUBLE_EQ(100, ControlObject::get(ConfigKey(m_sGroup2, "bpm")));
    EXPECT_DOUBLE_EQ(0.019349962207105064, ControlObject::get(ConfigKey(m_sGroup2, "beat_distance")));

    // first test without quantization
    pButtonSyncEnabled1->set(1.0);
    ProcessBuffer();

    // Deck 1 continues with 100 bpm
    EXPECT_DOUBLE_EQ(100, ControlObject::get(ConfigKey(m_sInternalClockGroup, "bpm")));
    EXPECT_DOUBLE_EQ(100, ControlObject::get(ConfigKey(m_sGroup1, "bpm")));
    EXPECT_DOUBLE_EQ(0.044504913076341648, ControlObject::get(ConfigKey(m_sGroup1, "beat_distance")));

    // Deck 2 continues normally
    EXPECT_DOUBLE_EQ(100, ControlObject::get(ConfigKey(m_sGroup2, "bpm")));
    EXPECT_DOUBLE_EQ(0.038699924414210128, ControlObject::get(ConfigKey(m_sGroup2, "beat_distance")));

    pButtonSyncEnabled1->set(0.0);

    ControlObject::set(ConfigKey(m_sGroup1, "quantize"), 1.0);
    ProcessBuffer();

    // Quantize only has no effect here, both decks are running freely.

    EXPECT_DOUBLE_EQ(100, ControlObject::get(ConfigKey(m_sGroup1, "bpm")));
    EXPECT_DOUBLE_EQ(0.063854875283446716, ControlObject::get(ConfigKey(m_sGroup1, "beat_distance")));

    // Deck 2 continues normally
    EXPECT_DOUBLE_EQ(100, ControlObject::get(ConfigKey(m_sGroup2, "bpm")));
    EXPECT_DOUBLE_EQ(0.058049886621315196, ControlObject::get(ConfigKey(m_sGroup2, "beat_distance")));
    pButtonSyncEnabled1->set(1.0);
    ProcessBuffer();

    // normally the deck would be at 0.083204837, due to quantize it has been seeked
    // in phase of deck 2
    EXPECT_DOUBLE_EQ(100, ControlObject::get(ConfigKey(m_sGroup1, "bpm")));
    EXPECT_DOUBLE_EQ(100, ControlObject::get(ConfigKey(m_sGroup2, "bpm")));

    EXPECT_NEAR(
            ControlObject::get(ConfigKey(m_sGroup1, "beat_distance")),
            ControlObject::get(ConfigKey(m_sGroup2, "beat_distance")),
            1e-15);

    // Reset Deck 1 Tempo
    pButtonSyncEnabled1->set(0.0);
    ControlObject::set(ConfigKey(m_sGroup1, "quantize"), 0.0);
    ControlObject::set(ConfigKey(m_sGroup1, "rate_ratio"), 1.0);
    ProcessBuffer();

    // Now the deck should be running normally
    EXPECT_DOUBLE_EQ(130, ControlObject::get(ConfigKey(m_sGroup1, "bpm")));
    EXPECT_NEAR(
            0.10255479969765675,
            ControlObject::get(ConfigKey(m_sGroup1, "beat_distance")),
            1e-15);

    EXPECT_DOUBLE_EQ(100, ControlObject::get(ConfigKey(m_sGroup2, "bpm")));
    EXPECT_DOUBLE_EQ(0.096749811035525324, ControlObject::get(ConfigKey(m_sGroup2, "beat_distance")));

    pButtonBeatsyncPhase1->set(1.0);
    ProcessBuffer();

    // check if the next beat will be aligned:

    EXPECT_DOUBLE_EQ(130, ControlObject::get(ConfigKey(m_sGroup1, "bpm")));
    EXPECT_DOUBLE_EQ(100, ControlObject::get(ConfigKey(m_sGroup2, "bpm")));

    // we align here to the past beat, because beat_distance < 1.0/8
    EXPECT_DOUBLE_EQ(
            ControlObject::get(ConfigKey(m_sGroup1, "beat_distance")) / 130 * 100,
            ControlObject::get(ConfigKey(m_sGroup2, "beat_distance")));
}

TEST_F(EngineSyncTest, SeekStayInPhase) {
    ControlObject::set(ConfigKey(m_sGroup1, "quantize"), 1.0);

    mixxx::BeatsPointer pBeats1 = BeatFactory::makeBeatGrid(*m_pTrack1, 130, 0.0);
    m_pTrack1->setBeats(pBeats1);

    ControlObject::set(ConfigKey(m_sGroup1, "play"), 1.0);
    ProcessBuffer();

    EXPECT_DOUBLE_EQ(0.025154950869236584, ControlObject::get(ConfigKey(m_sGroup1, "beat_distance")));
    EXPECT_DOUBLE_EQ(0.0023219954648526077, ControlObject::get(ConfigKey(m_sGroup1, "playposition")));

    ControlObject::set(ConfigKey(m_sGroup1, "playposition"), 0.2);
    ProcessBuffer();

    // We expect to be two buffers ahead in a beat near 0.2
    EXPECT_DOUBLE_EQ(0.050309901738473183, ControlObject::get(ConfigKey(m_sGroup1, "beat_distance")));
    EXPECT_DOUBLE_EQ(0.18925937554508981, ControlObject::get(ConfigKey(m_sGroup1, "playposition")));
}

TEST_F(EngineSyncTest, SyncWithoutBeatgrid) {
    // this tests bug lp1783020, notresetting rate when other deck has no beatgrid
    mixxx::BeatsPointer pBeats1 = BeatFactory::makeBeatGrid(*m_pTrack1, 128, 0.0);
    m_pTrack1->setBeats(pBeats1);
    m_pTrack2->setBeats(mixxx::BeatsPointer());

    ControlObject::set(ConfigKey(m_sGroup1, "rate"), 0.5);

    // Play a buffer, which is enough to see if the beat distances align.
    ProcessBuffer();

    ControlObject::set(ConfigKey(m_sGroup1, "sync_enabled"), 1);

    ProcessBuffer();

    ASSERT_DOUBLE_EQ(0.5,
              ControlObject::get(ConfigKey(m_sGroup1, "rate")));

}

TEST_F(EngineSyncTest, QuantizeHotCueActivate) {
    mixxx::BeatsPointer pBeats1 = BeatFactory::makeBeatGrid(*m_pTrack1, 130, 0.0);
    m_pTrack1->setBeats(pBeats1);

    auto pHotCue2Activate = std::make_unique<ControlProxy>(m_sGroup2, "hotcue_1_activate");
    mixxx::BeatsPointer pBeats2 = BeatFactory::makeBeatGrid(*m_pTrack2, 100, 0.0);

    m_pTrack2->setBeats(pBeats2);

    ControlObject::set(ConfigKey(m_sGroup1, "play"), 1.0);

    // store a hot cue at 0:00
    pHotCue2Activate->set(1.0);
    ProcessBuffer();
    pHotCue2Activate->set(0.0);
    ProcessBuffer();

    ControlObject::set(ConfigKey(m_sGroup2, "quantize"), 0.0);
    // preview a hot cue without quantize
    pHotCue2Activate->set(1.0);
    ProcessBuffer();

    // Expect that the track has advanced by one buffer starting from the hot cue at 0:00
    EXPECT_DOUBLE_EQ(0.019349962207105064, ControlObject::get(ConfigKey(m_sGroup2, "beat_distance")));

    pHotCue2Activate->set(0.0);
    ProcessBuffer();

    // Expect that the track was set back to 0:00
    EXPECT_DOUBLE_EQ(0, ControlObject::get(ConfigKey(m_sGroup2, "beat_distance")));

    // Expect that the first track has advanced 4 buffers in the mean time
    EXPECT_DOUBLE_EQ(0.10061980347694634, ControlObject::get(ConfigKey(m_sGroup1, "beat_distance")));

    ControlObject::set(ConfigKey(m_sGroup2, "quantize"), 1.0);
    // preview a hot cue with quantize seeks back to 0:00 and adjust beat distance to match the first track
    pHotCue2Activate->set(1.0);
    ProcessBuffer();

    EXPECT_NEAR(
            ControlObject::get(ConfigKey(m_sGroup1, "beat_distance")) / 130 * 100,
            ControlObject::get(ConfigKey(m_sGroup2, "beat_distance")),
            1e-15);

    pHotCue2Activate->set(0.0);
    ProcessBuffer();

    // Expect that the track is back to 0:00
    EXPECT_DOUBLE_EQ(0, ControlObject::get(ConfigKey(m_sGroup2, "beat_distance")));

    // Expect that the first track has advanced 6 buffers in the mean time
    EXPECT_DOUBLE_EQ(0.15092970521541951, ControlObject::get(ConfigKey(m_sGroup1, "beat_distance")));
}

TEST_F(EngineSyncTest, ChangeBeatGrid) {
    // https://bugs.launchpad.net/mixxx/+bug/1808698

    auto pButtonSyncEnabled1 = std::make_unique<ControlProxy>(m_sGroup1, "sync_enabled");
    auto pButtonSyncEnabled2 = std::make_unique<ControlProxy>(m_sGroup2, "sync_enabled");

    // set beatgrid
    mixxx::BeatsPointer pBeats1 = BeatFactory::makeBeatGrid(*m_pTrack1, 130, 0.0);
    m_pTrack1->setBeats(pBeats1);
    pButtonSyncEnabled1->set(1.0);
    ControlObject::set(ConfigKey(m_sGroup1, "play"), 1.0);

    ProcessBuffer();

    ASSERT_TRUE(isSoftMaster(m_sGroup1));
    EXPECT_FLOAT_EQ(130.0, ControlObject::get(ConfigKey(m_sGroup1, "bpm")));
    EXPECT_FLOAT_EQ(130.0, ControlObject::get(ConfigKey(m_sInternalClockGroup, "bpm")));

    // sync 0 bpm track to the first one
    pButtonSyncEnabled2->set(1.0);
    ControlObject::set(ConfigKey(m_sGroup2, "play"), 1.0);

    ProcessBuffer();

    // expect no change in Deck 1
    ASSERT_TRUE(isSoftMaster(m_sGroup1));
    ASSERT_TRUE(isFollower(m_sGroup2));
    EXPECT_FLOAT_EQ(130.0, ControlObject::get(ConfigKey(m_sGroup1, "bpm")));
    EXPECT_FLOAT_EQ(0, ControlObject::get(ConfigKey(m_sGroup2, "bpm")));
    EXPECT_FLOAT_EQ(130.0, ControlObject::get(ConfigKey(m_sInternalClockGroup, "bpm")));

    ControlObject::set(ConfigKey(m_sGroup1, "play"), 0.0);

    ProcessBuffer();
    // Group1 remains master because it is the only one with a tempo,
    ASSERT_TRUE(isSoftMaster(m_sGroup1));
    ASSERT_TRUE(isFollower(m_sGroup2));

    // Load a new beatgrid during playing, this happens when the analyser is finished
    mixxx::BeatsPointer pBeats2 = BeatFactory::makeBeatGrid(*m_pTrack2, 140, 0.0);
    m_pTrack2->setBeats(pBeats2);

    ProcessBuffer();

    // we expect that the new beatgrid is aligned to the other playing track
    ASSERT_TRUE(isSoftMaster(m_sGroup2));
    ASSERT_TRUE(isFollower(m_sGroup1));
    ASSERT_TRUE(isFollower(m_sInternalClockGroup));
    EXPECT_FLOAT_EQ(130.0, ControlObject::get(ConfigKey(m_sGroup1, "bpm")));
    EXPECT_FLOAT_EQ(130.0, ControlObject::get(ConfigKey(m_sGroup2, "bpm")));
    EXPECT_FLOAT_EQ(130.0, ControlObject::get(ConfigKey(m_sInternalClockGroup, "bpm")));

    // Play Both Tracks.
    ControlObject::set(ConfigKey(m_sGroup1, "play"), 1.0);
    ProcessBuffer();

    ASSERT_TRUE(isSoftMaster(m_sInternalClockGroup));
    ASSERT_TRUE(isFollower(m_sGroup1));
    ASSERT_TRUE(isFollower(m_sGroup2));

    // Load a new beatgrid again, this happens when the user adjusts the beatgrid
    mixxx::BeatsPointer pBeats2n = BeatFactory::makeBeatGrid(*m_pTrack2, 75, 0.0);
    m_pTrack2->setBeats(pBeats2n);

    ProcessBuffer();

    // we expect that the new beatgrid is aligned to the other playing track
    // Not the case before fixing lp1808698
    EXPECT_FLOAT_EQ(130.0, ControlObject::get(ConfigKey(m_sGroup1, "bpm")));
    // Expect to sync on half beats
    EXPECT_FLOAT_EQ(65.0, ControlObject::get(ConfigKey(m_sGroup2, "bpm")));
    EXPECT_FLOAT_EQ(130.0, ControlObject::get(ConfigKey(m_sInternalClockGroup, "bpm")));
}

TEST_F(EngineSyncTest, BeatMapQantizePlay) {
    // This test demonstates https://bugs.launchpad.net/mixxx/+bug/1874918
    mixxx::BeatsPointer pBeats1 = BeatFactory::makeBeatGrid(*m_pTrack1, 120, 0.0);
    m_pTrack1->setBeats(pBeats1);

    mixxx::BeatsPointer pBeats2 = mixxx::BeatsPointer(new mixxx::BeatMap(*m_pTrack2, 44100));
    // Add two beats at 120 Bpm
    pBeats2->addBeat(44100 / 2);
    pBeats2->addBeat(44100);
    m_pTrack2->setBeats(pBeats2);

    ControlObject::set(ConfigKey(m_sGroup1, "quantize"), 1.0);
    ControlObject::set(ConfigKey(m_sGroup2, "quantize"), 1.0);

    ControlObject::getControl(ConfigKey(m_sGroup1, "sync_mode"))->set(SYNC_MASTER_EXPLICIT);
    ControlObject::getControl(ConfigKey(m_sGroup2, "sync_mode"))->set(SYNC_FOLLOWER);

    ControlObject::getControl(ConfigKey(m_sGroup1, "play"))->set(1.0);

    ProcessBuffer();

    ControlObject::getControl(ConfigKey(m_sGroup2, "play"))->set(1.0);

    ProcessBuffer();

    EXPECT_FLOAT_EQ(m_pChannel1->getEngineBuffer()->m_pSyncControl->getBeatDistance(),
            m_pChannel2->getEngineBuffer()->m_pSyncControl->getBeatDistance());
}

TEST_F(EngineSyncTest, BpmAdjustFactor) {
    // Failing test case from https://github.com/mixxxdj/mixxx/pull/2376

    m_pMixerDeck1->loadFakeTrack(false, 40.0);
    m_pMixerDeck2->loadFakeTrack(false, 150.0);
    ProcessBuffer();

    EXPECT_FLOAT_EQ(40.0, ControlObject::get(ConfigKey(m_sGroup1, "bpm")));
    EXPECT_FLOAT_EQ(150.0, ControlObject::get(ConfigKey(m_sGroup2, "bpm")));

    ControlObject::set(ConfigKey(m_sGroup1, "play"), 1.0);
    ProcessBuffer();

    ControlObject::set(ConfigKey(m_sGroup2, "sync_enabled"), 1.0);
    ProcessBuffer();

    // group 2 should be synced to the first playing deck and becomes master
    EXPECT_FLOAT_EQ(40.0, ControlObject::get(ConfigKey(m_sGroup1, "bpm")));
    EXPECT_FLOAT_EQ(80.0, ControlObject::get(ConfigKey(m_sGroup2, "bpm")));
    ASSERT_TRUE(isSoftMaster(m_sGroup2));
    assertSyncOff(m_sGroup1);

    ControlObject::set(ConfigKey(m_sGroup2, "play"), 1.0);
    ProcessBuffer();
    ASSERT_TRUE(isSoftMaster(m_sGroup2));
    // Pretend a changing beatgrid
    static_cast<SyncControl*>(m_pEngineSync->getMasterSyncable())->setLocalBpm(152);
    ProcessBuffer();

    ControlObject::set(ConfigKey(m_sGroup1, "sync_enabled"), 1.0);
    ProcessBuffer();

    // Group 1 should be already in sync, it must not change due to sync
    // and Group 2 must also remain.
    EXPECT_FLOAT_EQ(40.0, ControlObject::get(ConfigKey(m_sGroup1, "bpm")));
    EXPECT_FLOAT_EQ(80.0, ControlObject::get(ConfigKey(m_sGroup2, "bpm")));
    ASSERT_TRUE(isFollower(m_sGroup1));
    ASSERT_TRUE(isFollower(m_sGroup2));
    ASSERT_TRUE(isSoftMaster(m_sInternalClockGroup));
}<|MERGE_RESOLUTION|>--- conflicted
+++ resolved
@@ -41,19 +41,6 @@
         if (group == m_sInternalClockGroup) {
             return !ControlObject::getControl(ConfigKey(m_sInternalClockGroup,
                                                       "sync_master"))
-<<<<<<< HEAD
-                            ->get());
-        } else {
-            ASSERT_EQ(SYNC_FOLLOWER,
-                    ControlObject::getControl(ConfigKey(group, "sync_mode"))
-                            ->get());
-            ASSERT_EQ(1,
-                    ControlObject::getControl(ConfigKey(group, "sync_enabled"))
-                            ->get());
-            ASSERT_EQ(0,
-                    ControlObject::getControl(ConfigKey(group, "sync_master"))
-                            ->get());
-=======
                             ->get();
         }
         if (ControlObject::getControl(ConfigKey(group, "sync_mode"))->get() != SYNC_FOLLOWER) {
@@ -61,7 +48,6 @@
         }
         if (!ControlObject::getControl(ConfigKey(group, "sync_enabled"))->get()) {
             return false;
->>>>>>> c8154cf8
         }
         if (ControlObject::getControl(ConfigKey(group, "sync_master"))->get()) {
             return false;
@@ -96,19 +82,6 @@
   private:
     bool isMaster(QString group, bool explicitMaster) {
         if (group == m_sInternalClockGroup) {
-<<<<<<< HEAD
-            ASSERT_EQ(1,
-                    ControlObject::getControl(
-                            ConfigKey(m_sInternalClockGroup, "sync_master"))
-                            ->get());
-            ASSERT_EQ(NULL, m_pEngineSync->getMaster());
-            ASSERT_EQ(m_sInternalClockGroup, getMasterGroup());
-        } else {
-            if (group == m_sGroup1) {
-                ASSERT_EQ(m_pChannel1, m_pEngineSync->getMaster());
-            } else if (group == m_sGroup2) {
-                ASSERT_EQ(m_pChannel2, m_pEngineSync->getMaster());
-=======
             if (!ControlObject::getControl(ConfigKey(m_sInternalClockGroup,
                                                    "sync_master"))
                             ->get()) {
@@ -119,26 +92,9 @@
             }
             if (m_sInternalClockGroup != getMasterGroup()) {
                 return false;
->>>>>>> c8154cf8
             }
             // Internal Clock doesn't have explicit mode
             if (explicitMaster) {
-<<<<<<< HEAD
-                ASSERT_EQ(SYNC_MASTER_EXPLICIT,
-                        ControlObject::getControl(ConfigKey(group, "sync_mode"))
-                                ->get());
-            } else {
-                ASSERT_EQ(SYNC_MASTER_SOFT,
-                        ControlObject::getControl(ConfigKey(group, "sync_mode"))
-                                ->get());
-            }
-            ASSERT_EQ(1,
-                    ControlObject::getControl(ConfigKey(group, "sync_enabled"))
-                            ->get());
-            ASSERT_EQ(1,
-                    ControlObject::getControl(ConfigKey(group, "sync_master"))
-                            ->get());
-=======
                 qWarning() << "test error, internal clock can never be explicit master";
                 return false;
             }
@@ -173,7 +129,6 @@
         }
         if (!ControlObject::getControl(ConfigKey(group, "sync_master"))->get()) {
             return false;
->>>>>>> c8154cf8
         }
         return true;
     }
@@ -366,19 +321,9 @@
             std::make_unique<ControlProxy>(m_sGroup2, "sync_enabled");
     pButtonSyncEnabled2->slotSet(0.0);
 
-<<<<<<< HEAD
-    assertIsSoftMaster(m_sGroup1);
-    ASSERT_EQ(0,
-            ControlObject::getControl(ConfigKey(m_sGroup2, "sync_enabled"))
-                    ->get());
-    ASSERT_EQ(0,
-            ControlObject::getControl(ConfigKey(m_sGroup2, "sync_master"))
-                    ->get());
-=======
     ASSERT_TRUE(isSoftMaster(m_sGroup1));
     ASSERT_EQ(0, ControlObject::getControl(ConfigKey(m_sGroup2, "sync_enabled"))->get());
     ASSERT_EQ(0, ControlObject::getControl(ConfigKey(m_sGroup2, "sync_master"))->get());
->>>>>>> c8154cf8
 }
 
 TEST_F(EngineSyncTest, InternalMasterSetFollowerSliderMoves) {
@@ -459,15 +404,9 @@
     ProcessBuffer();
 
     // The master sync should now be deck 1.
-<<<<<<< HEAD
-    assertIsSoftMaster(m_sGroup1);
-    EXPECT_FLOAT_EQ(
-            100.0, ControlObject::get(ConfigKey(m_sInternalClockGroup, "bpm")));
-=======
     ASSERT_TRUE(isSoftMaster(m_sGroup1));
     EXPECT_FLOAT_EQ(100.0,
-                    ControlObject::get(ConfigKey(m_sInternalClockGroup, "bpm")));
->>>>>>> c8154cf8
+            ControlObject::get(ConfigKey(m_sInternalClockGroup, "bpm")));
 
     // Set channel 2 to be enabled.
     pButtonSyncEnabled2->set(1);
