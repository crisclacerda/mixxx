#pragma once

#include <memory>

#include "database/mixxxdb.h"
#include "library/trackcollection.h"
#include "library/trackcollectionmanager.h"
#include "test/mixxxdbtest.h"
#include "util/db/dbconnectionpooled.h"
#include "util/db/dbconnectionpooler.h"

class LibraryTest : public MixxxDbTest {
  protected:
    LibraryTest();
    ~LibraryTest() override = default;

<<<<<<< HEAD
    TrackCollectionManager* trackCollections() {
=======
    const mixxx::DbConnectionPoolPtr& dbConnectionPool() const {
        return m_dbConnectionPooler;
    }

    QSqlDatabase dbConnection() const {
        return mixxx::DbConnectionPooled(m_dbConnectionPooler);
    }

    TrackCollectionManager* trackCollections() const {
>>>>>>> 62eff5e1
        return m_pTrackCollectionManager.get();
    }

    TrackCollection* internalCollection() const {
        return trackCollections()->internalCollection();
    }

    TrackPointer getOrAddTrackByLocation(
            const QString& trackLocation) const;

  private:
    const std::unique_ptr<TrackCollectionManager> m_pTrackCollectionManager;
    ControlObject m_keyNotationCO;
};<|MERGE_RESOLUTION|>--- conflicted
+++ resolved
@@ -14,19 +14,7 @@
     LibraryTest();
     ~LibraryTest() override = default;
 
-<<<<<<< HEAD
-    TrackCollectionManager* trackCollections() {
-=======
-    const mixxx::DbConnectionPoolPtr& dbConnectionPool() const {
-        return m_dbConnectionPooler;
-    }
-
-    QSqlDatabase dbConnection() const {
-        return mixxx::DbConnectionPooled(m_dbConnectionPooler);
-    }
-
     TrackCollectionManager* trackCollections() const {
->>>>>>> 62eff5e1
         return m_pTrackCollectionManager.get();
     }
 
