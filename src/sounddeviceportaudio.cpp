--- conflicted
+++ resolved
@@ -342,7 +342,8 @@
                     m_pOutputBufferReadFrame = 0;
                 }
                 // Fetch fresh samples and write to the second half of the output buffer
-                m_pSoundManager->pullBuffer(m_audioOutputs, getOutputBufferFrame(m_framesPerBuffer), m_framesPerBuffer,
+                composeOutputBuffer(getOutputBufferFrame(m_framesPerBuffer),
+                        m_framesPerBuffer,
                         static_cast<unsigned int>(m_outputParams.channelCount));
                 int framesCountWrite = qMin(writeAvailable, (int)(m_framesPerBuffer * 2 - m_pOutputBufferReadFrame));
                 PaError err = Pa_WriteStream(pStream, getOutputBufferFrame(m_pOutputBufferReadFrame), framesCountWrite);
@@ -423,7 +424,7 @@
 
     if (m_pSoundManager->isDeviceClkRef(this)) {
         ScopedTimer t("SoundDevicePortAudio::callbackProcess prepare " + getInternalName());
-        m_pSoundManager->prepareBuffer(framesPerBuffer);
+        m_pSoundManager->onDeviceOutputCallback(framesPerBuffer);
     }
 
     if (output) {
@@ -435,14 +436,8 @@
             return paContinue;
         }
 
-<<<<<<< HEAD
-        m_pSoundManager->pullBuffer(m_audioOutputs, output, framesPerBuffer,
-                static_cast<unsigned int>(m_outputParams.channelCount));
-=======
-        m_pSoundManager->onDeviceOutputCallback(this, framesPerBuffer);
         composeOutputBuffer(output, framesPerBuffer, static_cast<unsigned int>(
             m_outputParams.channelCount));
->>>>>>> 31f60e48
     }
 
     m_pSoundManager->writeProcess();
