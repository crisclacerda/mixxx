#ifndef DND_H
#define DND_H

#include <QUrl>
#include <QDrag>
#include <QDropEvent>
#include <QMimeData>
#include <QList>
#include <QString>
#include <QFileInfo>
#include <QRegExp>
#include <QScopedPointer>

#include "preferences/usersettings.h"
#include "control/controlobject.h"
#include "sources/soundsourceproxy.h"
#include "library/parser.h"
#include "library/parserm3u.h"
#include "library/parserpls.h"
#include "library/parsercsv.h"
#include "util/sandbox.h"
#include "mixer/playermanager.h"
#include "widget/trackdroptarget.h"

class DragAndDropHelper {
  public:
    static QList<QFileInfo> supportedTracksFromUrls(const QList<QUrl>& urls,
                                                    bool firstOnly,
                                                    bool acceptPlaylists) {
        QList<QFileInfo> fileLocations;
        foreach (const QUrl& url, urls) {

            // XXX: Possible WTF alert - Previously we thought we needed
            // toString() here but what you actually want in any case when
            // converting a QUrl to a file system path is
            // QUrl::toLocalFile(). This is the second time we have flip-flopped
            // on this, but I think toLocalFile() should work in any
            // case. toString() absolutely does not work when you pass the
            // result to a (this comment was never finished by the original
            // author).
            QString file(url.toLocalFile());

            // If the file is on a network share, try just converting the URL to
            // a string...
            if (file.isEmpty()) {
                file = url.toString();
            }

            if (file.isEmpty()) {
                continue;
            }

            if (acceptPlaylists && (file.endsWith(".m3u") || file.endsWith(".m3u8"))) {
                QScopedPointer<ParserM3u> playlist_parser(new ParserM3u());
                QList<QString> track_list = playlist_parser->parse(file);
                foreach (const QString& playlistFile, track_list) {
                    addFileToList(playlistFile, &fileLocations);
                }
            } else if (acceptPlaylists && url.toString().endsWith(".pls")) {
                QScopedPointer<ParserPls> playlist_parser(new ParserPls());
                QList<QString> track_list = playlist_parser->parse(file);
                foreach (const QString& playlistFile, track_list) {
                    addFileToList(playlistFile, &fileLocations);
                }
            } else {
                addFileToList(file, &fileLocations);
            }

            if (firstOnly && !fileLocations.isEmpty()) {
                break;
            }
        }

        return fileLocations;
    }

    // Allow loading to a player if the player isn't playing or the settings
    // allow interrupting a playing player.
    static bool allowLoadToPlayer(const QString& group,
                                  UserSettingsPointer pConfig) {
        return allowLoadToPlayer(
                group, ControlObject::get(ConfigKey(group, "play")) > 0.0,
                pConfig);
    }

    // Allow loading to a player if the player isn't playing or the settings
    // allow interrupting a playing player.
    static bool allowLoadToPlayer(const QString& group,
                                  bool isPlaying,
                                  UserSettingsPointer pConfig) {
        // Always allow loads to preview decks.
        if (PlayerManager::isPreviewDeckGroup(group)) {
            return true;
        }

        return !isPlaying || pConfig->getValueString(
                ConfigKey("[Controls]",
                          "AllowTrackLoadToPlayingDeck")).toInt();
    }

    static bool allowDeckCloneAttempt(const QDropEvent& event,
                                   const QString& group) {
        // only allow clones to decks
        if (!PlayerManager::isDeckGroup(group, nullptr)) {
            return false;
        }

        // forbid clone if shift is pressed
        if (event.keyboardModifiers().testFlag(Qt::ShiftModifier)) {
            return false;
        }

        if (!event.mimeData()->hasText() ||
                 // prevent cloning to ourself
                 event.mimeData()->text() == group ||
                 // only allow clone from decks
                 !PlayerManager::isDeckGroup(event.mimeData()->text(), nullptr)) {
            return false;
        }

        return true;
    }

    static bool dragEnterAccept(const QMimeData& mimeData,
                                const QString& sourceIdentifier,
                                bool firstOnly,
                                bool acceptPlaylists) {
        QList<QFileInfo> files = dropEventFiles(mimeData, sourceIdentifier,
                                                firstOnly, acceptPlaylists);
        return !files.isEmpty();
    }

    static QList<QFileInfo> dropEventFiles(const QMimeData& mimeData,
                                           const QString& sourceIdentifier,
                                           bool firstOnly,
                                           bool acceptPlaylists) {
        qDebug() << "dropEventFiles()" << mimeData.hasUrls() << mimeData.urls();
        qDebug() << "mimeData.hasText()" << mimeData.hasText() << mimeData.text();

        if (!mimeData.hasUrls() ||
                (mimeData.hasText() && mimeData.text() == sourceIdentifier)) {
            return QList<QFileInfo>();
        }

        QList<QFileInfo> files = DragAndDropHelper::supportedTracksFromUrls(
                mimeData.urls(), firstOnly, acceptPlaylists);
        for (const auto file : files) {
            qDebug() << file.canonicalFilePath();
        }
        return files;
    }


    static QDrag* dragTrack(TrackPointer pTrack, QWidget* pDragSource,
                            QString sourceIdentifier) {
        QList<QUrl> locationUrls;
        locationUrls.append(urlFromLocation(pTrack->getLocation()));
        return dragUrls(locationUrls, pDragSource, sourceIdentifier);
    }

    static QDrag* dragTrackLocations(const QList<QString>& locations,
                                     QWidget* pDragSource,
                                     QString sourceIdentifier) {
        QList<QUrl> locationUrls;
        foreach (QString location, locations) {
            locationUrls.append(urlFromLocation(location));
        }
        return dragUrls(locationUrls, pDragSource, sourceIdentifier);
    }

    static QUrl urlFromLocation(const QString& trackLocation) {
        return QUrl::fromLocalFile(trackLocation);
    }

    static void handleTrackDragEnterEvent(QDragEnterEvent* event, const QString& group,
                                          UserSettingsPointer pConfig) {
<<<<<<< HEAD
        if (allowLoadToPlayer(group, pConfig) &&
                dragEnterAccept(*event->mimeData(), group,
                                true, false)) {
            event->acceptProposedAction();
        } else {
=======
        qDebug() << "handleTrackDragEnterEvent()";
        if (allowLoadToPlayer(group, pConfig) &&
                dragEnterAccept(*event->mimeData(), group,
                                true, false)) {
            qDebug() << "event->acceptProposedAction()";
            event->acceptProposedAction();
        } else {
            qDebug() << "event->ignore();";
>>>>>>> 55769355
            event->ignore();
        }
    }

    static void handleTrackDropEvent(QDropEvent* event, TrackDropTarget& target,
                                     const QString& group, UserSettingsPointer pConfig) {
        if (allowLoadToPlayer(group, pConfig)) {
<<<<<<< HEAD
            if (allowDeckCloneAttempt(*event, group)) {
                event->accept();
                emit(target.cloneDeck(event->mimeData()->text(), group));
                return;
            } else {
                QList<QFileInfo> files = dropEventFiles(
                        *event->mimeData(), group, true, false);
                if (!files.isEmpty()) {
                    event->accept();
                    emit(target.trackDropped(files.at(0).absoluteFilePath(), group));
                    return;
                }
=======
            QList<QFileInfo> files = dropEventFiles(
                    *event->mimeData(), group, true, false);
            if (!files.isEmpty()) {
                event->accept();
                target.emitTrackDropped(files.at(0).absoluteFilePath(), group);
                return;
>>>>>>> 55769355
            }
        }
        event->ignore();
    }

  private:
    static QDrag* dragUrls(const QList<QUrl>& locationUrls,
                           QWidget* pDragSource, QString sourceIdentifier) {
        if (locationUrls.isEmpty()) {
            return NULL;
        }

        QMimeData* mimeData = new QMimeData();
        mimeData->setUrls(locationUrls);
        mimeData->setText(sourceIdentifier);

        QDrag* drag = new QDrag(pDragSource);
        drag->setMimeData(mimeData);
        drag->setPixmap(QPixmap(":/images/library/ic_library_drag_and_drop.svg"));
        drag->exec(Qt::CopyAction);

        return drag;
    }

    static bool addFileToList(const QString& file, QList<QFileInfo>* files) {
        QFileInfo fileInfo(file);

        // Since the user just dropped these files into Mixxx we have permission
        // to touch the file. Create a security token to keep this permission
        // across reboots.
        Sandbox::createSecurityToken(fileInfo);

        if (!fileInfo.exists()) {
            return false;
        }

        // Filter out invalid URLs (eg. files that aren't supported audio
        // filetypes, etc.)
        if (!SoundSourceProxy::isFileSupported(fileInfo)) {
            return false;
        }

        files->append(fileInfo);
        return true;
    }
};

#endif /* DND_H */<|MERGE_RESOLUTION|>--- conflicted
+++ resolved
@@ -174,13 +174,6 @@
 
     static void handleTrackDragEnterEvent(QDragEnterEvent* event, const QString& group,
                                           UserSettingsPointer pConfig) {
-<<<<<<< HEAD
-        if (allowLoadToPlayer(group, pConfig) &&
-                dragEnterAccept(*event->mimeData(), group,
-                                true, false)) {
-            event->acceptProposedAction();
-        } else {
-=======
         qDebug() << "handleTrackDragEnterEvent()";
         if (allowLoadToPlayer(group, pConfig) &&
                 dragEnterAccept(*event->mimeData(), group,
@@ -189,7 +182,6 @@
             event->acceptProposedAction();
         } else {
             qDebug() << "event->ignore();";
->>>>>>> 55769355
             event->ignore();
         }
     }
@@ -197,7 +189,6 @@
     static void handleTrackDropEvent(QDropEvent* event, TrackDropTarget& target,
                                      const QString& group, UserSettingsPointer pConfig) {
         if (allowLoadToPlayer(group, pConfig)) {
-<<<<<<< HEAD
             if (allowDeckCloneAttempt(*event, group)) {
                 event->accept();
                 emit(target.cloneDeck(event->mimeData()->text(), group));
@@ -207,17 +198,9 @@
                         *event->mimeData(), group, true, false);
                 if (!files.isEmpty()) {
                     event->accept();
-                    emit(target.trackDropped(files.at(0).absoluteFilePath(), group));
+                    target.emitTrackDropped(files.at(0).absoluteFilePath(), group);
                     return;
                 }
-=======
-            QList<QFileInfo> files = dropEventFiles(
-                    *event->mimeData(), group, true, false);
-            if (!files.isEmpty()) {
-                event->accept();
-                target.emitTrackDropped(files.at(0).absoluteFilePath(), group);
-                return;
->>>>>>> 55769355
             }
         }
         event->ignore();
