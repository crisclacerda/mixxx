#pragma once

#include "util/db/dbentity.h"

// Base class for database entities with a non-empty name.
template<typename T> // where T is derived from DbId
class DbNamedEntity: public DbEntity<T> {
  public:
    ~DbNamedEntity() override = default;

    bool hasName() const {
        return !m_name.isEmpty();
    }
    const QString& getName() const {
        return m_name;
    }
    void setName(QString name) {
        // Due to missing trimming names with only whitespaces
        // may occur in the database and can't we assert on
        // this here!
        DEBUG_ASSERT(!name.isEmpty());
        m_name = std::move(name);
    }
    void resetName() {
        m_name.clear();
        DEBUG_ASSERT(!hasName());
    }
<<<<<<< HEAD
    bool parseName(const QString& name) {
        if (name.isEmpty()) {
            return false;
        } else {
            setName(name);
            DEBUG_ASSERT(hasName());
            return true;
        }
    }
=======
>>>>>>> 30470622

  protected:
    DbNamedEntity() = default;
    explicit DbNamedEntity(T id)
        : DbEntity<T>(std::forward<T>(id)) {
    }

  private:
    QString m_name;
};

template<typename T>
QDebug operator<<(QDebug debug, const DbNamedEntity<T>& entity) {
    return debug << QString("%1 '%2'").arg(entity.getId().toString(), entity.getName());
}<|MERGE_RESOLUTION|>--- conflicted
+++ resolved
@@ -25,18 +25,6 @@
         m_name.clear();
         DEBUG_ASSERT(!hasName());
     }
-<<<<<<< HEAD
-    bool parseName(const QString& name) {
-        if (name.isEmpty()) {
-            return false;
-        } else {
-            setName(name);
-            DEBUG_ASSERT(hasName());
-            return true;
-        }
-    }
-=======
->>>>>>> 30470622
 
   protected:
     DbNamedEntity() = default;
