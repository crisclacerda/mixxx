#include <QImage>
#include <QtDebug>
#include <QTime>
#include <QtDebug>

#include "analyserwaveform.h"
#include "engine/engineobject.h"
#include "engine/enginefilterbutterworth8.h"
#include "engine/enginefilterbessel4.h"
#include "library/trackcollection.h"
#include "library/dao/analysisdao.h"
#include "trackinfoobject.h"
#include "waveform/waveformfactory.h"

AnalyserWaveform::AnalyserWaveform(ConfigObject<ConfigValue>* pConfig) :
        m_skipProcessing(false),
        m_waveformData(NULL),
        m_waveformSummaryData(NULL),
        m_currentStride(0),
        m_currentSummaryStride(0) {
    qDebug() << "AnalyserWaveform::AnalyserWaveform()";

    m_filter[0] = 0;
    m_filter[1] = 0;
    m_filter[2] = 0;

    static int i = 0;
    m_database = QSqlDatabase::addDatabase("QSQLITE", "WAVEFORM_ANALYSIS" + QString::number(i++));
    if (!m_database.isOpen()) {
        m_database.setHostName("localhost");
        m_database.setDatabaseName(pConfig->getSettingsPath().append("/mixxxdb.sqlite"));
        m_database.setUserName("mixxx");
        m_database.setPassword("mixxx");

        //Open the database connection in this thread.
        if (!m_database.open()) {
            qDebug() << "Failed to open database from analyser thread."
                     << m_database.lastError();
        }
    }

    m_timer = new QTime();
    m_analysisDao = new AnalysisDao(m_database, pConfig);
}

AnalyserWaveform::~AnalyserWaveform() {
    qDebug() << "AnalyserWaveform::~AnalyserWaveform()";
    destroyFilters();
    m_database.close();
    delete m_timer;
    delete m_analysisDao;
}

bool AnalyserWaveform::initialise(TrackPointer tio, int sampleRate, int totalSamples) {
    m_skipProcessing = false;

    m_timer->start();

    if (totalSamples == 0) {
        qWarning() << "AnalyserWaveform::initialise - no waveform/waveform summary";
        return false;
    }

    // If we don't need to calculate the waveform/wavesummary, skip.
    if (loadStored(tio)) {
        m_skipProcessing = true;
    } else {
        // Now actually initialize the AnalyserWaveform:
        destroyFilters();
        resetFilters(tio, sampleRate);

        //TODO (vrince) Do we want to expose this as settings or whatever ?
        const int mainWaveformSampleRate = 441;
        //two visual sample per pixel in full width overview in full hd
        const int summaryWaveformSamples = 2*1920;

        m_waveform = WaveformPointer(new Waveform(
                sampleRate, totalSamples, mainWaveformSampleRate, -1));
        m_waveformSummary = WaveformPointer(new Waveform(
                sampleRate, totalSamples, mainWaveformSampleRate,
                summaryWaveformSamples));

        // Now, that the Waveform memory is initialized, we can set set them to
        // the TIO. Be aware that other threads of Mixxx can touch them from
        // now.
        tio->setWaveform(m_waveform);
        tio->setWaveformSummary(m_waveformSummary);

        m_waveformData = m_waveform->data();
        m_waveformSummaryData = m_waveformSummary->data();

        m_stride.init(m_waveform->getAudioVisualRatio(),
                      m_waveformSummary->getAudioVisualRatio());

        m_currentStride = 0;
        m_currentSummaryStride = 0;

        //debug
        //m_waveform->dump();
        //m_waveformSummary->dump();

    #ifdef TEST_HEAT_MAP
        test_heatMap = new QImage(256,256,QImage::Format_RGB32);
        test_heatMap->fill(0xFFFFFFFF);
    #endif
    }
    return !m_skipProcessing;
}

bool AnalyserWaveform::loadStored(TrackPointer tio) const {
<<<<<<< HEAD
    Waveform* pWaveform = tio->getWaveform();
    Waveform* pWaveformSummary = tio->getWaveformSummary();

    if (!pWaveform || !pWaveformSummary) {
        qWarning() << "AnalyserWaveform::loadStored - no waveform/waveform summary";
        return false;
    }

    int trackId = tio->getId();
    bool missingWaveform = pWaveform->getDataSize() == 0;
    bool missingWavesummary = pWaveformSummary->getDataSize() == 0;
=======
    ConstWaveformPointer pTrackWaveform = tio->getWaveform();
    ConstWaveformPointer pTrackWaveformSummary = tio->getWaveformSummary();
    ConstWaveformPointer pLoadedTrackWaveform;
    ConstWaveformPointer pLoadedTrackWaveformSummary;

    int trackId = tio->getId();
    bool missingWaveform = pTrackWaveform.isNull();
    bool missingWavesummary = pTrackWaveformSummary.isNull();
>>>>>>> 9b7c2503

    if (trackId != -1 && (missingWaveform || missingWavesummary)) {
        QList<AnalysisDao::AnalysisInfo> analyses =
                m_analysisDao->getAnalysesForTrack(trackId);

        QListIterator<AnalysisDao::AnalysisInfo> it(analyses);
        while (it.hasNext()) {
            const AnalysisDao::AnalysisInfo& analysis = it.next();
            WaveformFactory::VersionClass vc;

            if (analysis.type == AnalysisDao::TYPE_WAVEFORM) {
                vc = WaveformFactory::waveformVersionToVersionClass(analysis.version);
                if (missingWaveform && vc == WaveformFactory::VC_USE) {
<<<<<<< HEAD
                    if (WaveformFactory::updateWaveformFromAnalysis(pWaveform, analysis)) {
                        missingWaveform = false;
                    }
=======
                    pLoadedTrackWaveform = ConstWaveformPointer(
                            WaveformFactory::loadWaveformFromAnalysis(analysis));
                    missingWaveform = false;
>>>>>>> 9b7c2503
                } else if (vc != WaveformFactory::VC_KEEP) {
                    // remove all other Analysis except that one we should keep
                    m_analysisDao->deleteAnalysis(analysis.analysisId);
                }
            } if (analysis.type == AnalysisDao::TYPE_WAVESUMMARY) {
                vc = WaveformFactory::waveformSummaryVersionToVersionClass(analysis.version);
                if (missingWavesummary && vc == WaveformFactory::VC_USE) {
<<<<<<< HEAD
                    if (WaveformFactory::updateWaveformFromAnalysis(pWaveformSummary, analysis)) {
                        tio->waveformSummaryNew();
                        missingWavesummary = false;
                    }
=======
                    pLoadedTrackWaveformSummary = ConstWaveformPointer(
                            WaveformFactory::loadWaveformFromAnalysis(analysis));
                    missingWavesummary = false;
>>>>>>> 9b7c2503
                } else if (vc != WaveformFactory::VC_KEEP) {
                    // remove all other Analysis except that one we should keep
                    m_analysisDao->deleteAnalysis(analysis.analysisId);
                }
            }
        }
    }

    // If we don't need to calculate the waveform/wavesummary, skip.
    if (!missingWaveform && !missingWavesummary) {
        qDebug() << "AnalyserWaveform::loadStored - Stored waveform loaded";
        if (pLoadedTrackWaveform) {
            tio->setWaveform(pLoadedTrackWaveform);
        }
        if (pLoadedTrackWaveformSummary) {
            tio->setWaveformSummary(pLoadedTrackWaveformSummary);
        }
        return true;
    }
    return false;
}

void AnalyserWaveform::resetFilters(TrackPointer tio, int sampleRate) {
    Q_UNUSED(tio);
    Q_UNUSED(sampleRate);
    //TODO: (vRince) bind this with *actual* filter values ...
    // m_filter[Low] = new EngineFilterButterworth8(FILTER_LOWPASS, sampleRate, 200);
    // m_filter[Mid] = new EngineFilterButterworth8(FILTER_BANDPASS, sampleRate, 200, 2000);
    // m_filter[High] = new EngineFilterButterworth8(FILTER_HIGHPASS, sampleRate, 2000);
    m_filter[Low] = new EngineFilterBessel4Low(sampleRate, 600);
    m_filter[Mid] = new EngineFilterBessel4Band(sampleRate, 600, 4000);
    m_filter[High] = new EngineFilterBessel4High(sampleRate, 4000);
}

void AnalyserWaveform::destroyFilters() {
    for (int i = 0; i < FilterCount; ++i) {
        if (m_filter[i]) {
            delete m_filter[i];
            m_filter[i] = 0;
        }
    }
}

void AnalyserWaveform::process(const CSAMPLE* buffer, const int bufferLength) {
    if (m_skipProcessing || !m_waveform || !m_waveformSummary)
        return;

    //this should only append once if bufferLength is constant
    if (bufferLength > (int)m_buffers[0].size()) {
        m_buffers[Low].resize(bufferLength);
        m_buffers[Mid].resize(bufferLength);
        m_buffers[High].resize(bufferLength);
    }

    m_filter[Low]->process(buffer, &m_buffers[Low][0], bufferLength);
    m_filter[Mid]->process(buffer, &m_buffers[Mid][0], bufferLength);
    m_filter[High]->process(buffer, &m_buffers[High][0], bufferLength);


    for (int i = 0; i < bufferLength; i+=2) {
        // Take max value, not average of data
        CSAMPLE cover[2] = { fabs(buffer[i]), fabs(buffer[i + 1]) };
        CSAMPLE clow[2] =  { fabs(m_buffers[Low][i]), fabs(m_buffers[Low][i + 1]) };
        CSAMPLE cmid[2] =  { fabs(m_buffers[Mid][i]), fabs(m_buffers[Mid][i + 1]) };
        CSAMPLE chigh[2] = { fabs(m_buffers[High][i]), fabs(m_buffers[High][i + 1]) };

        // This is for if you want to experiment with averaging instead of
        // maxing.
        // m_stride.m_overallData[Right] += buffer[i]*buffer[i];
        // m_stride.m_overallData[Left] += buffer[i + 1]*buffer[i + 1];
        // m_stride.m_filteredData[Right][Low] += m_buffers[Low][i]*m_buffers[Low][i];
        // m_stride.m_filteredData[Left][Low] += m_buffers[Low][i + 1]*m_buffers[Low][i + 1];
        // m_stride.m_filteredData[Right][Mid] += m_buffers[Mid][i]*m_buffers[Mid][i];
        // m_stride.m_filteredData[Left][Mid] += m_buffers[Mid][i + 1]*m_buffers[Mid][i + 1];
        // m_stride.m_filteredData[Right][High] += m_buffers[High][i]*m_buffers[High][i];
        // m_stride.m_filteredData[Left][High] += m_buffers[High][i + 1]*m_buffers[High][i + 1];

        // Record the max across this stride.
        storeIfGreater(&m_stride.m_overallData[Left], cover[Left]);
        storeIfGreater(&m_stride.m_overallData[Right], cover[Right]);
        storeIfGreater(&m_stride.m_filteredData[Left][Low], clow[Left]);
        storeIfGreater(&m_stride.m_filteredData[Right][Low], clow[Right]);
        storeIfGreater(&m_stride.m_filteredData[Left][Mid], cmid[Left]);
        storeIfGreater(&m_stride.m_filteredData[Right][Mid], cmid[Right]);
        storeIfGreater(&m_stride.m_filteredData[Left][High], chigh[Left]);
        storeIfGreater(&m_stride.m_filteredData[Right][High], chigh[Right]);

        m_stride.m_position++;

        if (fmod(m_stride.m_position, m_stride.m_length) < 1) {
            if (m_currentStride + ChannelCount > m_waveform->getDataSize()) {
                qWarning() << "AnalyserWaveform::process - currentStride >= waveform size";
                return;
            }
            m_stride.store(m_waveformData + m_currentStride);
            m_currentStride += 2;
            m_waveform->setCompletion(m_currentStride);
        }

        if (fmod(m_stride.m_position, m_stride.m_averageLength) < 1) {
            if (m_currentSummaryStride + ChannelCount > m_waveformSummary->getDataSize()) {
                qWarning() << "AnalyserWaveform::process - current summary stride >= waveform summary size";
                return;
            }
            m_stride.averageStore(m_waveformSummaryData + m_currentSummaryStride);
            m_currentSummaryStride += 2;
            m_waveformSummary->setCompletion(m_currentSummaryStride);

#ifdef TEST_HEAT_MAP
                QPointF point(m_stride.m_filteredData[Right][High],
                              m_stride.m_filteredData[Right][Mid]);

                float norm = sqrt(point.x()*point.x() + point.y()*point.y());
                point /= norm;

                point *= m_stride.m_filteredData[Right][Low];
                test_heatMap->setPixel(point.toPoint(),0xFF0000FF);
#endif
        }
    }

    //qDebug() << "AnalyserWaveform::process - m_waveform->getCompletion()" << m_waveform->getCompletion() << "off" << m_waveform->getDataSize();
    //qDebug() << "AnalyserWaveform::process - m_waveformSummary->getCompletion()" << m_waveformSummary->getCompletion() << "off" << m_waveformSummary->getDataSize();
}

void AnalyserWaveform::cleanup(TrackPointer tio) {
    Q_UNUSED(tio);
    if (m_skipProcessing) {
        return;
    }

    tio->setWaveform(ConstWaveformPointer());
    // Since clear() could delete the waveform, clear our pointer to the
    // waveform's vector data first.
    m_waveformData = NULL;
    m_waveform.clear();

    tio->setWaveformSummary(ConstWaveformPointer());
    // Since clear() could delete the waveform, clear our pointer to the
    // waveform's vector data first.
    m_waveformSummaryData = NULL;
    m_waveformSummary.clear();
}

void AnalyserWaveform::finalise(TrackPointer tio) {
    if (m_skipProcessing) {
        return;
    }

    // Force completion to waveform size
    if (m_waveform) {
        m_waveform->setCompletion(m_waveform->getDataSize());
        m_waveform->setVersion(WaveformFactory::currentWaveformVersion());
        m_waveform->setDescription(WaveformFactory::currentWaveformDescription());
        // Since clear() could delete the waveform, clear our pointer to the
        // waveform's vector data first.
        m_waveformData = NULL;
        m_waveform.clear();
    }

    // Force completion to waveform size
    if (m_waveformSummary) {
        m_waveformSummary->setCompletion(m_waveformSummary->getDataSize());
        m_waveformSummary->setVersion(WaveformFactory::currentWaveformSummaryVersion());
        m_waveformSummary->setDescription(WaveformFactory::currentWaveformSummaryDescription());
        // Since clear() could delete the waveform, clear our pointer to the
        // waveform's vector data first.
        m_waveformSummaryData = NULL;
        m_waveformSummary.clear();
    }

#ifdef TEST_HEAT_MAP
    test_heatMap->save("heatMap.png");
#endif

    qDebug() << "Waveform generation for track" << tio->getId() << "done"
             << m_timer->elapsed()/1000.0 << "s";
}

void AnalyserWaveform::storeIfGreater(float* pDest, float source) {
    if (*pDest < source) {
        *pDest = source;
    }
}<|MERGE_RESOLUTION|>--- conflicted
+++ resolved
@@ -108,19 +108,6 @@
 }
 
 bool AnalyserWaveform::loadStored(TrackPointer tio) const {
-<<<<<<< HEAD
-    Waveform* pWaveform = tio->getWaveform();
-    Waveform* pWaveformSummary = tio->getWaveformSummary();
-
-    if (!pWaveform || !pWaveformSummary) {
-        qWarning() << "AnalyserWaveform::loadStored - no waveform/waveform summary";
-        return false;
-    }
-
-    int trackId = tio->getId();
-    bool missingWaveform = pWaveform->getDataSize() == 0;
-    bool missingWavesummary = pWaveformSummary->getDataSize() == 0;
-=======
     ConstWaveformPointer pTrackWaveform = tio->getWaveform();
     ConstWaveformPointer pTrackWaveformSummary = tio->getWaveformSummary();
     ConstWaveformPointer pLoadedTrackWaveform;
@@ -129,7 +116,6 @@
     int trackId = tio->getId();
     bool missingWaveform = pTrackWaveform.isNull();
     bool missingWavesummary = pTrackWaveformSummary.isNull();
->>>>>>> 9b7c2503
 
     if (trackId != -1 && (missingWaveform || missingWavesummary)) {
         QList<AnalysisDao::AnalysisInfo> analyses =
@@ -143,15 +129,9 @@
             if (analysis.type == AnalysisDao::TYPE_WAVEFORM) {
                 vc = WaveformFactory::waveformVersionToVersionClass(analysis.version);
                 if (missingWaveform && vc == WaveformFactory::VC_USE) {
-<<<<<<< HEAD
-                    if (WaveformFactory::updateWaveformFromAnalysis(pWaveform, analysis)) {
-                        missingWaveform = false;
-                    }
-=======
                     pLoadedTrackWaveform = ConstWaveformPointer(
                             WaveformFactory::loadWaveformFromAnalysis(analysis));
                     missingWaveform = false;
->>>>>>> 9b7c2503
                 } else if (vc != WaveformFactory::VC_KEEP) {
                     // remove all other Analysis except that one we should keep
                     m_analysisDao->deleteAnalysis(analysis.analysisId);
@@ -159,16 +139,9 @@
             } if (analysis.type == AnalysisDao::TYPE_WAVESUMMARY) {
                 vc = WaveformFactory::waveformSummaryVersionToVersionClass(analysis.version);
                 if (missingWavesummary && vc == WaveformFactory::VC_USE) {
-<<<<<<< HEAD
-                    if (WaveformFactory::updateWaveformFromAnalysis(pWaveformSummary, analysis)) {
-                        tio->waveformSummaryNew();
-                        missingWavesummary = false;
-                    }
-=======
                     pLoadedTrackWaveformSummary = ConstWaveformPointer(
                             WaveformFactory::loadWaveformFromAnalysis(analysis));
                     missingWavesummary = false;
->>>>>>> 9b7c2503
                 } else if (vc != WaveformFactory::VC_KEEP) {
                     // remove all other Analysis except that one we should keep
                     m_analysisDao->deleteAnalysis(analysis.analysisId);
