--- conflicted
+++ resolved
@@ -41,22 +41,13 @@
           m_lowEqFreq(0.0),
           m_highEqFreq(0.0),
           m_pEffectsManager(pEffectsManager),
-<<<<<<< HEAD
-          m_inSlotPopulateDeckEffectSelectors(false) {
-=======
-          m_deckEffectSelectorsSetup(false),
+          m_inSlotPopulateDeckEffectSelectors(false),
           m_bEqAutoReset(false) {
->>>>>>> 7804e388
 
     // Get the EQ Effect Rack
     m_pEQEffectRack = m_pEffectsManager->getEQEffectRack().data();
     m_eqRackGroup = QString("[EffectRack%1_EffectUnit%2_Effect1]").
             arg(m_pEffectsManager->getEQEffectRackNumber());
-<<<<<<< HEAD
-
-    setupUi(this);
-=======
->>>>>>> 7804e388
 
     setupUi(this);
     // Connection
@@ -68,49 +59,21 @@
     connect(SliderLoEQ, SIGNAL(sliderMoved(int)), this, SLOT(slotUpdateLoEQ()));
     connect(SliderLoEQ, SIGNAL(sliderReleased()), this, SLOT(slotUpdateLoEQ()));
 
-<<<<<<< HEAD
-    connect(CheckBoxBypass, SIGNAL(stateChanged(int)), this, SLOT(slotBypass(int)));
-
-    connect(CheckBoxShowAllEffects, SIGNAL(stateChanged(int)),
-            this, SLOT(slotPopulateDeckEffectSelectors()));
-
-    // Set to basic view if a previous configuration is missing
-    CheckBoxShowAllEffects->setChecked(m_pConfig->getValueString(
-            ConfigKey(CONFIG_KEY, "AdvancedView"), QString("no")) == QString("yes"));
-=======
     connect(bEqAutoReset, SIGNAL(stateChanged(int)), this, SLOT(slotUpdateEqAutoReset(int)));
     connect(CheckBoxBypass, SIGNAL(stateChanged(int)), this, SLOT(slotBypass(int)));
 
     connect(CheckBoxHideEffects, SIGNAL(stateChanged(int)),
             this, SLOT(slotPopulateDeckEffectSelectors()));
-
-    connect(this,
-            SIGNAL(effectOnChainSlot(const unsigned int, const unsigned int, QString)),
-            m_pEQEffectRack,
-            SLOT(slotLoadEffectOnChainSlot(const unsigned int, const unsigned int, QString)));
 
     // Set to basic view if a previous configuration is missing
     CheckBoxHideEffects->setChecked(m_pConfig->getValueString(
             ConfigKey(CONFIG_KEY, "AdvancedView"), QString("no")) == QString("no"));
->>>>>>> 7804e388
 
     // Add drop down lists for current decks and connect num_decks control
     // to slotAddComboBox
     m_pNumDecks = new ControlObjectSlave("[Master]", "num_decks", this);
     m_pNumDecks->connectValueChanged(SLOT(slotAddComboBox(double)));
     slotAddComboBox(m_pNumDecks->get());
-<<<<<<< HEAD
-
-    // Restore the state of Bypass check box
-    CheckBoxBypass->setChecked(m_pConfig->getValueString(
-            ConfigKey(CONFIG_KEY, ENABLE_INTERNAL_EQ), QString("no")) == QString("no"));
-    if (CheckBoxBypass->isChecked()) {
-        slotBypass(Qt::Checked);
-    } else {
-        slotBypass(Qt::Unchecked);
-    }
-=======
->>>>>>> 7804e388
 
     loadSettings();
     slotUpdate();
@@ -118,16 +81,11 @@
 }
 
 DlgPrefEQ::~DlgPrefEQ() {
-<<<<<<< HEAD
     qDeleteAll(m_deckEqEffectSelectors);
     m_deckEqEffectSelectors.clear();
 
     qDeleteAll(m_deckFilterEffectSelectors);
     m_deckFilterEffectSelectors.clear();
-=======
-    qDeleteAll(m_deckEffectSelectors);
-    m_deckEffectSelectors.clear();
->>>>>>> 7804e388
 
     int iNum = m_enableWaveformEqCOs.count();
     for (int i=0; i < iNum; i++) {
@@ -136,7 +94,6 @@
 }
 
 void DlgPrefEQ::slotAddComboBox(double numDecks) {
-<<<<<<< HEAD
     int oldDecks = m_deckEqEffectSelectors.size();     
     while (m_deckEqEffectSelectors.size() < static_cast<int>(numDecks)) {
         QHBoxLayout* innerHLayout = new QHBoxLayout();
@@ -163,27 +120,6 @@
         innerHLayout->addWidget(label);
         innerHLayout->addWidget(eqComboBox);
         innerHLayout->addWidget(filterComboBox);
-=======
-    int oldDecks = m_deckEffectSelectors.size();     
-    while (m_deckEffectSelectors.size() < static_cast<int>(numDecks)) {
-        QHBoxLayout* innerHLayout = new QHBoxLayout();
-        QLabel* label = new QLabel(QObject::tr("Deck %1").
-                            arg(m_deckEffectSelectors.size() + 1), this);
-
-        m_enableWaveformEqCOs.append(
-                new ControlObject(ConfigKey(PlayerManager::groupForDeck(
-                        m_deckEffectSelectors.size()), "enableWaveformEq")));
-
-        // Create the drop down list and populate it with the available effects
-        QComboBox* box = new QComboBox(this);
-        m_deckEffectSelectors.append(box);
-        connect(box, SIGNAL(currentIndexChanged(int)),
-                this, SLOT(slotEffectChangedOnDeck(int)));
-
-        // Setup the GUI
-        innerHLayout->addWidget(label);
-        innerHLayout->addWidget(box);
->>>>>>> 7804e388
         innerHLayout->addStretch();
         verticalLayout_2->addLayout(innerHLayout);
     }
@@ -196,31 +132,21 @@
         configuredEffect = m_pConfig->getValueString(ConfigKey(CONFIG_KEY,
                 QString("EffectForDeck%1").arg(i + 1)),
                 QString("org.mixxx.effects.bessel8lvmixeq"));
-<<<<<<< HEAD
         selectedEffectIndex = m_deckEqEffectSelectors[i]->findData(configuredEffect);
         if (selectedEffectIndex < 0) {
             selectedEffectIndex = m_deckEqEffectSelectors[i]->findData("org.mixxx.effects.bessel8lvmixeq");
         }
         m_deckEqEffectSelectors[i]->setCurrentIndex(selectedEffectIndex);
-        m_enableWaveformEqCOs[i]->set(1.0);
-=======
-        selectedEffectIndex = m_deckEffectSelectors[i]->findData(configuredEffect);
-        if (selectedEffectIndex < 0) {
-            selectedEffectIndex = m_deckEffectSelectors[i]->findData("org.mixxx.effects.bessel8lvmixeq");
-        }
-        m_deckEffectSelectors[i]->setCurrentIndex(selectedEffectIndex);
         m_enableWaveformEqCOs[i]->set(m_pEffectsManager->isEQ("org.mixxx.effects.bessel8lvmixeq"));
->>>>>>> 7804e388
     }	
 }
 
 void DlgPrefEQ::slotPopulateDeckEffectSelectors() {
-<<<<<<< HEAD
     m_inSlotPopulateDeckEffectSelectors = true; // prevents a recursive call
 
     QList<QPair<QString, QString> > availableEQEffectNames; 
     QList<QPair<QString, QString> > availableFilterEffectNames;
-    if (CheckBoxShowAllEffects->isChecked()) {
+    if (CheckBoxHideEffects->isChecked()) {
         m_pConfig->set(ConfigKey(CONFIG_KEY, "AdvancedView"), QString("yes"));
         availableEQEffectNames =
                 m_pEffectsManager->getAvailableEffectNames().toList();
@@ -234,21 +160,6 @@
     }
 
     foreach (QComboBox* box, m_deckEqEffectSelectors) {
-=======
-    m_deckEffectSelectorsSetup = true; // prevents a recursive call
-    QList<QPair<QString, QString> > availableEQEffectNames; 
-    if (CheckBoxHideEffects->isChecked()) {
-        m_pConfig->set(ConfigKey(CONFIG_KEY, "AdvancedView"), QString("no"));
-        availableEQEffectNames =
-                m_pEffectsManager->getAvailableEQEffectNames().toList();
-    } else {
-        m_pConfig->set(ConfigKey(CONFIG_KEY, "AdvancedView"), QString("yes"));
-        availableEQEffectNames =
-                m_pEffectsManager->getAvailableEffectNames().toList();
-    }
-
-    foreach (QComboBox* box, m_deckEffectSelectors) {
->>>>>>> 7804e388
         // Populate comboboxes with all available effects
         // Save current selection
         QString selectedEffectId = box->itemData(box->currentIndex()).toString();
@@ -273,7 +184,6 @@
         }
         box->setCurrentIndex(currentIndex); 
     }
-<<<<<<< HEAD
 
     availableFilterEffectNames.append(QPair<QString,QString>("", tr("None")));
 
@@ -305,9 +215,6 @@
 
 
     m_inSlotPopulateDeckEffectSelectors = false;
-=======
-    m_deckEffectSelectorsSetup = false;
->>>>>>> 7804e388
 }
 
 void DlgPrefEQ::loadSettings() {
@@ -361,7 +268,7 @@
 
 void DlgPrefEQ::slotResetToDefaults() {
     setDefaultShelves();
-    foreach(QComboBox* pCombo, m_deckEffectSelectors) {
+    foreach(QComboBox* pCombo, m_deckEqEffectSelectors) {
         pCombo->setCurrentIndex(
                pCombo->findData("org.mixxx.effects.bessel8lvmixeq"));
     }
@@ -374,7 +281,6 @@
     slotApply();
 }
 
-<<<<<<< HEAD
 void DlgPrefEQ::slotEqEffectChangedOnDeck(int effectIndex) {
     QComboBox* c = qobject_cast<QComboBox*>(sender());
     // Check if qobject_cast was successful
@@ -382,20 +288,12 @@
         int deckNumber = m_deckEqEffectSelectors.indexOf(c);
         QString effectId = c->itemData(effectIndex).toString();
         m_pEQEffectRack->loadEffectToChainSlot(deckNumber, 0, effectId);
-=======
-void DlgPrefEQ::slotEffectChangedOnDeck(int effectIndex) {
-    QComboBox* c = qobject_cast<QComboBox*>(sender());
-    // Check if qobject_cast was successful
-    if (c && !m_deckEffectSelectorsSetup) {
-        int deckNumber = m_deckEffectSelectors.indexOf(c);
-        QString effectId = c->itemData(effectIndex).toString();
-        emit(effectOnChainSlot(deckNumber, 0, effectId));
->>>>>>> 7804e388
 
         // Update the configured effect for the current QComboBox
         m_pConfig->set(ConfigKey(CONFIG_KEY, QString("EffectForDeck%1").
                        arg(deckNumber + 1)), ConfigValue(effectId));
-<<<<<<< HEAD
+
+        m_enableWaveformEqCOs[deckNumber]->set(m_pEffectsManager->isEQ(effectId));
 
         // This is required to remove a previous selected effect that does not
         // fit to the current ShowAllEffects checkbox
@@ -414,10 +312,6 @@
         // Update the configured effect for the current QComboBox
         //m_pConfig->set(ConfigKey(CONFIG_KEY, QString("EffectForDeck%1").
         //               arg(deckNumber + 1)), ConfigValue(effectId));
-=======
-
-        m_enableWaveformEqCOs[deckNumber]->set(m_pEffectsManager->isEQ(effectId));
->>>>>>> 7804e388
 
         // This is required to remove a previous selected effect that does not
         // fit to the current ShowAllEffects checkbox
@@ -486,18 +380,13 @@
 void DlgPrefEQ::slotApply() {
     m_COLoFreq.set(m_lowEqFreq);
     m_COHiFreq.set(m_highEqFreq);
-<<<<<<< HEAD
-=======
     m_pConfig->set(ConfigKey(CONFIG_KEY,"EqAutoReset"),
             ConfigValue(m_bEqAutoReset ? 1 : 0));
->>>>>>> 7804e388
 }
 
 void DlgPrefEQ::slotUpdate() {
     slotUpdateLoEQ();
     slotUpdateHiEQ();
-<<<<<<< HEAD
-=======
     slotPopulateDeckEffectSelectors();
     if (CheckBoxBypass->isChecked()) {
         slotBypass(Qt::Checked);
@@ -509,7 +398,6 @@
 
 void DlgPrefEQ::slotUpdateEqAutoReset(int i) {
     m_bEqAutoReset = static_cast<bool>(i);
->>>>>>> 7804e388
 }
 
 void DlgPrefEQ::slotBypass(int state) {
@@ -518,11 +406,7 @@
         // Disable effect processing for all decks by setting the appropriate
         // controls to 0 ("[EffectRackX_EffectUnitDeck_Effect1],enable")
         int deck = 1;
-<<<<<<< HEAD
         foreach(QComboBox* box, m_deckEqEffectSelectors) {
-=======
-        foreach(QComboBox* box, m_deckEffectSelectors) {
->>>>>>> 7804e388
             ControlObject::set(ConfigKey(m_eqRackGroup.arg(deck), "enabled"), 0);
             m_enableWaveformEqCOs[deck - 1]->set(0);
             deck++;
@@ -534,11 +418,7 @@
         // controls to 1 ("[EffectRackX_EffectUnitDeck_Effect1],enable")
         int deck = 1;
         ControlObjectSlave enableControl;
-<<<<<<< HEAD
         foreach(QComboBox* box, m_deckEqEffectSelectors) {
-=======
-        foreach(QComboBox* box, m_deckEffectSelectors) {
->>>>>>> 7804e388
             ControlObject::set(ConfigKey(m_eqRackGroup.arg(deck), "enabled"), 1);
             m_enableWaveformEqCOs[deck - 1]->set(1);
             deck++;
