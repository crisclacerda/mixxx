#ifndef ANALYZER_ANALYZERSILENCE_H
#define ANALYZER_ANALYZERSILENCE_H

#include "analyzer/analyzer.h"
#include "preferences/usersettings.h"

class CuePointer;

class AnalyzerSilence : public Analyzer {
  public:
    explicit AnalyzerSilence(UserSettingsPointer pConfig);
    ~AnalyzerSilence() override = default;

<<<<<<< HEAD
    bool initialize(TrackPointer pTrack, int sampleRate, int totalSamples) override;
    bool isDisabledOrLoadStoredSuccess(TrackPointer pTrack) const override;
    void process(const CSAMPLE* pIn, const int iLen) override;
    void finalize(TrackPointer pTrack) override;
    void cleanup(TrackPointer pTrack) override;

  private:
    static bool shouldUpdateCue(CuePosition cuePosipTrackn);

=======
    bool initialize(TrackPointer tio, int sampleRate, int totalSamples) override;
    bool processSamples(const CSAMPLE* pIn, const int iLen) override;
    void storeResults(TrackPointer tio) override;
    void cleanup() override;

  private:
>>>>>>> b2b35996
    UserSettingsPointer m_pConfig;
    float m_fThreshold;
    int m_iFramesProcessed;
    bool m_bPrevSilence;
    int m_iSignalStart;
    int m_iSignalEnd;
};

#endif // ANALYZER_ANALYZERSILENCE_H<|MERGE_RESOLUTION|>--- conflicted
+++ resolved
@@ -11,24 +11,13 @@
     explicit AnalyzerSilence(UserSettingsPointer pConfig);
     ~AnalyzerSilence() override = default;
 
-<<<<<<< HEAD
+
     bool initialize(TrackPointer pTrack, int sampleRate, int totalSamples) override;
-    bool isDisabledOrLoadStoredSuccess(TrackPointer pTrack) const override;
-    void process(const CSAMPLE* pIn, const int iLen) override;
-    void finalize(TrackPointer pTrack) override;
-    void cleanup(TrackPointer pTrack) override;
-
-  private:
-    static bool shouldUpdateCue(CuePosition cuePosipTrackn);
-
-=======
-    bool initialize(TrackPointer tio, int sampleRate, int totalSamples) override;
     bool processSamples(const CSAMPLE* pIn, const int iLen) override;
-    void storeResults(TrackPointer tio) override;
+    void storeResults(TrackPointer pTrack) override;
     void cleanup() override;
 
   private:
->>>>>>> b2b35996
     UserSettingsPointer m_pConfig;
     float m_fThreshold;
     int m_iFramesProcessed;
