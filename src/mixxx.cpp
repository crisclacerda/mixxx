--- conflicted
+++ resolved
@@ -288,14 +288,12 @@
             m_pRecordingManager);
     m_pPlayerManager->bindToLibrary(m_pLibrary);
 
-<<<<<<< HEAD
     new QShortcut(
             QKeySequence(tr("Ctrl+F", "Search|Focus")),
             this, SLOT(slotFocusSearch()));
-=======
+
     // Create the singular TrackCache instance
     TrackCache::createInstance(m_pLibrary);
->>>>>>> 43e44628
 
     launchProgress(40);
 
