--- conflicted
+++ resolved
@@ -490,12 +490,8 @@
 
     // Load skin to a QWidget that we set as the central widget. Assignment
     // intentional in next line.
-<<<<<<< HEAD
     m_pCentralWidget = m_pSkinLoader->loadConfiguredSkin(this,
-=======
-    m_pWidgetParent = m_pSkinLoader->loadConfiguredSkin(this,
             &m_skinCreatedControls,
->>>>>>> c5137ea6
             m_pKeyboard,
             m_pPlayerManager,
             m_pControllerManager,
@@ -503,11 +499,7 @@
             m_pVCManager,
             m_pEffectsManager,
             m_pRecordingManager);
-<<<<<<< HEAD
-    if (m_pCentralWidget == nullptr) {
-=======
-    if (!m_pWidgetParent) {
->>>>>>> c5137ea6
+    if (!m_pCentralWidget) {
         reportCriticalErrorAndQuit(
                 "default skin cannot be loaded - see <b>mixxx</b> trace for more information");
         m_pCentralWidget = oldWidget;
@@ -1458,12 +1450,8 @@
 
     // Load skin to a QWidget that we set as the central widget. Assignment
     // intentional in next line.
-<<<<<<< HEAD
     m_pCentralWidget = m_pSkinLoader->loadConfiguredSkin(this,
-=======
-    m_pWidgetParent = m_pSkinLoader->loadConfiguredSkin(this,
             &m_skinCreatedControls,
->>>>>>> c5137ea6
             m_pKeyboard,
             m_pPlayerManager,
             m_pControllerManager,
@@ -1471,11 +1459,7 @@
             m_pVCManager,
             m_pEffectsManager,
             m_pRecordingManager);
-<<<<<<< HEAD
-    if (m_pCentralWidget == nullptr) {
-=======
-    if (!m_pWidgetParent) {
->>>>>>> c5137ea6
+    if (!m_pCentralWidget) {
         QMessageBox::critical(this,
                               tr("Error in skin file"),
                               tr("The selected skin cannot be loaded."));
