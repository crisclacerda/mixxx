/***************************************************************************
                          mixxx.cpp  -  description
                             -------------------
    begin                : Mon Feb 18 09:48:17 CET 2002
    copyright            : (C) 2002 by Tue and Ken Haste Andersen
    email                :
***************************************************************************/

/***************************************************************************
*                                                                         *
*   This program is free software; you can redistribute it and/or modify  *
*   it under the terms of the GNU General Public License as published by  *
*   the Free Software Foundation; either version 2 of the License, or     *
*   (at your option) any later version.                                   *
*                                                                         *
***************************************************************************/

#include "mixxx.h"

#include <QDesktopServices>
#include <QStandardPaths>
#include <QDesktopWidget>
#include <QFileDialog>
#include <QGLWidget>
#include <QUrl>
#include <QtDebug>
#include <QLocale>
#include <QInputMethod>
#include <QGLFormat>

#include "dialog/dlgabout.h"
#include "preferences/dialog/dlgpreferences.h"
#include "preferences/dialog/dlgprefeq.h"
#include "preferences/constants.h"
#include "dialog/dlgdevelopertools.h"
#include "engine/enginemaster.h"
#include "effects/effectsmanager.h"
#include "effects/builtin/builtinbackend.h"
#ifdef __LILV__
#include "effects/lv2/lv2backend.h"
#endif
#include "library/coverartcache.h"
#include "library/library.h"
#include "library/library_preferences.h"
#include "controllers/controllermanager.h"
#include "controllers/keyboard/keyboardshortcutsupdater.h"
#include "mixer/playermanager.h"
#include "recording/recordingmanager.h"
#include "broadcast/broadcastmanager.h"
#include "skin/legacyskinparser.h"
#include "skin/skinloader.h"
#include "soundio/soundmanager.h"
#include "sources/soundsourceproxy.h"
#include "track/track.h"
#include "waveform/waveformwidgetfactory.h"
#include "waveform/visualsmanager.h"
#include "waveform/sharedglcontext.h"
#include "database/mixxxdb.h"
#include "util/debug.h"
#include "util/statsmanager.h"
#include "util/timer.h"
#include "util/time.h"
#include "util/version.h"
#include "control/controlpushbutton.h"
#include "util/sandbox.h"
#include "mixer/playerinfo.h"
#include "waveform/guitick.h"
#include "util/math.h"
#include "util/experiment.h"
#include "util/font.h"
#include "util/translations.h"
#include "skin/launchimage.h"
#include "preferences/settingsmanager.h"
#include "widget/wmainmenubar.h"
#include "util/screensaver.h"
#include "util/logger.h"
#include "util/db/dbconnectionpooled.h"

#ifdef __VINYLCONTROL__
#include "vinylcontrol/vinylcontrolmanager.h"
#endif

#ifdef __MODPLUG__
#include "preferences/dialog/dlgprefmodplug.h"
#endif

#if defined(Q_OS_LINUX)
#include <QtX11Extras/QX11Info>
#include <X11/Xlib.h>
#include <X11/Xlibint.h>
// Xlibint.h predates C++ and defines macros which conflict
// with references to std::max and std::min
#undef max
#undef min
#endif

namespace {

const mixxx::Logger kLogger("MixxxMainWindow");

// hack around https://gitlab.freedesktop.org/xorg/lib/libx11/issues/25
// https://bugs.launchpad.net/mixxx/+bug/1805559
#if defined(Q_OS_LINUX)
typedef Bool (*WireToErrorType)(Display*, XErrorEvent*, xError*);

const int NUM_HANDLERS = 256;
WireToErrorType __oldHandlers[NUM_HANDLERS] = {0};

Bool __xErrorHandler(Display* display, XErrorEvent* event, xError* error) {
    // Call any previous handler first in case it needs to do real work.
    auto code = static_cast<int>(event->error_code);
    if (__oldHandlers[code] != NULL) {
        __oldHandlers[code](display, event, error);
    }

    // Always return false so the error does not get passed to the normal
    // application defined handler.
    return False;
}

#endif

} // anonymous namespace

// static
const int MixxxMainWindow::kMicrophoneCount = 4;
// static
const int MixxxMainWindow::kAuxiliaryCount = 4;

MixxxMainWindow::MixxxMainWindow(QApplication* pApp, const CmdlineArgs& args)
        : m_pWidgetParent(nullptr),
          m_pLaunchImage(nullptr),
          m_pSettingsManager(nullptr),
          m_pEffectsManager(nullptr),
          m_pEngine(nullptr),
          m_pSkinLoader(nullptr),
          m_pSoundManager(nullptr),
          m_pPlayerManager(nullptr),
          m_pRecordingManager(nullptr),
#ifdef __BROADCAST__
          m_pBroadcastManager(nullptr),
#endif
          m_pControllerManager(nullptr),
          m_pGuiTick(nullptr),
#ifdef __VINYLCONTROL__
          m_pVCManager(nullptr),
#endif
          m_pKeyboard(nullptr),
          m_pKbdShortcutsUpdater(nullptr),
          m_pLibrary(nullptr),
          m_pMenuBar(nullptr),
          m_pDeveloperToolsDlg(nullptr),
          m_pPrefDlg(nullptr),
          m_pKbdConfig(nullptr),
          m_pKbdConfigEmpty(nullptr),
          m_toolTipsCfg(mixxx::TooltipsPreference::TOOLTIPS_ON),
          m_runtime_timer("MixxxMainWindow::runtime"),
          m_cmdLineArgs(args),
          m_pTouchShift(nullptr) {
    m_runtime_timer.start();
    mixxx::Time::start();

    Version::logBuildDetails();

    // Only record stats in developer mode.
    if (m_cmdLineArgs.getDeveloper()) {
        StatsManager::createInstance();
    }

    m_pSettingsManager = new SettingsManager(this, args.getSettingsPath());

    // Initialize keyboard event filter
    m_pKeyboard = new KeyboardEventFilter();

    m_pKbdShortcutsUpdater = new KeyboardShortcutsUpdater();

    // Menubar depends on translations.
    mixxx::Translations::initializeTranslations(
        m_pSettingsManager->settings(), pApp, args.getLocale());

    createMenuBar();

    initializeWindow();

    // First load launch image to show a the user a quick responds
    m_pSkinLoader = new SkinLoader(m_pSettingsManager->settings());
    m_pLaunchImage = m_pSkinLoader->loadLaunchImage(this);
    m_pWidgetParent = (QWidget*)m_pLaunchImage;
    setCentralWidget(m_pWidgetParent);

    show();
    pApp->processEvents();

    initialize(pApp, args);
}

MixxxMainWindow::~MixxxMainWindow() {
    // SkinLoader depends on Config;
    delete m_pSkinLoader;
}

void MixxxMainWindow::initialize(QApplication* pApp, const CmdlineArgs& args) {
    ScopedTimer t("MixxxMainWindow::initialize");

#if defined(Q_OS_LINUX)
    // XESetWireToError will segfault if running as a Wayland client
    if (pApp->platformName() == QStringLiteral("xcb")) {
        for (auto i = 0; i < NUM_HANDLERS; ++i) {
            XESetWireToError(QX11Info::display(), i, &__xErrorHandler);
        }
    }
#endif

    UserSettingsPointer pConfig = m_pSettingsManager->settings();

    Sandbox::initialize(QDir(pConfig->getSettingsPath()).filePath("sandbox.cfg"));

    QString resourcePath = pConfig->getResourcePath();

    FontUtils::initializeFonts(resourcePath); // takes a long time

    launchProgress(2);

    // Set the visibility of tooltips, default "1" = ON
    m_toolTipsCfg = static_cast<mixxx::TooltipsPreference>(
        pConfig->getValue(ConfigKey("[Controls]", "Tooltips"),
                static_cast<int>(mixxx::TooltipsPreference::TOOLTIPS_ON)));

    setAttribute(Qt::WA_AcceptTouchEvents);
    m_pTouchShift = new ControlPushButton(ConfigKey("[Controls]", "touch_shift"));

    m_pChannelHandleFactory = new ChannelHandleFactory();

    // Create the Effects subsystem.
    m_pEffectsManager = new EffectsManager(this, pConfig, m_pChannelHandleFactory);

    // Starting the master (mixing of the channels and effects):
    m_pEngine = new EngineMaster(pConfig, "[Master]", m_pEffectsManager,
                                 m_pChannelHandleFactory, true);

    // Create effect backends. We do this after creating EngineMaster to allow
    // effect backends to refer to controls that are produced by the engine.
    BuiltInBackend* pBuiltInBackend = new BuiltInBackend(m_pEffectsManager);
    m_pEffectsManager->addEffectsBackend(pBuiltInBackend);
#ifdef __LILV__
    LV2Backend* pLV2Backend = new LV2Backend(m_pEffectsManager);
    m_pEffectsManager->addEffectsBackend(pLV2Backend);
#else
    LV2Backend* pLV2Backend = nullptr;
#endif

    // Sets up the EffectChains and EffectRacks (long)
    m_pEffectsManager->setup();

    launchProgress(8);

    // Although m_pSoundManager is created here, m_pSoundManager->setupDevices()
    // needs to be called after m_pPlayerManager registers sound IO for each EngineChannel.
    m_pSoundManager = new SoundManager(pConfig, m_pEngine);
    m_pEngine->registerNonEngineChannelSoundIO(m_pSoundManager);

    m_pRecordingManager = new RecordingManager(pConfig, m_pEngine);


#ifdef __BROADCAST__
    m_pBroadcastManager = new BroadcastManager(m_pSettingsManager,
                                               m_pSoundManager);
#endif

    launchProgress(11);

    // Needs to be created before CueControl (decks) and WTrackTableView.
    m_pGuiTick = new GuiTick();
    m_pVisualsManager = new VisualsManager();

#ifdef __VINYLCONTROL__
    m_pVCManager = new VinylControlManager(this, pConfig, m_pSoundManager);
#else
    m_pVCManager = NULL;
#endif

    // Create the player manager. (long)
    m_pPlayerManager = new PlayerManager(pConfig, m_pSoundManager,
            m_pEffectsManager, m_pVisualsManager, m_pEngine);
    connect(m_pPlayerManager,
            &PlayerManager::noMicrophoneInputConfigured,
            this,
            &MixxxMainWindow::slotNoMicrophoneInputConfigured);
    connect(m_pPlayerManager,
            &PlayerManager::noDeckPassthroughInputConfigured,
            this,
            &MixxxMainWindow::slotNoDeckPassthroughInputConfigured);
    connect(m_pPlayerManager,
            &PlayerManager::noVinylControlInputConfigured,
            this,
            &MixxxMainWindow::slotNoVinylControlInputConfigured);

    for (int i = 0; i < kMicrophoneCount; ++i) {
        m_pPlayerManager->addMicrophone();
    }

    for (int i = 0; i < kAuxiliaryCount; ++i) {
        m_pPlayerManager->addAuxiliary();
    }

    m_pPlayerManager->addConfiguredDecks();
    m_pPlayerManager->addSampler();
    m_pPlayerManager->addSampler();
    m_pPlayerManager->addSampler();
    m_pPlayerManager->addSampler();
    m_pPlayerManager->addPreviewDeck();

    launchProgress(30);

    m_pEffectsManager->loadEffectChains();

#ifdef __VINYLCONTROL__
    m_pVCManager->init();
#endif

#ifdef __MODPLUG__
    // restore the configuration for the modplug library before trying to load a module
    DlgPrefModplug* pModplugPrefs = new DlgPrefModplug(0, pConfig);
    pModplugPrefs->loadSettings();
    pModplugPrefs->applySettings();
    delete pModplugPrefs; // not needed anymore
#endif

    CoverArtCache::createInstance();

    m_pDbConnectionPool = MixxxDb(pConfig).connectionPool();
    if (!m_pDbConnectionPool) {
        // TODO(XXX) something a little more elegant
        exit(-1);
    }
    // Create a connection for the main thread
    m_pDbConnectionPool->createThreadLocalConnection();
    if (!initializeDatabase()) {
        // TODO(XXX) something a little more elegant
        exit(-1);
    }

    launchProgress(35);

    m_pLibrary = new Library(
            this,
            pConfig,
            m_pDbConnectionPool,
            m_pPlayerManager,
            m_pRecordingManager);
    // Create the singular GlobalTrackCache instance immediately after
    // the Library has been created and BEFORE binding the
    // PlayerManager to it!
    GlobalTrackCache::createInstance(m_pLibrary);

    // Binding the PlayManager to the Library may already trigger
    // loading of tracks which requires that the GlobalTrackCache has
    // been created. Otherwise Mixxx might hang when accessing
    // the uninitialized singleton instance!
    m_pPlayerManager->bindToLibrary(m_pLibrary);

    launchProgress(40);

    // Get Music dir
    bool hasChanged_MusicDir = false;

    QStringList dirs = m_pLibrary->getDirs();
    if (dirs.size() < 1) {
        // TODO(XXX) this needs to be smarter, we can't distinguish between an empty
        // path return value (not sure if this is normally possible, but it is
        // possible with the Windows 7 "Music" library, which is what
        // QStandardPaths::writableLocation(QStandardPaths::MusicLocation)
        // resolves to) and a user hitting 'cancel'. If we get a blank return
        // but the user didn't hit cancel, we need to know this and let the
        // user take some course of action -- bkgood
        QString fd = QFileDialog::getExistingDirectory(
            this, tr("Choose music library directory"),
            QStandardPaths::writableLocation(QStandardPaths::MusicLocation));
        if (!fd.isEmpty()) {
            // adds Folder to database.
            m_pLibrary->slotRequestAddDir(fd);
            hasChanged_MusicDir = true;
        }
    }

    // Call inits to invoke all other construction parts

    // Initialize controller sub-system,
    // but do not set up controllers until the end of the application startup
    // (long)
    qDebug() << "Creating ControllerManager";
    m_pControllerManager = new ControllerManager(pConfig, m_pKeyboard);

    connect(m_pControllerManager, SIGNAL(keyboardPresetChanged(KeyboardControllerPresetPointer)),
            m_pKbdShortcutsUpdater, SLOT(slotUpdateShortcuts(KeyboardControllerPresetPointer)));

    connect(m_pControllerManager, SIGNAL(keyboardPresetChanged(KeyboardControllerPresetPointer)),
            m_pSkinLoader->getTooltipUpdater(), SLOT(updateShortcuts(KeyboardControllerPresetPointer)));

    connect(m_pControllerManager, SIGNAL(keyboardEnabled(bool)),
            this, SLOT(slotToggleKeyboard(bool)));

    launchProgress(47);

    // Before creating the first skin we need to create a QGLWidget so that all
    // the QGLWidget's we create can use it as a shared QGLContext.
    if (!CmdlineArgs::Instance().getSafeMode() && QGLFormat::hasOpenGL()) {
        QGLFormat glFormat;
        glFormat.setDirectRendering(true);
        glFormat.setDoubleBuffer(true);
        glFormat.setDepth(false);
        // Disable waiting for vertical Sync
        // This can be enabled when using a single Threads for each QGLContext
        // Setting 1 causes QGLContext::swapBuffer to sleep until the next VSync
#if defined(__APPLE__)
        // On OS X, syncing to vsync has good performance FPS-wise and
        // eliminates tearing.
        glFormat.setSwapInterval(1);
#else
        // Otherwise, turn VSync off because it could cause horrible FPS on
        // Linux.
        // TODO(XXX): Make this configurable.
        // TODO(XXX): What should we do on Windows?
        glFormat.setSwapInterval(0);
#endif
        glFormat.setRgba(true);
        QGLFormat::setDefaultFormat(glFormat);

        QGLWidget* pContextWidget = new QGLWidget(this);
        pContextWidget->setGeometry(QRect(0, 0, 3, 3));
        pContextWidget->hide();
        SharedGLContext::setWidget(pContextWidget);
    }

    WaveformWidgetFactory::createInstance(); // takes a long time
    WaveformWidgetFactory::instance()->setConfig(pConfig);
    WaveformWidgetFactory::instance()->startVSync(m_pGuiTick, m_pVisualsManager);

    launchProgress(52);

    connect(this,
            &MixxxMainWindow::newSkinLoaded,
            m_pLibrary,
            &Library::onSkinLoadFinished);

    // Inhibit the screensaver if the option is set. (Do it before creating the preferences dialog)
    int inhibit = pConfig->getValue<int>(ConfigKey("[Config]","InhibitScreensaver"),-1);
    if (inhibit == -1) {
        inhibit = static_cast<int>(mixxx::ScreenSaverPreference::PREVENT_ON);
        pConfig->setValue<int>(ConfigKey("[Config]","InhibitScreensaver"), inhibit);
    }
    m_inhibitScreensaver = static_cast<mixxx::ScreenSaverPreference>(inhibit);
    if (m_inhibitScreensaver == mixxx::ScreenSaverPreference::PREVENT_ON) {
        mixxx::ScreenSaverHelper::inhibit();
    }

    // Initialize preference dialog
    m_pPrefDlg = new DlgPreferences(this, m_pSkinLoader, m_pSoundManager, m_pPlayerManager,
                                    m_pControllerManager, m_pVCManager, pLV2Backend, m_pEffectsManager,
                                    m_pSettingsManager, m_pLibrary);
    m_pPrefDlg->setWindowIcon(QIcon(":/images/mixxx_icon.svg"));
    m_pPrefDlg->setHidden(true);

    launchProgress(60);

    // Connect signals to the menubar. Should be done before we go fullscreen
    // and emit newSkinLoaded.
    connectMenuBar();

    launchProgress(63);

    QWidget* oldWidget = m_pWidgetParent;

    // Load skin to a QWidget that we set as the central widget. Assignment
    // intentional in next line.
    if (!(m_pWidgetParent = m_pSkinLoader->loadConfiguredSkin(this, m_pKeyboard,
                                                              m_pPlayerManager,
                                                              m_pControllerManager,
                                                              m_pLibrary,
                                                              m_pVCManager,
                                                              m_pEffectsManager,
                                                              m_pRecordingManager))) {
        reportCriticalErrorAndQuit(
                "default skin cannot be loaded see <b>mixxx</b> trace for more information.");

        m_pWidgetParent = oldWidget;
        //TODO (XXX) add dialog to warn user and launch skin choice page
    }

    // Fake a 100 % progress here.
    // At a later place it will newer shown up, since it is
    // immediately replaced by the real widget.
    launchProgress(100);

    // Check direct rendering and warn user if they don't have it
    if (!CmdlineArgs::Instance().getSafeMode()) {
        checkDirectRendering();
    }

    // Install an event filter to catch certain QT events, such as tooltips.
    // This allows us to turn off tooltips.
    pApp->installEventFilter(this); // The eventfilter is located in this
                                    // Mixxx class as a callback.

    // If we were told to start in fullscreen mode on the command-line or if
    // user chose always starts in fullscreen mode, then turn on fullscreen
    // mode.
    bool fullscreenPref = pConfig->getValue<bool>(
            ConfigKey("[Config]", "StartInFullscreen"));
    if (args.getStartInFullscreen() || fullscreenPref) {
        slotViewFullScreen(true);
    }
    emit(newSkinLoaded());


    // Wait until all other ControlObjects are set up before initializing
    // controllers
    m_pControllerManager->setUpDevices();

    // Scan the library for new files and directories
    bool rescan = pConfig->getValue<bool>(
            ConfigKey("[Library]","RescanOnStartup"));
    // rescan the library if we get a new plugin
    QSet<QString> prev_plugins = QSet<QString>::fromList(
            pConfig->getValueString(
                    ConfigKey("[Library]", "SupportedFileExtensions")).split(
                    ",", QString::SkipEmptyParts));
    QSet<QString> curr_plugins = QSet<QString>::fromList(
        SoundSourceProxy::getSupportedFileExtensions());
    rescan = rescan || (prev_plugins != curr_plugins);
    pConfig->set(ConfigKey("[Library]", "SupportedFileExtensions"),
            QStringList(SoundSourceProxy::getSupportedFileExtensions()).join(","));

    // Scan the library directory. Do this after the skinloader has
    // loaded a skin, see Bug #1047435
    if (rescan || hasChanged_MusicDir || m_pSettingsManager->shouldRescanLibrary()) {
        m_pLibrary->scan();
    }

    // This has to be done before m_pSoundManager->setupDevices()
    // https://bugs.launchpad.net/mixxx/+bug/1758189
    m_pPlayerManager->loadSamplers();

    // Try open player device If that fails, the preference panel is opened.
    bool retryClicked;
    do {
        retryClicked = false;
        SoundDeviceError result = m_pSoundManager->setupDevices();
        if (result == SOUNDDEVICE_ERROR_DEVICE_COUNT ||
                result == SOUNDDEVICE_ERROR_EXCESSIVE_OUTPUT_CHANNEL) {
            if (soundDeviceBusyDlg(&retryClicked) != QDialog::Accepted) {
                exit(0);
            }
        } else if (result != SOUNDDEVICE_ERROR_OK) {
            if (soundDeviceErrorMsgDlg(result, &retryClicked) !=
                    QDialog::Accepted) {
                exit(0);
            }
        }
    } while (retryClicked);

    // test for at least one out device, if none, display another dlg that
    // says "mixxx will barely work with no outs"
    // In case persisting errors, the user has already received a message
    // box from the preferences dialog above. So we can watch here just the
    // output count.
    while (m_pSoundManager->getConfig().getOutputs().count() == 0) {
        // Exit when we press the Exit button in the noSoundDlg dialog
        // only call it if result != OK
        bool continueClicked = false;
        if (noOutputDlg(&continueClicked) != QDialog::Accepted) {
            exit(0);
        }
        if (continueClicked) break;
   }

    // Load tracks in args.qlMusicFiles (command line arguments) into player
    // 1 and 2:
    const QList<QString>& musicFiles = args.getMusicFiles();
    for (int i = 0; i < (int)m_pPlayerManager->numDecks()
            && i < musicFiles.count(); ++i) {
        if (SoundSourceProxy::isFileNameSupported(musicFiles.at(i))) {
            m_pPlayerManager->slotLoadToDeck(musicFiles.at(i), i+1);
        }
    }

    connect(&PlayerInfo::instance(),
            &PlayerInfo::currentPlayingTrackChanged,
            this,
            &MixxxMainWindow::slotUpdateWindowTitle);

    connect(&PlayerInfo::instance(),
            &PlayerInfo::currentPlayingDeckChanged,
            this,
            &MixxxMainWindow::slotChangedPlayingDeck);

    // this has to be after the OpenGL widgets are created or depending on a
    // million different variables the first waveform may be horribly
    // corrupted. See bug 521509 -- bkgood ?? -- vrince
    setCentralWidget(m_pWidgetParent);
    // The launch image widget is automatically disposed, but we still have a
    // pointer to it.
    m_pLaunchImage = nullptr;
}

void MixxxMainWindow::finalize() {
    Timer t("MixxxMainWindow::~finalize");
    t.start();

    if (m_inhibitScreensaver != mixxx::ScreenSaverPreference::PREVENT_OFF) {
        mixxx::ScreenSaverHelper::uninhibit();
    }


   // Save the current window state (position, maximized, etc)
    m_pSettingsManager->settings()->set(ConfigKey("[MainWindow]", "geometry"),
        QString(saveGeometry().toBase64()));
    m_pSettingsManager->settings()->set(ConfigKey("[MainWindow]", "state"),
        QString(saveState().toBase64()));

    qDebug() << "Destroying MixxxMainWindow";

    qDebug() << t.elapsed(false).debugMillisWithUnit() << "saving configuration";
    m_pSettingsManager->save();

    // GUI depends on KeyboardEventFilter, PlayerManager, Library
    qDebug() << t.elapsed(false).debugMillisWithUnit() << "deleting skin";
    m_pWidgetParent = nullptr;
    QPointer<QWidget> pSkin(centralWidget());
    setCentralWidget(nullptr);
    if (!pSkin.isNull()) {
        QCoreApplication::sendPostedEvents(pSkin, QEvent::DeferredDelete);
    }
    // Our central widget is now deleted.
    VERIFY_OR_DEBUG_ASSERT(pSkin.isNull()) {
        qWarning() << "Central widget was not deleted by our sendPostedEvents trick.";
    }

    // TODO(rryan): WMainMenuBar holds references to controls so we need to delete it
    // before MixxxMainWindow is destroyed. QMainWindow calls deleteLater() in
    // setMenuBar() but we need to delete it now so we can ask for
    // DeferredDelete events to be processed for it. Once Mixxx shutdown lives
    // outside of MixxxMainWindow the parent relationship will directly destroy
    // the WMainMenuBar and this will no longer be a problem.
    qDebug() << t.elapsed(false).debugMillisWithUnit() << "deleting menubar";
    QPointer<QWidget> pMenuBar(menuBar());
    setMenuBar(nullptr);
    if (!pMenuBar.isNull()) {
        QCoreApplication::sendPostedEvents(pMenuBar, QEvent::DeferredDelete);
    }
    // Our main menu is now deleted.
    VERIFY_OR_DEBUG_ASSERT(pMenuBar.isNull()) {
        qWarning() << "WMainMenuBar was not deleted by our sendPostedEvents trick.";
    }

    qDebug() << t.elapsed(false).debugMillisWithUnit() << "stopping pending Library tasks";
    m_pLibrary->stopFeatures();

    // SoundManager depend on Engine and Config
    qDebug() << t.elapsed(false).debugMillisWithUnit() << "deleting SoundManager";
    delete m_pSoundManager;

    // ControllerManager depends on Config
    qDebug() << t.elapsed(false).debugMillisWithUnit() << "deleting ControllerManager";
    delete m_pControllerManager;

#ifdef __VINYLCONTROL__
    // VinylControlManager depends on a CO the engine owns
    // (vinylcontrol_enabled in VinylControlControl)
    qDebug() << t.elapsed(false).debugMillisWithUnit() << "deleting VinylControlManager";
    delete m_pVCManager;
#endif

    // CoverArtCache is fairly independent of everything else.
    CoverArtCache::destroy();

    // PlayerManager depends on Engine, SoundManager, VinylControlManager, and Config
    // The player manager has to be deleted before the library to ensure
    // that all modified track metadata of loaded tracks is saved.
    qDebug() << t.elapsed(false).debugMillisWithUnit() << "deleting PlayerManager";
    delete m_pPlayerManager;

    // Evict all remaining tracks from the cache to trigger
    // updating of modified tracks. We assume that no other
    // components are accessing those files at this point.
    qDebug() << t.elapsed(false) << "deactivating GlobalTrackCache";
    GlobalTrackCacheLocker().deactivateCache();

    // Delete the library after the view so there are no dangling pointers to
    // the data models.
    // Depends on RecordingManager and PlayerManager
    qDebug() << t.elapsed(false).debugMillisWithUnit() << "deleting Library";
    delete m_pLibrary;

    qDebug() << t.elapsed(false).debugMillisWithUnit() << "closing database connection(s)";
    m_pDbConnectionPool->destroyThreadLocalConnection();
    m_pDbConnectionPool.reset(); // should drop the last reference

    // RecordingManager depends on config, engine
    qDebug() << t.elapsed(false).debugMillisWithUnit() << "deleting RecordingManager";
    delete m_pRecordingManager;

#ifdef __BROADCAST__
    // BroadcastManager depends on config, engine
    qDebug() << t.elapsed(false).debugMillisWithUnit() << "deleting BroadcastManager";
    delete m_pBroadcastManager;
#endif

    // EngineMaster depends on Config and m_pEffectsManager.
    qDebug() << t.elapsed(false).debugMillisWithUnit() << "deleting EngineMaster";
    delete m_pEngine;

    qDebug() << t.elapsed(false).debugMillisWithUnit() << "deleting DlgPreferences";
    delete m_pPrefDlg;

    // Must delete after EngineMaster and DlgPrefEq.
    qDebug() << t.elapsed(false).debugMillisWithUnit() << "deleting EffectsManager";
    delete m_pEffectsManager;

    delete m_pTouchShift;

    PlayerInfo::destroy();
    WaveformWidgetFactory::destroy();

    delete m_pGuiTick;
    delete m_pVisualsManager;

    // Check for leaked ControlObjects and give warnings.
    QList<QSharedPointer<ControlDoublePrivate> > leakedControls;
    QList<ConfigKey> leakedConfigKeys;

    ControlDoublePrivate::getControls(&leakedControls);

    if (leakedControls.size() > 0) {
        qDebug() << "WARNING: The following" << leakedControls.size()
                 << "controls were leaked:";
        foreach (QSharedPointer<ControlDoublePrivate> pCDP, leakedControls) {
            if (pCDP.isNull()) {
                continue;
            }
            ConfigKey key = pCDP->getKey();
            qDebug() << key.group << key.item << pCDP->getCreatorCO();
            leakedConfigKeys.append(key);
        }

        // Deleting leaked objects helps to satisfy valgrind.
        // These delete calls could cause crashes if a destructor for a control
        // we thought was leaked is triggered after this one exits.
        // So, only delete so if developer mode is on.
        if (CmdlineArgs::Instance().getDeveloper()) {
            foreach (ConfigKey key, leakedConfigKeys) {
                // A deletion early in the list may trigger a destructor
                // for a control later in the list, so we check for a null
                // pointer each time.
                ControlObject* pCo = ControlObject::getControl(key, false);
                if (pCo) {
                    delete pCo;
                }
            }
        }
        leakedControls.clear();
    }

    // HACK: Save config again. We saved it once before doing some dangerous
    // stuff. We only really want to save it here, but the first one was just
    // a precaution. The earlier one can be removed when stuff is more stable
    // at exit.
    m_pSettingsManager->save();

    Sandbox::shutdown();

    qDebug() << t.elapsed(false).debugMillisWithUnit() << "deleting SettingsManager";

    delete m_pKeyboard;
    delete m_pKbdConfig;
    delete m_pKbdConfigEmpty;

    t.elapsed(true);
    // Report the total time we have been running.
    m_runtime_timer.elapsed(true);
    StatsManager::destroy();

    // NOTE(uklotzde, 2018-12-28): Finally destroy the singleton instance
    // to prevent a deadlock when exiting the main() function! The actual
    // cause of the deadlock is still unclear.
    GlobalTrackCache::destroyInstance();
}

bool MixxxMainWindow::initializeDatabase() {
    kLogger.info() << "Connecting to database";
    QSqlDatabase dbConnection = mixxx::DbConnectionPooled(m_pDbConnectionPool);
    if (!dbConnection.isOpen()) {
        QMessageBox::critical(0, tr("Cannot open database"),
                            tr("Unable to establish a database connection.\n"
                                "Mixxx requires QT with SQLite support. Please read "
                                "the Qt SQL driver documentation for information on how "
                                "to build it.\n\n"
                                "Click OK to exit."), QMessageBox::Ok);
        return false;
    }

    kLogger.info() << "Initializing or upgrading database schema";
    return MixxxDb::initDatabaseSchema(dbConnection);
}

void MixxxMainWindow::initializeWindow() {
    // be sure createMenuBar() is called first
    DEBUG_ASSERT(m_pMenuBar != nullptr);

    QPalette Pal(palette());
    // safe default QMenuBar background
    QColor MenuBarBackground(m_pMenuBar->palette().color(QPalette::Background));
    Pal.setColor(QPalette::Background, QColor(0x202020));
    setAutoFillBackground(true);
    setPalette(Pal);
    // restore default QMenuBar background
    Pal.setColor(QPalette::Background, MenuBarBackground);
    m_pMenuBar->setPalette(Pal);

    // Restore the current window state (position, maximized, etc)
    restoreGeometry(QByteArray::fromBase64(m_pSettingsManager->settings()->getValueString(
        ConfigKey("[MainWindow]", "geometry")).toUtf8()));
    restoreState(QByteArray::fromBase64(m_pSettingsManager->settings()->getValueString(
        ConfigKey("[MainWindow]", "state")).toUtf8()));

    setWindowIcon(QIcon(":/images/mixxx_icon.svg"));
    slotUpdateWindowTitle(TrackPointer());
}

<<<<<<< HEAD
=======
void MixxxMainWindow::initializeKeyboard() {
    UserSettingsPointer pConfig = m_pSettingsManager->settings();
    QString resourcePath = pConfig->getResourcePath();

    // Set the default value in settings file
    if (pConfig->getValueString(ConfigKey("[Keyboard]","Enabled")).length() == 0)
        pConfig->set(ConfigKey("[Keyboard]","Enabled"), ConfigValue(1));

    // Read keyboard configuration and set kdbConfig object in WWidget
    // Check first in user's Mixxx directory
    QString userKeyboard = QDir(pConfig->getSettingsPath()).filePath("Custom.kbd.cfg");

    // Empty keyboard configuration
    m_pKbdConfigEmpty = new ConfigObject<ConfigValueKbd>(QString());

    if (QFile::exists(userKeyboard)) {
        qDebug() << "Found and will use custom keyboard preset" << userKeyboard;
        m_pKbdConfig = new ConfigObject<ConfigValueKbd>(userKeyboard);
    } else {
        // Default to the locale for the main input method (e.g. keyboard).
        QLocale locale = inputLocale();

        // check if a default keyboard exists
        QString defaultKeyboard = QString(resourcePath).append("keyboard/");
        defaultKeyboard += locale.name();
        defaultKeyboard += ".kbd.cfg";
        qDebug() << "Found and will use default keyboard preset" << defaultKeyboard;

        if (!QFile::exists(defaultKeyboard)) {
            qDebug() << defaultKeyboard << " not found, using en_US.kbd.cfg";
            defaultKeyboard = QString(resourcePath).append("keyboard/").append("en_US.kbd.cfg");
            if (!QFile::exists(defaultKeyboard)) {
                qDebug() << defaultKeyboard << " not found, starting without shortcuts";
                defaultKeyboard = "";
            }
        }
        m_pKbdConfig = new ConfigObject<ConfigValueKbd>(defaultKeyboard);
    }

    // TODO(XXX) leak pKbdConfig, KeyboardEventFilter owns it? Maybe roll all keyboard
    // initialization into KeyboardEventFilter
    // Workaround for today: KeyboardEventFilter calls delete
    bool keyboardShortcutsEnabled = pConfig->getValue<bool>(
            ConfigKey("[Keyboard]", "Enabled"));
    m_pKeyboard = new KeyboardEventFilter(keyboardShortcutsEnabled ? m_pKbdConfig : m_pKbdConfigEmpty);
}

>>>>>>> 6962ce11
QDialog::DialogCode MixxxMainWindow::soundDeviceErrorDlg(
        const QString &title, const QString &text, bool* retryClicked) {
    QMessageBox msgBox;
    msgBox.setIcon(QMessageBox::Warning);
    msgBox.setWindowTitle(title);
    msgBox.setText(text);

    QPushButton* retryButton =
            msgBox.addButton(tr("Retry"), QMessageBox::ActionRole);
    QPushButton* reconfigureButton =
            msgBox.addButton(tr("Reconfigure"), QMessageBox::ActionRole);
    QPushButton* wikiButton =
            msgBox.addButton(tr("Help"), QMessageBox::ActionRole);
    QPushButton* exitButton =
            msgBox.addButton(tr("Exit"), QMessageBox::ActionRole);

    while (true)
    {
        msgBox.exec();

        if (msgBox.clickedButton() == retryButton) {
            m_pSoundManager->clearAndQueryDevices();
            *retryClicked = true;
            return QDialog::Accepted;
        } else if (msgBox.clickedButton() == wikiButton) {
            QDesktopServices::openUrl(QUrl(
                "http://mixxx.org/wiki/doku.php/troubleshooting"
                "#i_can_t_select_my_sound_card_in_the_sound_hardware_preferences"));
            wikiButton->setEnabled(false);
        } else if (msgBox.clickedButton() == reconfigureButton) {
            msgBox.hide();

            m_pSoundManager->clearAndQueryDevices();
            // This way of opening the dialog allows us to use it synchronously
            m_pPrefDlg->setWindowModality(Qt::ApplicationModal);
            m_pPrefDlg->exec();
            if (m_pPrefDlg->result() == QDialog::Accepted) {
                return QDialog::Accepted;
            }

            msgBox.show();
        } else if (msgBox.clickedButton() == exitButton) {
            // Will finally quit Mixxx
            return QDialog::Rejected;
        }
    }
}

QDialog::DialogCode MixxxMainWindow::soundDeviceBusyDlg(bool* retryClicked) {
    QString title(tr("Sound Device Busy"));
    QString text(
            "<html> <p>" %
            tr("Mixxx was unable to open all the configured sound devices.") +
            "</p> <p>" %
            m_pSoundManager->getErrorDeviceName() %
            " is used by another application or not plugged in."
            "</p><ul>"
                "<li>" %
                    tr("<b>Retry</b> after closing the other application "
                    "or reconnecting a sound device") %
                "</li>"
                "<li>" %
                    tr("<b>Reconfigure</b> Mixxx's sound device settings.") %
                "</li>"
                "<li>" %
                    tr("Get <b>Help</b> from the Mixxx Wiki.") %
                "</li>"
                "<li>" %
                    tr("<b>Exit</b> Mixxx.") %
                "</li>"
            "</ul></html>"
    );
    return soundDeviceErrorDlg(title, text, retryClicked);
}


QDialog::DialogCode MixxxMainWindow::soundDeviceErrorMsgDlg(
        SoundDeviceError err, bool* retryClicked) {
    QString title(tr("Sound Device Error"));
    QString text(
            "<html> <p>" %
            tr("Mixxx was unable to open all the configured sound devices.") +
            "</p> <p>" %
            m_pSoundManager->getLastErrorMessage(err).replace("\n", "<br/>") %
            "</p><ul>"
                "<li>" %
                    tr("<b>Retry</b> after fixing an issue") %
                "</li>"
                "<li>" %
                    tr("<b>Reconfigure</b> Mixxx's sound device settings.") %
                "</li>"
                "<li>" %
                    tr("Get <b>Help</b> from the Mixxx Wiki.") %
                "</li>"
                "<li>" %
                    tr("<b>Exit</b> Mixxx.") %
                "</li>"
            "</ul></html>"
    );
    return soundDeviceErrorDlg(title, text, retryClicked);
}

QDialog::DialogCode MixxxMainWindow::noOutputDlg(bool* continueClicked) {
    QMessageBox msgBox;
    msgBox.setIcon(QMessageBox::Warning);
    msgBox.setWindowTitle(tr("No Output Devices"));
    msgBox.setText(
            "<html>" + tr("Mixxx was configured without any output sound devices. "
            "Audio processing will be disabled without a configured output device.") +
            "<ul>"
                "<li>" +
                    tr("<b>Continue</b> without any outputs.") +
                "</li>"
                "<li>" +
                    tr("<b>Reconfigure</b> Mixxx's sound device settings.") +
                "</li>"
                "<li>" +
                    tr("<b>Exit</b> Mixxx.") +
                "</li>"
            "</ul></html>"
    );

    QPushButton* continueButton =
            msgBox.addButton(tr("Continue"), QMessageBox::ActionRole);
    QPushButton* reconfigureButton =
            msgBox.addButton(tr("Reconfigure"), QMessageBox::ActionRole);
    QPushButton* exitButton =
            msgBox.addButton(tr("Exit"), QMessageBox::ActionRole);

    while (true)
    {
        msgBox.exec();

        if (msgBox.clickedButton() == continueButton) {
            *continueClicked = true;
            return QDialog::Accepted;
        } else if (msgBox.clickedButton() == reconfigureButton) {
            msgBox.hide();

            // This way of opening the dialog allows us to use it synchronously
            m_pPrefDlg->setWindowModality(Qt::ApplicationModal);
            m_pPrefDlg->exec();
            if (m_pPrefDlg->result() == QDialog::Accepted) {
                return QDialog::Accepted;
            }

            msgBox.show();

        } else if (msgBox.clickedButton() == exitButton) {
            // Will finally quit Mixxx
            return QDialog::Rejected;
        }
    }
}

void MixxxMainWindow::slotUpdateWindowTitle(TrackPointer pTrack) {
    QString appTitle = Version::applicationTitle();

    // If we have a track, use getInfo() to format a summary string and prepend
    // it to the title.
    // TODO(rryan): Does this violate Mac App Store policies?
    if (pTrack) {
        QString trackInfo = pTrack->getInfo();
        if (!trackInfo.isEmpty()) {
            appTitle = QString("%1 | %2")
                    .arg(trackInfo)
                    .arg(appTitle);
        }
    }
    this->setWindowTitle(appTitle);
}

void MixxxMainWindow::createMenuBar() {
    ScopedTimer t("MixxxMainWindow::createMenuBar");
    m_pMenuBar = new WMainMenuBar(this, m_pSettingsManager->settings(), m_pKbdShortcutsUpdater);
    setMenuBar(m_pMenuBar);
}

void MixxxMainWindow::connectMenuBar() {
    ScopedTimer t("MixxxMainWindow::connectMenuBar");
    connect(this,
            &MixxxMainWindow::newSkinLoaded,
            m_pMenuBar,
            &WMainMenuBar::onNewSkinLoaded);

    // Misc
    connect(m_pMenuBar, &WMainMenuBar::quit, this, &MixxxMainWindow::close);
    connect(m_pMenuBar,
            &WMainMenuBar::showPreferences,
            this,
            &MixxxMainWindow::slotOptionsPreferences);
    connect(m_pMenuBar,
            &WMainMenuBar::loadTrackToDeck,
            this,
            &MixxxMainWindow::slotFileLoadSongPlayer);

    // Fullscreen
    connect(m_pMenuBar,
            &WMainMenuBar::toggleFullScreen,
            this,
            &MixxxMainWindow::slotViewFullScreen);
    connect(this,
            &MixxxMainWindow::fullScreenChanged,
            m_pMenuBar,
            &WMainMenuBar::onFullScreenStateChange);

    // Keyboard shortcuts
<<<<<<< HEAD
    connect(m_pMenuBar, SIGNAL(toggleKeyboardShortcuts(bool)),
            this, SLOT(slotToggleKeyboard(bool)));
=======
    connect(m_pMenuBar,
            &WMainMenuBar::toggleKeyboardShortcuts,
            this,
            &MixxxMainWindow::slotOptionsKeyboard);
>>>>>>> 6962ce11

    // Help
    connect(m_pMenuBar,
            &WMainMenuBar::showAbout,
            this,
            &MixxxMainWindow::slotHelpAbout);

    // Developer
    connect(m_pMenuBar,
            &WMainMenuBar::reloadSkin,
            this,
            &MixxxMainWindow::rebootMixxxView);
    connect(m_pMenuBar,
            &WMainMenuBar::toggleDeveloperTools,
            this,
            &MixxxMainWindow::slotDeveloperTools);

    if (m_pRecordingManager) {
        connect(m_pRecordingManager,
                &RecordingManager::isRecording,
                m_pMenuBar,
                &WMainMenuBar::onRecordingStateChange);
        connect(m_pMenuBar,
                &WMainMenuBar::toggleRecording,
                m_pRecordingManager,
                &RecordingManager::slotSetRecording);
        m_pMenuBar->onRecordingStateChange(m_pRecordingManager->isRecordingActive());
    }

#ifdef __BROADCAST__
    if (m_pBroadcastManager) {
        connect(m_pBroadcastManager,
                &BroadcastManager::broadcastEnabled,
                m_pMenuBar,
                &WMainMenuBar::onBroadcastingStateChange);
        connect(m_pMenuBar,
                &WMainMenuBar::toggleBroadcasting,
                m_pBroadcastManager,
                &BroadcastManager::setEnabled);
        m_pMenuBar->onBroadcastingStateChange(m_pBroadcastManager->isEnabled());
    }
#endif

#ifdef __VINYLCONTROL__
    if (m_pVCManager) {
        connect(m_pMenuBar,
                &WMainMenuBar::toggleVinylControl,
                m_pVCManager,
                &VinylControlManager::toggleVinylControl);
        connect(m_pVCManager,
                &VinylControlManager::vinylControlDeckEnabled,
                m_pMenuBar,
                &WMainMenuBar::onVinylControlDeckEnabledStateChange);
    }
#endif

    if (m_pPlayerManager) {
        connect(m_pPlayerManager,
                &PlayerManager::numberOfDecksChanged,
                m_pMenuBar,
                &WMainMenuBar::onNumberOfDecksChanged);
        m_pMenuBar->onNumberOfDecksChanged(m_pPlayerManager->numberOfDecks());
    }

    if (m_pLibrary) {
        connect(m_pMenuBar,
                &WMainMenuBar::createCrate,
                m_pLibrary,
                &Library::slotCreateCrate);
        connect(m_pMenuBar,
                &WMainMenuBar::createPlaylist,
                m_pLibrary,
                &Library::slotCreatePlaylist);
        connect(m_pLibrary,
                &Library::scanStarted,
                m_pMenuBar,
                &WMainMenuBar::onLibraryScanStarted);
        connect(m_pLibrary,
                &Library::scanFinished,
                m_pMenuBar,
                &WMainMenuBar::onLibraryScanFinished);
        connect(m_pMenuBar,
                &WMainMenuBar::rescanLibrary,
                m_pLibrary,
                &Library::scan);
    }

}

void MixxxMainWindow::slotFileLoadSongPlayer(int deck) {
    QString group = m_pPlayerManager->groupForDeck(deck-1);

    QString loadTrackText = tr("Load track to Deck %1").arg(QString::number(deck));
    QString deckWarningMessage = tr("Deck %1 is currently playing a track.")
            .arg(QString::number(deck));
    QString areYouSure = tr("Are you sure you want to load a new track?");

    if (ControlObject::get(ConfigKey(group, "play")) > 0.0) {
        int ret = QMessageBox::warning(this, Version::applicationName(),
            deckWarningMessage + "\n" + areYouSure,
            QMessageBox::Yes | QMessageBox::No,
            QMessageBox::No);

        if (ret != QMessageBox::Yes)
            return;
    }

    UserSettingsPointer pConfig = m_pSettingsManager->settings();
    QString trackPath =
        QFileDialog::getOpenFileName(
            this,
            loadTrackText,
            pConfig->getValueString(PREF_LEGACY_LIBRARY_DIR),
            QString("Audio (%1)")
                .arg(SoundSourceProxy::getSupportedFileNamePatterns().join(" ")));


    if (!trackPath.isNull()) {
        // The user has picked a file via a file dialog. This means the system
        // sandboxer (if we are sandboxed) has granted us permission to this
        // folder. Create a security bookmark while we have permission so that
        // we can access the folder on future runs. We need to canonicalize the
        // path so we first wrap the directory string with a QDir.
        QFileInfo trackInfo(trackPath);
        Sandbox::createSecurityToken(trackInfo);

        m_pPlayerManager->slotLoadToDeck(trackPath, deck);
    }
}


void MixxxMainWindow::slotToggleKeyboard(bool enabled) {
    qDebug() << "MixxxMainWindow::slotToggleKeyboard";

    // Update mixxx.cfg
    UserSettingsPointer pConfig = m_pSettingsManager->settings();
    pConfig->set(ConfigKey("[Keyboard]", "Enabled"), ConfigValue(enabled ? 1 : 0));

    KeyboardControllerPointer pKeyboardController = m_pControllerManager->getKeyboardController();
    bool isOpen = pKeyboardController->isOpen();

    // Update keyboard controller
    if (enabled) {
        if (!isOpen) m_pControllerManager->openController(pKeyboardController.data());
    } else {
        if (isOpen) m_pControllerManager->closeController(pKeyboardController.data());
    }

    // Update menu bar "Enable Keyboard Shortcuts" checkbox
    m_pMenuBar->onKeyboardEnabled(enabled);

    // Update highlighted label in controller preferences
    m_pPrefDlg->slotKeyboardEnabled(enabled);
}

void MixxxMainWindow::slotDeveloperTools(bool visible) {
    if (visible) {
        if (m_pDeveloperToolsDlg == nullptr) {
            UserSettingsPointer pConfig = m_pSettingsManager->settings();
            m_pDeveloperToolsDlg = new DlgDeveloperTools(this, pConfig);
            connect(m_pDeveloperToolsDlg,
                    &DlgDeveloperTools::destroyed,
                    this,
                    &MixxxMainWindow::slotDeveloperToolsClosed);
            connect(this,
                    &MixxxMainWindow::closeDeveloperToolsDlgChecked,
                    m_pDeveloperToolsDlg,
                    &DlgDeveloperTools::done);
            connect(m_pDeveloperToolsDlg,
                    &DlgDeveloperTools::destroyed,
                    m_pMenuBar,
                    &WMainMenuBar::onDeveloperToolsHidden);
        }
        m_pMenuBar->onDeveloperToolsShown();
        m_pDeveloperToolsDlg->show();
        m_pDeveloperToolsDlg->activateWindow();
    } else {
        emit(closeDeveloperToolsDlgChecked(0));
    }
}

void MixxxMainWindow::slotDeveloperToolsClosed() {
    m_pDeveloperToolsDlg = NULL;
}

void MixxxMainWindow::slotViewFullScreen(bool toggle) {
    if (isFullScreen() == toggle) {
        return;
    }

    if (toggle) {
        showFullScreen();
#ifdef __LINUX__
        // Fix for "No menu bar with ubuntu unity in full screen mode" Bug
        // #885890 and Bug #1076789. Before touching anything here, please read
        // those bugs.
        createMenuBar();
        connectMenuBar();
        if (m_pMenuBar->isNativeMenuBar()) {
            m_pMenuBar->setNativeMenuBar(false);
        }
#endif
    } else {
#ifdef __LINUX__
        createMenuBar();
        connectMenuBar();
#endif
        showNormal();
    }
    emit(fullScreenChanged(toggle));
}

void MixxxMainWindow::slotOptionsPreferences() {
    m_pPrefDlg->show();
    m_pPrefDlg->raise();
    m_pPrefDlg->activateWindow();
}

void MixxxMainWindow::slotNoVinylControlInputConfigured() {
    QMessageBox::StandardButton btn = QMessageBox::warning(
        this,
        Version::applicationName(),
        tr("There is no input device selected for this vinyl control.\n"
           "Please select an input device in the sound hardware preferences first."),
        QMessageBox::Ok | QMessageBox::Cancel, QMessageBox::Cancel);
    if (btn == QMessageBox::Ok) {
        m_pPrefDlg->show();
        m_pPrefDlg->showSoundHardwarePage();
    }
}

void MixxxMainWindow::slotNoDeckPassthroughInputConfigured() {
    QMessageBox::StandardButton btn = QMessageBox::warning(
        this,
        Version::applicationName(),
        tr("There is no input device selected for this passthrough control.\n"
           "Please select an input device in the sound hardware preferences first."),
        QMessageBox::Ok | QMessageBox::Cancel, QMessageBox::Cancel);
    if (btn == QMessageBox::Ok) {
        m_pPrefDlg->show();
        m_pPrefDlg->showSoundHardwarePage();
    }
}

void MixxxMainWindow::slotNoMicrophoneInputConfigured() {
    QMessageBox::StandardButton btn = QMessageBox::warning(
        this,
        Version::applicationName(),
        tr("There is no input device selected for this microphone.\n"
           "Please select an input device in the sound hardware preferences first."),
        QMessageBox::Ok | QMessageBox::Cancel, QMessageBox::Cancel);
    if (btn == QMessageBox::Ok) {
        m_pPrefDlg->show();
        m_pPrefDlg->showSoundHardwarePage();
    }
}

void MixxxMainWindow::slotChangedPlayingDeck(int deck) {
    if (m_inhibitScreensaver == mixxx::ScreenSaverPreference::PREVENT_ON_PLAY) {
        if (deck==-1) {
            // If no deck is playing, allow the screensaver to run.
            mixxx::ScreenSaverHelper::uninhibit();
        } else {
            mixxx::ScreenSaverHelper::inhibit();
        }
    }
}

void MixxxMainWindow::slotHelpAbout() {
    DlgAbout* about = new DlgAbout(this);
    about->show();
}

void MixxxMainWindow::setToolTipsCfg(mixxx::TooltipsPreference tt) {
    UserSettingsPointer pConfig = m_pSettingsManager->settings();
    pConfig->set(ConfigKey("[Controls]","Tooltips"),
                 ConfigValue(static_cast<int>(tt)));
    m_toolTipsCfg = tt;
}

void MixxxMainWindow::rebootMixxxView() {
    qDebug() << "Now in rebootMixxxView...";

    QPoint initPosition = pos();
    // frameSize()  : Window size including all borders and only if the window manager works.
    // size() : Window without the borders nor title, but including the Menu!
    // centralWidget()->size() : Size of the internal window Widget.
    QSize initSize;
    QWidget* pWidget = centralWidget(); // can be null if previous skin loading fails
    if (pWidget) {
        initSize = centralWidget()->size();
    }

    // We need to tell the menu bar that we are about to delete the old skin and
    // create a new one. It holds "visibility" controls (e.g. "Show Samplers")
    // that need to be deleted -- otherwise we can't tell what features the skin
    // supports since the controls from the previous skin will be left over.
    m_pMenuBar->onNewSkinAboutToLoad();

    if (m_pWidgetParent) {
        m_pWidgetParent->hide();
        WaveformWidgetFactory::instance()->destroyWidgets();
        delete m_pWidgetParent;
        m_pWidgetParent = NULL;
    }

    // Workaround for changing skins while fullscreen, just go out of fullscreen
    // mode. If you change skins while in fullscreen (on Linux, at least) the
    // window returns to 0,0 but and the backdrop disappears so it looks as if
    // it is not fullscreen, but acts as if it is.
    bool wasFullScreen = isFullScreen();
    slotViewFullScreen(false);

    // Load skin to a QWidget that we set as the central widget. Assignment
    // intentional in next line.
    if (!(m_pWidgetParent = m_pSkinLoader->loadConfiguredSkin(this,
                                                              m_pKeyboard,
                                                              m_pPlayerManager,
                                                              m_pControllerManager,
                                                              m_pLibrary,
                                                              m_pVCManager,
                                                              m_pEffectsManager,
                                                              m_pRecordingManager))) {

        QMessageBox::critical(this,
                              tr("Error in skin file"),
                              tr("The selected skin cannot be loaded."));
        // m_pWidgetParent is NULL, we can't continue.
        return;
    }

    setCentralWidget(m_pWidgetParent);
    adjustSize();

    if (wasFullScreen) {
        slotViewFullScreen(true);
    } else if (!initSize.isEmpty()) {
        // Not all OSs and/or window managers keep the window inside of the screen, so force it.
        int newX = initPosition.x() + (initSize.width() - m_pWidgetParent->width()) / 2;
        int newY = initPosition.y() + (initSize.height() - m_pWidgetParent->height()) / 2;
        newX = std::max(0, std::min(newX, QApplication::desktop()->screenGeometry().width() - m_pWidgetParent->width()));
        newY = std::max(0, std::min(newY, QApplication::desktop()->screenGeometry().height() - m_pWidgetParent->height()));
        move(newX,newY);
    }

    qDebug() << "rebootMixxxView DONE";
    emit(newSkinLoaded());
}

bool MixxxMainWindow::eventFilter(QObject* obj, QEvent* event) {
    if (event->type() == QEvent::ToolTip) {
        // return true for no tool tips
        switch (m_toolTipsCfg) {
            case mixxx::TooltipsPreference::TOOLTIPS_ONLY_IN_LIBRARY:
                return dynamic_cast<WBaseWidget*>(obj) != nullptr;
            case mixxx::TooltipsPreference::TOOLTIPS_ON:
                return false;
            case mixxx::TooltipsPreference::TOOLTIPS_OFF:
                return true;
            default:
                DEBUG_ASSERT(!"m_toolTipsCfg value unknown");
                return true;
        }
    }
    // standard event processing
    return QObject::eventFilter(obj, event);
}

bool MixxxMainWindow::event(QEvent* e) {
    switch(e->type()) {
    case QEvent::TouchBegin:
    case QEvent::TouchUpdate:
    case QEvent::TouchEnd:
    {
        // If the touch event falls through to the main widget, no touch widget
        // was touched, so we resend it as a mouse event.
        // We have to accept it here, so QApplication will continue to deliver
        // the following events of this touch point as well.
        QTouchEvent* touchEvent = static_cast<QTouchEvent*>(e);
        touchEvent->accept();
        return true;
    }
    default:
        break;
    }
    return QWidget::event(e);
}

void MixxxMainWindow::closeEvent(QCloseEvent *event) {
    // WARNING: We can receive a CloseEvent while only partially
    // initialized. This is because we call QApplication::processEvents to
    // render LaunchImage progress in the constructor.
    if (!confirmExit()) {
        event->ignore();
        return;
    }
    finalize();
    QMainWindow::closeEvent(event);
}


void MixxxMainWindow::checkDirectRendering() {
    // IF
    //  * A waveform viewer exists
    // AND
    //  * The waveform viewer is an OpenGL waveform viewer
    // AND
    //  * The waveform viewer does not have direct rendering enabled.
    // THEN
    //  * Warn user

    WaveformWidgetFactory* factory = WaveformWidgetFactory::instance();
    if (!factory)
        return;

    UserSettingsPointer pConfig = m_pSettingsManager->settings();

    if (!factory->isOpenGlAvailable() && !factory->isOpenGlesAvailable() &&
        pConfig->getValueString(ConfigKey("[Direct Rendering]", "Warned")) != QString("yes")) {
        QMessageBox::warning(
            0, tr("OpenGL Direct Rendering"),
            tr("Direct rendering is not enabled on your machine.<br><br>"
               "This means that the waveform displays will be very<br>"
               "<b>slow and may tax your CPU heavily</b>. Either update your<br>"
               "configuration to enable direct rendering, or disable<br>"
               "the waveform displays in the Mixxx preferences by selecting<br>"
               "\"Empty\" as the waveform display in the 'Interface' section."));
        pConfig->set(ConfigKey("[Direct Rendering]", "Warned"), QString("yes"));
    }
}

bool MixxxMainWindow::confirmExit() {
    bool playing(false);
    bool playingSampler(false);
    unsigned int deckCount = m_pPlayerManager->numDecks();
    unsigned int samplerCount = m_pPlayerManager->numSamplers();
    for (unsigned int i = 0; i < deckCount; ++i) {
        if (ControlObject::get(
                ConfigKey(PlayerManager::groupForDeck(i), "play"))) {
            playing = true;
            break;
        }
    }
    for (unsigned int i = 0; i < samplerCount; ++i) {
        if (ControlObject::get(
                ConfigKey(PlayerManager::groupForSampler(i), "play"))) {
            playingSampler = true;
            break;
        }
    }
    if (playing) {
        QMessageBox::StandardButton btn = QMessageBox::question(this,
            tr("Confirm Exit"),
            tr("A deck is currently playing. Exit Mixxx?"),
            QMessageBox::Yes | QMessageBox::No, QMessageBox::No);
        if (btn == QMessageBox::No) {
            return false;
        }
    } else if (playingSampler) {
        QMessageBox::StandardButton btn = QMessageBox::question(this,
            tr("Confirm Exit"),
            tr("A sampler is currently playing. Exit Mixxx?"),
            QMessageBox::Yes | QMessageBox::No, QMessageBox::No);
        if (btn == QMessageBox::No) {
            return false;
        }
    }
    if (m_pPrefDlg && m_pPrefDlg->isVisible()) {
        QMessageBox::StandardButton btn = QMessageBox::question(
            this, tr("Confirm Exit"),
            tr("The preferences window is still open.") + "<br>" +
            tr("Discard any changes and exit Mixxx?"),
            QMessageBox::Yes | QMessageBox::No, QMessageBox::No);
        if (btn == QMessageBox::No) {
            return false;
        }
        else {
            m_pPrefDlg->close();
        }
    }

    return true;
}

void MixxxMainWindow::setInhibitScreensaver(mixxx::ScreenSaverPreference newInhibit)
{
    UserSettingsPointer pConfig = m_pSettingsManager->settings();

    if (m_inhibitScreensaver != mixxx::ScreenSaverPreference::PREVENT_OFF) {
        mixxx::ScreenSaverHelper::uninhibit();
    }

    if (newInhibit == mixxx::ScreenSaverPreference::PREVENT_ON) {
        mixxx::ScreenSaverHelper::inhibit();
    } else if (newInhibit == mixxx::ScreenSaverPreference::PREVENT_ON_PLAY
            && PlayerInfo::instance().getCurrentPlayingDeck()!=-1) {
        mixxx::ScreenSaverHelper::inhibit();
    }
    int inhibit_int = static_cast<int>(newInhibit);
    pConfig->setValue<int>(ConfigKey("[Config]","InhibitScreensaver"), inhibit_int);
    m_inhibitScreensaver = newInhibit;
}

mixxx::ScreenSaverPreference MixxxMainWindow::getInhibitScreensaver()
{
    return m_inhibitScreensaver;
}

void MixxxMainWindow::launchProgress(int progress) {
    if (m_pLaunchImage) {
        m_pLaunchImage->progress(progress);
    }
    qApp->processEvents();
}<|MERGE_RESOLUTION|>--- conflicted
+++ resolved
@@ -827,56 +827,6 @@
     slotUpdateWindowTitle(TrackPointer());
 }
 
-<<<<<<< HEAD
-=======
-void MixxxMainWindow::initializeKeyboard() {
-    UserSettingsPointer pConfig = m_pSettingsManager->settings();
-    QString resourcePath = pConfig->getResourcePath();
-
-    // Set the default value in settings file
-    if (pConfig->getValueString(ConfigKey("[Keyboard]","Enabled")).length() == 0)
-        pConfig->set(ConfigKey("[Keyboard]","Enabled"), ConfigValue(1));
-
-    // Read keyboard configuration and set kdbConfig object in WWidget
-    // Check first in user's Mixxx directory
-    QString userKeyboard = QDir(pConfig->getSettingsPath()).filePath("Custom.kbd.cfg");
-
-    // Empty keyboard configuration
-    m_pKbdConfigEmpty = new ConfigObject<ConfigValueKbd>(QString());
-
-    if (QFile::exists(userKeyboard)) {
-        qDebug() << "Found and will use custom keyboard preset" << userKeyboard;
-        m_pKbdConfig = new ConfigObject<ConfigValueKbd>(userKeyboard);
-    } else {
-        // Default to the locale for the main input method (e.g. keyboard).
-        QLocale locale = inputLocale();
-
-        // check if a default keyboard exists
-        QString defaultKeyboard = QString(resourcePath).append("keyboard/");
-        defaultKeyboard += locale.name();
-        defaultKeyboard += ".kbd.cfg";
-        qDebug() << "Found and will use default keyboard preset" << defaultKeyboard;
-
-        if (!QFile::exists(defaultKeyboard)) {
-            qDebug() << defaultKeyboard << " not found, using en_US.kbd.cfg";
-            defaultKeyboard = QString(resourcePath).append("keyboard/").append("en_US.kbd.cfg");
-            if (!QFile::exists(defaultKeyboard)) {
-                qDebug() << defaultKeyboard << " not found, starting without shortcuts";
-                defaultKeyboard = "";
-            }
-        }
-        m_pKbdConfig = new ConfigObject<ConfigValueKbd>(defaultKeyboard);
-    }
-
-    // TODO(XXX) leak pKbdConfig, KeyboardEventFilter owns it? Maybe roll all keyboard
-    // initialization into KeyboardEventFilter
-    // Workaround for today: KeyboardEventFilter calls delete
-    bool keyboardShortcutsEnabled = pConfig->getValue<bool>(
-            ConfigKey("[Keyboard]", "Enabled"));
-    m_pKeyboard = new KeyboardEventFilter(keyboardShortcutsEnabled ? m_pKbdConfig : m_pKbdConfigEmpty);
-}
-
->>>>>>> 6962ce11
 QDialog::DialogCode MixxxMainWindow::soundDeviceErrorDlg(
         const QString &title, const QString &text, bool* retryClicked) {
     QMessageBox msgBox;
@@ -1084,15 +1034,10 @@
             &WMainMenuBar::onFullScreenStateChange);
 
     // Keyboard shortcuts
-<<<<<<< HEAD
-    connect(m_pMenuBar, SIGNAL(toggleKeyboardShortcuts(bool)),
-            this, SLOT(slotToggleKeyboard(bool)));
-=======
     connect(m_pMenuBar,
             &WMainMenuBar::toggleKeyboardShortcuts,
             this,
-            &MixxxMainWindow::slotOptionsKeyboard);
->>>>>>> 6962ce11
+            &MixxxMainWindow::slotToggleKeyboard);
 
     // Help
     connect(m_pMenuBar,
