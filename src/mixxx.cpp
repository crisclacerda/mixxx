--- conflicted
+++ resolved
@@ -477,11 +477,7 @@
         SoundSourceProxy::getSupportedFileExtensions());
     rescan = rescan || (prev_plugins != curr_plugins);
     m_pConfig->set(ConfigKey("[Library]", "SupportedFileExtensions"),
-<<<<<<< HEAD
-        QStringList(SoundSourceProxy::getSupportedFileExtensions()).join(","));
-=======
-            QStringList(SoundSourceProxy::supportedFileExtensions()).join(","));
->>>>>>> 5011ae69
+            QStringList(SoundSourceProxy::getSupportedFileExtensions()).join(","));
 
     // Scan the library directory. Initialize this after the skinloader has
     // loaded a skin, see Bug #1047435
