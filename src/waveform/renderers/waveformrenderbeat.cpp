--- conflicted
+++ resolved
@@ -81,11 +81,7 @@
     while (it->hasNext()) {
         int beatPosition = it->next();
         double xBeatPoint = m_waveformRenderer->transformSampleIndexInRendererWorld(beatPosition);
-<<<<<<< HEAD
-        
-=======
 
->>>>>>> 8abe2bae
         xBeatPoint = qRound(xBeatPoint);
         
         // If we don't have enough space, double the size.
