--- conflicted
+++ resolved
@@ -39,12 +39,9 @@
       m_deckCount(kDefaultDeckCount),
       m_audioBufferSizeIndex(kDefaultAudioBufferSizeIndex),
       m_syncBuffers(2),
-<<<<<<< HEAD
-      m_forceNetworkClock(false) {
-=======
+      m_forceNetworkClock(false),
       m_iNumMicInputs(0),
       m_bExternalRecordBroadcastConnected(false) {
->>>>>>> 877ebc4d
     m_configFile = QFileInfo(QDir(CmdlineArgs::Instance().getSettingsPath()).filePath(SOUNDMANAGERCONFIG_FILENAME));
 }
 
