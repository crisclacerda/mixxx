--- conflicted
+++ resolved
@@ -369,15 +369,11 @@
     }
 
     Deck* pDeck = new Deck(this, m_pConfig, m_pEngine, m_pEffectsManager,
-<<<<<<< HEAD
             m_pVisualsManager, orientation, group);
-    connect(pDeck, SIGNAL(noPassthroughInputConfigured()),
-            this, SIGNAL(noDeckPassthroughInputConfigured()));
-=======
-                           orientation, group);
-    connect(pDeck->getEngineDeck(), &EngineDeck::noPassthroughInputConfigured,
-            this, &PlayerManager::noDeckPassthroughInputConfigured);
->>>>>>> adb2c3c8
+    connect(pDeck->getEngineDeck(),
+            &EngineDeck::noPassthroughInputConfigured,
+            this,
+            &PlayerManager::noDeckPassthroughInputConfigured);
     connect(pDeck, SIGNAL(noVinylControlInputConfigured()),
             this, SIGNAL(noVinylControlInputConfigured()));
 
