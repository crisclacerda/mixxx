#ifndef MIXER_BASETRACKPLAYER_H
#define MIXER_BASETRACKPLAYER_H

#include <QObject>
#include <QScopedPointer>
#include <QString>

#include "preferences/usersettings.h"
#include "engine/channels/enginechannel.h"
#include "engine/channels/enginedeck.h"
#include "mixer/baseplayer.h"
#include "track/track.h"
#include "util/memory.h"

class EngineMaster;
class ControlObject;
class ControlPotmeter;
class ControlProxy;
class EffectsManager;
class VisualsManager;

// Interface for not leaking implementation details of BaseTrackPlayer into the
// rest of Mixxx. Also makes testing a lot easier.
class BaseTrackPlayer : public BasePlayer {
    Q_OBJECT
  public:
    enum TrackLoadReset {
        RESET_NONE,
        RESET_PITCH,
        RESET_PITCH_AND_SPEED,
        RESET_SPEED
    };

    BaseTrackPlayer(QObject* pParent, const QString& group);
    virtual ~BaseTrackPlayer() {}

    virtual TrackPointer getLoadedTrack() const = 0;

  public slots:
    virtual void slotLoadTrack(TrackPointer pTrack, bool bPlay = false) = 0;
    virtual void slotCloneFromGroup(const QString& group) = 0;
    virtual void slotCloneDeck() = 0;

  signals:
    void newTrackLoaded(TrackPointer pLoadedTrack);
    void loadingTrack(TrackPointer pNewTrack, TrackPointer pOldTrack);
    void playerEmpty();
    void noVinylControlInputConfigured();
};

class BaseTrackPlayerImpl : public BaseTrackPlayer {
    Q_OBJECT
  public:
    BaseTrackPlayerImpl(QObject* pParent,
                        UserSettingsPointer pConfig,
                        EngineMaster* pMixingEngine,
                        EffectsManager* pEffectsManager,
                        VisualsManager* pVisualsManager,
                        EngineChannel::ChannelOrientation defaultOrientation,
                        const QString& group,
                        bool defaultMaster,
                        bool defaultHeadphones);
    virtual ~BaseTrackPlayerImpl();

    TrackPointer getLoadedTrack() const final;

    // TODO(XXX): Only exposed to let the passthrough AudioInput get
    // connected. Delete me when EngineMaster supports AudioInput assigning.
    EngineDeck* getEngineDeck() const;

    void setupEqControls();

    // For testing, loads a fake track.
    TrackPointer loadFakeTrack(bool bPlay, double filebpm);

  public slots:
    void slotLoadTrack(TrackPointer track, bool bPlay) final;
    void slotCloneFromGroup(const QString& group) final;
    void slotCloneDeck() final;
    void slotTrackLoaded(TrackPointer pNewTrack, TrackPointer pOldTrack);
    void slotLoadFailed(TrackPointer pTrack, QString reason);
    void slotSetReplayGain(mixxx::ReplayGain replayGain);
    void slotPlayToggled(double);

  private slots:
<<<<<<< HEAD
    void slotCloneChannel(EngineChannel* pChannel);
    void slotCloneFromDeck(double deck);
    void slotPassthroughEnabled(double v);
=======
>>>>>>> adb2c3c8
    void slotVinylControlEnabled(double v);
    void slotWaveformZoomValueChangeRequest(double pressed);
    void slotWaveformZoomUp(double pressed);
    void slotWaveformZoomDown(double pressed);
    void slotWaveformZoomSetDefault(double pressed);

  private:
    void setReplayGain(double value);

    void loadTrack(TrackPointer pTrack);
    TrackPointer unloadTrack();

    void connectLoadedTrack();
    void disconnectLoadedTrack();

    UserSettingsPointer m_pConfig;
    EngineMaster* m_pEngineMaster;
    TrackPointer m_pLoadedTrack;
    EngineDeck* m_pChannel;
    bool m_replaygainPending;
    EngineChannel* m_pChannelToCloneFrom;

    // Deck clone control
    std::unique_ptr<ControlObject> m_pCloneFromDeck;

    // Waveform display related controls
    std::unique_ptr<ControlObject> m_pWaveformZoom;
    std::unique_ptr<ControlPushButton> m_pWaveformZoomUp;
    std::unique_ptr<ControlPushButton> m_pWaveformZoomDown;
    std::unique_ptr<ControlPushButton> m_pWaveformZoomSetDefault;


    std::unique_ptr<ControlProxy> m_pLoopInPoint;
    std::unique_ptr<ControlProxy> m_pLoopOutPoint;
    std::unique_ptr<ControlObject> m_pDuration;

    // TODO() these COs are reconnected during runtime
    // This may lock the engine
    std::unique_ptr<ControlProxy> m_pFileBPM;
    std::unique_ptr<ControlProxy> m_pKey;

    std::unique_ptr<ControlProxy> m_pReplayGain;
    std::unique_ptr<ControlProxy> m_pPlay;
    std::unique_ptr<ControlProxy> m_pLowFilter;
    std::unique_ptr<ControlProxy> m_pMidFilter;
    std::unique_ptr<ControlProxy> m_pHighFilter;
    std::unique_ptr<ControlProxy> m_pLowFilterKill;
    std::unique_ptr<ControlProxy> m_pMidFilterKill;
    std::unique_ptr<ControlProxy> m_pHighFilterKill;
    std::unique_ptr<ControlProxy> m_pPreGain;
    std::unique_ptr<ControlProxy> m_pRateRatio;
    std::unique_ptr<ControlProxy> m_pPitchAdjust;
    std::unique_ptr<ControlProxy> m_pInputConfigured;
    std::unique_ptr<ControlProxy> m_pVinylControlEnabled;
    std::unique_ptr<ControlProxy> m_pVinylControlStatus;
};

#endif // MIXER_BASETRACKPLAYER_H<|MERGE_RESOLUTION|>--- conflicted
+++ resolved
@@ -83,12 +83,8 @@
     void slotPlayToggled(double);
 
   private slots:
-<<<<<<< HEAD
     void slotCloneChannel(EngineChannel* pChannel);
     void slotCloneFromDeck(double deck);
-    void slotPassthroughEnabled(double v);
-=======
->>>>>>> adb2c3c8
     void slotVinylControlEnabled(double v);
     void slotWaveformZoomValueChangeRequest(double pressed);
     void slotWaveformZoomUp(double pressed);
