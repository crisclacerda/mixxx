--- conflicted
+++ resolved
@@ -321,13 +321,9 @@
     if (value.isNull()) {
         return default_value;
     }
-<<<<<<< HEAD
-    return value.value.toInt() > 0;
-=======
     bool ok;
     auto result = value.value.toInt(&ok);
     return ok ? result != 0 : default_value;
->>>>>>> 9489ba34
 }
 
 template <> template <>
