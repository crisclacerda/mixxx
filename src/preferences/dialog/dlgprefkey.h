#ifndef DLGPREFKEY_H
#define DLGPREFKEY_H

#include <QList>
#include <QWidget>
#include <QMap>

<<<<<<< HEAD
#include "analyzer/plugins/analyzerplugin.h"
=======
#include "control/controlproxy.h"
>>>>>>> 9c12473b
#include "preferences/dialog/ui_dlgprefkeydlg.h"
#include "preferences/keydetectionsettings.h"
#include "preferences/usersettings.h"
#include "track/keyutils.h"
#include "preferences/dlgpreferencepage.h"

class DlgPrefKey : public DlgPreferencePage, Ui::DlgPrefKeyDlg {
    Q_OBJECT
  public:
    DlgPrefKey(QWidget *parent, UserSettingsPointer _config);
    virtual ~DlgPrefKey();

  public slots:
    // Apply changes to widget
    void slotApply();
    void slotUpdate();
    void slotResetToDefaults();

  private slots:
    void pluginSelected(int i);
    void analyzerEnabled(int i);
    void fastAnalysisEnabled(int i);
    void reanalyzeEnabled(int i);

    void setNotation(KeyUtils::KeyNotation notation);
    void setNotationOpenKey(bool);
    void setNotationLancelot(bool);
    void setNotationTraditional(bool);
    void setNotationCustom(bool);

  private:
    void loadSettings();

    KeyDetectionSettings m_keySettings;
    QMap<mixxx::track::io::key::ChromaticKey, QLineEdit*> m_keyLineEdits;
<<<<<<< HEAD
    QList<AnalyzerPluginInfo> m_availablePlugins;
    QString m_selectedAnalyzerId;
=======
    QList<QString> m_listName;
    QList<QString> m_listLibrary, m_listIdentifier;
    QString m_selectedAnalyzer;
    ControlProxy* m_pKeyNotation;
>>>>>>> 9c12473b
    bool m_bAnalyzerEnabled;
    bool m_bFastAnalysisEnabled;
    bool m_bReanalyzeEnabled;
};

#endif<|MERGE_RESOLUTION|>--- conflicted
+++ resolved
@@ -5,11 +5,8 @@
 #include <QWidget>
 #include <QMap>
 
-<<<<<<< HEAD
 #include "analyzer/plugins/analyzerplugin.h"
-=======
 #include "control/controlproxy.h"
->>>>>>> 9c12473b
 #include "preferences/dialog/ui_dlgprefkeydlg.h"
 #include "preferences/keydetectionsettings.h"
 #include "preferences/usersettings.h"
@@ -45,15 +42,9 @@
 
     KeyDetectionSettings m_keySettings;
     QMap<mixxx::track::io::key::ChromaticKey, QLineEdit*> m_keyLineEdits;
-<<<<<<< HEAD
     QList<AnalyzerPluginInfo> m_availablePlugins;
     QString m_selectedAnalyzerId;
-=======
-    QList<QString> m_listName;
-    QList<QString> m_listLibrary, m_listIdentifier;
-    QString m_selectedAnalyzer;
     ControlProxy* m_pKeyNotation;
->>>>>>> 9c12473b
     bool m_bAnalyzerEnabled;
     bool m_bFastAnalysisEnabled;
     bool m_bReanalyzeEnabled;
