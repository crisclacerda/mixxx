--- conflicted
+++ resolved
@@ -135,7 +135,7 @@
     addPageWidget(PreferencesPage(
             new DlgPrefColors(this, m_pConfig, pLibrary),
             createTreeItem(tr("Colors"), QIcon(":/images/preferences/ic_preferences_colors.svg"))));
-    
+
     addPageWidget(PreferencesPage(
             new DlgPrefDeck(this, mixxx, pPlayerManager, m_pConfig),
             createTreeItem(tr("Decks"), QIcon(":/images/preferences/ic_preferences_decks.svg"))));
@@ -379,32 +379,6 @@
     }
 }
 
-void DlgPreferences::pageStateChanged() {
-    bool allValid = true;
-    for (PreferencesPage page : m_allPages) {
-        bool valid = page.pDlg->state() == DlgPreferencePage::State::valid;
-        if (page.pDlg == currentPage()) {
-            m_pApplyButton->setEnabled(valid);
-        }
-        if (valid) {
-            page.pTreeItem->setBackground(0, Qt::GlobalColor::transparent);
-        } else {
-            page.pTreeItem->setBackground(0, Qt::GlobalColor::darkYellow);
-            allValid = false;
-        }
-    }
-
-    if (allValid) {
-        m_pAcceptButton->setEnabled(true);
-        labelWarning->hide();
-        labelWarningIcon->hide();
-    } else {
-        m_pAcceptButton->setEnabled(false);
-        labelWarning->show();
-        labelWarningIcon->show();
-    }
-}
-
 void DlgPreferences::addPageWidget(PreferencesPage page) {
     connect(this, SIGNAL(showDlg()), page.pDlg, SLOT(slotShow()));
     connect(this, SIGNAL(closeDlg()), page.pDlg, SLOT(slotHide()));
@@ -413,8 +387,6 @@
     connect(this, SIGNAL(applyPreferences()), page.pDlg, SLOT(slotApply()));
     connect(this, SIGNAL(cancelPreferences()), page.pDlg, SLOT(slotCancel()));
     connect(this, SIGNAL(resetToDefaults()), page.pDlg, SLOT(slotResetToDefaults()));
-
-    connect(page.pDlg, &DlgPreferencePage::stateChanged, this, &DlgPreferences::pageStateChanged);
 
     QScrollArea* sa = new QScrollArea(pagesWidget);
     sa->setWidgetResizable(true);
@@ -451,12 +423,6 @@
     contentsTreeWidget->expandItem(pItem);
 }
 
-<<<<<<< HEAD
-void DlgPreferences::switchToPage(DlgPreferencePage* pPage) {
-    pagesWidget->setCurrentWidget(pPage->parentWidget()->parentWidget());
-    // We need to call this to enable / disable the apply button
-    pageStateChanged();
-=======
 void DlgPreferences::switchToPage(DlgPreferencePage* pWidget) {
     pagesWidget->setCurrentWidget(pWidget->parentWidget()->parentWidget());
 
@@ -470,7 +436,6 @@
     } else {
         pButton->hide();
     }
->>>>>>> 898052f4
 }
 
 void DlgPreferences::moveEvent(QMoveEvent* e) {
