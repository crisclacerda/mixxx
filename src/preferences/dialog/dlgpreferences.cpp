--- conflicted
+++ resolved
@@ -110,12 +110,6 @@
     addPageWidget(m_noVinylControlPage);
 #endif
 
-<<<<<<< HEAD
-    m_wbeats = new DlgPrefBeats(this, m_pConfig);
-    addPageWidget (m_wbeats);
-    m_wkey = new DlgPrefKey(this, m_pConfig);
-    addPageWidget(m_wkey);
-=======
     m_interfacePage = new DlgPrefInterface(this, mixxx, pSkinLoader, m_pConfig);
     addPageWidget(m_interfacePage);
     m_waveformPage = new DlgPrefWaveform(this, mixxx, m_pConfig, pLibrary);
@@ -134,7 +128,6 @@
 #endif /* __LILV__ */
     m_autoDjPage = new DlgPrefAutoDJ(this, m_pConfig);
     addPageWidget(m_autoDjPage);
->>>>>>> 9c12473b
 
 #ifdef __BROADCAST__
     m_broadcastingPage = new DlgPrefBroadcast(this,
@@ -145,12 +138,11 @@
     m_recordingPage = new DlgPrefRecord(this, m_pConfig);
     addPageWidget(m_recordingPage);
 
-#ifdef __VAMP__
     m_beatgridPage = new DlgPrefBeats(this, m_pConfig);
     addPageWidget (m_beatgridPage);
+
     m_musicalKeyPage = new DlgPrefKey(this, m_pConfig);
     addPageWidget(m_musicalKeyPage);
-#endif
 
     m_replayGainPage = new DlgPrefReplayGain(this, m_pConfig);
     addPageWidget(m_replayGainPage);
