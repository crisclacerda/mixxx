/***************************************************************************
                         dlgpreferences.cpp  -  description
                         ------------------
   begin                : Sun Jun 30 2002
   copyright            : (C) 2002 by Tue & Ken Haste Andersen
   email                : haste@diku.dk
***************************************************************************/

/***************************************************************************
*                                                                         *
*   This program is free software; you can redistribute it and/or modify  *
*   it under the terms of the GNU General Public License as published by  *
*   the Free Software Foundation; either version 2 of the License, or     *
*   (at your option) any later version.                                   *
*                                                                         *
***************************************************************************/

#include <QDesktopWidget>
#include <QDialog>
#include <QEvent>
#include <QScrollArea>
#include <QTabBar>
#include <QTabWidget>
#include <QMoveEvent>
#include <QResizeEvent>
#include <QScreen>

#include "preferences/dialog/dlgpreferences.h"

#include "preferences/dialog/dlgprefsound.h"
#include "preferences/dialog/dlgpreflibrary.h"
#include "controllers/dlgprefcontrollers.h"

#ifdef __VINYLCONTROL__
#include "preferences/dialog/dlgprefvinyl.h"
#else
#include "preferences/dialog/dlgprefnovinyl.h"
#endif

#include "preferences/dialog/dlgprefcolors.h"
#include "preferences/dialog/dlgprefcrossfader.h"
#include "preferences/dialog/dlgprefdeck.h"
#include "preferences/dialog/dlgprefeq.h"
#include "preferences/dialog/dlgprefinterface.h"
#include "preferences/dialog/dlgprefwaveform.h"
#ifdef __LILV__
#include "preferences/dialog/dlgpreflv2.h"
#endif /* __LILV__ */
#include "preferences/dialog/dlgprefeffects.h"
#include "preferences/dialog/dlgprefautodj.h"

#ifdef __BROADCAST__
#include "preferences/dialog/dlgprefbroadcast.h"
#endif

#include "preferences/dialog/dlgprefrecord.h"
#include "preferences/dialog/dlgprefbeats.h"
#include "preferences/dialog/dlgprefkey.h"
#include "preferences/dialog/dlgprefreplaygain.h"

#ifdef __MODPLUG__
#include "preferences/dialog/dlgprefmodplug.h"
#endif

#include "mixxx.h"
#include "controllers/controllermanager.h"
#include "skin/skinloader.h"
#include "library/library.h"
#include "library/trackcollectionmanager.h"
#include "util/compatibility.h"

DlgPreferences::DlgPreferences(MixxxMainWindow* mixxx, SkinLoader* pSkinLoader, SoundManager* soundman, PlayerManager* pPlayerManager, ControllerManager* controllers, VinylControlManager* pVCManager, LV2Backend* pLV2Backend, EffectsManager* pEffectsManager, SettingsManager* pSettingsManager, Library* pLibrary)
        : m_allPages(),
          m_pConfig(pSettingsManager->settings()),
          m_pageSizeHint(QSize(0, 0)) {
#ifndef __LILV__
    Q_UNUSED(pLV2Backend);
#endif /* __LILV__ */
    setupUi(this);
    contentsTreeWidget->setHeaderHidden(true);

    connect(buttonBox, SIGNAL(clicked(QAbstractButton*)),
            this, SLOT(slotButtonPressed(QAbstractButton*)));

    connect(contentsTreeWidget,
            &QTreeWidget::currentItemChanged,
            this,
            &DlgPreferences::changePage);

    while (pagesWidget->count() > 0) {
        pagesWidget->removeWidget(pagesWidget->currentWidget());
    }

    // Construct widgets for use in tabs.
    m_soundPage = PreferencesPage(
            new DlgPrefSound(this, soundman, pPlayerManager, m_pConfig),
            createTreeItem(tr("Sound Hardware"), QIcon(":/images/preferences/ic_preferences_soundhardware.svg")));
    addPageWidget(m_soundPage);
<<<<<<< HEAD

    DlgPrefLibrary* plibraryPage = new DlgPrefLibrary(this, m_pConfig, pLibrary);
    connect(plibraryPage, SIGNAL(scanLibrary()), pLibrary, SLOT(scan()));
    addPageWidget(PreferencesPage(
            plibraryPage,
            createTreeItem(tr("Library"), QIcon(":/images/preferences/ic_preferences_library.svg"))));

    QTreeWidgetItem* pControllersTreeItem = createTreeItem(
            tr("Controllers"),
            QIcon(":/images/preferences/ic_preferences_controllers.svg"));
    m_pControllersDlg = new DlgPrefControllers(this, m_pConfig, controllers, pControllersTreeItem);
    addPageWidget(PreferencesPage(m_pControllersDlg, pControllersTreeItem));
=======
    m_libraryPage = new DlgPrefLibrary(this, m_pConfig, pLibrary);
    addPageWidget(m_libraryPage);
    connect(m_libraryPage,
            &DlgPrefLibrary::scanLibrary,
            pLibrary->trackCollections(),
            &TrackCollectionManager::startLibraryScan);
    m_controllersPage = new DlgPrefControllers(this, m_pConfig, controllers,
                                            m_pControllerTreeItem);
    addPageWidget(m_controllersPage);
>>>>>>> 78a86408

#ifdef __VINYLCONTROL__
    // It's important for this to be before the connect for wsound.
    // TODO(rryan) determine why/if this is still true
    addPageWidget(PreferencesPage(
            new DlgPrefVinyl(this, pVCManager, m_pConfig),
            createTreeItem(tr("Vinyl Control"), QIcon(":/images/preferences/ic_preferences_vinyl.svg"))));
#else
    addPageWidget(PreferencesPage(
            new DlgPrefNoVinyl(this, soundman, m_pConfig),
            createTreeItem(tr("Vinyl Control"), QIcon(":/images/preferences/ic_preferences_vinyl.svg"))));
#endif

<<<<<<< HEAD
    addPageWidget(PreferencesPage(
            new DlgPrefInterface(this, mixxx, pSkinLoader, m_pConfig),
            createTreeItem(tr("Interface"), QIcon(":/images/preferences/ic_preferences_interface.svg"))));

    addPageWidget(PreferencesPage(
            new DlgPrefWaveform(this, mixxx, m_pConfig, pLibrary),
            createTreeItem(tr("Waveforms"), QIcon(":/images/preferences/ic_preferences_waveforms.svg"))));

    addPageWidget(PreferencesPage(
            new DlgPrefDeck(this, mixxx, pPlayerManager, m_pConfig),
            createTreeItem(tr("Decks"), QIcon(":/images/preferences/ic_preferences_decks.svg"))));

    addPageWidget(PreferencesPage(
            new DlgPrefEQ(this, pEffectsManager, m_pConfig),
            createTreeItem(tr("Equalizers"), QIcon(":/images/preferences/ic_preferences_equalizers.svg"))));

    addPageWidget(PreferencesPage(
            new DlgPrefCrossfader(this, m_pConfig),
            createTreeItem(tr("Crossfader"), QIcon(":/images/preferences/ic_preferences_crossfader.svg"))));

    addPageWidget(PreferencesPage(
            new DlgPrefEffects(this, m_pConfig, pEffectsManager),
            createTreeItem(tr("Effects"), QIcon(":/images/preferences/ic_preferences_effects.svg"))));

=======
    m_interfacePage = new DlgPrefInterface(this, mixxx, pSkinLoader, m_pConfig);
    addPageWidget(m_interfacePage);
    m_waveformPage = new DlgPrefWaveform(this, mixxx, m_pConfig, pLibrary);
    addPageWidget(m_waveformPage);
    m_deckPage = new DlgPrefDeck(this, mixxx, pPlayerManager, m_pConfig);
    addPageWidget(m_deckPage);
    m_colorsPage = new DlgPrefColors(this, m_pConfig);
    addPageWidget(m_colorsPage);
    m_equalizerPage = new DlgPrefEQ(this, pEffectsManager, m_pConfig);
    addPageWidget(m_equalizerPage);
    m_crossfaderPage = new DlgPrefCrossfader(this, m_pConfig);
    addPageWidget(m_crossfaderPage);
    m_effectsPage = new DlgPrefEffects(this, m_pConfig, pEffectsManager);
    addPageWidget(m_effectsPage);
>>>>>>> 78a86408
#ifdef __LILV__
    addPageWidget(PreferencesPage(
            new DlgPrefLV2(this, pLV2Backend, m_pConfig, pEffectsManager),
            createTreeItem(tr("LV2 Plugins"), QIcon(":/images/preferences/ic_preferences_lv2.svg"))));
#endif

    addPageWidget(PreferencesPage(
            new DlgPrefAutoDJ(this, m_pConfig),
            createTreeItem(tr("Auto DJ"), QIcon(":/images/preferences/ic_preferences_autodj.svg"))));

#ifdef __BROADCAST__
    addPageWidget(PreferencesPage(
            new DlgPrefBroadcast(this, pSettingsManager->broadcastSettings()),
            createTreeItem(tr("Live Broadcasting"), QIcon(":/images/preferences/ic_preferences_broadcast.svg"))));
#endif

    addPageWidget(PreferencesPage(
            new DlgPrefRecord(this, m_pConfig),
            createTreeItem(tr("Recording"), QIcon(":/images/preferences/ic_preferences_recording.svg"))));

    addPageWidget(PreferencesPage(
            new DlgPrefBeats(this, m_pConfig),
            createTreeItem(tr("Beat Detection"), QIcon(":/images/preferences/ic_preferences_bpmdetect.svg"))));

    addPageWidget(PreferencesPage(
            new DlgPrefKey(this, m_pConfig),
            createTreeItem(tr("Key Detection"), QIcon(":/images/preferences/ic_preferences_keydetect.svg"))));

    addPageWidget(PreferencesPage(
            new DlgPrefReplayGain(this, m_pConfig),
            createTreeItem(tr("Normalization"), QIcon(":/images/preferences/ic_preferences_replaygain.svg"))));

#ifdef __MODPLUG__
    addPageWidget(PreferencesPage(
            new DlgPrefModplug(this, m_pConfig),
            createTreeItem(tr("Modplug Decoder"), QIcon(":/images/preferences/ic_preferences_modplug.svg"))));
#endif

    // Find accept and apply buttons
    for (QAbstractButton* button : buttonBox->buttons()) {
        QDialogButtonBox::ButtonRole role = buttonBox->buttonRole(button);
        if (role == QDialogButtonBox::ButtonRole::ApplyRole) {
            m_pApplyButton = button;
        } else if (role == QDialogButtonBox::ButtonRole::AcceptRole) {
            m_pAcceptButton = button;
        }
    }

    labelWarning->hide();
    labelWarningIcon->hide();
    labelWarning->setText(tr(
            "<font color='#BB0000'><b>Some preferences pages have errors. "
            "To apply the changes please first fix the issues.</b></font>"));
    QIcon icon = style()->standardIcon(QStyle::SP_MessageBoxWarning);
    labelWarningIcon->setPixmap(icon.pixmap(16));

    // Install event handler to generate closeDlg signal
    installEventFilter(this);

    // If we don't call this explicitly, then we default to showing the sound
    // hardware page but the tree item is not selected.
    showSoundHardwarePage();
}

DlgPreferences::~DlgPreferences() {
    // store last geometry in mixxx.cfg
    if (m_geometry.size() == 4) {
        m_pConfig->set(ConfigKey("[Preferences]","geometry"),
                       m_geometry.join(","));
    }

    // When DlgPrefControllers is deleted it manually deletes the controller tree items,
    // which makes QTreeWidgetItem trigger this signal. If we don't disconnect,
    // &DlgPreferences::changePage iterates on the PreferencesPage instances in m_allPages,
    // but the pDlg objects of the controller items are already destroyed by DlgPrefControllers,
    // which causes a crash when accessed.
    disconnect(contentsTreeWidget, &QTreeWidget::currentItemChanged, this, &DlgPreferences::changePage);
    // Need to explicitly delete rather than relying on child auto-deletion
    // because otherwise the QStackedWidget will delete the controller
    // preference pages (and DlgPrefControllers dynamically generates and
    // deletes them).
    delete m_pControllersDlg;
}

<<<<<<< HEAD
QTreeWidgetItem* DlgPreferences::createTreeItem(QString text, QIcon icon) {
    QTreeWidgetItem* pTreeItem = new QTreeWidgetItem(contentsTreeWidget, QTreeWidgetItem::Type);
    pTreeItem->setIcon(0, icon);
    pTreeItem->setText(0, text);
    pTreeItem->setTextAlignment(0, Qt::AlignLeft | Qt::AlignVCenter);
    pTreeItem->setFlags(Qt::ItemIsSelectable | Qt::ItemIsEnabled);
=======
void DlgPreferences::createIcons() {
    m_pSoundButton = new QTreeWidgetItem(contentsTreeWidget, QTreeWidgetItem::Type);
    m_pSoundButton->setIcon(0, QIcon(":/images/preferences/ic_preferences_soundhardware.svg"));
    m_pSoundButton->setText(0, tr("Sound Hardware"));
    m_pSoundButton->setTextAlignment(0, Qt::AlignLeft | Qt::AlignVCenter);
    m_pSoundButton->setFlags(Qt::ItemIsSelectable | Qt::ItemIsEnabled);

    m_pLibraryButton = new QTreeWidgetItem(contentsTreeWidget, QTreeWidgetItem::Type);
    m_pLibraryButton->setIcon(0, QIcon(":/images/preferences/ic_preferences_library.svg"));
    m_pLibraryButton->setText(0, tr("Library"));
    m_pLibraryButton->setTextAlignment(0, Qt::AlignLeft | Qt::AlignVCenter);
    m_pLibraryButton->setFlags(Qt::ItemIsSelectable | Qt::ItemIsEnabled);

    m_pControllerTreeItem = new QTreeWidgetItem(contentsTreeWidget, QTreeWidgetItem::Type);
    m_pControllerTreeItem->setIcon(0, QIcon(":/images/preferences/ic_preferences_controllers.svg"));
    m_pControllerTreeItem->setText(0, tr("Controllers"));
    m_pControllerTreeItem->setTextAlignment(0, Qt::AlignLeft | Qt::AlignVCenter);
    m_pControllerTreeItem->setFlags(Qt::ItemIsSelectable | Qt::ItemIsEnabled);

#ifdef __VINYLCONTROL__
    m_pVinylControlButton = new QTreeWidgetItem(contentsTreeWidget, QTreeWidgetItem::Type);
    //QT screws up my nice vinyl svg for some reason, so we'll use a PNG version
    //instead...
    m_pVinylControlButton->setIcon(0, QIcon(":/images/preferences/ic_preferences_vinyl.svg"));
    m_pVinylControlButton->setText(0, tr("Vinyl Control"));
    m_pVinylControlButton->setTextAlignment(0, Qt::AlignLeft | Qt::AlignVCenter);
    m_pVinylControlButton->setFlags(Qt::ItemIsSelectable | Qt::ItemIsEnabled);
#else
    m_pVinylControlButton = new QTreeWidgetItem(contentsTreeWidget, QTreeWidgetItem::Type);
    //QT screws up my nice vinyl svg for some reason, so we'll use a PNG version
    //instead...
    m_pVinylControlButton->setIcon(0, QIcon(":/images/preferences/ic_preferences_vinyl.svg"));
    m_pVinylControlButton->setText(0, tr("Vinyl Control"));
    m_pVinylControlButton->setTextAlignment(0, Qt::AlignLeft | Qt::AlignVCenter);
    m_pVinylControlButton->setFlags(Qt::ItemIsSelectable | Qt::ItemIsEnabled);
#endif

    m_pInterfaceButton = new QTreeWidgetItem(contentsTreeWidget, QTreeWidgetItem::Type);
    m_pInterfaceButton->setIcon(0, QIcon(":/images/preferences/ic_preferences_interface.svg"));
    m_pInterfaceButton->setText(0, tr("Interface"));
    m_pInterfaceButton->setTextAlignment(0, Qt::AlignLeft | Qt::AlignVCenter);
    m_pInterfaceButton->setFlags(Qt::ItemIsSelectable | Qt::ItemIsEnabled);

    m_pWaveformButton = new QTreeWidgetItem(contentsTreeWidget, QTreeWidgetItem::Type);
    m_pWaveformButton->setIcon(0, QIcon(":/images/preferences/ic_preferences_waveforms.svg"));
    m_pWaveformButton->setText(0, tr("Waveforms"));
    m_pWaveformButton->setTextAlignment(0, Qt::AlignLeft | Qt::AlignVCenter);
    m_pWaveformButton->setFlags(Qt::ItemIsSelectable | Qt::ItemIsEnabled);

    m_pDecksButton = new QTreeWidgetItem(contentsTreeWidget, QTreeWidgetItem::Type);
    m_pDecksButton->setIcon(0, QIcon(":/images/preferences/ic_preferences_decks.svg"));
    m_pDecksButton->setText(0, tr("Decks"));
    m_pDecksButton->setTextAlignment(0, Qt::AlignLeft | Qt::AlignVCenter);
    m_pDecksButton->setFlags(Qt::ItemIsSelectable | Qt::ItemIsEnabled);

    m_pColorsButton = new QTreeWidgetItem(contentsTreeWidget, QTreeWidgetItem::Type);
    m_pColorsButton->setIcon(0, QIcon(":/images/preferences/ic_preferences_colors.svg"));
    m_pColorsButton->setText(0, tr("Colors"));
    m_pColorsButton->setTextAlignment(0, Qt::AlignLeft | Qt::AlignVCenter);
    m_pColorsButton->setFlags(Qt::ItemIsSelectable | Qt::ItemIsEnabled);

    m_pEqButton = new QTreeWidgetItem(contentsTreeWidget, QTreeWidgetItem::Type);
    m_pEqButton->setIcon(0, QIcon(":/images/preferences/ic_preferences_equalizers.svg"));
    m_pEqButton->setText(0, tr("Equalizers"));
    m_pEqButton->setTextAlignment(0, Qt::AlignLeft | Qt::AlignVCenter);
    m_pEqButton->setFlags(Qt::ItemIsSelectable | Qt::ItemIsEnabled);

    m_pCrossfaderButton = new QTreeWidgetItem(contentsTreeWidget, QTreeWidgetItem::Type);
    m_pCrossfaderButton->setIcon(0, QIcon(":/images/preferences/ic_preferences_crossfader.svg"));
    m_pCrossfaderButton->setText(0, tr("Crossfader"));
    m_pCrossfaderButton->setTextAlignment(0, Qt::AlignLeft | Qt::AlignVCenter);
    m_pCrossfaderButton->setFlags(Qt::ItemIsSelectable | Qt::ItemIsEnabled);

    m_pEffectsButton = new QTreeWidgetItem(contentsTreeWidget, QTreeWidgetItem::Type);
    m_pEffectsButton->setIcon(0, QIcon(":/images/preferences/ic_preferences_effects.svg"));
    m_pEffectsButton->setText(0, tr("Effects"));
    m_pEffectsButton->setTextAlignment(0, Qt::AlignLeft | Qt::AlignVCenter);
    m_pEffectsButton->setFlags(Qt::ItemIsSelectable | Qt::ItemIsEnabled);

#ifdef __LILV__
    m_pLV2Button = new QTreeWidgetItem(contentsTreeWidget, QTreeWidgetItem::Type);
    m_pLV2Button->setIcon(0, QIcon(":/images/preferences/ic_preferences_lv2.svg"));
    m_pLV2Button->setText(0, tr("LV2 Plugins"));
    m_pLV2Button->setTextAlignment(0, Qt::AlignLeft | Qt::AlignVCenter);
    m_pLV2Button->setFlags(Qt::ItemIsSelectable | Qt::ItemIsEnabled);
#endif /* __LILV__ */

    m_pAutoDJButton = new QTreeWidgetItem(contentsTreeWidget, QTreeWidgetItem::Type);
    m_pAutoDJButton->setIcon(0, QIcon(":/images/preferences/ic_preferences_autodj.svg"));
    m_pAutoDJButton->setText(0, tr("Auto DJ"));
    m_pAutoDJButton->setTextAlignment(0, Qt::AlignLeft | Qt::AlignVCenter);
    m_pAutoDJButton->setFlags(Qt::ItemIsSelectable | Qt::ItemIsEnabled);

#ifdef __BROADCAST__
    m_pBroadcastButton = new QTreeWidgetItem(contentsTreeWidget, QTreeWidgetItem::Type);
    m_pBroadcastButton->setIcon(0, QIcon(":/images/preferences/ic_preferences_broadcast.svg"));
    m_pBroadcastButton->setText(0, tr("Live Broadcasting"));
    m_pBroadcastButton->setTextAlignment(0, Qt::AlignLeft | Qt::AlignVCenter);
    m_pBroadcastButton->setFlags(Qt::ItemIsSelectable | Qt::ItemIsEnabled);
#endif

    m_pRecordingButton = new QTreeWidgetItem(contentsTreeWidget, QTreeWidgetItem::Type);
    m_pRecordingButton->setIcon(0, QIcon(":/images/preferences/ic_preferences_recording.svg"));
    m_pRecordingButton->setText(0, tr("Recording"));
    m_pRecordingButton->setTextAlignment(0, Qt::AlignLeft | Qt::AlignVCenter);
    m_pRecordingButton->setFlags(Qt::ItemIsSelectable | Qt::ItemIsEnabled);

    m_pBeatDetectionButton = new QTreeWidgetItem(contentsTreeWidget, QTreeWidgetItem::Type);
    m_pBeatDetectionButton->setIcon(0, QIcon(":/images/preferences/ic_preferences_bpmdetect.svg"));
    m_pBeatDetectionButton->setText(0, tr("Beat Detection"));
    m_pBeatDetectionButton->setTextAlignment(0, Qt::AlignLeft | Qt::AlignVCenter);
    m_pBeatDetectionButton->setFlags(Qt::ItemIsSelectable | Qt::ItemIsEnabled);

    m_pKeyDetectionButton = new QTreeWidgetItem(contentsTreeWidget, QTreeWidgetItem::Type);
    m_pKeyDetectionButton->setIcon(0, QIcon(":/images/preferences/ic_preferences_keydetect.svg"));
    m_pKeyDetectionButton->setText(0, tr("Key Detection"));
    m_pKeyDetectionButton->setTextAlignment(0, Qt::AlignLeft | Qt::AlignVCenter);
    m_pKeyDetectionButton->setFlags(Qt::ItemIsSelectable | Qt::ItemIsEnabled);

    m_pReplayGainButton = new QTreeWidgetItem(contentsTreeWidget, QTreeWidgetItem::Type);
    m_pReplayGainButton->setIcon(0, QIcon(":/images/preferences/ic_preferences_replaygain.svg"));
    m_pReplayGainButton->setText(0, tr("Normalization"));
    m_pReplayGainButton->setTextAlignment(0, Qt::AlignLeft | Qt::AlignVCenter);
    m_pReplayGainButton->setFlags(Qt::ItemIsSelectable | Qt::ItemIsEnabled);
>>>>>>> 78a86408

    return pTreeItem;
}

void DlgPreferences::changePage(QTreeWidgetItem* current, QTreeWidgetItem* previous) {
    if (!current)
        current = previous;

    if (m_pControllersDlg->handleTreeItemClick(current)) {
        // Do nothing. m_controllersPage handled this click.
<<<<<<< HEAD
        return;
    }

    for (PreferencesPage page : m_allPages) {
        if (current == page.pTreeItem) {
            switchToPage(page.pDlg);
            break;
        }
=======
#ifdef __VINYLCONTROL__
    } else if (current == m_pVinylControlButton) {
        switchToPage(m_vinylControlPage);
#else
    } else if (current == m_pVinylControlButton) {
        switchToPage(m_noVinylControlPage);
#endif
    } else if (current == m_pInterfaceButton) {
        switchToPage(m_interfacePage);
    } else if (current == m_pWaveformButton) {
        switchToPage(m_waveformPage);
    } else if (current == m_pDecksButton) {
        switchToPage(m_deckPage);
    } else if (current == m_pColorsButton) {
        switchToPage(m_colorsPage);
    } else if (current == m_pEqButton) {
        switchToPage(m_equalizerPage);
    } else if (current == m_pCrossfaderButton) {
        switchToPage(m_crossfaderPage);
    } else if (current == m_pEffectsButton) {
        switchToPage(m_effectsPage);
#ifdef __LILV__
    } else if (current == m_pLV2Button) {
        switchToPage(m_lv2Page);
#endif /* __LILV__ */
    } else if (current == m_pAutoDJButton) {
        switchToPage(m_autoDjPage);
#ifdef __BROADCAST__
    } else if (current == m_pBroadcastButton) {
        switchToPage(m_broadcastingPage);
#endif
    } else if (current == m_pRecordingButton) {
        switchToPage(m_recordingPage);
    } else if (current == m_pBeatDetectionButton) {
        switchToPage(m_beatgridPage);
    } else if (current == m_pKeyDetectionButton) {
        switchToPage(m_musicalKeyPage);
    } else if (current == m_pReplayGainButton) {
        switchToPage(m_replayGainPage);
#ifdef __MODPLUG__
    } else if (current == m_pModplugButton) {
        switchToPage(m_modplugPage);
#endif
>>>>>>> 78a86408
    }
}

void DlgPreferences::showSoundHardwarePage() {
    switchToPage(m_soundPage.pDlg);
    contentsTreeWidget->setCurrentItem(m_soundPage.pTreeItem);
}

bool DlgPreferences::eventFilter(QObject* o, QEvent* e) {
    // Send a close signal if dialog is closing
    if (e->type() == QEvent::Hide) {
        onHide();
    }

    if (e->type() == QEvent::Show) {
        onShow();
    }

    // Standard event processing
    return QWidget::eventFilter(o,e);
}

void DlgPreferences::onHide() {
    // Notify children that we are about to hide.
    emit closeDlg();
}

void DlgPreferences::onShow() {
    // init m_geometry
    if (m_geometry.length() < 4) {
        // load default values (optimum size)
        m_geometry = m_pConfig->getValue(
                    ConfigKey("[Preferences]", "geometry")).split(",");
        if (m_geometry.length() < 4) {
            // Warning! geometry does NOT include the frame/title.
            QRect defaultGeometry = getDefaultGeometry();
            m_geometry.clear();
            m_geometry.append(QString::number(defaultGeometry.left()));
            m_geometry.append(QString::number(defaultGeometry.top()));
            m_geometry.append(QString::number(defaultGeometry.width()));
            m_geometry.append(QString::number(defaultGeometry.height()));
        }
    }
    int newX = m_geometry[0].toInt();
    int newY = m_geometry[1].toInt();

    const QScreen* primaryScreen = getPrimaryScreen();
    QSize screenSpace;
    if (primaryScreen) {
        screenSpace = primaryScreen->geometry().size();
    } else {
        qWarning() << "Assuming screen size of 800x600px.";
        screenSpace = QSize(800, 600);
    }
    newX = std::max(0, std::min(newX, screenSpace.width()- m_geometry[2].toInt()));
    newY = std::max(0, std::min(newY, screenSpace.height() - m_geometry[3].toInt()));
    m_geometry[0] = QString::number(newX);
    m_geometry[1] = QString::number(newY);

    // Update geometry with last values
#ifdef __WINDOWS__
    resize(m_geometry[2].toInt(), m_geometry[3].toInt());
#else
    // On linux, when the window is opened for the first time by the window manager, QT does not have
    // information about the frame size so the offset is zero. As such, the first time it opens the window
    // does not include the offset, so it is moved from the last position it had.
    // Excluding the offset from the saved value tries to fix that.
    int offsetX = geometry().left() - frameGeometry().left();
    int offsetY = geometry().top() - frameGeometry().top();
    newX += offsetX;
    newY += offsetY;
    setGeometry(newX,  // x position
                newY,  // y position
                m_geometry[2].toInt(),  // width
                m_geometry[3].toInt()); // height
#endif
    // Move is also needed on linux.
    move(newX, newY);

    // Notify children that we are about to show.
    emit showDlg();
}

void DlgPreferences::slotButtonPressed(QAbstractButton* pButton) {
    QDialogButtonBox::ButtonRole role = buttonBox->buttonRole(pButton);
    DlgPreferencePage* pCurrentPage = currentPage();
    switch (role) {
        case QDialogButtonBox::ResetRole:
            // Only reset to defaults on the current page.
            if (pCurrentPage != NULL) {
                pCurrentPage->slotResetToDefaults();
            }
            break;
        case QDialogButtonBox::ApplyRole:
            // Only apply settings on the current page.
            if (pCurrentPage != NULL) {
                pCurrentPage->slotApply();
            }
            break;
        case QDialogButtonBox::AcceptRole:
            emit applyPreferences();
            accept();
            break;
        case QDialogButtonBox::RejectRole:
            emit cancelPreferences();
            reject();
            break;
        default:
            break;
    }
}

void DlgPreferences::pageStateChanged() {
    bool allValid = true;
    for (PreferencesPage page : m_allPages) {
        bool valid = page.pDlg->state() == DlgPreferencePage::State::valid;
        if (page.pDlg == currentPage()) {
            m_pApplyButton->setEnabled(valid);
        }
        if (valid) {
            page.pTreeItem->setBackground(0, Qt::GlobalColor::transparent);
        } else {
            page.pTreeItem->setBackground(0, Qt::GlobalColor::darkYellow);
            allValid = false;
        }
    }

    if (allValid) {
        m_pAcceptButton->setEnabled(true);
        labelWarning->hide();
        labelWarningIcon->hide();
    } else {
        m_pAcceptButton->setEnabled(false);
        labelWarning->show();
        labelWarningIcon->show();
    }
}

void DlgPreferences::addPageWidget(PreferencesPage page) {
    connect(this, SIGNAL(showDlg()), page.pDlg, SLOT(slotShow()));
    connect(this, SIGNAL(closeDlg()), page.pDlg, SLOT(slotHide()));
    connect(this, SIGNAL(showDlg()), page.pDlg, SLOT(slotUpdate()));

    connect(this, SIGNAL(applyPreferences()), page.pDlg, SLOT(slotApply()));
    connect(this, SIGNAL(cancelPreferences()), page.pDlg, SLOT(slotCancel()));
    connect(this, SIGNAL(resetToDefaults()), page.pDlg, SLOT(slotResetToDefaults()));

    connect(page.pDlg, &DlgPreferencePage::stateChanged, this, &DlgPreferences::pageStateChanged);

    QScrollArea* sa = new QScrollArea(pagesWidget);
    sa->setWidgetResizable(true);

    sa->setWidget(page.pDlg);
    pagesWidget->addWidget(sa);
    m_allPages.append(page);

    int iframe = 2 * sa->frameWidth();
    m_pageSizeHint = m_pageSizeHint.expandedTo(
            page.pDlg->sizeHint() + QSize(iframe, iframe));
}

DlgPreferencePage* DlgPreferences::currentPage() {
    QObject* pObject = pagesWidget->currentWidget();
    for (int i = 0; i < 2; ++i) {
        if (pObject == NULL) {
            return NULL;
        }
        QObjectList children = pObject->children();
        if (children.isEmpty()) {
            return NULL;
        }
        pObject = children[0];
    }
    return dynamic_cast<DlgPreferencePage*>(pObject);
}

void DlgPreferences::removePageWidget(DlgPreferencePage* pWidget) {
    pagesWidget->removeWidget(pWidget->parentWidget()->parentWidget());
}

void DlgPreferences::expandTreeItem(QTreeWidgetItem* pItem) {
    contentsTreeWidget->expandItem(pItem);
}

void DlgPreferences::switchToPage(DlgPreferencePage* pPage) {
    pagesWidget->setCurrentWidget(pPage->parentWidget()->parentWidget());
    // We need to call this to enable / disable the apply button
    pageStateChanged();
}

void DlgPreferences::moveEvent(QMoveEvent* e) {
    if (m_geometry.length() == 4) {
#ifdef __WINDOWS__
    Q_UNUSED(e);
        m_geometry[0] = QString::number(frameGeometry().left());
        m_geometry[1] = QString::number(frameGeometry().top());
#else
        // Warning! geometry does NOT include the frame/title.
        int offsetX = geometry().left() - frameGeometry().left();
        int offsetY = geometry().top() - frameGeometry().top();
        m_geometry[0] = QString::number(e->pos().x() - offsetX);
        m_geometry[1] = QString::number(e->pos().y() - offsetY);
#endif
    }
}

void DlgPreferences::resizeEvent(QResizeEvent* e) {
    if (m_geometry.length() == 4) {
        m_geometry[2] = QString::number(e->size().width());
        m_geometry[3] = QString::number(e->size().height());
    }
}

QRect DlgPreferences::getDefaultGeometry() {
    QSize optimumSize;
    adjustSize();
    optimumSize = qApp->desktop()->availableGeometry(this).size();

    if (frameSize() == size()) {
        // This code is reached in Gnome 2.3
        qDebug() << "guess the size of the window decoration";
        optimumSize -= QSize(2,30);
    } else {
        optimumSize -= (frameSize() - size());
    }

    QSize staticSize = size() - pagesWidget->size();
    optimumSize = optimumSize.boundedTo(staticSize + m_pageSizeHint);

    QRect optimumRect = geometry();
    optimumRect.setSize(optimumSize);

    return optimumRect;
}<|MERGE_RESOLUTION|>--- conflicted
+++ resolved
@@ -96,10 +96,12 @@
             new DlgPrefSound(this, soundman, pPlayerManager, m_pConfig),
             createTreeItem(tr("Sound Hardware"), QIcon(":/images/preferences/ic_preferences_soundhardware.svg")));
     addPageWidget(m_soundPage);
-<<<<<<< HEAD
 
     DlgPrefLibrary* plibraryPage = new DlgPrefLibrary(this, m_pConfig, pLibrary);
-    connect(plibraryPage, SIGNAL(scanLibrary()), pLibrary, SLOT(scan()));
+    connect(plibraryPage,
+            &DlgPrefLibrary::scanLibrary,
+            pLibrary->trackCollections(),
+            &TrackCollectionManager::startLibraryScan);
     addPageWidget(PreferencesPage(
             plibraryPage,
             createTreeItem(tr("Library"), QIcon(":/images/preferences/ic_preferences_library.svg"))));
@@ -109,17 +111,6 @@
             QIcon(":/images/preferences/ic_preferences_controllers.svg"));
     m_pControllersDlg = new DlgPrefControllers(this, m_pConfig, controllers, pControllersTreeItem);
     addPageWidget(PreferencesPage(m_pControllersDlg, pControllersTreeItem));
-=======
-    m_libraryPage = new DlgPrefLibrary(this, m_pConfig, pLibrary);
-    addPageWidget(m_libraryPage);
-    connect(m_libraryPage,
-            &DlgPrefLibrary::scanLibrary,
-            pLibrary->trackCollections(),
-            &TrackCollectionManager::startLibraryScan);
-    m_controllersPage = new DlgPrefControllers(this, m_pConfig, controllers,
-                                            m_pControllerTreeItem);
-    addPageWidget(m_controllersPage);
->>>>>>> 78a86408
 
 #ifdef __VINYLCONTROL__
     // It's important for this to be before the connect for wsound.
@@ -133,7 +124,6 @@
             createTreeItem(tr("Vinyl Control"), QIcon(":/images/preferences/ic_preferences_vinyl.svg"))));
 #endif
 
-<<<<<<< HEAD
     addPageWidget(PreferencesPage(
             new DlgPrefInterface(this, mixxx, pSkinLoader, m_pConfig),
             createTreeItem(tr("Interface"), QIcon(":/images/preferences/ic_preferences_interface.svg"))));
@@ -143,6 +133,10 @@
             createTreeItem(tr("Waveforms"), QIcon(":/images/preferences/ic_preferences_waveforms.svg"))));
 
     addPageWidget(PreferencesPage(
+            new DlgPrefColors(this, m_pConfig),
+            createTreeItem(tr("Colors"), QIcon(":/images/preferences/ic_preferences_colors.svg"))));
+    
+    addPageWidget(PreferencesPage(
             new DlgPrefDeck(this, mixxx, pPlayerManager, m_pConfig),
             createTreeItem(tr("Decks"), QIcon(":/images/preferences/ic_preferences_decks.svg"))));
 
@@ -158,22 +152,6 @@
             new DlgPrefEffects(this, m_pConfig, pEffectsManager),
             createTreeItem(tr("Effects"), QIcon(":/images/preferences/ic_preferences_effects.svg"))));
 
-=======
-    m_interfacePage = new DlgPrefInterface(this, mixxx, pSkinLoader, m_pConfig);
-    addPageWidget(m_interfacePage);
-    m_waveformPage = new DlgPrefWaveform(this, mixxx, m_pConfig, pLibrary);
-    addPageWidget(m_waveformPage);
-    m_deckPage = new DlgPrefDeck(this, mixxx, pPlayerManager, m_pConfig);
-    addPageWidget(m_deckPage);
-    m_colorsPage = new DlgPrefColors(this, m_pConfig);
-    addPageWidget(m_colorsPage);
-    m_equalizerPage = new DlgPrefEQ(this, pEffectsManager, m_pConfig);
-    addPageWidget(m_equalizerPage);
-    m_crossfaderPage = new DlgPrefCrossfader(this, m_pConfig);
-    addPageWidget(m_crossfaderPage);
-    m_effectsPage = new DlgPrefEffects(this, m_pConfig, pEffectsManager);
-    addPageWidget(m_effectsPage);
->>>>>>> 78a86408
 #ifdef __LILV__
     addPageWidget(PreferencesPage(
             new DlgPrefLV2(this, pLV2Backend, m_pConfig, pEffectsManager),
@@ -258,139 +236,12 @@
     delete m_pControllersDlg;
 }
 
-<<<<<<< HEAD
 QTreeWidgetItem* DlgPreferences::createTreeItem(QString text, QIcon icon) {
     QTreeWidgetItem* pTreeItem = new QTreeWidgetItem(contentsTreeWidget, QTreeWidgetItem::Type);
     pTreeItem->setIcon(0, icon);
     pTreeItem->setText(0, text);
     pTreeItem->setTextAlignment(0, Qt::AlignLeft | Qt::AlignVCenter);
     pTreeItem->setFlags(Qt::ItemIsSelectable | Qt::ItemIsEnabled);
-=======
-void DlgPreferences::createIcons() {
-    m_pSoundButton = new QTreeWidgetItem(contentsTreeWidget, QTreeWidgetItem::Type);
-    m_pSoundButton->setIcon(0, QIcon(":/images/preferences/ic_preferences_soundhardware.svg"));
-    m_pSoundButton->setText(0, tr("Sound Hardware"));
-    m_pSoundButton->setTextAlignment(0, Qt::AlignLeft | Qt::AlignVCenter);
-    m_pSoundButton->setFlags(Qt::ItemIsSelectable | Qt::ItemIsEnabled);
-
-    m_pLibraryButton = new QTreeWidgetItem(contentsTreeWidget, QTreeWidgetItem::Type);
-    m_pLibraryButton->setIcon(0, QIcon(":/images/preferences/ic_preferences_library.svg"));
-    m_pLibraryButton->setText(0, tr("Library"));
-    m_pLibraryButton->setTextAlignment(0, Qt::AlignLeft | Qt::AlignVCenter);
-    m_pLibraryButton->setFlags(Qt::ItemIsSelectable | Qt::ItemIsEnabled);
-
-    m_pControllerTreeItem = new QTreeWidgetItem(contentsTreeWidget, QTreeWidgetItem::Type);
-    m_pControllerTreeItem->setIcon(0, QIcon(":/images/preferences/ic_preferences_controllers.svg"));
-    m_pControllerTreeItem->setText(0, tr("Controllers"));
-    m_pControllerTreeItem->setTextAlignment(0, Qt::AlignLeft | Qt::AlignVCenter);
-    m_pControllerTreeItem->setFlags(Qt::ItemIsSelectable | Qt::ItemIsEnabled);
-
-#ifdef __VINYLCONTROL__
-    m_pVinylControlButton = new QTreeWidgetItem(contentsTreeWidget, QTreeWidgetItem::Type);
-    //QT screws up my nice vinyl svg for some reason, so we'll use a PNG version
-    //instead...
-    m_pVinylControlButton->setIcon(0, QIcon(":/images/preferences/ic_preferences_vinyl.svg"));
-    m_pVinylControlButton->setText(0, tr("Vinyl Control"));
-    m_pVinylControlButton->setTextAlignment(0, Qt::AlignLeft | Qt::AlignVCenter);
-    m_pVinylControlButton->setFlags(Qt::ItemIsSelectable | Qt::ItemIsEnabled);
-#else
-    m_pVinylControlButton = new QTreeWidgetItem(contentsTreeWidget, QTreeWidgetItem::Type);
-    //QT screws up my nice vinyl svg for some reason, so we'll use a PNG version
-    //instead...
-    m_pVinylControlButton->setIcon(0, QIcon(":/images/preferences/ic_preferences_vinyl.svg"));
-    m_pVinylControlButton->setText(0, tr("Vinyl Control"));
-    m_pVinylControlButton->setTextAlignment(0, Qt::AlignLeft | Qt::AlignVCenter);
-    m_pVinylControlButton->setFlags(Qt::ItemIsSelectable | Qt::ItemIsEnabled);
-#endif
-
-    m_pInterfaceButton = new QTreeWidgetItem(contentsTreeWidget, QTreeWidgetItem::Type);
-    m_pInterfaceButton->setIcon(0, QIcon(":/images/preferences/ic_preferences_interface.svg"));
-    m_pInterfaceButton->setText(0, tr("Interface"));
-    m_pInterfaceButton->setTextAlignment(0, Qt::AlignLeft | Qt::AlignVCenter);
-    m_pInterfaceButton->setFlags(Qt::ItemIsSelectable | Qt::ItemIsEnabled);
-
-    m_pWaveformButton = new QTreeWidgetItem(contentsTreeWidget, QTreeWidgetItem::Type);
-    m_pWaveformButton->setIcon(0, QIcon(":/images/preferences/ic_preferences_waveforms.svg"));
-    m_pWaveformButton->setText(0, tr("Waveforms"));
-    m_pWaveformButton->setTextAlignment(0, Qt::AlignLeft | Qt::AlignVCenter);
-    m_pWaveformButton->setFlags(Qt::ItemIsSelectable | Qt::ItemIsEnabled);
-
-    m_pDecksButton = new QTreeWidgetItem(contentsTreeWidget, QTreeWidgetItem::Type);
-    m_pDecksButton->setIcon(0, QIcon(":/images/preferences/ic_preferences_decks.svg"));
-    m_pDecksButton->setText(0, tr("Decks"));
-    m_pDecksButton->setTextAlignment(0, Qt::AlignLeft | Qt::AlignVCenter);
-    m_pDecksButton->setFlags(Qt::ItemIsSelectable | Qt::ItemIsEnabled);
-
-    m_pColorsButton = new QTreeWidgetItem(contentsTreeWidget, QTreeWidgetItem::Type);
-    m_pColorsButton->setIcon(0, QIcon(":/images/preferences/ic_preferences_colors.svg"));
-    m_pColorsButton->setText(0, tr("Colors"));
-    m_pColorsButton->setTextAlignment(0, Qt::AlignLeft | Qt::AlignVCenter);
-    m_pColorsButton->setFlags(Qt::ItemIsSelectable | Qt::ItemIsEnabled);
-
-    m_pEqButton = new QTreeWidgetItem(contentsTreeWidget, QTreeWidgetItem::Type);
-    m_pEqButton->setIcon(0, QIcon(":/images/preferences/ic_preferences_equalizers.svg"));
-    m_pEqButton->setText(0, tr("Equalizers"));
-    m_pEqButton->setTextAlignment(0, Qt::AlignLeft | Qt::AlignVCenter);
-    m_pEqButton->setFlags(Qt::ItemIsSelectable | Qt::ItemIsEnabled);
-
-    m_pCrossfaderButton = new QTreeWidgetItem(contentsTreeWidget, QTreeWidgetItem::Type);
-    m_pCrossfaderButton->setIcon(0, QIcon(":/images/preferences/ic_preferences_crossfader.svg"));
-    m_pCrossfaderButton->setText(0, tr("Crossfader"));
-    m_pCrossfaderButton->setTextAlignment(0, Qt::AlignLeft | Qt::AlignVCenter);
-    m_pCrossfaderButton->setFlags(Qt::ItemIsSelectable | Qt::ItemIsEnabled);
-
-    m_pEffectsButton = new QTreeWidgetItem(contentsTreeWidget, QTreeWidgetItem::Type);
-    m_pEffectsButton->setIcon(0, QIcon(":/images/preferences/ic_preferences_effects.svg"));
-    m_pEffectsButton->setText(0, tr("Effects"));
-    m_pEffectsButton->setTextAlignment(0, Qt::AlignLeft | Qt::AlignVCenter);
-    m_pEffectsButton->setFlags(Qt::ItemIsSelectable | Qt::ItemIsEnabled);
-
-#ifdef __LILV__
-    m_pLV2Button = new QTreeWidgetItem(contentsTreeWidget, QTreeWidgetItem::Type);
-    m_pLV2Button->setIcon(0, QIcon(":/images/preferences/ic_preferences_lv2.svg"));
-    m_pLV2Button->setText(0, tr("LV2 Plugins"));
-    m_pLV2Button->setTextAlignment(0, Qt::AlignLeft | Qt::AlignVCenter);
-    m_pLV2Button->setFlags(Qt::ItemIsSelectable | Qt::ItemIsEnabled);
-#endif /* __LILV__ */
-
-    m_pAutoDJButton = new QTreeWidgetItem(contentsTreeWidget, QTreeWidgetItem::Type);
-    m_pAutoDJButton->setIcon(0, QIcon(":/images/preferences/ic_preferences_autodj.svg"));
-    m_pAutoDJButton->setText(0, tr("Auto DJ"));
-    m_pAutoDJButton->setTextAlignment(0, Qt::AlignLeft | Qt::AlignVCenter);
-    m_pAutoDJButton->setFlags(Qt::ItemIsSelectable | Qt::ItemIsEnabled);
-
-#ifdef __BROADCAST__
-    m_pBroadcastButton = new QTreeWidgetItem(contentsTreeWidget, QTreeWidgetItem::Type);
-    m_pBroadcastButton->setIcon(0, QIcon(":/images/preferences/ic_preferences_broadcast.svg"));
-    m_pBroadcastButton->setText(0, tr("Live Broadcasting"));
-    m_pBroadcastButton->setTextAlignment(0, Qt::AlignLeft | Qt::AlignVCenter);
-    m_pBroadcastButton->setFlags(Qt::ItemIsSelectable | Qt::ItemIsEnabled);
-#endif
-
-    m_pRecordingButton = new QTreeWidgetItem(contentsTreeWidget, QTreeWidgetItem::Type);
-    m_pRecordingButton->setIcon(0, QIcon(":/images/preferences/ic_preferences_recording.svg"));
-    m_pRecordingButton->setText(0, tr("Recording"));
-    m_pRecordingButton->setTextAlignment(0, Qt::AlignLeft | Qt::AlignVCenter);
-    m_pRecordingButton->setFlags(Qt::ItemIsSelectable | Qt::ItemIsEnabled);
-
-    m_pBeatDetectionButton = new QTreeWidgetItem(contentsTreeWidget, QTreeWidgetItem::Type);
-    m_pBeatDetectionButton->setIcon(0, QIcon(":/images/preferences/ic_preferences_bpmdetect.svg"));
-    m_pBeatDetectionButton->setText(0, tr("Beat Detection"));
-    m_pBeatDetectionButton->setTextAlignment(0, Qt::AlignLeft | Qt::AlignVCenter);
-    m_pBeatDetectionButton->setFlags(Qt::ItemIsSelectable | Qt::ItemIsEnabled);
-
-    m_pKeyDetectionButton = new QTreeWidgetItem(contentsTreeWidget, QTreeWidgetItem::Type);
-    m_pKeyDetectionButton->setIcon(0, QIcon(":/images/preferences/ic_preferences_keydetect.svg"));
-    m_pKeyDetectionButton->setText(0, tr("Key Detection"));
-    m_pKeyDetectionButton->setTextAlignment(0, Qt::AlignLeft | Qt::AlignVCenter);
-    m_pKeyDetectionButton->setFlags(Qt::ItemIsSelectable | Qt::ItemIsEnabled);
-
-    m_pReplayGainButton = new QTreeWidgetItem(contentsTreeWidget, QTreeWidgetItem::Type);
-    m_pReplayGainButton->setIcon(0, QIcon(":/images/preferences/ic_preferences_replaygain.svg"));
-    m_pReplayGainButton->setText(0, tr("Normalization"));
-    m_pReplayGainButton->setTextAlignment(0, Qt::AlignLeft | Qt::AlignVCenter);
-    m_pReplayGainButton->setFlags(Qt::ItemIsSelectable | Qt::ItemIsEnabled);
->>>>>>> 78a86408
 
     return pTreeItem;
 }
@@ -401,7 +252,6 @@
 
     if (m_pControllersDlg->handleTreeItemClick(current)) {
         // Do nothing. m_controllersPage handled this click.
-<<<<<<< HEAD
         return;
     }
 
@@ -410,51 +260,6 @@
             switchToPage(page.pDlg);
             break;
         }
-=======
-#ifdef __VINYLCONTROL__
-    } else if (current == m_pVinylControlButton) {
-        switchToPage(m_vinylControlPage);
-#else
-    } else if (current == m_pVinylControlButton) {
-        switchToPage(m_noVinylControlPage);
-#endif
-    } else if (current == m_pInterfaceButton) {
-        switchToPage(m_interfacePage);
-    } else if (current == m_pWaveformButton) {
-        switchToPage(m_waveformPage);
-    } else if (current == m_pDecksButton) {
-        switchToPage(m_deckPage);
-    } else if (current == m_pColorsButton) {
-        switchToPage(m_colorsPage);
-    } else if (current == m_pEqButton) {
-        switchToPage(m_equalizerPage);
-    } else if (current == m_pCrossfaderButton) {
-        switchToPage(m_crossfaderPage);
-    } else if (current == m_pEffectsButton) {
-        switchToPage(m_effectsPage);
-#ifdef __LILV__
-    } else if (current == m_pLV2Button) {
-        switchToPage(m_lv2Page);
-#endif /* __LILV__ */
-    } else if (current == m_pAutoDJButton) {
-        switchToPage(m_autoDjPage);
-#ifdef __BROADCAST__
-    } else if (current == m_pBroadcastButton) {
-        switchToPage(m_broadcastingPage);
-#endif
-    } else if (current == m_pRecordingButton) {
-        switchToPage(m_recordingPage);
-    } else if (current == m_pBeatDetectionButton) {
-        switchToPage(m_beatgridPage);
-    } else if (current == m_pKeyDetectionButton) {
-        switchToPage(m_musicalKeyPage);
-    } else if (current == m_pReplayGainButton) {
-        switchToPage(m_replayGainPage);
-#ifdef __MODPLUG__
-    } else if (current == m_pModplugButton) {
-        switchToPage(m_modplugPage);
-#endif
->>>>>>> 78a86408
     }
 }
 
