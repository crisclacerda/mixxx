<?xml version="1.0" encoding="UTF-8"?>
<ui version="4.0">
 <class>DlgPrefControlsDlg</class>
 <widget class="QWidget" name="DlgPrefControlsDlg">
  <property name="geometry">
   <rect>
    <x>0</x>
    <y>0</y>
    <width>562</width>
<<<<<<< HEAD
    <height>639</height>
=======
    <height>711</height>
>>>>>>> 8a78c886
   </rect>
  </property>
  <property name="windowTitle">
   <string>Interface Preferences</string>
  </property>
  <layout class="QGridLayout" name="gridLayout_3">
   <item row="0" column="0">
    <widget class="QGroupBox" name="groupBoxSkinOptions">
     <property name="title">
      <string>Skin options</string>
     </property>
     <layout class="QGridLayout" name="GridLayout1">
      <item row="0" column="0">
       <widget class="QLabel" name="lableSkin_2">
        <property name="enabled">
         <bool>true</bool>
        </property>
        <property name="font">
         <font/>
        </property>
        <property name="text">
         <string>Skin</string>
        </property>
        <property name="wordWrap">
         <bool>false</bool>
        </property>
        <property name="buddy">
         <cstring>ComboBoxSkinconf</cstring>
        </property>
       </widget>
      </item>
      <item row="0" column="1" colspan="2">
       <widget class="QComboBox" name="ComboBoxSkinconf">
        <property name="sizePolicy">
         <sizepolicy hsizetype="Expanding" vsizetype="Fixed">
          <horstretch>0</horstretch>
          <verstretch>0</verstretch>
         </sizepolicy>
        </property>
        <property name="font">
         <font/>
        </property>
       </widget>
      </item>
      <item row="1" column="1" colspan="2">
       <widget class="QLabel" name="warningLabel">
        <property name="text">
         <string/>
        </property>
        <property name="alignment">
         <set>Qt::AlignJustify|Qt::AlignVCenter</set>
        </property>
       </widget>
      </item>
      <item row="2" column="0" rowspan="2">
       <widget class="QLabel" name="lableColorScheme">
        <property name="enabled">
         <bool>true</bool>
        </property>
        <property name="font">
         <font/>
        </property>
        <property name="text">
         <string>Color scheme</string>
        </property>
        <property name="wordWrap">
         <bool>false</bool>
        </property>
        <property name="buddy">
         <cstring>ComboBoxSchemeconf</cstring>
        </property>
       </widget>
      </item>
      <item row="2" column="1" rowspan="2" colspan="2">
       <widget class="QComboBox" name="ComboBoxSchemeconf">
        <property name="sizePolicy">
         <sizepolicy hsizetype="Expanding" vsizetype="Fixed">
          <horstretch>0</horstretch>
          <verstretch>0</verstretch>
         </sizepolicy>
        </property>
        <property name="font">
         <font/>
        </property>
        <property name="toolTip">
         <string>Select from different color schemes of a skin if available.</string>
        </property>
       </widget>
      </item>
      <item row="5" column="0">
       <widget class="QLabel" name="textLabelLocale">
        <property name="text">
         <string>Locale</string>
        </property>
        <property name="buddy">
         <cstring>ComboBoxLocale</cstring>
        </property>
       </widget>
      </item>
      <item row="5" column="1" colspan="2">
       <widget class="QComboBox" name="ComboBoxLocale">
        <property name="toolTip">
         <string>Locales determine country and language specific settings.</string>
        </property>
       </widget>
      </item>
      <item row="7" column="0">
       <widget class="QLabel" name="labelFullscreenOption">
        <property name="text">
         <string>Full-screen mode</string>
        </property>
        <property name="buddy">
         <cstring>checkBoxStartFullScreen</cstring>
        </property>
       </widget>
      </item>
      <item row="7" column="1" colspan="2">
       <widget class="QCheckBox" name="checkBoxStartFullScreen">
        <property name="text">
         <string>Start in full-screen mode</string>
        </property>
       </widget>
      </item>
      <item row="9" column="0">
       <widget class="QLabel" name="labelTooltips">
        <property name="enabled">
         <bool>true</bool>
        </property>
        <property name="font">
         <font/>
        </property>
        <property name="text">
         <string>Tool tips</string>
        </property>
        <property name="wordWrap">
         <bool>false</bool>
        </property>
        <property name="buddy">
         <cstring>radioButtonTooltipsOff</cstring>
        </property>
       </widget>
      </item>
      <item row="9" column="1" colspan="2">
       <layout class="QHBoxLayout" name="horizontalLayout">
        <item>
         <widget class="QRadioButton" name="radioButtonTooltipsOff">
          <property name="text">
           <string>Off</string>
          </property>
          <attribute name="buttonGroup">
           <string notr="true">buttonGroupTooltips</string>
          </attribute>
         </widget>
        </item>
        <item>
         <widget class="QRadioButton" name="radioButtonTooltipsLibrary">
          <property name="text">
           <string>Library only</string>
          </property>
          <attribute name="buttonGroup">
           <string notr="true">buttonGroupTooltips</string>
          </attribute>
         </widget>
        </item>
        <item>
         <widget class="QRadioButton" name="radioButtonTooltipsLibraryAndSkin">
          <property name="text">
           <string>Library and Skin</string>
          </property>
          <attribute name="buttonGroup">
           <string notr="true">buttonGroupTooltips</string>
          </attribute>
         </widget>
        </item>
       </layout>
      </item>
      <item row="6" column="0">
       <widget class="QLabel" name="labelScaleFactor">
        <property name="text">
         <string>HiDPI / Retina scaling</string>
        </property>
        <property name="buddy">
         <cstring>checkBoxScaleFactorAuto</cstring>
        </property>
       </widget>
      </item>
      <item row="6" column="1">
       <widget class="QComboBox" name="comboBoxScaleFactor">
        <property name="toolTip">
         <string>Change the size of text, buttons, and other items.</string>
        </property>
       </widget>
      </item>
      <item row="6" column="2">
       <widget class="QCheckBox" name="checkBoxScaleFactorAuto">
        <property name="toolTip">
         <string>Adopt scale factor from the Os </string>
        </property>
        <property name="text">
         <string>Auto Scaling</string>
        </property>
       </widget>
      </item>
     </layout>
    </widget>
   </item>
   <item row="1" column="0">
    <widget class="QGroupBox" name="groupBoxDeckOptions">
     <property name="title">
      <string>Deck option</string>
     </property>
     <layout class="QGridLayout" name="GridLayout1">
      <item row="0" column="0">
       <widget class="QLabel" name="labelCueMode">
        <property name="text">
         <string>Cue mode</string>
        </property>
        <property name="openExternalLinks">
         <bool>true</bool>
        </property>
        <property name="buddy">
         <cstring>ComboBoxCueDefault</cstring>
        </property>
       </widget>
      </item>
      <item row="0" column="1" colspan="2">
       <widget class="QComboBox" name="ComboBoxCueDefault">
        <property name="toolTip">
         <string>Mixxx mode:
- Cue button while pause at cue point = preview
- Cue button while pause not at cue point = set cue point
- Cue button while playing = pause at cue point
Mixxx mode (no blinking):
- Same as Mixxx mode but with no blinking indicators
Pioneer mode:
- Same as Mixxx mode with a flashing play button
Denon mode:
- Cue button at cue point = preview
- Cue button not at cue point = pause at cue point
- Play = set cue point
Numark mode:
- Same as Denon mode, but without a flashing play button
CUP mode:
- Cue button while pause at cue point = play after release
- Cue button while pause not at cue point = set cue point and play after release
- Cue button while playing = go to cue point and play after release
</string>
        </property>
       </widget>
      </item>
      <item row="1" column="0">
       <widget class="QLabel" name="labelPositionDisplay">
        <property name="enabled">
         <bool>true</bool>
        </property>
        <property name="font">
         <font/>
        </property>
        <property name="text">
         <string>Track time display</string>
        </property>
        <property name="wordWrap">
         <bool>false</bool>
        </property>
        <property name="buddy">
         <cstring>radioButtonElapsed</cstring>
        </property>
       </widget>
      </item>
      <item row="1" column="1" colspan="2">
       <layout class="QHBoxLayout" name="horizontalLayout">
        <item>
         <widget class="QRadioButton" name="radioButtonElapsed">
          <property name="text">
           <string>Elapsed</string>
          </property>
          <attribute name="buttonGroup">
           <string notr="true">buttonGroupTrackTime</string>
          </attribute>
         </widget>
        </item>
        <item>
         <widget class="QRadioButton" name="radioButtonRemaining">
          <property name="text">
           <string>Remaining</string>
          </property>
          <attribute name="buttonGroup">
           <string notr="true">buttonGroupTrackTime</string>
          </attribute>
         </widget>
        </item>
        <item>
         <widget class="QRadioButton" name="radioButtonElapsedAndRemaining">
          <property name="text">
           <string>Elapsed and Remaining</string>
          </property>
          <attribute name="buttonGroup">
           <string notr="true">buttonGroupTrackTime</string>
          </attribute>
         </widget>
        </item>
       </layout>
      </item>
      <item row="2" column="0">
       <widget class="QLabel" name="labelAutoCue">
        <property name="text">
         <string>Auto cue</string>
        </property>
        <property name="buddy">
         <cstring>checkBoxSeekToCue</cstring>
        </property>
       </widget>
      </item>
      <item row="2" column="1" colspan="2">
       <widget class="QCheckBox" name="checkBoxSeekToCue">
        <property name="toolTip">
         <string>Automatically seeks to the first saved cue point on track load.
            If none exists, seeks to the beginning of the track.</string>
        </property>
        <property name="text">
         <string>Jump to main cue point on track load</string>
        </property>
       </widget>
      </item>
      <item row="3" column="0">
       <widget class="QLabel" name="labelPlayingTrackProtection">
        <property name="text">
         <string>Playing track protection</string>
        </property>
        <property name="buddy">
         <cstring>checkBoxDisallowLoadToPlayingDeck</cstring>
        </property>
       </widget>
      </item>
      <item row="3" column="1" colspan="2">
       <widget class="QCheckBox" name="checkBoxDisallowLoadToPlayingDeck">
        <property name="text">
         <string>Do not load tracks into playing decks</string>
        </property>
       </widget>
      </item>
     </layout>
    </widget>
   </item>
   <item row="2" column="0">
    <widget class="QGroupBox" name="groupBoxSpeedPitchOptions">
     <property name="title">
      <string>Speed (Tempo) and Key (Pitch) options</string>
     </property>
     <layout class="QGridLayout" name="gridLayout_7">
      <item row="0" column="0">
       <layout class="QGridLayout" name="GridLayoutSpeedOptions">
        <item row="7" column="1">
         <widget class="QDoubleSpinBox" name="spinBoxPermRateLeft">
          <property name="toolTip">
           <string>Permanent rate change when left-clicking</string>
          </property>
          <property name="accelerated">
           <bool>true</bool>
          </property>
          <property name="suffix">
           <string>%</string>
          </property>
          <property name="decimals">
           <number>2</number>
          </property>
          <property name="minimum">
           <double>0.010000000000000</double>
          </property>
          <property name="maximum">
           <double>10.000000000000000</double>
          </property>
          <property name="singleStep">
           <double>0.010000000000000</double>
          </property>
          <property name="value">
           <double>0.500000000000000</double>
          </property>
         </widget>
        </item>
        <item row="8" column="1">
         <widget class="QDoubleSpinBox" name="spinBoxPermRateRight">
          <property name="toolTip">
           <string>Permanent rate change when right-clicking</string>
          </property>
          <property name="accelerated">
           <bool>true</bool>
          </property>
          <property name="suffix">
           <string>%</string>
          </property>
          <property name="decimals">
           <number>2</number>
          </property>
          <property name="minimum">
           <double>0.010000000000000</double>
          </property>
          <property name="maximum">
           <double>10.000000000000000</double>
          </property>
          <property name="singleStep">
           <double>0.010000000000000</double>
          </property>
          <property name="value">
           <double>0.050000000000000</double>
          </property>
         </widget>
        </item>
        <item row="1" column="0">
         <widget class="QLabel" name="labelSpeedPitchReset">
          <property name="text">
           <string>Reset on track load</string>
          </property>
          <property name="buddy">
           <cstring>checkBoxResetPitch</cstring>
          </property>
         </widget>
        </item>
        <item row="2" column="2">
         <widget class="QRadioButton" name="radioButtonCurrentKey">
          <property name="text">
           <string>Current key</string>
          </property>
          <attribute name="buttonGroup">
           <string notr="true">buttonGroupKeyLockMode</string>
          </attribute>
         </widget>
        </item>
        <item row="8" column="2">
         <widget class="QDoubleSpinBox" name="spinBoxTempRateRight">
          <property name="enabled">
           <bool>false</bool>
          </property>
          <property name="toolTip">
           <string>Temporary rate change when right-clicking</string>
          </property>
          <property name="accelerated">
           <bool>true</bool>
          </property>
          <property name="suffix">
           <string>%</string>
          </property>
          <property name="decimals">
           <number>2</number>
          </property>
          <property name="minimum">
           <double>0.010000000000000</double>
          </property>
          <property name="maximum">
           <double>10.000000000000000</double>
          </property>
          <property name="singleStep">
           <double>0.010000000000000</double>
          </property>
          <property name="value">
           <double>1.000000000000000</double>
          </property>
         </widget>
        </item>
        <item row="6" column="1">
         <widget class="QLabel" name="labelSpeedPermanent">
          <property name="text">
           <string>Permanent</string>
          </property>
          <property name="alignment">
           <set>Qt::AlignCenter</set>
          </property>
         </widget>
        </item>
        <item row="5" column="1" colspan="2">
         <layout class="QHBoxLayout" name="horizontalLayout_2">
          <item>
           <widget class="QSlider" name="SliderRateRampSensitivity">
            <property name="enabled">
             <bool>false</bool>
            </property>
            <property name="minimum">
             <number>100</number>
            </property>
            <property name="maximum">
             <number>2500</number>
            </property>
            <property name="singleStep">
             <number>50</number>
            </property>
            <property name="value">
             <number>250</number>
            </property>
            <property name="orientation">
             <enum>Qt::Horizontal</enum>
            </property>
           </widget>
          </item>
          <item>
           <widget class="QSpinBox" name="SpinBoxRateRampSensitivity">
            <property name="enabled">
             <bool>false</bool>
            </property>
            <property name="toolTip">
             <string>Value in milliseconds</string>
            </property>
            <property name="minimum">
             <number>100</number>
            </property>
            <property name="maximum">
             <number>2500</number>
            </property>
            <property name="singleStep">
             <number>1</number>
            </property>
            <property name="value">
             <number>250</number>
            </property>
           </widget>
          </item>
         </layout>
        </item>
        <item row="6" column="2">
         <widget class="QLabel" name="labelSpeedTemporary">
          <property name="enabled">
           <bool>false</bool>
          </property>
          <property name="text">
           <string>Temporary</string>
          </property>
          <property name="alignment">
           <set>Qt::AlignCenter</set>
          </property>
         </widget>
        </item>
        <item row="2" column="0">
         <widget class="QLabel" name="labelKeylockMode">
          <property name="text">
           <string>Keylock mode</string>
          </property>
          <property name="buddy">
           <cstring>radioButtonOriginalKey</cstring>
          </property>
         </widget>
        </item>
        <item row="5" column="0">
         <widget class="QLabel" name="labelSpeedRampSensitivity">
          <property name="enabled">
           <bool>false</bool>
          </property>
          <property name="text">
           <string>Ramping sensitivity</string>
          </property>
          <property name="buddy">
           <cstring>SliderRateRampSensitivity</cstring>
          </property>
         </widget>
        </item>
        <item row="4" column="0">
         <widget class="QLabel" name="labelSpeedBendBehavior">
          <property name="text">
           <string>Pitch bend behavior</string>
          </property>
          <property name="buddy">
           <cstring>radioButtonSpeedBendStatic</cstring>
          </property>
         </widget>
        </item>
        <item row="2" column="1">
         <widget class="QRadioButton" name="radioButtonOriginalKey">
          <property name="text">
           <string>Original key</string>
          </property>
          <attribute name="buttonGroup">
           <string notr="true">buttonGroupKeyLockMode</string>
          </attribute>
         </widget>
        </item>
        <item row="7" column="2">
         <widget class="QDoubleSpinBox" name="spinBoxTempRateLeft">
          <property name="enabled">
           <bool>false</bool>
          </property>
          <property name="toolTip">
           <string>Temporary rate change when left-clicking</string>
          </property>
          <property name="accelerated">
           <bool>true</bool>
          </property>
          <property name="suffix">
           <string>%</string>
          </property>
          <property name="decimals">
           <number>2</number>
          </property>
          <property name="minimum">
           <double>0.010000000000000</double>
          </property>
          <property name="maximum">
           <double>10.000000000000000</double>
          </property>
          <property name="singleStep">
           <double>0.010000000000000</double>
          </property>
          <property name="value">
           <double>4.000000000000000</double>
          </property>
         </widget>
        </item>
        <item row="1" column="2">
         <widget class="QCheckBox" name="checkBoxResetSpeed">
          <property name="text">
           <string>Speed/Tempo</string>
          </property>
          <attribute name="buttonGroup">
           <string notr="true">buttonGroupSpeedPitchReset</string>
          </attribute>
         </widget>
        </item>
        <item row="1" column="1">
         <widget class="QCheckBox" name="checkBoxResetPitch">
          <property name="text">
           <string>Key/Pitch</string>
          </property>
          <attribute name="buttonGroup">
           <string notr="true">buttonGroupSpeedPitchReset</string>
          </attribute>
         </widget>
        </item>
        <item row="6" column="0">
         <widget class="QLabel" name="labelSpeedAdjustment">
          <property name="text">
           <string>Adjustment buttons:</string>
          </property>
         </widget>
        </item>
        <item row="7" column="0">
         <widget class="QLabel" name="labelSpeedCoarse">
          <property name="enabled">
           <bool>true</bool>
          </property>
          <property name="font">
           <font/>
          </property>
          <property name="toolTip">
           <string/>
          </property>
          <property name="text">
           <string>Coarse</string>
          </property>
          <property name="alignment">
           <set>Qt::AlignRight|Qt::AlignTrailing|Qt::AlignVCenter</set>
          </property>
          <property name="wordWrap">
           <bool>false</bool>
          </property>
          <property name="buddy">
           <cstring>spinBoxPermRateLeft</cstring>
          </property>
         </widget>
        </item>
        <item row="8" column="0">
         <widget class="QLabel" name="labelSpeedFine">
          <property name="enabled">
           <bool>true</bool>
          </property>
          <property name="font">
           <font/>
          </property>
          <property name="toolTip">
           <string/>
          </property>
          <property name="text">
           <string>Fine</string>
          </property>
          <property name="alignment">
           <set>Qt::AlignRight|Qt::AlignTrailing|Qt::AlignVCenter</set>
          </property>
          <property name="wordWrap">
           <bool>false</bool>
          </property>
          <property name="buddy">
           <cstring>spinBoxPermRateRight</cstring>
          </property>
         </widget>
        </item>
        <item row="0" column="2">
         <widget class="QCheckBox" name="checkBoxInvertSpeedSlider">
          <property name="toolTip">
           <string>Make the speed sliders work like those on DJ turntables and CDJs where moving downward increases the speed</string>
          </property>
          <property name="text">
           <string>Down increases speed</string>
          </property>
         </widget>
        </item>
        <item row="0" column="0">
         <widget class="QLabel" name="labelSpeedSliderrange">
          <property name="enabled">
           <bool>true</bool>
          </property>
          <property name="font">
           <font/>
          </property>
          <property name="text">
           <string>Slider range</string>
          </property>
          <property name="wordWrap">
           <bool>false</bool>
          </property>
          <property name="buddy">
           <cstring>ComboBoxRateRange</cstring>
          </property>
         </widget>
        </item>
        <item row="0" column="1">
         <widget class="QComboBox" name="ComboBoxRateRange">
          <property name="font">
           <font/>
          </property>
          <property name="toolTip">
           <string>Adjusts the range of the speed (Vinyl &quot;Pitch&quot;) slider.</string>
          </property>
         </widget>
        </item>
        <item row="4" column="2">
         <widget class="QRadioButton" name="radioButtonSpeedBendStatic">
          <property name="text">
           <string>Abrupt jump</string>
          </property>
          <attribute name="buttonGroup">
           <string notr="true">buttonGroupSpeedBendBehavior</string>
          </attribute>
         </widget>
        </item>
        <item row="4" column="1">
         <widget class="QRadioButton" name="radioButtonSpeedBendRamping">
          <property name="toolTip">
           <string>Smoothly adjusts deck speed when temporary change buttons are held down</string>
          </property>
          <property name="text">
           <string>Smooth ramping</string>
          </property>
          <attribute name="buttonGroup">
           <string notr="true">buttonGroupSpeedBendBehavior</string>
          </attribute>
         </widget>
        </item>
        <item row="3" column="0">
         <widget class="QLabel" name="labelKeyunlockMode">
          <property name="text">
           <string>Keyunlock mode</string>
          </property>
         </widget>
        </item>
        <item row="3" column="1">
         <widget class="QRadioButton" name="radioButtonResetUnlockedKey">
          <property name="text">
           <string>Reset key</string>
          </property>
          <attribute name="buttonGroup">
           <string notr="true">buttonGroupKeyUnlockMode</string>
          </attribute>
         </widget>
        </item>
        <item row="3" column="2">
         <widget class="QRadioButton" name="radioButtonKeepUnlockedKey">
          <property name="text">
           <string>Keep key</string>
          </property>
          <attribute name="buttonGroup">
           <string notr="true">buttonGroupKeyUnlockMode</string>
          </attribute>
         </widget>
        </item>
       </layout>
      </item>
     </layout>
    </widget>
   </item>
<<<<<<< HEAD
   <item row="0" column="0">
    <layout class="QGridLayout" name="GridLayout1">
     <item row="2" column="0" rowspan="2">
      <widget class="QLabel" name="lableColorScheme">
       <property name="enabled">
        <bool>true</bool>
       </property>
       <property name="font">
        <font/>
       </property>
       <property name="text">
        <string>Color scheme</string>
       </property>
       <property name="wordWrap">
        <bool>false</bool>
       </property>
       <property name="buddy">
        <cstring>ComboBoxSchemeconf</cstring>
       </property>
      </widget>
     </item>
     <item row="0" column="1" colspan="2">
      <widget class="QComboBox" name="ComboBoxSkinconf">
       <property name="sizePolicy">
        <sizepolicy hsizetype="Expanding" vsizetype="Fixed">
         <horstretch>0</horstretch>
         <verstretch>0</verstretch>
        </sizepolicy>
       </property>
       <property name="font">
        <font/>
       </property>
      </widget>
     </item>
     <item row="10" column="1" colspan="2">
      <layout class="QHBoxLayout" name="horizontalLayout">
        <item>
          <widget class="QRadioButton" name="radioButtonElapsed">
          <property name="text">
            <string>Elapsed</string>
          </property>
          <attribute name="buttonGroup">
            <string notr="true">buttonGroupTrackTime</string>
          </attribute>
          </widget>
        </item>
        <item>
          <widget class="QRadioButton" name="radioButtonRemaining">
          <property name="text">
            <string>Remaining</string>
          </property>
          <attribute name="buttonGroup">
            <string notr="true">buttonGroupTrackTime</string>
          </attribute>
          </widget>
        </item>
        <item>
          <widget class="QRadioButton" name="radioButtonElapsedAndRemaining">
          <property name="text">
            <string>Elapsed and Remaining</string>
          </property>
          <attribute name="buttonGroup">
            <string notr="true">buttonGroupTrackTime</string>
          </attribute>
          </widget>
        </item>
      </layout>
     </item>
     <item row="4" column="0">
      <widget class="QLabel" name="textLabelLocale">
       <property name="text">
        <string>Locale</string>
       </property>
       <property name="buddy">
        <cstring>ComboBoxLocale</cstring>
       </property>
      </widget>
     </item>
     <item row="1" column="1" colspan="2">
      <widget class="QLabel" name="warningLabel">
       <property name="text">
        <string/>
       </property>
       <property name="alignment">
        <set>Qt::AlignJustify|Qt::AlignVCenter</set>
       </property>
      </widget>
     </item>
     <item row="5" column="1" colspan="2">
      <widget class="QCheckBox" name="checkBoxStartFullScreen">
       <property name="text">
        <string>Start in full-screen mode</string>
       </property>
      </widget>
     </item>
     <item row="8" column="0" colspan="3">
      <widget class="Line" name="line">
       <property name="orientation">
        <enum>Qt::Horizontal</enum>
       </property>
      </widget>
     </item>
     <item row="10" column="0">
      <widget class="QLabel" name="labelPositionDisplay">
       <property name="enabled">
        <bool>true</bool>
       </property>
       <property name="font">
        <font/>
       </property>
       <property name="text">
        <string>Track time display</string>
       </property>
       <property name="wordWrap">
        <bool>false</bool>
       </property>
       <property name="buddy">
        <cstring>radioButtonElapsed</cstring>
       </property>
      </widget>
     </item>
     <item row="5" column="0">
      <widget class="QLabel" name="labelFullscreenOption">
       <property name="text">
        <string>Full-screen mode</string>
       </property>
       <property name="buddy">
        <cstring>checkBoxStartFullScreen</cstring>
       </property>
      </widget>
     </item>
     <item row="2" column="1" rowspan="2" colspan="2">
      <widget class="QComboBox" name="ComboBoxSchemeconf">
       <property name="sizePolicy">
        <sizepolicy hsizetype="Expanding" vsizetype="Fixed">
         <horstretch>0</horstretch>
         <verstretch>0</verstretch>
        </sizepolicy>
       </property>
       <property name="font">
        <font/>
       </property>
       <property name="toolTip">
        <string>Select from different color schemes of a skin if available.</string>
       </property>
      </widget>
     </item>
     <item row="12" column="1" colspan="2">
      <widget class="QCheckBox" name="checkBoxDisallowLoadToPlayingDeck">
       <property name="text">
        <string>Do not load tracks into playing decks</string>
       </property>
      </widget>
     </item>
     <item row="0" column="0">
      <widget class="QLabel" name="lableSkin_2">
       <property name="enabled">
        <bool>true</bool>
       </property>
       <property name="font">
        <font/>
       </property>
       <property name="text">
        <string>Skin</string>
       </property>
       <property name="wordWrap">
        <bool>false</bool>
       </property>
       <property name="buddy">
        <cstring>ComboBoxSkinconf</cstring>
       </property>
      </widget>
     </item>
     <item row="12" column="0">
      <widget class="QLabel" name="labelPlayingTrackProtection">
       <property name="text">
        <string>Playing track protection</string>
       </property>
       <property name="buddy">
        <cstring>checkBoxDisallowLoadToPlayingDeck</cstring>
       </property>
      </widget>
     </item>
     <item row="4" column="1" colspan="2">
      <widget class="QComboBox" name="ComboBoxLocale">
       <property name="toolTip">
        <string>Locales determine country and language specific settings.</string>
       </property>
      </widget>
     </item>
     <item row="11" column="0">
      <widget class="QLabel" name="labelAutoCue">
       <property name="text">
        <string>Auto cue</string>
       </property>
       <property name="buddy">
        <cstring>checkBoxSeekToCue</cstring>
       </property>
      </widget>
     </item>
     <item row="9" column="1" colspan="2">
      <widget class="QComboBox" name="ComboBoxCueDefault">
       <property name="toolTip">
        <string>Mixxx mode:
- Cue button while pause at cue point = preview
- Cue button while pause not at cue point = set cue point
- Cue button while playing = pause at cue point
Mixxx mode (no blinking):
- Same as Mixxx mode but with no blinking indicators
Pioneer mode:
- Same as Mixxx mode with a flashing play button
Denon mode:
- Cue button at cue point = preview
- Cue button not at cue point = pause at cue point
- Play = set cue point
Numark mode:
- Same as Denon mode, but without a flashing play button
CUP mode:
- Cue button while pause at cue point = play after release
- Cue button while pause not at cue point = set cue point and play after release
- Cue button while playing = go to cue point and play after release
</string>
       </property>
      </widget>
     </item>
     <item row="9" column="0">
      <widget class="QLabel" name="labelCueMode">
       <property name="text">
        <string>Cue mode</string>
       </property>
       <property name="openExternalLinks">
        <bool>true</bool>
       </property>
       <property name="buddy">
        <cstring>ComboBoxCueDefault</cstring>
       </property>
      </widget>
     </item>
     <item row="11" column="1" colspan="2">
      <widget class="QCheckBox" name="checkBoxSeekToCue">
       <property name="toolTip">
        <string>Automatically seeks to the first saved cue point on track load.
            If none exists, seeks to the beginning of the track.</string>
       </property>
       <property name="text">
        <string>Jump to main cue point on track load</string>
       </property>
      </widget>
     </item>
     <item row="6" column="0">
      <widget class="QLabel" name="labelTooltips">
       <property name="enabled">
        <bool>true</bool>
       </property>
       <property name="font">
        <font/>
       </property>
       <property name="text">
        <string>Tool tips</string>
       </property>
       <property name="wordWrap">
        <bool>false</bool>
       </property>
       <property name="buddy">
        <cstring>radioButtonTooltipsOff</cstring>
       </property>
      </widget>
     </item>
     <item row="6" column="1" colspan="2">
      <layout class="QHBoxLayout" name="horizontalLayout">
       <item>
        <widget class="QRadioButton" name="radioButtonTooltipsOff">
         <property name="text">
          <string>Off</string>
         </property>
         <attribute name="buttonGroup">
          <string notr="true">buttonGroupTooltips</string>
         </attribute>
        </widget>
       </item>
       <item>
        <widget class="QRadioButton" name="radioButtonTooltipsLibrary">
         <property name="text">
          <string>Library only</string>
         </property>
         <attribute name="buttonGroup">
          <string notr="true">buttonGroupTooltips</string>
         </attribute>
        </widget>
       </item>
       <item>
        <widget class="QRadioButton" name="radioButtonTooltipsLibraryAndSkin">
         <property name="text">
          <string>Library and Skin</string>
         </property>
         <attribute name="buttonGroup">
          <string notr="true">buttonGroupTooltips</string>
         </attribute>
        </widget>
       </item>
      </layout>
     </item>
     <item row="7" column="0">
      <widget class="QLabel" name="label">
       <property name="text">
        <string>Screen saver</string>
       </property>
      </widget>
     </item>
     <item row="7" column="1" colspan="2">
      <widget class="QComboBox" name="comboBoxScreensaver"/>
     </item>
    </layout>
   </item>
   <item row="2" column="0">
=======
   <item row="3" column="0">
>>>>>>> 8a78c886
    <spacer name="verticalSpacer">
     <property name="orientation">
      <enum>Qt::Vertical</enum>
     </property>
     <property name="sizeHint" stdset="0">
      <size>
       <width>20</width>
       <height>40</height>
      </size>
     </property>
    </spacer>
   </item>
  </layout>
 </widget>
 <layoutdefault spacing="6" margin="11"/>
 <tabstops>
  <tabstop>ComboBoxSkinconf</tabstop>
  <tabstop>ComboBoxSchemeconf</tabstop>
  <tabstop>ComboBoxLocale</tabstop>
  <tabstop>checkBoxStartFullScreen</tabstop>
  <tabstop>radioButtonTooltipsOff</tabstop>
  <tabstop>radioButtonTooltipsLibrary</tabstop>
  <tabstop>radioButtonTooltipsLibraryAndSkin</tabstop>
  <tabstop>ComboBoxCueDefault</tabstop>
  <tabstop>radioButtonElapsed</tabstop>
  <tabstop>radioButtonRemaining</tabstop>
  <tabstop>radioButtonElapsedAndRemaining</tabstop>
  <tabstop>checkBoxSeekToCue</tabstop>
  <tabstop>checkBoxDisallowLoadToPlayingDeck</tabstop>
  <tabstop>ComboBoxRateRange</tabstop>
  <tabstop>checkBoxInvertSpeedSlider</tabstop>
  <tabstop>checkBoxResetPitch</tabstop>
  <tabstop>checkBoxResetSpeed</tabstop>
  <tabstop>radioButtonOriginalKey</tabstop>
  <tabstop>radioButtonCurrentKey</tabstop>
  <tabstop>radioButtonResetUnlockedKey</tabstop>
  <tabstop>radioButtonKeepUnlockedKey</tabstop>
  <tabstop>radioButtonSpeedBendRamping</tabstop>
  <tabstop>radioButtonSpeedBendStatic</tabstop>
  <tabstop>SliderRateRampSensitivity</tabstop>
  <tabstop>SpinBoxRateRampSensitivity</tabstop>
  <tabstop>spinBoxPermRateLeft</tabstop>
  <tabstop>spinBoxPermRateRight</tabstop>
  <tabstop>spinBoxTempRateLeft</tabstop>
  <tabstop>spinBoxTempRateRight</tabstop>
 </tabstops>
 <resources/>
 <connections>
  <connection>
   <sender>SliderRateRampSensitivity</sender>
   <signal>valueChanged(int)</signal>
   <receiver>SpinBoxRateRampSensitivity</receiver>
   <slot>setValue(int)</slot>
   <hints>
    <hint type="sourcelabel">
     <x>372</x>
     <y>442</y>
    </hint>
    <hint type="destinationlabel">
     <x>437</x>
     <y>445</y>
    </hint>
   </hints>
  </connection>
  <connection>
   <sender>SpinBoxRateRampSensitivity</sender>
   <signal>valueChanged(int)</signal>
   <receiver>SliderRateRampSensitivity</receiver>
   <slot>setValue(int)</slot>
   <hints>
    <hint type="sourcelabel">
     <x>437</x>
     <y>445</y>
    </hint>
    <hint type="destinationlabel">
     <x>372</x>
     <y>442</y>
    </hint>
   </hints>
  </connection>
  <connection>
   <sender>radioButtonSpeedBendRamping</sender>
   <signal>toggled(bool)</signal>
   <receiver>labelSpeedRampSensitivity</receiver>
   <slot>setEnabled(bool)</slot>
   <hints>
    <hint type="sourcelabel">
     <x>438</x>
     <y>417</y>
    </hint>
    <hint type="destinationlabel">
     <x>117</x>
     <y>446</y>
    </hint>
   </hints>
  </connection>
  <connection>
   <sender>radioButtonSpeedBendRamping</sender>
   <signal>toggled(bool)</signal>
   <receiver>SliderRateRampSensitivity</receiver>
   <slot>setEnabled(bool)</slot>
   <hints>
    <hint type="sourcelabel">
     <x>438</x>
     <y>417</y>
    </hint>
    <hint type="destinationlabel">
     <x>372</x>
     <y>442</y>
    </hint>
   </hints>
  </connection>
  <connection>
   <sender>radioButtonSpeedBendRamping</sender>
   <signal>toggled(bool)</signal>
   <receiver>SpinBoxRateRampSensitivity</receiver>
   <slot>setEnabled(bool)</slot>
   <hints>
    <hint type="sourcelabel">
     <x>438</x>
     <y>417</y>
    </hint>
    <hint type="destinationlabel">
     <x>437</x>
     <y>445</y>
    </hint>
   </hints>
  </connection>
  <connection>
   <sender>radioButtonSpeedBendStatic</sender>
   <signal>toggled(bool)</signal>
   <receiver>labelSpeedTemporary</receiver>
   <slot>setEnabled(bool)</slot>
   <hints>
    <hint type="sourcelabel">
     <x>263</x>
     <y>417</y>
    </hint>
    <hint type="destinationlabel">
     <x>438</x>
     <y>467</y>
    </hint>
   </hints>
  </connection>
  <connection>
   <sender>radioButtonSpeedBendStatic</sender>
   <signal>toggled(bool)</signal>
   <receiver>spinBoxTempRateLeft</receiver>
   <slot>setEnabled(bool)</slot>
   <hints>
    <hint type="sourcelabel">
     <x>263</x>
     <y>417</y>
    </hint>
    <hint type="destinationlabel">
     <x>438</x>
     <y>493</y>
    </hint>
   </hints>
  </connection>
  <connection>
   <sender>radioButtonSpeedBendStatic</sender>
   <signal>toggled(bool)</signal>
   <receiver>spinBoxTempRateRight</receiver>
   <slot>setEnabled(bool)</slot>
   <hints>
    <hint type="sourcelabel">
     <x>263</x>
     <y>417</y>
    </hint>
    <hint type="destinationlabel">
     <x>438</x>
     <y>521</y>
    </hint>
   </hints>
  </connection>
 </connections>
 <buttongroups>
  <buttongroup name="buttonGroupTrackTime"/>
  <buttongroup name="buttonGroupSpeedBendBehavior"/>
  <buttongroup name="buttonGroupKeyLockMode"/>
  <buttongroup name="buttonGroupSpeedPitchReset">
   <property name="exclusive">
    <bool>false</bool>
   </property>
  </buttongroup>
  <buttongroup name="buttonGroupKeyUnlockMode"/>
  <buttongroup name="buttonGroupTooltips"/>
 </buttongroups>
</ui><|MERGE_RESOLUTION|>--- conflicted
+++ resolved
@@ -7,39 +7,473 @@
     <x>0</x>
     <y>0</y>
     <width>562</width>
-<<<<<<< HEAD
-    <height>639</height>
-=======
-    <height>711</height>
->>>>>>> 8a78c886
+    <height>723</height>
    </rect>
   </property>
   <property name="windowTitle">
    <string>Interface Preferences</string>
   </property>
   <layout class="QGridLayout" name="gridLayout_3">
+   <item row="3" column="0">
+    <widget class="QGroupBox" name="groupBoxSpeedPitchOptions">
+     <property name="title">
+      <string>Speed (Tempo) and Key (Pitch) options</string>
+     </property>
+     <layout class="QGridLayout" name="gridLayout_7">
+      <item row="0" column="0">
+       <layout class="QGridLayout" name="GridLayoutSpeedOptions">
+        <item row="7" column="1">
+         <widget class="QDoubleSpinBox" name="spinBoxPermRateLeft">
+          <property name="toolTip">
+           <string>Permanent rate change when left-clicking</string>
+          </property>
+          <property name="accelerated">
+           <bool>true</bool>
+          </property>
+          <property name="suffix">
+           <string>%</string>
+          </property>
+          <property name="decimals">
+           <number>2</number>
+          </property>
+          <property name="minimum">
+           <double>0.010000000000000</double>
+          </property>
+          <property name="maximum">
+           <double>10.000000000000000</double>
+          </property>
+          <property name="singleStep">
+           <double>0.010000000000000</double>
+          </property>
+          <property name="value">
+           <double>0.500000000000000</double>
+          </property>
+         </widget>
+        </item>
+        <item row="8" column="1">
+         <widget class="QDoubleSpinBox" name="spinBoxPermRateRight">
+          <property name="toolTip">
+           <string>Permanent rate change when right-clicking</string>
+          </property>
+          <property name="accelerated">
+           <bool>true</bool>
+          </property>
+          <property name="suffix">
+           <string>%</string>
+          </property>
+          <property name="decimals">
+           <number>2</number>
+          </property>
+          <property name="minimum">
+           <double>0.010000000000000</double>
+          </property>
+          <property name="maximum">
+           <double>10.000000000000000</double>
+          </property>
+          <property name="singleStep">
+           <double>0.010000000000000</double>
+          </property>
+          <property name="value">
+           <double>0.050000000000000</double>
+          </property>
+         </widget>
+        </item>
+        <item row="1" column="0">
+         <widget class="QLabel" name="labelSpeedPitchReset">
+          <property name="text">
+           <string>Reset on track load</string>
+          </property>
+          <property name="buddy">
+           <cstring>checkBoxResetPitch</cstring>
+          </property>
+         </widget>
+        </item>
+        <item row="2" column="2">
+         <widget class="QRadioButton" name="radioButtonCurrentKey">
+          <property name="text">
+           <string>Current key</string>
+          </property>
+          <attribute name="buttonGroup">
+           <string notr="true">buttonGroupKeyLockMode</string>
+          </attribute>
+         </widget>
+        </item>
+        <item row="8" column="2">
+         <widget class="QDoubleSpinBox" name="spinBoxTempRateRight">
+          <property name="enabled">
+           <bool>false</bool>
+          </property>
+          <property name="toolTip">
+           <string>Temporary rate change when right-clicking</string>
+          </property>
+          <property name="accelerated">
+           <bool>true</bool>
+          </property>
+          <property name="suffix">
+           <string>%</string>
+          </property>
+          <property name="decimals">
+           <number>2</number>
+          </property>
+          <property name="minimum">
+           <double>0.010000000000000</double>
+          </property>
+          <property name="maximum">
+           <double>10.000000000000000</double>
+          </property>
+          <property name="singleStep">
+           <double>0.010000000000000</double>
+          </property>
+          <property name="value">
+           <double>1.000000000000000</double>
+          </property>
+         </widget>
+        </item>
+        <item row="6" column="1">
+         <widget class="QLabel" name="labelSpeedPermanent">
+          <property name="text">
+           <string>Permanent</string>
+          </property>
+          <property name="alignment">
+           <set>Qt::AlignCenter</set>
+          </property>
+         </widget>
+        </item>
+        <item row="5" column="1" colspan="2">
+         <layout class="QHBoxLayout" name="horizontalLayout_2">
+          <item>
+           <widget class="QSlider" name="SliderRateRampSensitivity">
+            <property name="enabled">
+             <bool>false</bool>
+            </property>
+            <property name="minimum">
+             <number>100</number>
+            </property>
+            <property name="maximum">
+             <number>2500</number>
+            </property>
+            <property name="singleStep">
+             <number>50</number>
+            </property>
+            <property name="value">
+             <number>250</number>
+            </property>
+            <property name="orientation">
+             <enum>Qt::Horizontal</enum>
+            </property>
+           </widget>
+          </item>
+          <item>
+           <widget class="QSpinBox" name="SpinBoxRateRampSensitivity">
+            <property name="enabled">
+             <bool>false</bool>
+            </property>
+            <property name="toolTip">
+             <string>Value in milliseconds</string>
+            </property>
+            <property name="minimum">
+             <number>100</number>
+            </property>
+            <property name="maximum">
+             <number>2500</number>
+            </property>
+            <property name="singleStep">
+             <number>1</number>
+            </property>
+            <property name="value">
+             <number>250</number>
+            </property>
+           </widget>
+          </item>
+         </layout>
+        </item>
+        <item row="6" column="2">
+         <widget class="QLabel" name="labelSpeedTemporary">
+          <property name="enabled">
+           <bool>false</bool>
+          </property>
+          <property name="text">
+           <string>Temporary</string>
+          </property>
+          <property name="alignment">
+           <set>Qt::AlignCenter</set>
+          </property>
+         </widget>
+        </item>
+        <item row="2" column="0">
+         <widget class="QLabel" name="labelKeylockMode">
+          <property name="text">
+           <string>Keylock mode</string>
+          </property>
+          <property name="buddy">
+           <cstring>radioButtonOriginalKey</cstring>
+          </property>
+         </widget>
+        </item>
+        <item row="5" column="0">
+         <widget class="QLabel" name="labelSpeedRampSensitivity">
+          <property name="enabled">
+           <bool>false</bool>
+          </property>
+          <property name="text">
+           <string>Ramping sensitivity</string>
+          </property>
+          <property name="buddy">
+           <cstring>SliderRateRampSensitivity</cstring>
+          </property>
+         </widget>
+        </item>
+        <item row="4" column="0">
+         <widget class="QLabel" name="labelSpeedBendBehavior">
+          <property name="text">
+           <string>Pitch bend behavior</string>
+          </property>
+          <property name="buddy">
+           <cstring>radioButtonSpeedBendStatic</cstring>
+          </property>
+         </widget>
+        </item>
+        <item row="2" column="1">
+         <widget class="QRadioButton" name="radioButtonOriginalKey">
+          <property name="text">
+           <string>Original key</string>
+          </property>
+          <attribute name="buttonGroup">
+           <string notr="true">buttonGroupKeyLockMode</string>
+          </attribute>
+         </widget>
+        </item>
+        <item row="7" column="2">
+         <widget class="QDoubleSpinBox" name="spinBoxTempRateLeft">
+          <property name="enabled">
+           <bool>false</bool>
+          </property>
+          <property name="toolTip">
+           <string>Temporary rate change when left-clicking</string>
+          </property>
+          <property name="accelerated">
+           <bool>true</bool>
+          </property>
+          <property name="suffix">
+           <string>%</string>
+          </property>
+          <property name="decimals">
+           <number>2</number>
+          </property>
+          <property name="minimum">
+           <double>0.010000000000000</double>
+          </property>
+          <property name="maximum">
+           <double>10.000000000000000</double>
+          </property>
+          <property name="singleStep">
+           <double>0.010000000000000</double>
+          </property>
+          <property name="value">
+           <double>4.000000000000000</double>
+          </property>
+         </widget>
+        </item>
+        <item row="1" column="2">
+         <widget class="QCheckBox" name="checkBoxResetSpeed">
+          <property name="text">
+           <string>Speed/Tempo</string>
+          </property>
+          <attribute name="buttonGroup">
+           <string notr="true">buttonGroupSpeedPitchReset</string>
+          </attribute>
+         </widget>
+        </item>
+        <item row="1" column="1">
+         <widget class="QCheckBox" name="checkBoxResetPitch">
+          <property name="text">
+           <string>Key/Pitch</string>
+          </property>
+          <attribute name="buttonGroup">
+           <string notr="true">buttonGroupSpeedPitchReset</string>
+          </attribute>
+         </widget>
+        </item>
+        <item row="6" column="0">
+         <widget class="QLabel" name="labelSpeedAdjustment">
+          <property name="text">
+           <string>Adjustment buttons:</string>
+          </property>
+         </widget>
+        </item>
+        <item row="7" column="0">
+         <widget class="QLabel" name="labelSpeedCoarse">
+          <property name="enabled">
+           <bool>true</bool>
+          </property>
+          <property name="font">
+           <font/>
+          </property>
+          <property name="toolTip">
+           <string/>
+          </property>
+          <property name="text">
+           <string>Coarse</string>
+          </property>
+          <property name="alignment">
+           <set>Qt::AlignRight|Qt::AlignTrailing|Qt::AlignVCenter</set>
+          </property>
+          <property name="wordWrap">
+           <bool>false</bool>
+          </property>
+          <property name="buddy">
+           <cstring>spinBoxPermRateLeft</cstring>
+          </property>
+         </widget>
+        </item>
+        <item row="8" column="0">
+         <widget class="QLabel" name="labelSpeedFine">
+          <property name="enabled">
+           <bool>true</bool>
+          </property>
+          <property name="font">
+           <font/>
+          </property>
+          <property name="toolTip">
+           <string/>
+          </property>
+          <property name="text">
+           <string>Fine</string>
+          </property>
+          <property name="alignment">
+           <set>Qt::AlignRight|Qt::AlignTrailing|Qt::AlignVCenter</set>
+          </property>
+          <property name="wordWrap">
+           <bool>false</bool>
+          </property>
+          <property name="buddy">
+           <cstring>spinBoxPermRateRight</cstring>
+          </property>
+         </widget>
+        </item>
+        <item row="0" column="2">
+         <widget class="QCheckBox" name="checkBoxInvertSpeedSlider">
+          <property name="toolTip">
+           <string>Make the speed sliders work like those on DJ turntables and CDJs where moving downward increases the speed</string>
+          </property>
+          <property name="text">
+           <string>Down increases speed</string>
+          </property>
+         </widget>
+        </item>
+        <item row="0" column="0">
+         <widget class="QLabel" name="labelSpeedSliderrange">
+          <property name="enabled">
+           <bool>true</bool>
+          </property>
+          <property name="font">
+           <font/>
+          </property>
+          <property name="text">
+           <string>Slider range</string>
+          </property>
+          <property name="wordWrap">
+           <bool>false</bool>
+          </property>
+          <property name="buddy">
+           <cstring>ComboBoxRateRange</cstring>
+          </property>
+         </widget>
+        </item>
+        <item row="0" column="1">
+         <widget class="QComboBox" name="ComboBoxRateRange">
+          <property name="font">
+           <font/>
+          </property>
+          <property name="toolTip">
+           <string>Adjusts the range of the speed (Vinyl &quot;Pitch&quot;) slider.</string>
+          </property>
+         </widget>
+        </item>
+        <item row="4" column="2">
+         <widget class="QRadioButton" name="radioButtonSpeedBendStatic">
+          <property name="text">
+           <string>Abrupt jump</string>
+          </property>
+          <attribute name="buttonGroup">
+           <string notr="true">buttonGroupSpeedBendBehavior</string>
+          </attribute>
+         </widget>
+        </item>
+        <item row="4" column="1">
+         <widget class="QRadioButton" name="radioButtonSpeedBendRamping">
+          <property name="toolTip">
+           <string>Smoothly adjusts deck speed when temporary change buttons are held down</string>
+          </property>
+          <property name="text">
+           <string>Smooth ramping</string>
+          </property>
+          <attribute name="buttonGroup">
+           <string notr="true">buttonGroupSpeedBendBehavior</string>
+          </attribute>
+         </widget>
+        </item>
+        <item row="3" column="0">
+         <widget class="QLabel" name="labelKeyunlockMode">
+          <property name="text">
+           <string>Keyunlock mode</string>
+          </property>
+         </widget>
+        </item>
+        <item row="3" column="1">
+         <widget class="QRadioButton" name="radioButtonResetUnlockedKey">
+          <property name="text">
+           <string>Reset key</string>
+          </property>
+          <attribute name="buttonGroup">
+           <string notr="true">buttonGroupKeyUnlockMode</string>
+          </attribute>
+         </widget>
+        </item>
+        <item row="3" column="2">
+         <widget class="QRadioButton" name="radioButtonKeepUnlockedKey">
+          <property name="text">
+           <string>Keep key</string>
+          </property>
+          <attribute name="buttonGroup">
+           <string notr="true">buttonGroupKeyUnlockMode</string>
+          </attribute>
+         </widget>
+        </item>
+       </layout>
+      </item>
+     </layout>
+    </widget>
+   </item>
    <item row="0" column="0">
     <widget class="QGroupBox" name="groupBoxSkinOptions">
      <property name="title">
       <string>Skin options</string>
      </property>
      <layout class="QGridLayout" name="GridLayout1">
-      <item row="0" column="0">
-       <widget class="QLabel" name="lableSkin_2">
-        <property name="enabled">
-         <bool>true</bool>
+      <item row="1" column="1" rowspan="2" colspan="2">
+       <widget class="QComboBox" name="ComboBoxSchemeconf">
+        <property name="sizePolicy">
+         <sizepolicy hsizetype="Expanding" vsizetype="Fixed">
+          <horstretch>0</horstretch>
+          <verstretch>0</verstretch>
+         </sizepolicy>
         </property>
         <property name="font">
          <font/>
         </property>
-        <property name="text">
-         <string>Skin</string>
-        </property>
-        <property name="wordWrap">
-         <bool>false</bool>
+        <property name="toolTip">
+         <string>Select from different color schemes of a skin if available.</string>
+        </property>
+       </widget>
+      </item>
+      <item row="4" column="0">
+       <widget class="QLabel" name="textLabelLocale">
+        <property name="text">
+         <string>Locale</string>
         </property>
         <property name="buddy">
-         <cstring>ComboBoxSkinconf</cstring>
+         <cstring>ComboBoxLocale</cstring>
         </property>
        </widget>
       </item>
@@ -56,17 +490,26 @@
         </property>
        </widget>
       </item>
-      <item row="1" column="1" colspan="2">
-       <widget class="QLabel" name="warningLabel">
-        <property name="text">
-         <string/>
-        </property>
-        <property name="alignment">
-         <set>Qt::AlignJustify|Qt::AlignVCenter</set>
-        </property>
-       </widget>
-      </item>
-      <item row="2" column="0" rowspan="2">
+      <item row="0" column="0">
+       <widget class="QLabel" name="lableSkin_2">
+        <property name="enabled">
+         <bool>true</bool>
+        </property>
+        <property name="font">
+         <font/>
+        </property>
+        <property name="text">
+         <string>Skin</string>
+        </property>
+        <property name="wordWrap">
+         <bool>false</bool>
+        </property>
+        <property name="buddy">
+         <cstring>ComboBoxSkinconf</cstring>
+        </property>
+       </widget>
+      </item>
+      <item row="1" column="0" rowspan="2">
        <widget class="QLabel" name="lableColorScheme">
         <property name="enabled">
          <bool>true</bool>
@@ -82,56 +525,6 @@
         </property>
         <property name="buddy">
          <cstring>ComboBoxSchemeconf</cstring>
-        </property>
-       </widget>
-      </item>
-      <item row="2" column="1" rowspan="2" colspan="2">
-       <widget class="QComboBox" name="ComboBoxSchemeconf">
-        <property name="sizePolicy">
-         <sizepolicy hsizetype="Expanding" vsizetype="Fixed">
-          <horstretch>0</horstretch>
-          <verstretch>0</verstretch>
-         </sizepolicy>
-        </property>
-        <property name="font">
-         <font/>
-        </property>
-        <property name="toolTip">
-         <string>Select from different color schemes of a skin if available.</string>
-        </property>
-       </widget>
-      </item>
-      <item row="5" column="0">
-       <widget class="QLabel" name="textLabelLocale">
-        <property name="text">
-         <string>Locale</string>
-        </property>
-        <property name="buddy">
-         <cstring>ComboBoxLocale</cstring>
-        </property>
-       </widget>
-      </item>
-      <item row="5" column="1" colspan="2">
-       <widget class="QComboBox" name="ComboBoxLocale">
-        <property name="toolTip">
-         <string>Locales determine country and language specific settings.</string>
-        </property>
-       </widget>
-      </item>
-      <item row="7" column="0">
-       <widget class="QLabel" name="labelFullscreenOption">
-        <property name="text">
-         <string>Full-screen mode</string>
-        </property>
-        <property name="buddy">
-         <cstring>checkBoxStartFullScreen</cstring>
-        </property>
-       </widget>
-      </item>
-      <item row="7" column="1" colspan="2">
-       <widget class="QCheckBox" name="checkBoxStartFullScreen">
-        <property name="text">
-         <string>Start in full-screen mode</string>
         </property>
        </widget>
       </item>
@@ -154,6 +547,40 @@
         </property>
        </widget>
       </item>
+      <item row="7" column="1" colspan="2">
+       <widget class="QCheckBox" name="checkBoxStartFullScreen">
+        <property name="text">
+         <string>Start in full-screen mode</string>
+        </property>
+       </widget>
+      </item>
+      <item row="4" column="1" colspan="2">
+       <widget class="QComboBox" name="ComboBoxLocale">
+        <property name="toolTip">
+         <string>Locales determine country and language specific settings.</string>
+        </property>
+       </widget>
+      </item>
+      <item row="7" column="0">
+       <widget class="QLabel" name="labelFullscreenOption">
+        <property name="text">
+         <string>Full-screen mode</string>
+        </property>
+        <property name="buddy">
+         <cstring>checkBoxStartFullScreen</cstring>
+        </property>
+       </widget>
+      </item>
+      <item row="6" column="0">
+       <widget class="QLabel" name="labelScaleFactor">
+        <property name="text">
+         <string>HiDPI / Retina scaling</string>
+        </property>
+        <property name="buddy">
+         <cstring>checkBoxScaleFactorAuto</cstring>
+        </property>
+       </widget>
+      </item>
       <item row="9" column="1" colspan="2">
        <layout class="QHBoxLayout" name="horizontalLayout">
         <item>
@@ -188,13 +615,13 @@
         </item>
        </layout>
       </item>
-      <item row="6" column="0">
-       <widget class="QLabel" name="labelScaleFactor">
-        <property name="text">
-         <string>HiDPI / Retina scaling</string>
-        </property>
-        <property name="buddy">
-         <cstring>checkBoxScaleFactorAuto</cstring>
+      <item row="6" column="2">
+       <widget class="QCheckBox" name="checkBoxScaleFactorAuto">
+        <property name="toolTip">
+         <string>Adopt scale factor from the Os </string>
+        </property>
+        <property name="text">
+         <string>Auto Scaling</string>
         </property>
        </widget>
       </item>
@@ -205,23 +632,23 @@
         </property>
        </widget>
       </item>
-      <item row="6" column="2">
-       <widget class="QCheckBox" name="checkBoxScaleFactorAuto">
-        <property name="toolTip">
-         <string>Adopt scale factor from the Os </string>
-        </property>
-        <property name="text">
-         <string>Auto Scaling</string>
-        </property>
-       </widget>
+      <item row="10" column="0">
+       <widget class="QLabel" name="label">
+        <property name="text">
+         <string>Screen saver</string>
+        </property>
+       </widget>
+      </item>
+      <item row="10" column="1" colspan="2">
+       <widget class="QComboBox" name="comboBoxScreensaver"/>
       </item>
      </layout>
     </widget>
    </item>
-   <item row="1" column="0">
+   <item row="2" column="0">
     <widget class="QGroupBox" name="groupBoxDeckOptions">
      <property name="title">
-      <string>Deck option</string>
+      <string>Deck options</string>
      </property>
      <layout class="QGridLayout" name="GridLayout1">
       <item row="0" column="0">
@@ -356,756 +783,7 @@
      </layout>
     </widget>
    </item>
-   <item row="2" column="0">
-    <widget class="QGroupBox" name="groupBoxSpeedPitchOptions">
-     <property name="title">
-      <string>Speed (Tempo) and Key (Pitch) options</string>
-     </property>
-     <layout class="QGridLayout" name="gridLayout_7">
-      <item row="0" column="0">
-       <layout class="QGridLayout" name="GridLayoutSpeedOptions">
-        <item row="7" column="1">
-         <widget class="QDoubleSpinBox" name="spinBoxPermRateLeft">
-          <property name="toolTip">
-           <string>Permanent rate change when left-clicking</string>
-          </property>
-          <property name="accelerated">
-           <bool>true</bool>
-          </property>
-          <property name="suffix">
-           <string>%</string>
-          </property>
-          <property name="decimals">
-           <number>2</number>
-          </property>
-          <property name="minimum">
-           <double>0.010000000000000</double>
-          </property>
-          <property name="maximum">
-           <double>10.000000000000000</double>
-          </property>
-          <property name="singleStep">
-           <double>0.010000000000000</double>
-          </property>
-          <property name="value">
-           <double>0.500000000000000</double>
-          </property>
-         </widget>
-        </item>
-        <item row="8" column="1">
-         <widget class="QDoubleSpinBox" name="spinBoxPermRateRight">
-          <property name="toolTip">
-           <string>Permanent rate change when right-clicking</string>
-          </property>
-          <property name="accelerated">
-           <bool>true</bool>
-          </property>
-          <property name="suffix">
-           <string>%</string>
-          </property>
-          <property name="decimals">
-           <number>2</number>
-          </property>
-          <property name="minimum">
-           <double>0.010000000000000</double>
-          </property>
-          <property name="maximum">
-           <double>10.000000000000000</double>
-          </property>
-          <property name="singleStep">
-           <double>0.010000000000000</double>
-          </property>
-          <property name="value">
-           <double>0.050000000000000</double>
-          </property>
-         </widget>
-        </item>
-        <item row="1" column="0">
-         <widget class="QLabel" name="labelSpeedPitchReset">
-          <property name="text">
-           <string>Reset on track load</string>
-          </property>
-          <property name="buddy">
-           <cstring>checkBoxResetPitch</cstring>
-          </property>
-         </widget>
-        </item>
-        <item row="2" column="2">
-         <widget class="QRadioButton" name="radioButtonCurrentKey">
-          <property name="text">
-           <string>Current key</string>
-          </property>
-          <attribute name="buttonGroup">
-           <string notr="true">buttonGroupKeyLockMode</string>
-          </attribute>
-         </widget>
-        </item>
-        <item row="8" column="2">
-         <widget class="QDoubleSpinBox" name="spinBoxTempRateRight">
-          <property name="enabled">
-           <bool>false</bool>
-          </property>
-          <property name="toolTip">
-           <string>Temporary rate change when right-clicking</string>
-          </property>
-          <property name="accelerated">
-           <bool>true</bool>
-          </property>
-          <property name="suffix">
-           <string>%</string>
-          </property>
-          <property name="decimals">
-           <number>2</number>
-          </property>
-          <property name="minimum">
-           <double>0.010000000000000</double>
-          </property>
-          <property name="maximum">
-           <double>10.000000000000000</double>
-          </property>
-          <property name="singleStep">
-           <double>0.010000000000000</double>
-          </property>
-          <property name="value">
-           <double>1.000000000000000</double>
-          </property>
-         </widget>
-        </item>
-        <item row="6" column="1">
-         <widget class="QLabel" name="labelSpeedPermanent">
-          <property name="text">
-           <string>Permanent</string>
-          </property>
-          <property name="alignment">
-           <set>Qt::AlignCenter</set>
-          </property>
-         </widget>
-        </item>
-        <item row="5" column="1" colspan="2">
-         <layout class="QHBoxLayout" name="horizontalLayout_2">
-          <item>
-           <widget class="QSlider" name="SliderRateRampSensitivity">
-            <property name="enabled">
-             <bool>false</bool>
-            </property>
-            <property name="minimum">
-             <number>100</number>
-            </property>
-            <property name="maximum">
-             <number>2500</number>
-            </property>
-            <property name="singleStep">
-             <number>50</number>
-            </property>
-            <property name="value">
-             <number>250</number>
-            </property>
-            <property name="orientation">
-             <enum>Qt::Horizontal</enum>
-            </property>
-           </widget>
-          </item>
-          <item>
-           <widget class="QSpinBox" name="SpinBoxRateRampSensitivity">
-            <property name="enabled">
-             <bool>false</bool>
-            </property>
-            <property name="toolTip">
-             <string>Value in milliseconds</string>
-            </property>
-            <property name="minimum">
-             <number>100</number>
-            </property>
-            <property name="maximum">
-             <number>2500</number>
-            </property>
-            <property name="singleStep">
-             <number>1</number>
-            </property>
-            <property name="value">
-             <number>250</number>
-            </property>
-           </widget>
-          </item>
-         </layout>
-        </item>
-        <item row="6" column="2">
-         <widget class="QLabel" name="labelSpeedTemporary">
-          <property name="enabled">
-           <bool>false</bool>
-          </property>
-          <property name="text">
-           <string>Temporary</string>
-          </property>
-          <property name="alignment">
-           <set>Qt::AlignCenter</set>
-          </property>
-         </widget>
-        </item>
-        <item row="2" column="0">
-         <widget class="QLabel" name="labelKeylockMode">
-          <property name="text">
-           <string>Keylock mode</string>
-          </property>
-          <property name="buddy">
-           <cstring>radioButtonOriginalKey</cstring>
-          </property>
-         </widget>
-        </item>
-        <item row="5" column="0">
-         <widget class="QLabel" name="labelSpeedRampSensitivity">
-          <property name="enabled">
-           <bool>false</bool>
-          </property>
-          <property name="text">
-           <string>Ramping sensitivity</string>
-          </property>
-          <property name="buddy">
-           <cstring>SliderRateRampSensitivity</cstring>
-          </property>
-         </widget>
-        </item>
-        <item row="4" column="0">
-         <widget class="QLabel" name="labelSpeedBendBehavior">
-          <property name="text">
-           <string>Pitch bend behavior</string>
-          </property>
-          <property name="buddy">
-           <cstring>radioButtonSpeedBendStatic</cstring>
-          </property>
-         </widget>
-        </item>
-        <item row="2" column="1">
-         <widget class="QRadioButton" name="radioButtonOriginalKey">
-          <property name="text">
-           <string>Original key</string>
-          </property>
-          <attribute name="buttonGroup">
-           <string notr="true">buttonGroupKeyLockMode</string>
-          </attribute>
-         </widget>
-        </item>
-        <item row="7" column="2">
-         <widget class="QDoubleSpinBox" name="spinBoxTempRateLeft">
-          <property name="enabled">
-           <bool>false</bool>
-          </property>
-          <property name="toolTip">
-           <string>Temporary rate change when left-clicking</string>
-          </property>
-          <property name="accelerated">
-           <bool>true</bool>
-          </property>
-          <property name="suffix">
-           <string>%</string>
-          </property>
-          <property name="decimals">
-           <number>2</number>
-          </property>
-          <property name="minimum">
-           <double>0.010000000000000</double>
-          </property>
-          <property name="maximum">
-           <double>10.000000000000000</double>
-          </property>
-          <property name="singleStep">
-           <double>0.010000000000000</double>
-          </property>
-          <property name="value">
-           <double>4.000000000000000</double>
-          </property>
-         </widget>
-        </item>
-        <item row="1" column="2">
-         <widget class="QCheckBox" name="checkBoxResetSpeed">
-          <property name="text">
-           <string>Speed/Tempo</string>
-          </property>
-          <attribute name="buttonGroup">
-           <string notr="true">buttonGroupSpeedPitchReset</string>
-          </attribute>
-         </widget>
-        </item>
-        <item row="1" column="1">
-         <widget class="QCheckBox" name="checkBoxResetPitch">
-          <property name="text">
-           <string>Key/Pitch</string>
-          </property>
-          <attribute name="buttonGroup">
-           <string notr="true">buttonGroupSpeedPitchReset</string>
-          </attribute>
-         </widget>
-        </item>
-        <item row="6" column="0">
-         <widget class="QLabel" name="labelSpeedAdjustment">
-          <property name="text">
-           <string>Adjustment buttons:</string>
-          </property>
-         </widget>
-        </item>
-        <item row="7" column="0">
-         <widget class="QLabel" name="labelSpeedCoarse">
-          <property name="enabled">
-           <bool>true</bool>
-          </property>
-          <property name="font">
-           <font/>
-          </property>
-          <property name="toolTip">
-           <string/>
-          </property>
-          <property name="text">
-           <string>Coarse</string>
-          </property>
-          <property name="alignment">
-           <set>Qt::AlignRight|Qt::AlignTrailing|Qt::AlignVCenter</set>
-          </property>
-          <property name="wordWrap">
-           <bool>false</bool>
-          </property>
-          <property name="buddy">
-           <cstring>spinBoxPermRateLeft</cstring>
-          </property>
-         </widget>
-        </item>
-        <item row="8" column="0">
-         <widget class="QLabel" name="labelSpeedFine">
-          <property name="enabled">
-           <bool>true</bool>
-          </property>
-          <property name="font">
-           <font/>
-          </property>
-          <property name="toolTip">
-           <string/>
-          </property>
-          <property name="text">
-           <string>Fine</string>
-          </property>
-          <property name="alignment">
-           <set>Qt::AlignRight|Qt::AlignTrailing|Qt::AlignVCenter</set>
-          </property>
-          <property name="wordWrap">
-           <bool>false</bool>
-          </property>
-          <property name="buddy">
-           <cstring>spinBoxPermRateRight</cstring>
-          </property>
-         </widget>
-        </item>
-        <item row="0" column="2">
-         <widget class="QCheckBox" name="checkBoxInvertSpeedSlider">
-          <property name="toolTip">
-           <string>Make the speed sliders work like those on DJ turntables and CDJs where moving downward increases the speed</string>
-          </property>
-          <property name="text">
-           <string>Down increases speed</string>
-          </property>
-         </widget>
-        </item>
-        <item row="0" column="0">
-         <widget class="QLabel" name="labelSpeedSliderrange">
-          <property name="enabled">
-           <bool>true</bool>
-          </property>
-          <property name="font">
-           <font/>
-          </property>
-          <property name="text">
-           <string>Slider range</string>
-          </property>
-          <property name="wordWrap">
-           <bool>false</bool>
-          </property>
-          <property name="buddy">
-           <cstring>ComboBoxRateRange</cstring>
-          </property>
-         </widget>
-        </item>
-        <item row="0" column="1">
-         <widget class="QComboBox" name="ComboBoxRateRange">
-          <property name="font">
-           <font/>
-          </property>
-          <property name="toolTip">
-           <string>Adjusts the range of the speed (Vinyl &quot;Pitch&quot;) slider.</string>
-          </property>
-         </widget>
-        </item>
-        <item row="4" column="2">
-         <widget class="QRadioButton" name="radioButtonSpeedBendStatic">
-          <property name="text">
-           <string>Abrupt jump</string>
-          </property>
-          <attribute name="buttonGroup">
-           <string notr="true">buttonGroupSpeedBendBehavior</string>
-          </attribute>
-         </widget>
-        </item>
-        <item row="4" column="1">
-         <widget class="QRadioButton" name="radioButtonSpeedBendRamping">
-          <property name="toolTip">
-           <string>Smoothly adjusts deck speed when temporary change buttons are held down</string>
-          </property>
-          <property name="text">
-           <string>Smooth ramping</string>
-          </property>
-          <attribute name="buttonGroup">
-           <string notr="true">buttonGroupSpeedBendBehavior</string>
-          </attribute>
-         </widget>
-        </item>
-        <item row="3" column="0">
-         <widget class="QLabel" name="labelKeyunlockMode">
-          <property name="text">
-           <string>Keyunlock mode</string>
-          </property>
-         </widget>
-        </item>
-        <item row="3" column="1">
-         <widget class="QRadioButton" name="radioButtonResetUnlockedKey">
-          <property name="text">
-           <string>Reset key</string>
-          </property>
-          <attribute name="buttonGroup">
-           <string notr="true">buttonGroupKeyUnlockMode</string>
-          </attribute>
-         </widget>
-        </item>
-        <item row="3" column="2">
-         <widget class="QRadioButton" name="radioButtonKeepUnlockedKey">
-          <property name="text">
-           <string>Keep key</string>
-          </property>
-          <attribute name="buttonGroup">
-           <string notr="true">buttonGroupKeyUnlockMode</string>
-          </attribute>
-         </widget>
-        </item>
-       </layout>
-      </item>
-     </layout>
-    </widget>
-   </item>
-<<<<<<< HEAD
-   <item row="0" column="0">
-    <layout class="QGridLayout" name="GridLayout1">
-     <item row="2" column="0" rowspan="2">
-      <widget class="QLabel" name="lableColorScheme">
-       <property name="enabled">
-        <bool>true</bool>
-       </property>
-       <property name="font">
-        <font/>
-       </property>
-       <property name="text">
-        <string>Color scheme</string>
-       </property>
-       <property name="wordWrap">
-        <bool>false</bool>
-       </property>
-       <property name="buddy">
-        <cstring>ComboBoxSchemeconf</cstring>
-       </property>
-      </widget>
-     </item>
-     <item row="0" column="1" colspan="2">
-      <widget class="QComboBox" name="ComboBoxSkinconf">
-       <property name="sizePolicy">
-        <sizepolicy hsizetype="Expanding" vsizetype="Fixed">
-         <horstretch>0</horstretch>
-         <verstretch>0</verstretch>
-        </sizepolicy>
-       </property>
-       <property name="font">
-        <font/>
-       </property>
-      </widget>
-     </item>
-     <item row="10" column="1" colspan="2">
-      <layout class="QHBoxLayout" name="horizontalLayout">
-        <item>
-          <widget class="QRadioButton" name="radioButtonElapsed">
-          <property name="text">
-            <string>Elapsed</string>
-          </property>
-          <attribute name="buttonGroup">
-            <string notr="true">buttonGroupTrackTime</string>
-          </attribute>
-          </widget>
-        </item>
-        <item>
-          <widget class="QRadioButton" name="radioButtonRemaining">
-          <property name="text">
-            <string>Remaining</string>
-          </property>
-          <attribute name="buttonGroup">
-            <string notr="true">buttonGroupTrackTime</string>
-          </attribute>
-          </widget>
-        </item>
-        <item>
-          <widget class="QRadioButton" name="radioButtonElapsedAndRemaining">
-          <property name="text">
-            <string>Elapsed and Remaining</string>
-          </property>
-          <attribute name="buttonGroup">
-            <string notr="true">buttonGroupTrackTime</string>
-          </attribute>
-          </widget>
-        </item>
-      </layout>
-     </item>
-     <item row="4" column="0">
-      <widget class="QLabel" name="textLabelLocale">
-       <property name="text">
-        <string>Locale</string>
-       </property>
-       <property name="buddy">
-        <cstring>ComboBoxLocale</cstring>
-       </property>
-      </widget>
-     </item>
-     <item row="1" column="1" colspan="2">
-      <widget class="QLabel" name="warningLabel">
-       <property name="text">
-        <string/>
-       </property>
-       <property name="alignment">
-        <set>Qt::AlignJustify|Qt::AlignVCenter</set>
-       </property>
-      </widget>
-     </item>
-     <item row="5" column="1" colspan="2">
-      <widget class="QCheckBox" name="checkBoxStartFullScreen">
-       <property name="text">
-        <string>Start in full-screen mode</string>
-       </property>
-      </widget>
-     </item>
-     <item row="8" column="0" colspan="3">
-      <widget class="Line" name="line">
-       <property name="orientation">
-        <enum>Qt::Horizontal</enum>
-       </property>
-      </widget>
-     </item>
-     <item row="10" column="0">
-      <widget class="QLabel" name="labelPositionDisplay">
-       <property name="enabled">
-        <bool>true</bool>
-       </property>
-       <property name="font">
-        <font/>
-       </property>
-       <property name="text">
-        <string>Track time display</string>
-       </property>
-       <property name="wordWrap">
-        <bool>false</bool>
-       </property>
-       <property name="buddy">
-        <cstring>radioButtonElapsed</cstring>
-       </property>
-      </widget>
-     </item>
-     <item row="5" column="0">
-      <widget class="QLabel" name="labelFullscreenOption">
-       <property name="text">
-        <string>Full-screen mode</string>
-       </property>
-       <property name="buddy">
-        <cstring>checkBoxStartFullScreen</cstring>
-       </property>
-      </widget>
-     </item>
-     <item row="2" column="1" rowspan="2" colspan="2">
-      <widget class="QComboBox" name="ComboBoxSchemeconf">
-       <property name="sizePolicy">
-        <sizepolicy hsizetype="Expanding" vsizetype="Fixed">
-         <horstretch>0</horstretch>
-         <verstretch>0</verstretch>
-        </sizepolicy>
-       </property>
-       <property name="font">
-        <font/>
-       </property>
-       <property name="toolTip">
-        <string>Select from different color schemes of a skin if available.</string>
-       </property>
-      </widget>
-     </item>
-     <item row="12" column="1" colspan="2">
-      <widget class="QCheckBox" name="checkBoxDisallowLoadToPlayingDeck">
-       <property name="text">
-        <string>Do not load tracks into playing decks</string>
-       </property>
-      </widget>
-     </item>
-     <item row="0" column="0">
-      <widget class="QLabel" name="lableSkin_2">
-       <property name="enabled">
-        <bool>true</bool>
-       </property>
-       <property name="font">
-        <font/>
-       </property>
-       <property name="text">
-        <string>Skin</string>
-       </property>
-       <property name="wordWrap">
-        <bool>false</bool>
-       </property>
-       <property name="buddy">
-        <cstring>ComboBoxSkinconf</cstring>
-       </property>
-      </widget>
-     </item>
-     <item row="12" column="0">
-      <widget class="QLabel" name="labelPlayingTrackProtection">
-       <property name="text">
-        <string>Playing track protection</string>
-       </property>
-       <property name="buddy">
-        <cstring>checkBoxDisallowLoadToPlayingDeck</cstring>
-       </property>
-      </widget>
-     </item>
-     <item row="4" column="1" colspan="2">
-      <widget class="QComboBox" name="ComboBoxLocale">
-       <property name="toolTip">
-        <string>Locales determine country and language specific settings.</string>
-       </property>
-      </widget>
-     </item>
-     <item row="11" column="0">
-      <widget class="QLabel" name="labelAutoCue">
-       <property name="text">
-        <string>Auto cue</string>
-       </property>
-       <property name="buddy">
-        <cstring>checkBoxSeekToCue</cstring>
-       </property>
-      </widget>
-     </item>
-     <item row="9" column="1" colspan="2">
-      <widget class="QComboBox" name="ComboBoxCueDefault">
-       <property name="toolTip">
-        <string>Mixxx mode:
-- Cue button while pause at cue point = preview
-- Cue button while pause not at cue point = set cue point
-- Cue button while playing = pause at cue point
-Mixxx mode (no blinking):
-- Same as Mixxx mode but with no blinking indicators
-Pioneer mode:
-- Same as Mixxx mode with a flashing play button
-Denon mode:
-- Cue button at cue point = preview
-- Cue button not at cue point = pause at cue point
-- Play = set cue point
-Numark mode:
-- Same as Denon mode, but without a flashing play button
-CUP mode:
-- Cue button while pause at cue point = play after release
-- Cue button while pause not at cue point = set cue point and play after release
-- Cue button while playing = go to cue point and play after release
-</string>
-       </property>
-      </widget>
-     </item>
-     <item row="9" column="0">
-      <widget class="QLabel" name="labelCueMode">
-       <property name="text">
-        <string>Cue mode</string>
-       </property>
-       <property name="openExternalLinks">
-        <bool>true</bool>
-       </property>
-       <property name="buddy">
-        <cstring>ComboBoxCueDefault</cstring>
-       </property>
-      </widget>
-     </item>
-     <item row="11" column="1" colspan="2">
-      <widget class="QCheckBox" name="checkBoxSeekToCue">
-       <property name="toolTip">
-        <string>Automatically seeks to the first saved cue point on track load.
-            If none exists, seeks to the beginning of the track.</string>
-       </property>
-       <property name="text">
-        <string>Jump to main cue point on track load</string>
-       </property>
-      </widget>
-     </item>
-     <item row="6" column="0">
-      <widget class="QLabel" name="labelTooltips">
-       <property name="enabled">
-        <bool>true</bool>
-       </property>
-       <property name="font">
-        <font/>
-       </property>
-       <property name="text">
-        <string>Tool tips</string>
-       </property>
-       <property name="wordWrap">
-        <bool>false</bool>
-       </property>
-       <property name="buddy">
-        <cstring>radioButtonTooltipsOff</cstring>
-       </property>
-      </widget>
-     </item>
-     <item row="6" column="1" colspan="2">
-      <layout class="QHBoxLayout" name="horizontalLayout">
-       <item>
-        <widget class="QRadioButton" name="radioButtonTooltipsOff">
-         <property name="text">
-          <string>Off</string>
-         </property>
-         <attribute name="buttonGroup">
-          <string notr="true">buttonGroupTooltips</string>
-         </attribute>
-        </widget>
-       </item>
-       <item>
-        <widget class="QRadioButton" name="radioButtonTooltipsLibrary">
-         <property name="text">
-          <string>Library only</string>
-         </property>
-         <attribute name="buttonGroup">
-          <string notr="true">buttonGroupTooltips</string>
-         </attribute>
-        </widget>
-       </item>
-       <item>
-        <widget class="QRadioButton" name="radioButtonTooltipsLibraryAndSkin">
-         <property name="text">
-          <string>Library and Skin</string>
-         </property>
-         <attribute name="buttonGroup">
-          <string notr="true">buttonGroupTooltips</string>
-         </attribute>
-        </widget>
-       </item>
-      </layout>
-     </item>
-     <item row="7" column="0">
-      <widget class="QLabel" name="label">
-       <property name="text">
-        <string>Screen saver</string>
-       </property>
-      </widget>
-     </item>
-     <item row="7" column="1" colspan="2">
-      <widget class="QComboBox" name="comboBoxScreensaver"/>
-     </item>
-    </layout>
-   </item>
-   <item row="2" column="0">
-=======
-   <item row="3" column="0">
->>>>>>> 8a78c886
+   <item row="4" column="0">
     <spacer name="verticalSpacer">
      <property name="orientation">
       <enum>Qt::Vertical</enum>
@@ -1285,14 +963,14 @@
  </connections>
  <buttongroups>
   <buttongroup name="buttonGroupTrackTime"/>
-  <buttongroup name="buttonGroupSpeedBendBehavior"/>
+  <buttongroup name="buttonGroupKeyUnlockMode"/>
   <buttongroup name="buttonGroupKeyLockMode"/>
   <buttongroup name="buttonGroupSpeedPitchReset">
    <property name="exclusive">
     <bool>false</bool>
    </property>
   </buttongroup>
-  <buttongroup name="buttonGroupKeyUnlockMode"/>
+  <buttongroup name="buttonGroupSpeedBendBehavior"/>
   <buttongroup name="buttonGroupTooltips"/>
  </buttongroups>
 </ui>