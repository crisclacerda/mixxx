--- conflicted
+++ resolved
@@ -103,15 +103,9 @@
     normalizeOverviewCheckBox->setChecked(factory->isOverviewNormalized());
     defaultZoomComboBox->setCurrentIndex(factory->getDefaultZoom() - 1);
 
-<<<<<<< HEAD
-    // By default we set filtered woverview = "0"
+    // By default we set RGB woverview = "2"
     int overviewType = m_pConfig->getValue(
-            ConfigKey("[Waveform]","WaveformOverviewType"), 0);
-=======
-    // By default we set RGB woverview = "2"
-    int overviewType = m_pConfig->getValueString(
-            ConfigKey("[Waveform]","WaveformOverviewType"), "2").toInt();
->>>>>>> 9489ba34
+            ConfigKey("[Waveform]","WaveformOverviewType"), 2);
     if (overviewType != waveformOverviewComboBox->currentIndex()) {
         waveformOverviewComboBox->setCurrentIndex(overviewType);
     }
