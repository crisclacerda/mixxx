<?xml version="1.0" encoding="UTF-8"?>
<ui version="4.0">
 <class>DlgPrefSoundDlg</class>
 <widget class="QWidget" name="DlgPrefSoundDlg">
  <property name="geometry">
   <rect>
    <x>0</x>
    <y>0</y>
    <width>686</width>
    <height>852</height>
   </rect>
  </property>
  <property name="windowTitle">
   <string>Sound Hardware Preferences</string>
  </property>
  <layout class="QVBoxLayout" name="verticalLayout_2">
   <item>
    <layout class="QGridLayout" name="gridLayout">
     <item row="0" column="0">
      <widget class="QLabel" name="apiLabel">
       <property name="text">
        <string>Sound API</string>
       </property>
       <property name="buddy">
        <cstring>apiComboBox</cstring>
       </property>
      </widget>
     </item>
     <item row="0" column="1">
      <widget class="QComboBox" name="apiComboBox"/>
     </item>
     <item row="1" column="0">
      <widget class="QLabel" name="sampleRateLabel">
       <property name="text">
        <string>Sample Rate</string>
       </property>
       <property name="buddy">
        <cstring>sampleRateComboBox</cstring>
       </property>
      </widget>
     </item>
     <item row="1" column="1">
      <widget class="QComboBox" name="sampleRateComboBox"/>
     </item>
     <item row="2" column="0">
      <widget class="QLabel" name="audioBufferLabel">
       <property name="text">
        <string>Audio Buffer</string>
       </property>
       <property name="buddy">
        <cstring>audioBufferComboBox</cstring>
       </property>
      </widget>
     </item>
     <item row="2" column="1">
      <widget class="QComboBox" name="audioBufferComboBox"/>
     </item>
     <item row="3" column="0">
      <widget class="QLabel" name="deviceSyncLabel">
       <property name="text">
        <string>Multi-Soundcard Synchronization</string>
       </property>
      </widget>
     </item>
     <item row="3" column="1">
      <widget class="QComboBox" name="deviceSyncComboBox"/>
     </item>
     <item row="4" column="0">
      <widget class="QLabel" name="engineClockLabel">
       <property name="text">
        <string>Engine Clock</string>
       </property>
      </widget>
     </item>
     <item row="4" column="1">
      <widget class="QComboBox" name="engineClockComboBox">
       <property name="toolTip">
        <string>Use soundcard clock for low latency setups. Use network clock for broadcasting only setups.</string>
       </property>
      </widget>
     </item>
     <item row="5" column="0">
      <widget class="QLabel" name="keylockLabel">
       <property name="text">
        <string>Keylock/Pitch-Bending Engine</string>
       </property>
       <property name="buddy">
        <cstring>keylockComboBox</cstring>
       </property>
      </widget>
     </item>
     <item row="5" column="1">
      <widget class="QComboBox" name="keylockComboBox"/>
     </item>
     <item row="6" column="0">
      <widget class="QLabel" name="masteMixLabel">
       <property name="text">
        <string>Master Mix</string>
       </property>
      </widget>
     </item>
     <item row="6" column="1">
      <widget class="QComboBox" name="masterMixComboBox"/>
     </item>
     <item row="7" column="1">
      <widget class="QComboBox" name="masterOutputModeComboBox"/>
     </item>
     <item row="7" column="0">
      <widget class="QLabel" name="masterMonoLabel">
       <property name="text">
        <string>Master Output Mode</string>
       </property>
      </widget>
     </item>
     <item row="8" column="1">
      <widget class="QComboBox" name="micMonitorModeComboBox"/>
     </item>
     <item row="8" column="0">
      <widget class="QLabel" name="micMonitorModeLabel">
       <property name="text">
        <string>Microphone Monitor Mode</string>
       </property>
      </widget>
     </item>
     <item row="9" column="0">
      <widget class="QLabel" name="latencyCompensationLabel">
       <property name="text">
        <string>Microphone Latency Compensation</string>
       </property>
      </widget>
     </item>
     <item row="9" column="1">
      <widget class="QDoubleSpinBox" name="latencyCompensationSpinBox">
       <property name="suffix">
        <string> ms</string>
       </property>
       <property name="decimals">
        <number>3</number>
       </property>
       <property name="maximum">
        <double>500.000000000000000</double>
       </property>
       <property name="singleStep">
        <double>0.100000000000000</double>
       </property>
      </widget>
     </item>
     <item row="10" column="0" colspan="2">
      <widget class="QLabel" name="latencyCompensationWarningLabel">
       <property name="text">
        <string>warning goes here</string>
       </property>
      </widget>
     </item>
     <item row="11" column="0">
      <widget class="QLabel" name="masterDelayLabel">
       <property name="text">
        <string>Master Delay</string>
       </property>
      </widget>
     </item>
     <item row="11" column="1">
      <widget class="QDoubleSpinBox" name="masterDelaySpinBox">
       <property name="suffix">
        <string extracomment="milliseconds"> ms</string>
       </property>
       <property name="decimals">
        <number>3</number>
       </property>
       <property name="maximum">
        <double>500.000000000000000</double>
       </property>
       <property name="singleStep">
        <double>0.100000000000000</double>
       </property>
      </widget>
     </item>
     <item row="12" column="0">
      <widget class="QLabel" name="headDelayLabel">
       <property name="text">
        <string>Headphone Delay</string>
       </property>
      </widget>
     </item>
     <item row="12" column="1">
      <widget class="QDoubleSpinBox" name="headDelaySpinBox">
       <property name="suffix">
        <string extracomment="milliseconds"> ms</string>
       </property>
       <property name="decimals">
        <number>3</number>
       </property>
       <property name="maximum">
        <double>500.000000000000000</double>
       </property>
       <property name="singleStep">
        <double>0.100000000000000</double>
       </property>
      </widget>
     </item>
     <item row="13" column="0">
      <widget class="QLabel" name="boothDelayLabel">
       <property name="text">
        <string>Booth Delay</string>
       </property>
      </widget>
     </item>
     <item row="13" column="1">
      <widget class="QDoubleSpinBox" name="boothDelaySpinBox">
       <property name="suffix">
        <string extracomment="milliseconds"> ms</string>
       </property>
       <property name="decimals">
        <number>3</number>
       </property>
       <property name="maximum">
        <double>500.000000000000000</double>
       </property>
       <property name="singleStep">
        <double>0.100000000000000</double>
       </property>
      </widget>
     </item>
<<<<<<< HEAD
=======
     <item row="9" column="0" colspan="2">
      <widget class="QLabel" name="latencyCompensationWarningLabel">
       <property name="text">
        <string notr="true">warning goes here</string>
       </property>
      </widget>
     </item>
>>>>>>> 604e42b9
    </layout>
   </item>
   <item>
    <widget class="Line" name="line_2">
     <property name="orientation">
      <enum>Qt::Horizontal</enum>
     </property>
    </widget>
   </item>
   <item>
    <layout class="QHBoxLayout" name="buttonsHLayout">
     <item>
      <widget class="QPushButton" name="queryButton">
       <property name="text">
        <string>Query Devices</string>
       </property>
      </widget>
     </item>
     <item>
      <spacer name="buttonsHSpacer">
       <property name="orientation">
        <enum>Qt::Horizontal</enum>
       </property>
       <property name="sizeHint" stdset="0">
        <size>
         <width>40</width>
         <height>20</height>
        </size>
       </property>
      </spacer>
     </item>
    </layout>
   </item>
   <item>
    <widget class="QTabWidget" name="ioTabs">
     <property name="sizePolicy">
      <sizepolicy hsizetype="MinimumExpanding" vsizetype="Expanding">
       <horstretch>0</horstretch>
       <verstretch>0</verstretch>
      </sizepolicy>
     </property>
     <property name="currentIndex">
      <number>0</number>
     </property>
     <widget class="QWidget" name="outputTab">
      <attribute name="title">
       <string>Output</string>
      </attribute>
      <layout class="QVBoxLayout" name="outputVLayout">
       <item>
        <spacer name="outputVSpacer">
         <property name="orientation">
          <enum>Qt::Vertical</enum>
         </property>
         <property name="sizeType">
          <enum>QSizePolicy::MinimumExpanding</enum>
         </property>
         <property name="sizeHint" stdset="0">
          <size>
           <width>20</width>
           <height>1</height>
          </size>
         </property>
        </spacer>
       </item>
      </layout>
     </widget>
     <widget class="QWidget" name="inputTab">
      <attribute name="title">
       <string>Input</string>
      </attribute>
      <layout class="QVBoxLayout" name="inputVLayout">
       <item>
        <spacer name="inputVSpacer">
         <property name="orientation">
          <enum>Qt::Vertical</enum>
         </property>
         <property name="sizeType">
          <enum>QSizePolicy::MinimumExpanding</enum>
         </property>
         <property name="sizeHint" stdset="0">
          <size>
           <width>20</width>
           <height>1</height>
          </size>
         </property>
        </spacer>
       </item>
      </layout>
     </widget>
    </widget>
   </item>
   <item>
    <widget class="QGroupBox" name="Hints">
     <property name="title">
      <string>Hints and Diagnostics</string>
     </property>
     <layout class="QGridLayout" name="gridLayout_6">
      <item row="0" column="0" colspan="2">
       <widget class="QLabel" name="underflowCounterHint">
        <property name="text">
         <string>Enlarge your audio buffer if the underflow counter is increasing or you hear pops during playback.</string>
        </property>
        <property name="wordWrap">
         <bool>true</bool>
        </property>
       </widget>
      </item>
      <item row="1" column="0" colspan="2">
       <widget class="QLabel" name="audioBufferHint">
        <property name="text">
         <string>Downsize your audio buffer to improve Mixxx's responsiveness.</string>
        </property>
        <property name="wordWrap">
         <bool>true</bool>
        </property>
       </widget>
      </item>
      <item row="3" column="0" colspan="2">
       <widget class="QLabel" name="limitsHint">
        <property name="text">
         <string>Enable Realtime scheduling (currently disabled), see the &lt;a href=&quot;http://mixxx.org/wiki/doku.php/adjusting_audio_latency&quot;&gt;Mixxx Wiki&lt;/a&gt;.</string>
        </property>
        <property name="wordWrap">
         <bool>true</bool>
        </property>
        <property name="openExternalLinks">
         <bool>true</bool>
        </property>
       </widget>
      </item>
      <item row="4" column="0" colspan="2">
       <widget class="QLabel" name="hardwareGuide">
        <property name="text">
         <string>The &lt;a href=&quot;http://mixxx.org/wiki/doku.php/hardware_compatibility&quot;&gt;Mixxx DJ Hardware Guide&lt;/a&gt; lists sound cards and controllers you may want to consider for using Mixxx.</string>
        </property>
        <property name="wordWrap">
         <bool>true</bool>
        </property>
        <property name="openExternalLinks">
         <bool>true</bool>
        </property>
       </widget>
      </item>
      <item row="5" column="0" colspan="2">
       <widget class="Line" name="line">
        <property name="orientation">
         <enum>Qt::Horizontal</enum>
        </property>
       </widget>
      </item>
      <item row="6" column="0">
       <widget class="QLabel" name="latencyLabel">
        <property name="text">
         <string>System Reported Latency</string>
        </property>
        <property name="buddy">
         <cstring>audioBufferComboBox</cstring>
        </property>
       </widget>
      </item>
      <item row="6" column="1">
       <widget class="QLabel" name="currentLatency">
        <property name="text">
         <string>20 ms</string>
        </property>
       </widget>
      </item>
      <item row="7" column="0">
       <widget class="QLabel" name="underflowLabel">
        <property name="text">
         <string>Buffer Underflow Count</string>
        </property>
        <property name="buddy">
         <cstring>audioBufferComboBox</cstring>
        </property>
       </widget>
      </item>
      <item row="7" column="1">
       <widget class="QLabel" name="bufferUnderflowCount">
        <property name="text">
         <string>0</string>
        </property>
       </widget>
      </item>
     </layout>
    </widget>
   </item>
   <item>
    <spacer name="verticalSpacer">
     <property name="orientation">
      <enum>Qt::Vertical</enum>
     </property>
     <property name="sizeType">
      <enum>QSizePolicy::Expanding</enum>
     </property>
     <property name="sizeHint" stdset="0">
      <size>
       <width>20</width>
       <height>40</height>
      </size>
     </property>
    </spacer>
   </item>
  </layout>
 </widget>
 <layoutdefault spacing="6" margin="11"/>
 <tabstops>
  <tabstop>apiComboBox</tabstop>
  <tabstop>sampleRateComboBox</tabstop>
  <tabstop>audioBufferComboBox</tabstop>
  <tabstop>deviceSyncComboBox</tabstop>
  <tabstop>headDelaySpinBox</tabstop>
  <tabstop>masterDelaySpinBox</tabstop>
  <tabstop>ioTabs</tabstop>
  <tabstop>queryButton</tabstop>
 </tabstops>
 <resources/>
 <connections/>
</ui><|MERGE_RESOLUTION|>--- conflicted
+++ resolved
@@ -145,13 +145,6 @@
        </property>
       </widget>
      </item>
-     <item row="10" column="0" colspan="2">
-      <widget class="QLabel" name="latencyCompensationWarningLabel">
-       <property name="text">
-        <string>warning goes here</string>
-       </property>
-      </widget>
-     </item>
      <item row="11" column="0">
       <widget class="QLabel" name="masterDelayLabel">
        <property name="text">
@@ -221,16 +214,13 @@
        </property>
       </widget>
      </item>
-<<<<<<< HEAD
-=======
-     <item row="9" column="0" colspan="2">
+     <item row="14" column="0" colspan="2">
       <widget class="QLabel" name="latencyCompensationWarningLabel">
        <property name="text">
         <string notr="true">warning goes here</string>
        </property>
       </widget>
      </item>
->>>>>>> 604e42b9
     </layout>
    </item>
    <item>
