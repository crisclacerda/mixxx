<<<<<<< HEAD
=======
/*
 *  Created on: 28/apr/2011
 *      Author: vittorio
 */

#include <vamp-hostsdk/vamp-hostsdk.h>

#include "analyzer/vamp/vampanalyzer.h"
#include "control/controlobject.h"
>>>>>>> d6d95e00
#include "preferences/dialog/dlgprefbeats.h"

#include "analyzer/analyzerbeats.h"
#include "controlobject.h"

DlgPrefBeats::DlgPrefBeats(QWidget *parent, UserSettingsPointer pConfig)
        : DlgPreferencePage(parent),
          m_bpmSettings(pConfig),
          m_minBpm(m_bpmSettings.getBpmRangeStartDefault()),
          m_maxBpm(m_bpmSettings.getBpmRangeEndDefault()),
          m_banalyzerEnabled(m_bpmSettings.getBpmDetectionEnabledDefault()),
          m_bfixedtempoEnabled(m_bpmSettings.getFixedTempoAssumptionDefault()),
          m_boffsetEnabled(m_bpmSettings.getFixedTempoOffsetCorrectionDefault()),
          m_FastAnalysisEnabled(m_bpmSettings.getFastAnalysisDefault()),
          m_bReanalyze(m_bpmSettings.getReanalyzeWhenSettingsChangeDefault()) {
    setupUi(this);

    m_availablePlugins = AnalyzerBeats::availablePlugins();
    for (const AnalyzerPluginInfo& info : m_availablePlugins) {
        plugincombo->addItem(info.name, info.id);
    }

    loadSettings();

    // Connections
    connect(plugincombo, SIGNAL(activated(int)),
            this, SLOT(pluginSelected(int)));
    connect(banalyzerenabled, SIGNAL(stateChanged(int)),
            this, SLOT(analyzerEnabled(int)));
    connect(bfixedtempo, SIGNAL(stateChanged(int)),
            this, SLOT(fixedtempoEnabled(int)));
    connect(boffset, SIGNAL(stateChanged(int)),
            this, SLOT(offsetEnabled(int)));

    connect(bFastAnalysis, SIGNAL(stateChanged(int)),
            this, SLOT(fastAnalysisEnabled(int)));

    connect(txtMinBpm, SIGNAL(valueChanged(int)),
            this, SLOT(minBpmRangeChanged(int)));
    connect(txtMaxBpm, SIGNAL(valueChanged(int)),
            this, SLOT(maxBpmRangeChanged(int)));

    connect(bReanalyse,SIGNAL(stateChanged(int)),
            this, SLOT(slotReanalyzeChanged(int)));
}

DlgPrefBeats::~DlgPrefBeats() {
}

void DlgPrefBeats::loadSettings() {
    QString beatPluginId = m_bpmSettings.getBeatPluginId();
    m_selectedAnalyzerId = beatPluginId;
    m_banalyzerEnabled = m_bpmSettings.getBpmDetectionEnabled();
    m_bfixedtempoEnabled = m_bpmSettings.getFixedTempoAssumption();
    m_boffsetEnabled = m_bpmSettings.getFixedTempoOffsetCorrection();
    m_bReanalyze =  m_bpmSettings.getReanalyzeWhenSettingsChange();
    m_FastAnalysisEnabled = m_bpmSettings.getFastAnalysis();

    // TODO(rryan): Above range enabled is not exposed?
    m_minBpm = m_bpmSettings.getBpmRangeStart();
    m_maxBpm = m_bpmSettings.getBpmRangeEnd();

    slotUpdate();
}

void DlgPrefBeats::slotResetToDefaults() {
    // WARNING(rryan): Do not hard-code defaults here! Put them in
    // KeyDetectionSettings.
    m_selectedAnalyzerId = m_bpmSettings.getBeatPluginIdDefault();
    m_banalyzerEnabled = m_bpmSettings.getBpmDetectionEnabledDefault();
    m_bfixedtempoEnabled = m_bpmSettings.getFixedTempoAssumptionDefault();
    m_boffsetEnabled = m_bpmSettings.getFixedTempoOffsetCorrectionDefault();
    m_FastAnalysisEnabled = m_bpmSettings.getFastAnalysisDefault();
    m_bReanalyze = m_bpmSettings.getReanalyzeWhenSettingsChangeDefault();
    // TODO(rryan): Above range enabled is not exposed?
    m_minBpm = m_bpmSettings.getBpmRangeStartDefault();
    m_maxBpm = m_bpmSettings.getBpmRangeEndDefault();
    slotUpdate();
}

void DlgPrefBeats::pluginSelected(int i) {
    if (i == -1) {
        return;
    }
    m_selectedAnalyzerId = m_availablePlugins[i].id;
    slotUpdate();
}

void DlgPrefBeats::analyzerEnabled(int i) {
    m_banalyzerEnabled = static_cast<bool>(i);
    slotUpdate();
}

void DlgPrefBeats::fixedtempoEnabled(int i) {
    m_bfixedtempoEnabled = static_cast<bool>(i);
    slotUpdate();
}

void DlgPrefBeats::offsetEnabled(int i) {
    m_boffsetEnabled = static_cast<bool>(i);
    slotUpdate();
}

void DlgPrefBeats::minBpmRangeChanged(int value) {
    m_minBpm = value;
    slotUpdate();
}

void DlgPrefBeats::maxBpmRangeChanged(int value) {
    m_maxBpm = value;
    slotUpdate();
}

void DlgPrefBeats::slotUpdate() {
    bfixedtempo->setEnabled(m_banalyzerEnabled);
    boffset->setEnabled((m_banalyzerEnabled && m_bfixedtempoEnabled));
    plugincombo->setEnabled(m_banalyzerEnabled);
    banalyzerenabled->setChecked(m_banalyzerEnabled);
    bFastAnalysis->setEnabled(m_banalyzerEnabled);
    txtMaxBpm->setEnabled(m_banalyzerEnabled && m_bfixedtempoEnabled);
    txtMinBpm->setEnabled(m_banalyzerEnabled && m_bfixedtempoEnabled);
    bReanalyse->setEnabled(m_banalyzerEnabled);

    if (!m_banalyzerEnabled) {
        return;
    }

    if (m_bpmSettings.isFixedTempoSupportedByPlugin(m_selectedAnalyzerId)) {
        bfixedtempo->setEnabled(false);
        boffset->setEnabled(false);
    }

    bfixedtempo->setChecked(m_bfixedtempoEnabled);
    boffset->setChecked(m_boffsetEnabled);
    bFastAnalysis->setChecked(m_FastAnalysisEnabled);

    for (int i = 0; i < m_availablePlugins.size(); ++i) {
        const auto& info = m_availablePlugins.at(i);
        if (info.id == m_selectedAnalyzerId) {
            plugincombo->setCurrentIndex(i);
            break;
        }
    }

    txtMaxBpm->setValue(m_maxBpm);
    txtMinBpm->setValue(m_minBpm);
    bReanalyse->setChecked(m_bReanalyze);
}

void DlgPrefBeats::slotReanalyzeChanged(int value) {
    m_bReanalyze = static_cast<bool>(value);
    slotUpdate();
}

void DlgPrefBeats::fastAnalysisEnabled(int i) {
    m_FastAnalysisEnabled = static_cast<bool>(i);
    slotUpdate();
}

void DlgPrefBeats::slotApply() {
    m_bpmSettings.setBeatPluginId(m_selectedAnalyzerId);
    m_bpmSettings.setBpmDetectionEnabled(m_banalyzerEnabled);
    m_bpmSettings.setFixedTempoAssumption(m_bfixedtempoEnabled);
    m_bpmSettings.setFixedTempoOffsetCorrection(m_boffsetEnabled);
    m_bpmSettings.setReanalyzeWhenSettingsChange(m_bReanalyze);
    m_bpmSettings.setFastAnalysis(m_FastAnalysisEnabled);
    m_bpmSettings.setBpmRangeStart(m_minBpm);
    m_bpmSettings.setBpmRangeEnd(m_maxBpm);
}<|MERGE_RESOLUTION|>--- conflicted
+++ resolved
@@ -1,19 +1,7 @@
-<<<<<<< HEAD
-=======
-/*
- *  Created on: 28/apr/2011
- *      Author: vittorio
- */
-
-#include <vamp-hostsdk/vamp-hostsdk.h>
-
-#include "analyzer/vamp/vampanalyzer.h"
-#include "control/controlobject.h"
->>>>>>> d6d95e00
 #include "preferences/dialog/dlgprefbeats.h"
 
 #include "analyzer/analyzerbeats.h"
-#include "controlobject.h"
+#include "control/controlobject.h"
 
 DlgPrefBeats::DlgPrefBeats(QWidget *parent, UserSettingsPointer pConfig)
         : DlgPreferencePage(parent),
