/***************************************************************************
                          dlgprefkey.cpp  -  description
                             -------------------
    begin                : Thu Jun 7 2012
    copyright            : (C) 2012 by Keith Salisbury
    email                : keithsalisbury@gmail.com
***************************************************************************/

/***************************************************************************
*                                                                         *
*   This program is free software; you can redistribute it and/or modify  *
*   it under the terms of the GNU General Public License as published by  *
*   the Free Software Foundation; either version 2 of the License, or     *
*   (at your option) any later version.                                   *
*                                                                         *
***************************************************************************/

#include "preferences/dialog/dlgprefkey.h"

#include <QLineEdit>
#include <QMessageBox>

#include "analyzer/analyzerkey.h"
#include "control/controlproxy.h"
#include "util/xml.h"

DlgPrefKey::DlgPrefKey(QWidget* parent, UserSettingsPointer pConfig)
        : DlgPreferencePage(parent),
          Ui::DlgPrefKeyDlg(),
          m_keySettings(pConfig),
          m_bAnalyzerEnabled(m_keySettings.getKeyDetectionEnabledDefault()),
          m_bFastAnalysisEnabled(m_keySettings.getFastAnalysisDefault()),
          m_bReanalyzeEnabled(m_keySettings.getReanalyzeWhenSettingsChangeDefault()) {
    setupUi(this);

    m_keyLineEdits.insert(mixxx::track::io::key::C_MAJOR, c_major_edit);
    m_keyLineEdits.insert(mixxx::track::io::key::D_FLAT_MAJOR, d_flat_major_edit);
    m_keyLineEdits.insert(mixxx::track::io::key::D_MAJOR, d_major_edit);
    m_keyLineEdits.insert(mixxx::track::io::key::E_FLAT_MAJOR, e_flat_major_edit);
    m_keyLineEdits.insert(mixxx::track::io::key::E_MAJOR, e_major_edit);
    m_keyLineEdits.insert(mixxx::track::io::key::F_MAJOR, f_major_edit);
    m_keyLineEdits.insert(mixxx::track::io::key::F_SHARP_MAJOR, f_sharp_major_edit);
    m_keyLineEdits.insert(mixxx::track::io::key::G_MAJOR, g_major_edit);
    m_keyLineEdits.insert(mixxx::track::io::key::A_FLAT_MAJOR, a_flat_major_edit);
    m_keyLineEdits.insert(mixxx::track::io::key::A_MAJOR, a_major_edit);
    m_keyLineEdits.insert(mixxx::track::io::key::B_FLAT_MAJOR, b_flat_major_edit);
    m_keyLineEdits.insert(mixxx::track::io::key::B_MAJOR, b_major_edit);
    m_keyLineEdits.insert(mixxx::track::io::key::C_MINOR, c_minor_edit);
    m_keyLineEdits.insert(mixxx::track::io::key::C_SHARP_MINOR, c_sharp_minor_edit);
    m_keyLineEdits.insert(mixxx::track::io::key::D_MINOR, d_minor_edit);
    m_keyLineEdits.insert(mixxx::track::io::key::E_FLAT_MINOR, e_flat_minor_edit);
    m_keyLineEdits.insert(mixxx::track::io::key::E_MINOR, e_minor_edit);
    m_keyLineEdits.insert(mixxx::track::io::key::F_MINOR, f_minor_edit);
    m_keyLineEdits.insert(mixxx::track::io::key::F_SHARP_MINOR, f_sharp_minor_edit);
    m_keyLineEdits.insert(mixxx::track::io::key::G_MINOR, g_minor_edit);
    m_keyLineEdits.insert(mixxx::track::io::key::G_SHARP_MINOR, g_sharp_minor_edit);
    m_keyLineEdits.insert(mixxx::track::io::key::A_MINOR, a_minor_edit);
    m_keyLineEdits.insert(mixxx::track::io::key::B_FLAT_MINOR, b_flat_minor_edit);
    m_keyLineEdits.insert(mixxx::track::io::key::B_MINOR, b_minor_edit);

    m_availablePlugins = AnalyzerKey::availablePlugins();
    for (const auto& info : m_availablePlugins) {
        plugincombo->addItem(info.name, info.id);
    }

    m_pKeyNotation = new ControlProxy(ConfigKey("[Library]", "key_notation"), this);

    loadSettings();

    // Connections
    connect(plugincombo, SIGNAL(currentIndexChanged(int)),
            this, SLOT(pluginSelected(int)));
    connect(banalyzerenabled, SIGNAL(stateChanged(int)),
            this, SLOT(analyzerEnabled(int)));
    connect(bfastAnalysisEnabled, SIGNAL(stateChanged(int)),
            this, SLOT(fastAnalysisEnabled(int)));
    connect(breanalyzeEnabled, SIGNAL(stateChanged(int)),
            this, SLOT(reanalyzeEnabled(int)));

    connect(radioNotationOpenKey, SIGNAL(toggled(bool)),
            this, SLOT(setNotationOpenKey(bool)));
    connect(radioNotationOpenKeyAndTraditional, SIGNAL(toggled(bool)),
            this, SLOT(setNotationOpenKeyAndTraditional(bool)));
    connect(radioNotationLancelot, SIGNAL(toggled(bool)),
            this, SLOT(setNotationLancelot(bool)));
    connect(radioNotationLancelotAndTraditional, SIGNAL(toggled(bool)),
            this, SLOT(setNotationLancelotAndTraditional(bool)));
    connect(radioNotationTraditional, SIGNAL(toggled(bool)),
            this, SLOT(setNotationTraditional(bool)));
    connect(radioNotationCustom, SIGNAL(toggled(bool)),
            this, SLOT(setNotationCustom(bool)));
}

DlgPrefKey::~DlgPrefKey() {
}

void DlgPrefKey::loadSettings() {
    m_selectedAnalyzerId = m_keySettings.getKeyPluginId();
    qDebug() << "Key plugin ID:" << m_selectedAnalyzerId;

    m_bAnalyzerEnabled = m_keySettings.getKeyDetectionEnabled();
    m_bFastAnalysisEnabled = m_keySettings.getFastAnalysis();
    m_bReanalyzeEnabled = m_keySettings.getReanalyzeWhenSettingsChange();

<<<<<<< HEAD
    QString notation = m_keySettings.getKeyNotation();
    if (notation == KEY_NOTATION_OPEN_KEY) {
        radioNotationOpenKey->setChecked(true);
        setNotationOpenKey(true);
    } else if (notation == KEY_NOTATION_OPEN_KEY_AND_TRADITIONAL) {
        radioNotationOpenKeyAndTraditional->setChecked(true);
        setNotationOpenKeyAndTraditional(true);
    } else if (notation == KEY_NOTATION_LANCELOT) {
        radioNotationLancelot->setChecked(true);
        setNotationLancelot(true);
    } else if (notation == KEY_NOTATION_LANCELOT_AND_TRADITIONAL) {
        radioNotationLancelotAndTraditional->setChecked(true);
        setNotationLancelotAndTraditional(true);
    } else if (notation == KEY_NOTATION_TRADITIONAL) {
        radioNotationTraditional->setChecked(true);
        setNotationTraditional(true);
    } else if (notation == KEY_NOTATION_CUSTOM) {
=======
    QString notation_name = m_keySettings.getKeyNotation();
    KeyUtils::KeyNotation notation_type;
    QMap<mixxx::track::io::key::ChromaticKey, QString> notation;
    if (notation_name == KEY_NOTATION_CUSTOM) {
>>>>>>> 6adcb055
        radioNotationCustom->setChecked(true);
        for (auto it = m_keyLineEdits.constBegin();
                it != m_keyLineEdits.constEnd(); ++it) {
            it.value()->setText(m_keySettings.getCustomKeyNotation(it.key()));
            notation[it.key()] = it.value()->text();
        }
        setNotationCustom(true);
        notation_type = KeyUtils::CUSTOM;
    } else {
        if (notation_name == KEY_NOTATION_LANCELOT) {
            radioNotationLancelot->setChecked(true);
            notation_type = KeyUtils::LANCELOT;
        } else if (notation_name == KEY_NOTATION_TRADITIONAL) {
            radioNotationTraditional->setChecked(true);
            notation_type = KeyUtils::TRADITIONAL;
        } else { // KEY_NOTATION_OPEN_KEY and unknown names
            radioNotationOpenKey->setChecked(true);
            notation_type = KeyUtils::OPEN_KEY;
        }

        // This is just a handy way to iterate the keys. We don't use the
        // QLineEdits.
        for (auto it = m_keyLineEdits.constBegin(); it != m_keyLineEdits.constEnd(); ++it) {
            notation[it.key()] = KeyUtils::keyToString(it.key(), notation_type);
        }
    }

    setNotation(notation_type);
    KeyUtils::setNotation(notation);
    m_pKeyNotation->set(static_cast<double>(notation_type));

    slotUpdate();
}

void DlgPrefKey::slotResetToDefaults() {
    // NOTE(rryan): Do not hard-code defaults here! Put them in
    // KeyDetectionSettings.
    m_bAnalyzerEnabled = m_keySettings.getKeyDetectionEnabledDefault();
    m_bFastAnalysisEnabled = m_keySettings.getFastAnalysisDefault();
    m_bReanalyzeEnabled = m_keySettings.getReanalyzeWhenSettingsChangeDefault();
    if (m_availablePlugins.size() > 0) {
        m_selectedAnalyzerId = m_availablePlugins[0].id;
    }

    KeyUtils::KeyNotation notation_type;
    QString defaultNotation = m_keySettings.getKeyNotationDefault();
    if (defaultNotation == KEY_NOTATION_LANCELOT) {
        radioNotationLancelot->setChecked(true);
        notation_type = KeyUtils::LANCELOT;
    } else if (defaultNotation == KEY_NOTATION_TRADITIONAL) {
        radioNotationTraditional->setChecked(true);
        notation_type = KeyUtils::TRADITIONAL;
    } else if (defaultNotation == KEY_NOTATION_CUSTOM) {
        radioNotationCustom->setChecked(true);
        notation_type = KeyUtils::CUSTOM;
    } else { // KEY_NOTATION_OPEN_KEY
        radioNotationOpenKey->setChecked(true);
        notation_type = KeyUtils::OPEN_KEY;
    }
    setNotation(notation_type);

    slotUpdate();
}

void DlgPrefKey::pluginSelected(int i) {
    if (i == -1) {
        return;
    }
    m_selectedAnalyzerId = m_availablePlugins[i].id;
    slotUpdate();
}

void DlgPrefKey::analyzerEnabled(int i) {
    m_bAnalyzerEnabled = static_cast<bool>(i);
    slotUpdate();
}

void DlgPrefKey::fastAnalysisEnabled(int i) {
    m_bFastAnalysisEnabled = static_cast<bool>(i);
    slotUpdate();
}

void DlgPrefKey::reanalyzeEnabled(int i){
    m_bReanalyzeEnabled = static_cast<bool>(i);
    slotUpdate();
}

void DlgPrefKey::slotApply() {
    m_keySettings.setKeyPluginId(m_selectedAnalyzerId);
    m_keySettings.setKeyDetectionEnabled(m_bAnalyzerEnabled);
    m_keySettings.setFastAnalysis(m_bFastAnalysisEnabled);
    m_keySettings.setReanalyzeWhenSettingsChange(m_bReanalyzeEnabled);

    QString notation_name;
    KeyUtils::KeyNotation notation_type;
    QMap<mixxx::track::io::key::ChromaticKey, QString> notation;
    if (radioNotationCustom->isChecked()) {
        notation_name = KEY_NOTATION_CUSTOM;
        notation_type = KeyUtils::CUSTOM;
        for (auto it = m_keyLineEdits.constBegin();
                it != m_keyLineEdits.end(); ++it) {
            notation[it.key()] = it.value()->text();
            m_keySettings.setCustomKeyNotation(it.key(), it.value()->text());
        }
    } else {
        if (radioNotationOpenKey->isChecked()) {
            notation_name = KEY_NOTATION_OPEN_KEY;
            notation_type = KeyUtils::OPEN_KEY;
        } else if (radioNotationOpenKeyAndTraditional->isChecked()) {
            notation_name = KEY_NOTATION_OPEN_KEY_AND_TRADITIONAL;
            notation_type = KeyUtils::OPEN_KEY_AND_TRADITIONAL;
        } else if (radioNotationLancelotAndTraditional->isChecked()) {
            notation_name = KEY_NOTATION_LANCELOT_AND_TRADITIONAL;
            notation_type = KeyUtils::LANCELOT_AND_TRADITIONAL;
        } else if (radioNotationTraditional->isChecked()) {
            notation_name = KEY_NOTATION_TRADITIONAL;
            notation_type = KeyUtils::TRADITIONAL;
        } else {
            // Either Lancelot was chosen or somehow no radio button was chosen.
            notation_name = KEY_NOTATION_LANCELOT;
            notation_type = KeyUtils::LANCELOT;
        }

        // This is just a handy way to iterate the keys. We don't use the
        // QLineEdits.
        for (auto it = m_keyLineEdits.constBegin(); it != m_keyLineEdits.constEnd(); ++it) {
            notation[it.key()] = KeyUtils::keyToString(it.key(), notation_type);
        }
    }

    m_keySettings.setKeyNotation(notation_name);
    KeyUtils::setNotation(notation);
    m_pKeyNotation->set(static_cast<double>(notation_type));
}

void DlgPrefKey::slotUpdate() {
    plugincombo->setEnabled(m_bAnalyzerEnabled);
    banalyzerenabled->setChecked(m_bAnalyzerEnabled);
    bfastAnalysisEnabled->setChecked(m_bFastAnalysisEnabled);
    bfastAnalysisEnabled->setEnabled(m_bAnalyzerEnabled);
    breanalyzeEnabled->setChecked(m_bReanalyzeEnabled);
    breanalyzeEnabled->setEnabled(m_bAnalyzerEnabled);

    if (!m_bAnalyzerEnabled) {
        return;
    }

    if (m_availablePlugins.size() > 0) {
        bool found = false;
        for (int i = 0; i < m_availablePlugins.size(); ++i) {
            const auto& info = m_availablePlugins.at(i);
            if (info.id == m_selectedAnalyzerId) {
                plugincombo->setCurrentIndex(i);
                break;
            }
        }
        if (!found) {
            plugincombo->setCurrentIndex(0);
            m_selectedAnalyzerId = m_availablePlugins[0].id;
        }
    }
}

void DlgPrefKey::setNotationCustom(bool active) {
    if (!active) {
        return;
    }

    for (auto it = m_keyLineEdits.constBegin();
            it != m_keyLineEdits.constEnd(); ++it) {
        it.value()->setEnabled(true);
    }
    slotUpdate();
}

void DlgPrefKey::setNotation(KeyUtils::KeyNotation notation) {
    for (auto it = m_keyLineEdits.constBegin();
            it != m_keyLineEdits.constEnd(); ++it) {
        it.value()->setText(KeyUtils::keyToString(it.key(), notation));
        it.value()->setEnabled(false);
    }
    slotUpdate();
}

void DlgPrefKey::setNotationTraditional(bool active) {
    if (active) {
        setNotation(KeyUtils::TRADITIONAL);
    }
}

void DlgPrefKey::setNotationOpenKey(bool active) {
    if (active) {
        setNotation(KeyUtils::OPEN_KEY);
    }
}

void DlgPrefKey::setNotationOpenKeyAndTraditional(bool active) {
    if (active) {
        setNotation(KeyUtils::OPEN_KEY_AND_TRADITIONAL);
    }
}

void DlgPrefKey::setNotationLancelot(bool active) {
    if (active) {
        setNotation(KeyUtils::LANCELOT);
    }
}

void DlgPrefKey::setNotationLancelotAndTraditional(bool active) {
    if (active) {
        setNotation(KeyUtils::LANCELOT_AND_TRADITIONAL);
    }
}<|MERGE_RESOLUTION|>--- conflicted
+++ resolved
@@ -102,30 +102,10 @@
     m_bFastAnalysisEnabled = m_keySettings.getFastAnalysis();
     m_bReanalyzeEnabled = m_keySettings.getReanalyzeWhenSettingsChange();
 
-<<<<<<< HEAD
-    QString notation = m_keySettings.getKeyNotation();
-    if (notation == KEY_NOTATION_OPEN_KEY) {
-        radioNotationOpenKey->setChecked(true);
-        setNotationOpenKey(true);
-    } else if (notation == KEY_NOTATION_OPEN_KEY_AND_TRADITIONAL) {
-        radioNotationOpenKeyAndTraditional->setChecked(true);
-        setNotationOpenKeyAndTraditional(true);
-    } else if (notation == KEY_NOTATION_LANCELOT) {
-        radioNotationLancelot->setChecked(true);
-        setNotationLancelot(true);
-    } else if (notation == KEY_NOTATION_LANCELOT_AND_TRADITIONAL) {
-        radioNotationLancelotAndTraditional->setChecked(true);
-        setNotationLancelotAndTraditional(true);
-    } else if (notation == KEY_NOTATION_TRADITIONAL) {
-        radioNotationTraditional->setChecked(true);
-        setNotationTraditional(true);
-    } else if (notation == KEY_NOTATION_CUSTOM) {
-=======
     QString notation_name = m_keySettings.getKeyNotation();
     KeyUtils::KeyNotation notation_type;
     QMap<mixxx::track::io::key::ChromaticKey, QString> notation;
     if (notation_name == KEY_NOTATION_CUSTOM) {
->>>>>>> 6adcb055
         radioNotationCustom->setChecked(true);
         for (auto it = m_keyLineEdits.constBegin();
                 it != m_keyLineEdits.constEnd(); ++it) {
@@ -138,9 +118,15 @@
         if (notation_name == KEY_NOTATION_LANCELOT) {
             radioNotationLancelot->setChecked(true);
             notation_type = KeyUtils::LANCELOT;
+        } else if (notation_name == KEY_NOTATION_LANCELOT_AND_TRADITIONAL) {
+            radioNotationLancelotAndTraditional->setChecked(true);
+            notation_type = KeyUtils::LANCELOT_AND_TRADITIONAL;
         } else if (notation_name == KEY_NOTATION_TRADITIONAL) {
             radioNotationTraditional->setChecked(true);
             notation_type = KeyUtils::TRADITIONAL;
+        } else if (notation_name == KEY_NOTATION_OPEN_KEY_AND_TRADITIONAL) {
+            radioNotationOpenKeyAndTraditional->setChecked(true);
+            notation_type = KeyUtils::OPEN_KEY_AND_TRADITIONAL;
         } else { // KEY_NOTATION_OPEN_KEY and unknown names
             radioNotationOpenKey->setChecked(true);
             notation_type = KeyUtils::OPEN_KEY;
