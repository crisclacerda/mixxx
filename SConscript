#!/usr/bin/env python
# -*- coding: utf-8 -*-

from __future__ import print_function
import os
import SCons
import shutil
import subprocess
import time
import datetime
import glob
import uuid
from xml.dom import minidom
import SCons.Script as SCons

from build import util, depends

mixxx_version = util.get_mixxx_version()
branch_name = util.get_branch_name()
vcs_revision = util.get_revision()
vcs_name = util.get_current_vcs()
print("WE ARE IN:", os.getcwd())
print("Building ", branch_name, " - rev.", vcs_revision)

plugins = []

# Grab these from the SConstruct above us
Import('build')
Import('sources')

env = build.env
flags = build.flags

# Make a static library of all Mixxx's sources. This library will be linked into
# both mixxx and mixxx-test.
mixxx_lib = env.StaticLibrary('libmixxx',
                              [source for source in sources
                               if str(source) != 'src/main.cpp'])
# mixxx.qrc must not be bundled into libmixxx.a since the linker will not link
# it into the resulting binary unless it is on the link command-line explicitly
# (it has no link-time symbols that are needed by anything in Mixxx).
mixxx_qrc = env.StaticObject(env.Qrc5('res/mixxx.cc', 'res/mixxx.qrc'))
# libmixxx.a needs to precede all other libraries so that symbols it requires
# end up in the linker's list of unresolved symbols before other libraries are
# searched for symbols.
env.Prepend(LIBS=mixxx_lib)
mixxx_main = env.StaticObject('src/main.cpp')

#Tell SCons to build Mixxx
#=========================
if build.platform_is_windows:
        dist_dir = 'dist%s' % build.bitwidth
        # Populate the stuff that changes in the .rc file
        fo = open(File('src/mixxx.rc.include').abspath, "w")

        str_list = []
        str_list.append('#define VER_FILEVERSION             ')
        # Remove anything after ~ or - in the version number and replace the dots with commas
        str_list.append(mixxx_version.partition('~')[0].partition('-')[0].replace('.',','))
        if vcs_revision:
            str_list.append(','+str(vcs_revision))
        str_list.append('\n')

        str_list.append('#define VER_PRODUCTVERSION          ')
        str_list.append(mixxx_version.partition('~')[0].partition('-')[0].replace('.',','))
        if vcs_revision:
            str_list.append(','+str(vcs_revision))
        str_list.append('\n')

        import datetime
        now = datetime.datetime.now()
        str_list.append('#define CUR_YEAR                    "'+str(now.year)+'"\n\n')

        if build.build_is_debug:
            str_list.append('#define DEBUG                       1\n')
        if 'pre' in mixxx_version.lower():
            str_list.append('#define PRERELEASE                  1\n')

        fo.write(''.join(str_list))
        fo.close()

        mixxx_rc = env.RES('src/mixxx.rc')
        mixxx_bin = env.Program('mixxx',
                                [mixxx_main, mixxx_qrc, mixxx_rc],
                                LINKCOM = [env['LINKCOM'], 'mt.exe -nologo -manifest ${TARGET}.manifest -outputresource:$TARGET;1'])
elif build.platform_is_osx:
        # Bug #1258435: executable name must match CFBundleExecutable in the
        # Info.plist. For codesigned bundles it seems the CFBundleExecutable
        # must match the bundle name or else we SIGILL at startup (not sure
        # why).
        mixxx_bin = env.Program('Mixxx', [mixxx_main, mixxx_qrc])
else:
        mixxx_bin = env.Program('mixxx', [mixxx_main, mixxx_qrc])

# For convenience, copy the Mixxx binary out of the build directory to the
# root. Don't do it on windows because the binary can't run on its own and needs
# the DLLs present with it.
if not build.platform_is_windows:
    copy_mixxx_bin = Command("../mixxx", mixxx_bin, Copy("$TARGET", "$SOURCE"))
    Default(copy_mixxx_bin)
else:
    Default(mixxx_bin)

test_bin = None
def define_test_targets(default=False):
        global test_bin
        test_files = Glob('src/test/*.cpp', strings=True)
        test_env = env.Clone()

        test_env.Append(CPPPATH="lib/gtest-1.7.0/include")
        test_env.Append(LIBPATH="lib/gtest-1.7.0")
        test_env.Append(LIBS=['gtest'])

        test_env.Append(CPPPATH="lib/gmock-1.7.0/include")
        test_env.Append(LIBPATH="lib/gmock-1.7.0")
        test_env.Append(LIBS=['gmock'])

        test_env.Append(CPPPATH="lib/benchmark/include")
        test_env.Append(LIBPATH="lib/benchmark")
        test_env.Append(LIBS=['benchmark'])

        test_files = [test_env.StaticObject(filename)
                      if filename !='src/test/main.cpp' else filename
                      for filename in test_files]

        if build.platform_is_windows:
                # For SHGetValueA in Google's benchmark library.
                test_env.Append(LIBS=['Shlwapi'])

                # We want a terminal for tests.
                if build.toolchain_is_msvs:
                    test_env['LINKFLAGS'].remove('/subsystem:windows,6.01')
                    test_env['LINKFLAGS'].append('/subsystem:console,6.01')
                elif build.toolchain_is_gnu:
                    test_env['LINKFLAGS'].remove('--subsystem,windows')
                    test_env['LINKFLAGS'].append('--subsystem,console')

                # Currently both executables are built with /subsystem:windows
                # and the console is attached manually
                test_bin = test_env.Program(
                        'mixxx-test', [test_files, mixxx_qrc, mixxx_rc],
                        LINKCOM = [env['LINKCOM'], 'mt.exe -nologo -manifest ${TARGET}.manifest -outputresource:$TARGET;1'])
        else:
                test_bin = test_env.Program('mixxx-test', [test_files, mixxx_qrc])

        if not build.platform_is_windows:
                copy_test_bin = Command("../mixxx-test", test_bin, Copy("$TARGET", "$SOURCE"))
                env.Alias('mixxx-test', copy_test_bin)
                # Running mixxx-test via a Command is hacky because it expects a
                # target. Using the source '../mixxx-test' makes the Command
                # depend on the Copy.
                run_test = Command('mixxx-test-results', '../mixxx-test', './mixxx-test')
                env.Alias('test', run_test)

                if default:
                        Default(copy_test_bin)
        else:
                env.Alias('mixxx-test', test_bin)
                if default:
                        Default(test_bin)


# If the 'test' flag is 1, then build the mixxx-test target by default. If
# 'test' is in the target list then run mixxx-test.
build_tests_by_default = int(build.flags['test']) != 0
build_tests = 'mixxx-test' in COMMAND_LINE_TARGETS
run_tests = 'test' in COMMAND_LINE_TARGETS
if build_tests or run_tests or build_tests_by_default:
        define_test_targets(default=build_tests_by_default)

def construct_version(build, mixxx_version, branch_name, vcs_revision):
        if branch_name.startswith('release-'):
                branch_name = branch_name.replace('release-', '')

        # Include build type in the filename.
        build_type = 'release' if build.build_is_release else 'debug'

        # New, simpler logic: mixxx version, branch name, git revision,
        # release/build. Example: mixxx-1.12.0-master-gitXXXX-release
        return "%s-%s-%s%s-%s" % (mixxx_version, branch_name, vcs_name,
                                  vcs_revision, build_type)

def ubuntu_construct_version(build, mixxx_version, branch_name, vcs_revision,
                             ubuntu_version, distro_version):
        # The format of a Debian/Ubuntu version is:
        #
        #   [epoch:]upstream_version[-debian_revision]
        #
        # A detailed description of the valid characters and sorting order of
        # versions can be found here:
        # https://www.debian.org/doc/debian-policy/ch-controlfields.html#s-f-Version
        #
        # For package upgrades to work correctly, we want the following
        # orderings on package versions:
        #
        # nightly build < pre-alpha < alpha < beta < rc1 < rc2 < final release
        #
        # The sorting rules are complicated but the key detail is: "The lexical
        # comparison is a comparison of ASCII values modified so that all the
        # letters sort earlier than all the non-letters and so that a tilde
        # sorts before anything, even the end of a part."
        #
        # The Mixxx version stored in src/defs_version.h (the "mixxx_version"
        # parameter to this function) is formatted like:
        #
        # Pre Alpha: 2.0.0-alpha-pre
        # Alpha: 2.0.0-alpha
        # Beta: 2.0.0-beta
        # RC: 2.0.0-rc1
        # Final: 2.0.0
        #
        # Since hyphens are a separator character between the upstream version
        # and Debian version, we replace these with tildes.
        #
        # Other goals:
        # - We would like to know the branch and commit of a package.
        # - We would like the PPA to trump the official Debian package.
        #
        # The following versions are sorted from low to high order:
        # 1.9.9
        # 2.0.0~alpha~pre
        # 2.0.0~alpha
        # 2.0.0~beta~pre
        # 2.0.0~beta
        # 2.0.0~dfsg4 <- official Debian package version
        # 2.0.0~rc1
        # 2.0.0
        # 2.0.1~alpha~pre
        #
        # Our official Debian packages have a ~dfsg section, so in this case an
        # rc1 package in our PPA would trump an official Debian package
        # (probably not what we want but not too bad since we would probably
        # publish a "2.0.0" final to our PPA before the official Debian package
        # is even released.
        #
        # Note in the above sorted list that if the branch name were included
        # after the mixxx_version, 2.0.0~master would sort earlier than
        # 2.0.0~rc1~master!  To prevent branch and revision tags from
        # interfering with package ordering we include them in the
        # debian_revision portion of the version. This ensures they are only
        # used for sorting if the upstream version of two packages is identical.
        upstream_version = mixxx_version.replace('-', '~')
        assert '_' not in upstream_version

        # Strip underscores and dashes in the branch name.
        branch_name = branch_name.strip('_-')
        assert branch_name and branch_name != '(no branch)'

        return "%s-%s~%s~%s%s~%s" % (upstream_version, ubuntu_version, branch_name,
                                     vcs_name, vcs_revision, distro_version)

#Set up the install target
#=========================

#Mixxx binary
binary_files = [mixxx_bin];
if test_bin is not None:
        binary_files.append(test_bin)

if build.bundle_pdbs:
        binary_files.append(env.SideEffect('mixxx.pdb', mixxx_bin))

#Skins
skin_files = Glob('#res/skins/*')

#Controller mappings
controllermappings_files = Glob('#res/controllers/*')

# Translation files
translation_files = Glob('#res/translations/*.qm') + Glob(os.path.join(build.env['QTDIR'], 'translations/qt_*.qm'))

# Font files
font_files = Glob('#res/fonts/*')

#Keyboard mapping(s)
keyboardmappings_files = Glob('#res/keyboard/*')

#Documentation
docs_files = Glob('#./LICENSE')
docs_files += Glob('#./README')
docs_files += Glob('#./Mixxx-Manual.pdf')

#.desktop file for KDE/GNOME menu
dotdesktop_files = Glob('#res/linux/mixxx.desktop')

#.appdata.xml file for KDE/GNOME AppStream iniative
dotappstream_files = Glob('#res/linux/mixxx.appdata.xml')

#udev rule file for USB HID and Bulk controllers
hidudev_files = Glob('#res/linux/mixxx.usb.rules')

#Icon file for menu entry
icon_files = Glob('#res/images/mixxx_icon.svg')

#Images for preferences dialog
image_files = Glob('#res/images/preferences/*')  # These are compiled in to the "mixxx" binary through mixxx.qrc

#Windows DLLs

dll_files = []
if build.toolchain_is_msvs and not build.static_dependencies:
        # skip the MSVC DLLs in case they're in there too
        dll_files.extend(Glob('%s/*.dll' % build.winlib_path))
        dll_files.extend(Glob('%s/lib/*.dll' % build.winlib_path))

        if build.bundle_pdbs:
                dll_files.extend(Glob('%s/*.pdb' % build.winlib_path))
                dll_files.extend(Glob('%s/lib/*.pdb' % build.winlib_path))
elif build.crosscompile and build.platform_is_windows and build.toolchain_is_gnu and not build.static_dependencies:
        # We're cross-compiling, grab these from the crosscompile bin
        # folder. How should we be doing this?
        dll_files = Glob('#/../../mixxx-win%slib-crossmingw' % build.bitwidth)

qt_modules = depends.Qt.enabled_modules(build)

if build.platform_is_windows:
    suffix = 'd.dll' if build.build_is_debug else '.dll'
    if not build.static_qt:
        qt_modules = ['$QTDIR/lib/' + module.replace('Qt', 'Qt5') + suffix
                      for module in qt_modules]
        dll_files.extend(qt_modules)
    # https://doc.qt.io/qt-5/windows-deployment.html
    # "If dynamic OpenGL is used, you additionally need to include the
    # libraries required for ANGLE and software rendering. For ANGLE, both
    # libEGL.dll and libGLESv2.dll from Qt's lib directory are required as
    # well as the HLSL compiler from DirectX. The HLSL compiler library,
    # d3dcompiler_XX.dll, where XX is the version number that ANGLE
    # (libGLESv2) was linked against."
    dll_files.extend(['$QTDIR/bin/libEGL' + suffix,
                      '$QTDIR/bin/libGLESv2' + suffix])
    d3dcompiler_path = util.find_d3dcompiler_dll(build.env)
    if d3dcompiler_path:
        dll_files.append(d3dcompiler_path)

# Qt imageformats plugin
imgfmtdll_files = []
qt_imagesformats = depends.Qt.enabled_imageformats(build)

suffix = 'd.dll' if build.build_is_debug else '.dll'
if not build.static_qt:
    imgfmtdll_files.extend(['$QTDIR/plugins/imageformats/' + module + suffix for module in qt_imagesformats])
# We don't have Qt's dll pdb files in our release build environements, so only if build is debug
pdbSuffix = 'd.pdb' if (build.bundle_pdbs and build.build_is_debug) else ''
if pdbSuffix:
    imgfmtdll_files.extend(['$QTDIR/plugins/imageformats/' + module + pdbSuffix for module in qt_imagesformats])

sqldll_files = []
if int(flags.get('qt_sqlite_plugin', 0)):
    # TODO(rryan): Add the SQLite DLL For Qt5.
    pass

if build.platform_is_linux or build.platform_is_bsd:
        flags['prefix'] = ARGUMENTS.get('prefix', '/usr/local')
        if not os.path.exists(flags['prefix']):
                print("Error: Prefix path does not exist!")
                Exit(1)
        else:
                #install_root is used in Debian/Ubuntu packaging (check the debian/rules file in the Ubuntu package)
                #Basically, the flags['prefix'] is compiled into strings in Mixxx, whereas the install_root is not. When you're
                #building a Debian package, pbuilder wants to install Mixxx to a temporary directory, but you still need
                #the compiled-in strings using /usr as the prefix. That's why we have install_root and flags['prefix'].
                install_root = ARGUMENTS.get('install_root', flags['prefix'])
                print("Install root: " + install_root)
                unix_share_path = os.path.join(install_root,
                    env.get('SHAREDIR', default='share'))
                unix_bin_path = os.path.join(install_root,
                    env.get('BINDIR', default='bin'))
                unix_lib_path = os.path.join(install_root,
                    env.get('LIBDIR', default='lib'))

                binary = env.Install(unix_bin_path, binary_files)
                skins = env.Install(os.path.join(unix_share_path, 'mixxx', 'skins'), skin_files)
                fonts = env.Install(os.path.join(unix_share_path, 'mixxx', 'fonts'), font_files)
<<<<<<< HEAD

=======
                vamp_plugin =  env.Install(
                    os.path.join(unix_lib_path, 'mixxx', 'plugins', 'vampqt5'),
                    libmixxxminimal_vamp_plugin)
>>>>>>> 84ca00e6
                controllermappings = env.Install(os.path.join(unix_share_path, 'mixxx', 'controllers'), controllermappings_files)
                translations = env.Install(os.path.join(unix_share_path, 'mixxx', 'translations'), translation_files)
                keyboardmappings = env.Install(os.path.join(unix_share_path, 'mixxx', 'keyboard'), keyboardmappings_files)
                dotdesktop = env.Install(os.path.join(unix_share_path, 'applications'), dotdesktop_files)
                dotappstream = env.Install(os.path.join(unix_share_path, 'appdata'), dotappstream_files)
                docs = env.Install(os.path.join(unix_share_path, 'doc', 'mixxx'), docs_files)
                icon = env.Install(os.path.join(unix_share_path, 'pixmaps'), icon_files)

                # NOTE(rryan): Hack to detect when we're Debian packaging.
                building_debian_package = 'debian/tmp/usr' in install_root
                udev_root = '/etc/udev/rules.d'
                hidudev = env.Install(udev_root, hidudev_files)

                #Makes each of those Install builders get fired off when you run "scons install" :)
                env.Alias('install', binary)
                env.Alias('install', skins)
                env.Alias('install', fonts)
                env.Alias('install', controllermappings)
                env.Alias('install', translations)
                env.Alias('install', keyboardmappings)
                env.Alias('install', docs)
                env.Alias('install', dotdesktop)
                env.Alias('install', dotappstream)
                env.Alias('install', icon)

                if not building_debian_package and os.access(udev_root, os.W_OK):
                        env.Alias('install', hidudev)


#Build the Mixxx.app bundle
if build.platform_is_osx and 'bundle' in COMMAND_LINE_TARGETS:
        #Mixxx build variables
        VOLNAME="Mixxx" #tmp tmp tmp, it's unclean to pass this into build_dmg this way. perhaps pass it in the env?
        ARCH = 'ppc' if build.machine in ['powerpc', 'powerpc64'] else 'macintel'
        ARCH += ("64" if build.machine_is_64bit else "32")

        DMG_ICON="#res/osx/VolumeIcon.icns"

        # In Qt 5, the SQLite driver was moved out of QtSql and into a plugin.
        sql_dylibs = ["libqsqlite.dylib"]

        qt_plugins = (
                [("iconengines", e) for e in ["libqsvgicon.dylib"]] +
                # Left out libqmng and libqtiff to save space.
                [("imageformats", e) for e in
                 ["libqgif.dylib", "libqjpeg.dylib", "libqsvg.dylib"]] +
                # Cocoa support moved to a plugin in Qt 5.
                [("platforms", "libqcocoa.dylib")] +
                [("sqldrivers", e) for e in sql_dylibs] +
                [("styles", "libqmacstyle.dylib")]
        )

        resource_map = {}
        for tfile in translation_files:
                resource_map[str(tfile)] = 'translations'

        qtdir = build.env['QTDIR']
        qt_frameworks = depends.Qt.find_framework_libdir(qtdir)
        if not qt_frameworks:
                raise Exception('Could not find frameworks in Qt directory: %s' % qtdir)
        #qt_menu.nib for Cocoa Qt 4.7+
        menu_nib = os.path.join(qt_frameworks, 'QtGui.framework',
                                'Resources', 'qt_menu.nib')
        otool_local_paths = [os.path.expanduser("~/Library/Frameworks"),
                             qt_frameworks,
                             "/Library/Frameworks",
                             "/Network/Library/Frameworks",
                             "/usr/local/lib",
                             "/opt/local/lib",
                             "/sw/local/lib"]
        otool_system_paths = ["/System/Library/Frameworks",
                              "/Network/Library/Frameworks",
                              "/usr/lib"]
        mixxx_osxlib_path = SCons.ARGUMENTS.get('osxlib', None)
        if mixxx_osxlib_path:
                otool_local_paths = [mixxx_osxlib_path,] + otool_local_paths

        qtplugindir = SCons.ARGUMENTS.get('qtplugindir', None)
        if not qtplugindir:
                #qtplugindir = '/Developer/Applications/Qt/'
                qtplugindir = qtdir
        sources = [mixxx_bin,
                   '#res/osx/application.icns',
                   Dir('#res/skins/'),
                   Dir('#res/controllers/'),
                   Dir('#res/fonts/'),
                   translation_files,
                   Dir('#res/keyboard/'),
                   Dir('#res/doc/'),
                   Dir(menu_nib),
                   File("#README"),
                   File("#LICENSE")]
        bundle = env.App(
                "Mixxx_bundle",
                sources,
                PLUGINS=plugins, ##XXX test what happens if we don't pass any plugins
                #Qt plugins ((Qt *NEEDS* its plugins in specific locations or it refuses to find them, however this is clearly awkward to write out like this.. maybe))
                QT_HACK = [(p_tgt_dir, os.path.join(qtplugindir, "plugins", p_tgt_dir, p)) for p_tgt_dir, p in qt_plugins], #sigh :(
                APP_RESOURCES_MAP=resource_map,
                IDENTIFIER="org.mixxx.mixxx",
                DISPLAY_NAME="Mixxx",
                VERSION=mixxx_version,
                SHORT_VERSION=mixxx_version,
                COPYRIGHT="Copyright © 2001-%s Mixxx Development Team" % datetime.datetime.now().year,
                MINIMUM_OSX_VERSION=util.get_osx_min_version(),
                CATEGORY="public.app-category.music",
                OTOOL_LOCAL_PATHS=otool_local_paths,
                OTOOL_SYSTEM_PATHS=otool_system_paths,
                FOR_APP_STORE=int(build.flags['macappstore']) > 0,
                )
        env.Alias('bundle', bundle)

        codesign_installer_identity = SCons.ARGUMENTS.get('osx_codesign_installer_identity', None)
        codesign_application_identity = SCons.ARGUMENTS.get('osx_codesign_application_identity', None)
        codesign_keychain = SCons.ARGUMENTS.get('osx_codesign_keychain', None)
        codesign_keychain_password = SCons.ARGUMENTS.get('osx_codesign_keychain_password', None)
        codesign_entitlements = SCons.ARGUMENTS.get('osx_codesign_entitlements', None)
        # CodeSign needs to take sources for it source so that there is an input
        # that changse. Otherwise SCons will think the CodeSign target is up to
        # date and not run it.
        codesign = env.CodeSign(
                'Mixxx_codesign',
                sources,
                CODESIGN_INSTALLER_IDENTITY=codesign_installer_identity,
                CODESIGN_APPLICATION_IDENTITY=codesign_application_identity,
                CODESIGN_KEYCHAIN=codesign_keychain,
                CODESIGN_KEYCHAIN_PASSWORD=codesign_keychain_password,
                CODESIGN_ENTITLEMENTS=codesign_entitlements)
        env.AlwaysBuild(codesign)
        env.Alias('sign', codesign)

        package_name = 'mixxx'
        package_version = construct_version(build, mixxx_version, branch_name,
                                            vcs_revision)
        dmg_name = '%s-%s-%s' % (package_name, package_version, ARCH)
        dmg = env.Dmg(dmg_name, [bundle, ] + docs_files, VOLNAME=VOLNAME, ICON = DMG_ICON)
        env.Alias('package', dmg)

if build.platform_is_windows:
        base_dist_dir = '#' + dist_dir
        skins = env.Install(os.path.join(base_dist_dir, "skins"), skin_files)
        controllermappings = env.Install(os.path.join(base_dist_dir, "controllers"), controllermappings_files)
        fonts = env.Install(os.path.join(base_dist_dir, "fonts"), font_files)
        translations = env.Install(os.path.join(base_dist_dir, "translations"), translation_files)
        keyboardmappings = env.Install(os.path.join(base_dist_dir, "keyboard"), keyboardmappings_files)
        docs = env.Install(os.path.join(base_dist_dir, "doc/"), docs_files)
        #icon = env.Install(base_dist_dir+"", icon_files)
        dlls = env.Install(base_dist_dir+"/", dll_files)
        binary = env.Install(base_dist_dir+"/", binary_files)

        #Always trigger these install builders when compiling on Windows
        env.Alias('mixxx', skins)
        env.Alias('mixxx', controllermappings)
        env.Alias('mixxx', fonts)
        env.Alias('mixxx', translations)
        env.Alias('mixxx', keyboardmappings)
        env.Alias('mixxx', docs)
        env.Alias('mixxx', dlls)
        #env.Alias('mixxx', icon)
        env.Alias('mixxx', binary)

        binaries_to_codesign = [binary, dlls]

        # imageformats DLL
        if imgfmtdll_files:
                imageformats_dll = env.Install(os.path.join(base_dist_dir, "imageformats"), imgfmtdll_files)
                binaries_to_codesign.append(imageformats_dll)
                env.Alias('mixxx', imageformats_dll)

        # QSQLite DLL
        if sqldll_files:
                sql_dlls = env.Install(os.path.join(base_dist_dir, "sqldrivers"), sqldll_files)
                binaries_to_codesign.append(sql_dlls)
                env.Alias('mixxx', sql_dlls)

        if 'sign' in COMMAND_LINE_TARGETS:
            codesign_subject_name = SCons.ARGUMENTS.get('windows_codesign_subject_name', '')
            if not codesign_subject_name:
                raise Exception('Code-signing was requested but windows_codesign_subject_name was not provided.')
            codesign = env.SignTool(
                'Mixxx_signtool',
                binaries_to_codesign,
                SUBJECT_NAME=codesign_subject_name)
            env.Alias('sign', codesign)

def BuildRelease(target, source, env):
    print("==== Mixxx Post-Build Checks ====")
    print("You have built version %s" % mixxx_version)
    if build.build_is_debug:
        print("YOU ARE ABOUT TO PACKAGE A DEBUG BUILD!!")
    print("Binary has size ", end='')
    if build.platform_is_windows:
        os.system('for %I in ('+dist_dir+'\mixxx.exe) do @echo %~zI')
    else:
        os.system('ls -lh '+dist_dir+'/mixxx.exe | cut -d \' \' -f 5')
    print("Installer file ", end='')
    package_name = 'mixxx'

    package_version = construct_version(build, mixxx_version, branch_name,
                                        vcs_revision)
    arch = "x64" if build.machine_is_64bit else "x86"
    msi_name = '%s-%s-%s.msi' % (package_name, package_version, arch)
    print(msi_name)
    print("Top line of README, check version:")
    if build.platform_is_windows:
        os.system('for /l %l in (1,1,1) do @for /f "tokens=1,2* delims=:" %a in (\'findstr /n /r "^" README ^| findstr /r "^%l:"\') do @echo %b')
    else:
        os.system('head -n 1 README')
    print("Top 2 lines of LICENSE, check version and copyright dates:")
    if build.platform_is_windows:
        os.system('for /l %l in (1,1,2) do @for /f "tokens=1,2* delims=:" %a in (\'findstr /n /r "^" LICENSE ^| findstr /r "^%l:"\') do @echo %b')
    else:
        os.system('head -n 2 LICENSE')

    #if (raw_input("Go ahead and build installer (yes/[no])? ") == "yes"):
    if True:
        # TODO(XXX): Installing a runtime isn't specific to MSVS?
        if build.toolchain_is_msvs:
            redist_file = 'vc_redist.%s.exe' % arch
            print("Searching for the Visual C++ DLL installer package" + redist_file)
            # Check for the runtime installer in the winlib root.
            redist_path = '%s' % os.path.join(build.winlib_path, redist_file)
            print("   ", redist_path,)
            if not os.path.isfile(redist_path):
                raise Exception('Could not find the MSVC++ runtime installer.')

        print("Now building installation package...")

        print("Looking for WIX Toolset...")
        wix_path = None
        if not build.crosscompile and build.platform_is_windows:
            wix_directory = os.getenv('WIX')
            wix_path = '%s' % os.path.join(wix_directory, "bin")
        elif build.crosscompile and build.platform_is_windows:
            # TODO(XXX) How to handle that ? what does this exactly means ?
            raise NotImplementedError

        if not wix_directory:
            raise Exception ('Cannot find WIX Toolkit. Do you have it installed?')
        else:
            print("    Found Wix Toolset in " + wix_path)

        WinSDK_path = 'build\\wix'

        if not os.path.isfile(os.path.join(WinSDK_path, 'wisubstg.vbs')):
            raise Exception ('can not find ' + WinSDK_path + '\wisubstg.vbs')

        if not os.path.isfile(os.path.join(WinSDK_path, 'WiLangId.vbs')):
            raise Exception ('can not find ' + WinSDK_path + '\WiLangId.vbs')

        # Generating random ProductID (should change on every run)
        # and put it in mixxx.wxs using the template
        ProductID = str(uuid.uuid1()).upper()
        with open("build/wix/ProductID.wxi.in", "rt") as fin:
            with open("build/wix/ProductID.wxi", "wt") as fout:
                for line in fin:
                    fout.write(line.replace('@PRODUCT_ID@', ProductID))
        fin.close()
        fout.close()

        # The default language
        defaultLanguage="en-us"
        # The langIds contained in the installer. starting with LangId of the default language
        langIds="1033"

        winArch = "x64" if build.machine_is_64bit else "x86"

        # Auto-create wxs file for each subdir and compile them
        print("*** Building intermediate files")
        for subdir in next(os.walk(dist_dir))[1]:
            print("    " + dist_dir + "\\" + subdir)
            # Exclude doc and imageformats helper DLLs, they are bundled elsewhere
            if subdir in ['doc', 'imageformats']:
                continue
            command = '"%(wix)s\\heat.exe" dir %(distdir)s\%(sub)s -nologo -sfrag -suid -ag -srd -cg %(sub)sComp -dr %(sub)sDir -out build\wix\subdirs\%(sub)s.wxs -sw5150 -var var.%(sub)sVar' % \
                {'wix': wix_path,
                 'distdir': dist_dir,
                 'sub': subdir}
            print("Using Command: " + command)
            subprocess.check_call(command)
            command = '"%(wix)s\\candle.exe" -nologo -dWINLIBPATH=%(winlibpath)s -dPlatform=%(arch)s -d%(sub)sVar=%(distdir)s\%(sub)s -arch %(arch)s -out build\wix\subdirs\%(sub)s.wixobj build\wix\subdirs\%(sub)s.wxs' % \
                {'wix': wix_path,
                 'winlibpath': build.winlib_path,
                 'arch': winArch,
                 'distdir': dist_dir,
                 'sub': subdir}
            print("Using Command: " + command)
            subprocess.check_call(command)

        # Handle QT's imageformats helper DLLs if dynamic QT
        imageformats = "no"
        if os.path.exists(os.path.join(dist_dir,"imageformats")) and not build.static_qt:
            imageformats = "yes"
            command = '"%(wix)s\\heat.exe" dir %(distdir)s\%(sub)s -nologo -sfrag -suid -ag -srd -cg %(sub)sComp -dr %(sub)sDir -out build\wix\subdirs\%(sub)s.wxs -sw5150 -var var.%(sub)sVar' % \
                {'wix': wix_path,
                 'distdir': dist_dir,
                 'sub': "imageformats"}
            print("Using Command: " + command)
            subprocess.check_call(command)

            command = '"%(wix)s\\candle.exe" -nologo -dWINLIBPATH=%(winlibpath)s -dPlatform=%(arch)s -d%(sub)sVar=%(distdir)s\%(sub)s -arch %(arch)s -out build\wix\subdirs\%(sub)s.wixobj build\wix\subdirs\%(sub)s.wxs' % \
                {'wix': wix_path,
                 'winlibpath': build.winlib_path,
                 'arch': winArch,
                 'distdir': dist_dir,
                 'sub': "imageformats"}
            print("Using Command: " + command)
            subprocess.check_call(command)

        # Harvest main DLL from install dir
        command = '"%(wix)s\\heat.exe" dir %(distdir)s -nologo -sfrag -suid -ag -srd -cg mainDLLCompGroup -dr INSTALLDIR -out build\wix\subdirs\mainDLL.wxs -sw5150 -var var.SourceDir -t build\wix\only-dll.xslt' % \
            {'wix': wix_path,
             'distdir': dist_dir}
        print("Using Command: " + command)
        subprocess.check_call(command)

        command = '"%(wix)s\\candle.exe" -nologo -dWINLIBPATH=%(winlibpath)s -dPlatform=%(arch)s -dSourceDir=%(distdir)s -arch %(arch)s -out build\wix\subdirs\mainDLL.wixobj build\wix\subdirs\mainDLL.wxs' % \
            {'wix': wix_path,
             'winlibpath': build.winlib_path,
             'arch': winArch,
             'distdir': dist_dir}
        print("Using Command: " + command)
        subprocess.check_call(command)

        # Harvest main PDB from install dir if they exist
        isPdb = "no"
        if build.bundle_pdbs and glob.glob(os.path.join(dist_dir, "*.pdb")):
            isPdb = "yes"
            command = '"%(wix)s\\heat.exe" dir %(distdir)s -nologo -sfrag -suid -ag -srd -cg mainPDBCompGroup -dr INSTALLDIR -out build\wix\subdirs\mainPDB.wxs -sw5150 -var var.SourceDir -t build\wix\only-pdb.xslt' % \
            {'wix': wix_path,
             'distdir': dist_dir}
            print("Using Command: " + command)
            subprocess.check_call(command)

            command = '"%(wix)s\\candle.exe" -nologo -dWINLIBPATH=%(winlibpath)s -dPlatform=%(arch)s -dSourceDir=%(distdir)s -arch %(arch)s -out build\wix\subdirs\mainPDB.wixobj build\wix\subdirs\mainPDB.wxs' % \
            {'wix': wix_path,
             'winlibpath': build.winlib_path,
             'arch': winArch,
             'distdir': dist_dir}
            print("Using Command: " + command)
            subprocess.check_call(command)

        # Compile main wix files
        command = '"%(wix)s\\candle.exe" -nologo -dWINLIBPATH=%(winlibpath)s -dPlatform=%(arch)s -dImageformats=%(isimageformats)s -dPDB=%(isPDB)s -arch %(arch)s -out build\wix\mixxx.wixobj build\wix\mixxx.wxs' % \
            {'wix': wix_path,
             'winlibpath': build.winlib_path,
             'isimageformats': imageformats,
             'isPDB': isPdb,
             'arch': winArch}
        print("Using Command: " + command)
        subprocess.check_call(command)

        # Build package for default language
        print("*** Building package for default language " + defaultLanguage)
        command = '"%(wix)s\\light.exe" -cc .\ -nologo -sw1076 -spdb -ext WixUIExtension -cultures:%(deflang)s -loc build\wix\Localization\mixxx_%(deflang)s.wxl -out %(package_name)s build\wix\*.wixobj build\wix\subdirs\*.wixobj' % \
            {'wix': wix_path,
             'deflang': defaultLanguage,
             'package_name': 'part.' + msi_name}
        print("Using Command: " + command)
        subprocess.check_call(command)

        bundlelocfile = open("build/wix/bundle/bundleloc.wxs", "w")
        bundlelocfile.write("<?xml version='1.0' encoding='windows-1252'?>\n")
        bundlelocfile.write("<Wix xmlns='http://schemas.microsoft.com/wix/2006/wi'>\n")
        bundlelocfile.write("    <Fragment Id='FragmentBundleLoc'>\n")
        bundlelocfile.write("        <PayloadGroup Id='BundleLoc'>\n")

        for file in glob.glob('build\wix\Localization\mixxx_*.wxl'):
            doc = minidom.parse(file)
            wixloc = doc.getElementsByTagName("WixLocalization")[0]
            culture = wixloc.getAttribute("Culture")
            strings = doc.getElementsByTagName("String")
            LCID = None
            for string in strings:
                if string.getAttribute('Id') == "Language":
                    LCID = string.firstChild.data
                    break

            if not LCID:
                print("LCID not found, skipping file " + file)
                continue

            bundlelocfile.write("            <Payload Id=\"thm-%(culture)s\" Compressed=\"yes\" Name=\"%(LCID)s\\thm.wxl\" SourceFile=\"..\\Localization\\mixxx_%(culture)s.wxl\" />\n" %\
              {'culture': culture,
               'LCID': LCID}
            )

            # Do not build localized MSI if it's default language
            if culture == defaultLanguage:
                continue

            print("*** Building package transform for locale %(culture)s LangID %(LCID)s" % \
                {'culture': culture,
                 'LCID': LCID})

            command = '"%(wix)s\\light.exe" -cc .\ -reusecab -nologo -sw1076 -spdb -ext WixUIExtension -cultures:%(lang)s,%(deflang)s -loc %(wxl_file)s -out %(lang)s.msi build\wix\*.wixobj build\wix\subdirs\*.wixobj' % \
                {'wix': wix_path,
                 'lang': culture,
                 'deflang': defaultLanguage,
                 'wxl_file': file}
            print("Using Command: " + command)
            subprocess.check_call(command)

            command = '"%(wix)s\\torch.exe" -nologo -p -t language %(package_name)s %(lang)s.msi -o %(lang)s.mst' % \
                {'wix': wix_path,
                 'lang': culture,
                 'package_name': 'part.' + msi_name}
            print("Using Command: " + command)
            subprocess.check_call(command)

            command = 'cscript "%(winsdk)s\wisubstg.vbs" %(package_name)s %(lang)s.mst %(langid)s' % \
                {'winsdk': WinSDK_path,
                 'lang': culture,
                 'package_name': 'part.' + msi_name,
                 'langid': LCID}
            print("Using Command: " + command)
            subprocess.check_call(command)

            langIds = langIds + "," + LCID
            os.remove(culture + ".msi")
            os.remove(culture + ".mst")

        print("*** Add all supported languages to MSI Package attribute")
        command = 'cscript "%(winsdk)s\WiLangId.vbs" %(package_name)s Package %(langid)s' % \
            {'winsdk': WinSDK_path,
             'package_name': 'part.' + msi_name,
             'langid': langIds}
        print("Using Command: " + command)
        subprocess.check_call(command)

        bundlelocfile.write("        </PayloadGroup>\n")
        bundlelocfile.write("    </Fragment>\n")
        bundlelocfile.write("</Wix>\n")
        bundlelocfile.close()

        # Everything is OK, now rename the msi to final name
        if os.path.isfile(msi_name):
            os.remove(msi_name)
        os.rename('part.' + msi_name, msi_name)

        print("*** Compiling Bundle")
        # Compile bundle wix file
        command = '"%(wix)s\\candle.exe" -ext WixUtilExtension -ext WixBalExtension -nologo -dWINLIBPATH=%(winlibpath)s -dPlatform=%(arch)s -dMSIPackage=%(package_name)s -arch %(arch)s -out build\\wix\\bundle\\bundle.wixobj build\\wix\\bundle\\bundle.wxs' % \
            {'wix': wix_path,
             'winlibpath': build.winlib_path,
             'arch': winArch,
             'package_name': msi_name}
        print("Using Command: " + command)
        subprocess.check_call(command)
        # bundle localisation references
        command = '"%(wix)s\\candle.exe" -ext WixUtilExtension -ext WixBalExtension -nologo -dWINLIBPATH=%(winlibpath)s -dPlatform=%(arch)s -dMSIPackage=%(package_name)s -arch %(arch)s -out build\\wix\\bundle\\bundleloc.wixobj build\\wix\\bundle\\bundleloc.wxs' % \
            {'wix': wix_path,
             'winlibpath': build.winlib_path,
             'arch': winArch,
             'package_name': msi_name}
        print("Using Command: " + command)
        subprocess.check_call(command)
        exe_name = os.path.splitext(msi_name)[0] + '.exe'
        command = '"%(wix)s\\light.exe" -cc .\ -nologo -sw1076 -spdb -ext WixUtilExtension -ext WixBalExtension -dMSIPackage=%(msi_name)s -cultures:%(deflang)s -loc build\wix\Localization\mixxx_%(deflang)s.wxl -out %(package_name)s build\\wix\\bundle\\*.wixobj' % \
            {'wix': wix_path,
             'deflang': defaultLanguage,
             'msi_name': msi_name,
             'package_name': exe_name}
        print("Using Command: " + command)
        subprocess.check_call(command)

        if 'sign' in COMMAND_LINE_TARGETS:
            from build.windows import signtool
            codesign_subject_name = SCons.ARGUMENTS.get('windows_codesign_subject_name', '')
            if not codesign_subject_name:
                raise Exception('Code-signing was requested but windows_codesign_subject_name was not provided.')

            print("*** Signing Bundle")
            # In addition to simply signing the installer executable, we have to
            # extract and sign the "burn engine". See
            # http://wixtoolset.org/documentation/manual/v3/overview/insignia.html for details.
            command = ("%(wix)s\\insignia.exe -ib %(package_name)s -o setup.exe" % {
                    "wix": wix_path,
                    "package_name": exe_name,
            })
            print("Using Command: " + command)
            subprocess.check_call(command)

            # Imperatively sign the file since the whole WiX process is imperative.
            signtool.signtool_path(codesign_subject_name, 'setup.exe')

            command = ("%(wix)s\\insignia.exe -ab setup.exe %(package_name)s -o %(package_name)s" % {
                    "wix": wix_path,
                    "package_name": exe_name,
            })
            print("Using Command: " + command)
            subprocess.check_call(command)

            # Now sign the final package imperatively.
            signtool.signtool_path(codesign_subject_name, exe_name)

        # Some cleaning before leaving
        for file in glob.glob('*.cab'):
            os.remove(file)
        for file in glob.glob('build\wix\*.wixobj'):
            os.remove(file)
        for file in glob.glob('build\wix\subdirs\*.wixobj'):
            os.remove(file)
        for file in glob.glob('build\wix\subdirs\*.wxs'):
            os.remove(file)
        os.remove(msi_name)

    else:
        print("Aborted building installer")

# Do release things
versionbld = Builder(action = BuildRelease, suffix = '.foo', src_suffix = '.bar')
env.Append(BUILDERS = {'BuildRelease' : versionbld})

if 'makerelease' in COMMAND_LINE_TARGETS:
        makerelease = env.BuildRelease('', binary_files)
        env.Alias('makerelease', makerelease)

def ubuntu_append_changelog(debian_dir,
                            package_name, package_version,
                            description,
                            distro='lucid',
                            urgency='low',
                            author="Mixxx Buildbot <builds@mixxx.org>"):
        now_formatted = time.strftime("%a,  %d %b %Y %H:%M:%S +0000", time.gmtime())
        new_entry = [
                "%s (%s) %s; urgency=%s" % (package_name, package_version, distro, urgency),
                "",
                description,
                "",
                " -- %s  %s" % (author, now_formatted),
                "",
                ]
        lines = []
        with open(os.path.join(debian_dir, 'changelog'), 'r') as changelog:
                lines = list(changelog)
        with open(os.path.join(debian_dir, 'changelog'), 'w') as changelog:
                changelog.writelines(["%s\n" % x for x in new_entry])
                changelog.writelines(lines)

def ubuntu_cleanup():
        os.system('rm -rf ubuntu')
        os.mkdir('ubuntu')

# Build the Ubuntu package
def BuildUbuntuPackage(target, source, env):
        global mixxx_version
        print("==== Mixxx Post-Build Checks ====")
        print("You have built version " + mixxx_version)
        print("\n\n")

        print("Top line of README, check version:")
        os.system('head -n 1 README')
        print()
        print("Top 2 lines of LICENSE, check version and copyright dates:")
        os.system('head -n 2 LICENSE')
        print()
        print("Top line of debian/ubuntu changelog, check version:")
        os.system('head -n 1 build/debian/changelog')
        print()

        print("Now building DEB package...")
        print()

        arch = 'amd64' if build.machine_is_64bit else 'i386'

        package_target = ARGUMENTS.get('package', None)
        ubuntu_distros = ARGUMENTS.get('ubuntu_dist', None)
        if ubuntu_distros is None:
                print("You did not specify an Ubuntu distribution to target. Specify one with the ubuntu_dist flag.")
                # TODO(XXX) default to their current distro? the .pbuilderrc does this
                return
        ubuntu_version = ARGUMENTS.get('ubuntu_version', '0ubuntu1')
        ubuntu_ppa = ARGUMENTS.get('ubuntu_ppa', None)

        ubuntu_distros = ubuntu_distros.split(',')

        # Big hack for beta PPA upload. We need LP to believe that our original
        # package version is always changing otherwise it will reject our orig
        # source tarball.
        if ubuntu_ppa and 'mixxxbetas' in ubuntu_ppa:
                mixxx_version = '%s-%s%s' % (mixxx_version, vcs_name, vcs_revision)

        # Destroy ubuntu/ and create it
        ubuntu_cleanup()

        package_name = 'mixxx'

        # directory and original tarball need to have the upstream-release
        # version, NOT the package version. For example:
        # upstream version: 1.10.0-beta1
        # package version: 1.10.0-beta1-0ubuntu1~bzr2206
        # directory name: mixxx-1.10.0-beta1
        # original tarball: mixxx_1.10.0-beta1.orig.tar.gz

        mixxx_dir = '%s-%s' % (package_name, mixxx_version)
        # The underscore is super important here to make the deb package work
        mixxx_tarball = "%s_%s.orig.tar.gz" % (package_name, mixxx_version)

        build_dir = os.path.join('ubuntu', mixxx_dir)

        if os.path.exists(build_dir):
            print("* Cleaning up %s (cwd: %s)" % (build_dir, os.getcwd()))
            print
            os.system('rm -rf %s' % build_dir) # be careful.

        # TODO: make a get flags arg to accept a revision which can override this and checkout of a specific SVN rev for the package

        # Export the source folder
        print("* Exporting source folder from current workspace (%s rev: %s)" % (vcs_name,
                                                                                 vcs_revision))
        print()
        util.export_source('.', build_dir)

        # Copy a patch to be included in the exported build sources (this can also be something like src/SConscript, /build/debian/rules)
        if os.path.exists('post-export-patch'):
            print("* Applying post export patch")
            print()
            os.system('cp --dereference -r post-export-patch/* %s' % build_dir)

        # Write a build.h to the exported directory. Later code looks for a
        # build.h in the mixxx/ directory and moves it to build.build_dir/
        # instead of generating.
        util.write_build_header(os.path.join(build_dir, 'build.h'))

        os.chdir('ubuntu')

        # Tar the source code
        print("* Tarring source directory to '%s' ... (this can take a couple minutes)" % os.path.join(os.getcwd(), mixxx_tarball))
        print()
        os.system('rm -f "%s"' % mixxx_tarball) #Remove old tarball
        os.system('tar --exclude build/debian --exclude=debian --exclude=debian/* -czf "%s" %s' % (mixxx_tarball, mixxx_dir))

        os.chdir(mixxx_dir)
        # Copy the debian folder from /build/debian to exported source folder root
        print("* Copying Debian build directory from build/debian to debian (cwd: %s)" % os.getcwd())
        print()
        os.system('cp -r build/debian .')
        os.system('cp res/linux/mixxx.usb.rules ./debian/mixxx.mixxx-usb.udev')

        scons_flags = ' '.join([
                'optimize=portable',
                'virtualize=0',
                'mad=1',
                'localecompare=1',
                'qt_sqlite_plugin=0',
                'build=' + build.build,
        ])

        # Replace environment variables in the rules file.
        # TODO(rryan) something more elegant? I don't know a better way. When
        # Ubuntu build servers build us we don't get the chance to pass
        # environment variables in.
        with open('debian/rules', 'r') as fr:
                rules = fr.read()
                rules = rules.replace('MIXXX_SCONS_FLAGS = ""',
                                      'MIXXX_SCONS_FLAGS = %s' % scons_flags)

                with open('debian/rules', 'w') as fw:
                        fw.write(rules)

        for ubuntu_distro in ubuntu_distros:
                # if a control.$distro file exists, use it
                if os.path.exists('debian/control.%s' % ubuntu_distro):
                        os.system('cp debian/control.%s debian/control' % ubuntu_distro)
                package_version = ubuntu_construct_version(build, mixxx_version,
                                                           branch_name, vcs_revision,
                                                           ubuntu_version, ubuntu_distro)

                ubuntu_signing_identity = SCons.ARGUMENTS.get('ubuntu_signing_identity', "Mixxx Buildbot <builds@mixxx.org>")

                # Add a changelog record for this package
                if build.build_is_debug:
                        description = "  * Experimental build of branch '%s' at revision %s" % (branch_name, vcs_revision)
                        ubuntu_append_changelog('debian', package_name, package_version,
                                                description, distro=ubuntu_distro,
                                                author=ubuntu_signing_identity)
                else:
                        description = "  * New upstream release."
                        ubuntu_append_changelog('debian', package_name, package_version,
                                                description,
                                                distro=ubuntu_distro,
                                                author=ubuntu_signing_identity)

                # Run pbuilder
                print("* Starting pbuilder ...  (cwd: %s)" % os.getcwd())
                print()

                num_jobs = GetOption('num_jobs')
                command = ['MIXXX_SCONS_FLAGS="%s"' % scons_flags,
                           'ARCH=%s' % arch,
                           'DIST=%s' % ubuntu_distro,
                           # Pass the scons -jX option in in
                           # DEB_BUILD_OPTIONS. The Debian package rules file
                           # reads this option to set the -jX flag on the scons
                           # commands it runs. We disable Debian package
                           # optimizations via noopt because we handle our own
                           # optimization flags.
                           'DEB_BUILD_OPTIONS="noopt parallel=%s"' % num_jobs]


                if package_target == 'source':
                        command.extend(['debuild',
                                        # Preserve the MIXXX_SCONS_FLAGS and DEB_BUILD_OPTIONS
                                        # environment variable.
                                        '-eMIXXX_SCONS_FLAGS',
                                        '-eDEB_BUILD_OPTIONS',
                                        '-S', '-sa',])
                else:
                        command.extend(['pdebuild', '--', '--buildresult ./'])
                result = os.system(' '.join(command))

                source_changes_file = os.path.join(
                        '..', '%s_%s_source.changes' % (package_name, package_version))
                if package_target == 'source':
                        if result == 0 and os.path.exists(source_changes_file):
                            print("* Done! Signed source package is in ubuntu/")
                            print()
                        else:
                            print("* Build failed.")
                            print()
                            raise Exception('Ubuntu source package build/signing failed.')
                else:
                        result_file = "%s_%s_%s.deb" % (package_name, package_version, arch)

                        # Since we might build for multiple distros we need to
                        # insert the distro name into the filename.
                        # HACK(rryan): filenames for Ubuntu packaging in general
                        # are a big mess but we only distribute files in this
                        # code path (package_target != 'source') via
                        # downloads.mixxx.org so we may as well make the
                        # filenames match the Windows/OSX builds.
                        version = construct_version(build, mixxx_version,
                                                    branch_name, vcs_revision)
                        dest_filename = '-'.join((package_name, version,
                                                  ubuntu_distro, arch))
                        dest_deb_filename = "%s.deb" % dest_filename
                        # Also rename the source tarball.
                        dest_tar_filename = "%s.tar.gz" % dest_filename

                        # ubuntu/ is one folder up
                        dest_deb_file = os.path.join('..', dest_deb_filename)
                        dest_tar_file = os.path.join('..', dest_tar_filename)

                        source_tar_file = os.path.join('..', mixxx_tarball)
                        if os.path.exists(source_tar_file):
                            shutil.move(source_tar_file, dest_tar_file)

                        if result == 0 and os.path.exists(result_file):
                            print("* Found package '%s'. Copying to ubuntu/" % result_file)
                            print()
                            shutil.move(result_file, dest_deb_file)
                        else:
                            print("* Build failed.")
                            print()
                            raise Exception('Ubuntu package build failed.')

                # print("Signing the .deb changes file...")
                # os.system('sudo debsign /var/cache/pbuilder/result/*.changes')

                if ubuntu_ppa is not None:
                    # dput this changes file to the PPA
                    dput_command = 'dput %s %s' % (ubuntu_ppa, source_changes_file)
                    print("* Uploading package for", ubuntu_distro, "to launchpad:", dput_command)
                    result = os.system(dput_command)
                    if result == 0:
                         print("* Package upload succeeded.")
                    else:
                        print("* Package upload failed.")
                        print()
                        raise Exception('Ubuntu package upload failed.')

        # Return back to the starting directory, otherwise you'll get a .sconsign.dblite error!
        os.chdir('../..')
        print("* Returning to starting working directory ...  (cwd: " + os.getcwd() + ")")
        print()

#Build the Ubuntu package if "makeubuntu" was passed as an argument
versiondebbld = Builder(action = BuildUbuntuPackage) #, suffix = '.foo', src_suffix = '.bar')
env.Append(BUILDERS = {'BuildUbuntuPackage' : versiondebbld})

if 'makeubuntu' in COMMAND_LINE_TARGETS:
        makeubuntu = env.BuildUbuntuPackage("blah", "src/defs_version.h" ) #(binary_files)
        env.Alias('makeubuntu', makeubuntu)<|MERGE_RESOLUTION|>--- conflicted
+++ resolved
@@ -371,13 +371,6 @@
                 binary = env.Install(unix_bin_path, binary_files)
                 skins = env.Install(os.path.join(unix_share_path, 'mixxx', 'skins'), skin_files)
                 fonts = env.Install(os.path.join(unix_share_path, 'mixxx', 'fonts'), font_files)
-<<<<<<< HEAD
-
-=======
-                vamp_plugin =  env.Install(
-                    os.path.join(unix_lib_path, 'mixxx', 'plugins', 'vampqt5'),
-                    libmixxxminimal_vamp_plugin)
->>>>>>> 84ca00e6
                 controllermappings = env.Install(os.path.join(unix_share_path, 'mixxx', 'controllers'), controllermappings_files)
                 translations = env.Install(os.path.join(unix_share_path, 'mixxx', 'translations'), translation_files)
                 keyboardmappings = env.Install(os.path.join(unix_share_path, 'mixxx', 'keyboard'), keyboardmappings_files)
